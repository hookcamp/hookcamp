--- conflicted
+++ resolved
@@ -107,11 +107,7 @@
 }
 ```
 
-<<<<<<< HEAD
 ### Parameters
-=======
-#### Parameters
->>>>>>> 8a1a646f
 
 -   `environment`: Configure which environment configure is running on. Defaults `development`.
 -   `database`: Configures the main data store. Currently supported databases: `mongodb` and `in-memory` using [badgerdb](https://github.com/dgraph-io/badger), planned: `postgres`.
@@ -235,11 +231,7 @@
 	    }
 	}
 	```
-<<<<<<< HEAD
 ### Environment Variables
-=======
-#### Environment Variables
->>>>>>> 8a1a646f
 
 Alternatively, you can configure Convoy using the following environment variables:
 
