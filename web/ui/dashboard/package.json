{
	"name": "convoy-ng",
	"version": "0.0.0",
	"scripts": {
		"ng": "ng",
		"start": "ng serve --hmr",
		"build": "ng build",
		"postbuild": "node post-build-css.js",
		"watch": "ng build --watch --configuration development",
		"test": "ng test"
	},
	"private": true,
	"dependencies": {
		"@angular/animations": "~13.0.0",
		"@angular/cdk": "^13.0.0",
		"@angular/common": "~13.0.0",
		"@angular/compiler": "~13.0.0",
		"@angular/core": "~13.0.0",
		"@angular/elements": "^13.1.0",
		"@angular/forms": "~13.0.0",
		"@angular/material": "^13.0.0",
		"@angular/platform-browser": "~13.0.0",
		"@angular/platform-browser-dynamic": "~13.0.0",
		"@angular/router": "~13.0.0",
		"angular-prism": "^0.1.20",
		"chart.js": "^3.6.0",
<<<<<<< HEAD
		"convoy-app": "file:../../components/app-portal-angular/dist/convoy-app",
		"convoy-dashboard": "^0.5.9",
=======
		"convoy-app": "0.0.1",
		"convoy-dashboard": "^0.5.10",
>>>>>>> d263a409
		"date-fns": "^2.27.0",
		"moment": "^2.29.1",
		"ng2-prism": "^2.3.2",
		"prismjs": "^1.25.0",
		"rxjs": "~6.6.0",
		"tslib": "^2.3.1",
		"zone.js": "~0.11.4"
	},
	"devDependencies": {
		"@angular-devkit/build-angular": "^13.2.1",
		"@angular/cli": "~13.0.1",
		"@angular/compiler-cli": "~13.0.0",
		"@types/jasmine": "~3.8.0",
		"@types/node": "^12.11.1",
		"@types/prismjs": "^1.16.6",
		"jasmine-core": "~3.8.0",
		"karma": "~6.3.0",
		"karma-chrome-launcher": "~3.1.0",
		"karma-coverage": "~2.0.3",
		"karma-jasmine": "~4.0.0",
		"karma-jasmine-html-reporter": "~1.7.0",
		"purgecss": "^4.0.3",
		"typescript": "~4.4.4"
	}
}<|MERGE_RESOLUTION|>--- conflicted
+++ resolved
@@ -24,13 +24,8 @@
 		"@angular/router": "~13.0.0",
 		"angular-prism": "^0.1.20",
 		"chart.js": "^3.6.0",
-<<<<<<< HEAD
-		"convoy-app": "file:../../components/app-portal-angular/dist/convoy-app",
-		"convoy-dashboard": "^0.5.9",
-=======
 		"convoy-app": "0.0.1",
 		"convoy-dashboard": "^0.5.10",
->>>>>>> d263a409
 		"date-fns": "^2.27.0",
 		"moment": "^2.29.1",
 		"ng2-prism": "^2.3.2",
