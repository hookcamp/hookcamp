import { Location } from '@angular/common';
import { Component, OnInit } from '@angular/core';
import { Router } from '@angular/router';
import { GROUP } from 'src/app/models/group.model';
import { PrivateService } from '../../private.service';

export type STAGES = 'createProject' | 'setupSDK' | 'createSource' | 'createApplication' | 'createSubscription';
@Component({
	selector: 'app-create-project',
	templateUrl: './create-project.component.html',
	styleUrls: ['./create-project.component.scss']
})
export class CreateProjectComponent implements OnInit {
<<<<<<< HEAD
	projectStage: STAGES = 'createProject';
	projectStages = [
		{ projectStage: 'Create Application', currentStage: 'pending', id: 'createApplication' },
		{ projectStage: 'Create Source', currentStage: 'pending', id: 'createSource' },
		{ projectStage: 'Create Subscription', currentStage: 'pending', id: 'createSubscription' }
	];
	hashAlgorithms = ['SHA256', 'SHA512', 'MD5', 'SHA1', 'SHA224', 'SHA384', 'SHA3_224', 'SHA3_256', 'SHA3_384', 'SHA3_512', 'SHA512_256', 'SHA512_224'];
	retryLogicTypes = [
		{ id: 'linear', type: 'Linear time retry' },
		{ id: 'exponential', type: 'Exponential time backoff' }
	];
	projectType: 'incoming' | 'outgoing' = 'outgoing';
	projects!: GROUP[];

	showInfo = false;
	isLoadingProjects = false;

	constructor(private router: Router, private location: Location, public privateService: PrivateService, private generalService: GeneralService) {}
=======
	showInfo = false;
	isLoadingProjects = false;

	constructor(private router: Router, private location: Location, public privateService: PrivateService) {}
>>>>>>> 27b30a97

	ngOnInit() {
		this.getProjects();
	}

	async createProject(newProjectData: { action: string; data: GROUP }) {
		const projectId = newProjectData.data.uid;
		this.router.navigateByUrl('/projects/' + projectId + '/configure');
	}

	async getProjects() {
		this.isLoadingProjects = true;
		try {
			const projectsResponse = await this.privateService.getProjects();
<<<<<<< HEAD
			this.projects = projectsResponse.data;
			this.isLoadingProjects = false;
			if (this.projects.length === 0) this.showInfo = true;
=======
			const projects = projectsResponse.data;
			this.isLoadingProjects = false;
			if (projects.length === 0) this.showInfo = true;
>>>>>>> 27b30a97
		} catch (error) {
			this.isLoadingProjects = false;
			return error;
		}
	}

	cancel() {
		this.privateService.activeProjectDetails?.uid ? this.router.navigateByUrl('/projects/' + this.privateService.activeProjectDetails?.uid) : this.location.back();
	}
}<|MERGE_RESOLUTION|>--- conflicted
+++ resolved
@@ -11,31 +11,10 @@
 	styleUrls: ['./create-project.component.scss']
 })
 export class CreateProjectComponent implements OnInit {
-<<<<<<< HEAD
-	projectStage: STAGES = 'createProject';
-	projectStages = [
-		{ projectStage: 'Create Application', currentStage: 'pending', id: 'createApplication' },
-		{ projectStage: 'Create Source', currentStage: 'pending', id: 'createSource' },
-		{ projectStage: 'Create Subscription', currentStage: 'pending', id: 'createSubscription' }
-	];
-	hashAlgorithms = ['SHA256', 'SHA512', 'MD5', 'SHA1', 'SHA224', 'SHA384', 'SHA3_224', 'SHA3_256', 'SHA3_384', 'SHA3_512', 'SHA512_256', 'SHA512_224'];
-	retryLogicTypes = [
-		{ id: 'linear', type: 'Linear time retry' },
-		{ id: 'exponential', type: 'Exponential time backoff' }
-	];
-	projectType: 'incoming' | 'outgoing' = 'outgoing';
-	projects!: GROUP[];
-
-	showInfo = false;
-	isLoadingProjects = false;
-
-	constructor(private router: Router, private location: Location, public privateService: PrivateService, private generalService: GeneralService) {}
-=======
 	showInfo = false;
 	isLoadingProjects = false;
 
 	constructor(private router: Router, private location: Location, public privateService: PrivateService) {}
->>>>>>> 27b30a97
 
 	ngOnInit() {
 		this.getProjects();
@@ -50,15 +29,9 @@
 		this.isLoadingProjects = true;
 		try {
 			const projectsResponse = await this.privateService.getProjects();
-<<<<<<< HEAD
-			this.projects = projectsResponse.data;
-			this.isLoadingProjects = false;
-			if (this.projects.length === 0) this.showInfo = true;
-=======
 			const projects = projectsResponse.data;
 			this.isLoadingProjects = false;
 			if (projects.length === 0) this.showInfo = true;
->>>>>>> 27b30a97
 		} catch (error) {
 			this.isLoadingProjects = false;
 			return error;
