--- conflicted
+++ resolved
@@ -93,7 +93,6 @@
 						</label>
 						<select name="hash" id="hash" formControlName="hash" [ngClass]="{ invalid: projectForm.get('signature.hash')?.touched && projectForm.get('signature.hash')?.invalid }">
 							<option *ngFor="let hash of hashAlgorithms" [value]="hash">{{ hash }}</option>
-<<<<<<< HEAD
 						</select>
 						<div class="input__error input__error__danger" *ngIf="projectForm.get('signature.hash')?.touched && projectForm.get('signature.hash')?.invalid">
 							<img src="assets/img/input-error-icon.svg" alt="input error icon" />
@@ -101,7 +100,6 @@
 						</div>
 					</div>
 				</div>
-
 				<h3 class="margin-top__24px margin-bottom__16px flex flex__align-items-center">
 					Retry Logic
 					<app-tooltip [size]="'small'" position="right" class="margin-left__4px">
@@ -118,31 +116,6 @@
 						<select name="type" id="type" formControlName="type" [ngClass]="{ invalid: projectForm.get('strategy.type')?.touched && projectForm.get('strategy.type')?.invalid }">
 							<option *ngFor="let type of retryLogicTypes" [value]="type.id">{{ type.type }}</option>
 						</select>
-=======
-						</select>
-						<div class="input__error input__error__danger" *ngIf="projectForm.get('signature.hash')?.touched && projectForm.get('signature.hash')?.invalid">
-							<img src="assets/img/input-error-icon.svg" alt="input error icon" />
-							<span>Please select a hash</span>
-						</div>
-					</div>
-				</div>
-				<h3 class="margin-top__24px margin-bottom__16px flex flex__align-items-center">
-					Retry Logic
-					<app-tooltip [size]="'small'" position="right" class="margin-left__4px">
-						These are the specifications for the retry mechanism for your endpoints. In Linear time retry, event retries are done in linear time, while in Exponential back off retry, events are
-						retried progressively increasing the time before the next retry attempt.
-					</app-tooltip>
-				</h3>
-				<div class="grid grid__col-2 grid--gap__24px" formGroupName="strategy">
-					<div class="input">
-						<label for="type">
-							Mechanism
-							<span class="bg__grey__light rounded__4px padding-x__4px position__absolute position--right__0px font__10px font__weight-400">required</span>
-						</label>
-						<select name="type" id="type" formControlName="type" [ngClass]="{ invalid: projectForm.get('strategy.type')?.touched && projectForm.get('strategy.type')?.invalid }">
-							<option *ngFor="let type of retryLogicTypes" [value]="type.id">{{ type.type }}</option>
-						</select>
->>>>>>> 8b21ec95
 						<div class="input__error input__error__danger" *ngIf="projectForm.get('strategy.type')?.touched && projectForm.get('strategy.type')?.invalid">
 							<img src="assets/img/input-error-icon.svg" alt="input error icon" />
 							<span>Please select a retry logic mechanism</span>
@@ -167,10 +140,7 @@
 							<span>Please enter your retry logic duration</span>
 						</div>
 					</div>
-<<<<<<< HEAD
-
-=======
->>>>>>> 8b21ec95
+          
 					<div class="input">
 						<label for="retry-logic-count">
 							Limit
@@ -187,8 +157,6 @@
 						<div class="input__error input__error__danger" *ngIf="projectForm.get('strategy.retry_count')?.touched && projectForm.get('strategy.retry_count')?.invalid">
 							<img src="assets/img/input-error-icon.svg" alt="input error icon" />
 							<span>Please enter a retry limit</span>
-<<<<<<< HEAD
-=======
 						</div>
 					</div>
 				</div>
@@ -229,56 +197,10 @@
 						<div class="input__error input__error__danger" *ngIf="projectForm.controls['rate_limit'].touched && projectForm.controls['rate_limit'].invalid">
 							<img src="assets/img/input-error-icon.svg" alt="input error icon" />
 							<span>Please enter a rate limit</span>
->>>>>>> 8b21ec95
-						</div>
-					</div>
-				</div>
-
-<<<<<<< HEAD
-				<h3 class="margin-top__24px margin-bottom__16px flex flex__align-items-center">
-					Rate Limit Parameters
-					<app-tooltip [size]="'small'" position="right" class="margin-left__4px">These are the specifications for how many events are to be sent to an endpoint per time</app-tooltip>
-				</h3>
-				<div class="grid grid__col-2 grid--gap__24px">
-					<div class="input">
-						<label for="rate-limit-duration">
-							Duration
-							<span class="bg__grey__light rounded__4px padding-x__4px position__absolute position--right__0px font__10px font__weight-400">required</span>
-						</label>
-						<input
-							type="text"
-							id="rate-limit-duration"
-							placeholder="e.g 1m"
-							formControlName="rate_limit_duration"
-							[ngClass]="{ invalid: projectForm.controls['rate_limit_duration'].touched && projectForm.controls['rate_limit_duration'].invalid }"
-						/>
-						<div class="input__error input__error__danger" *ngIf="projectForm.controls['rate_limit_duration'].touched && projectForm.controls['rate_limit_duration'].invalid">
-							<img src="assets/img/input-error-icon.svg" alt="input error icon" />
-							<span>Please enter your rate limit duration</span>
-						</div>
-					</div>
-
-					<div class="input">
-						<label for="rate-limit-count">
-							Limit
-							<span class="bg__grey__light rounded__4px padding-x__4px position__absolute position--right__0px font__10px font__weight-400">required</span>
-						</label>
-						<input
-							type="number"
-							id="rate-limit-count"
-							placeholder="e.g 5000"
-							formControlName="rate_limit"
-							[ngClass]="{ invalid: projectForm.controls['rate_limit'].touched && projectForm.controls['rate_limit'].invalid }"
-						/>
-						<div class="input__error input__error__danger" *ngIf="projectForm.controls['rate_limit'].touched && projectForm.controls['rate_limit'].invalid">
-							<img src="assets/img/input-error-icon.svg" alt="input error icon" />
-							<span>Please enter a rate limit</span>
-						</div>
-					</div>
-				</div>
-
-=======
->>>>>>> 8b21ec95
+						</div>
+					</div>
+				</div>
+
 				<h3 class="margin-top__24px margin-bottom__16px">Disable Failing Endpoints</h3>
 				<div class="project-types grid grid__col-2 grid--gap__24px">
 					<div class="project-type checkbox-option">
