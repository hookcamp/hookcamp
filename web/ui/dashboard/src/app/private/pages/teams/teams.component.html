--- conflicted
+++ resolved
@@ -19,26 +19,14 @@
 					<span class="text-grey-40 text-12 mr-4px">Filter By:</span>
 					<span class="text-primary-100 text-12 capitalize">{{ selectedFilterOption }} Invites</span>
 					<img src="/assets/img/angle-arrow-down.svg" alt="arrow down icon" class="w-[16px] ml-8px" />
-<<<<<<< HEAD
 				</button>
 
 				<ul dropdownOptions>
-					<convoy-list-item convoy-dropdown-option *ngFor="let filterOption of filterOptions" [hover]="true" [active]="selectedFilterOption == filterOption">
-						<button convoy-button fill="text" class="w-full pl-16px text-12 text-black !justify-start capitalize" (click)="toggleFilter(filterOption); dropdownComponent.show = false">{{ filterOption }} Invites</button>
-					</convoy-list-item>
+					<li convoy-list-item convoy-dropdown-option *ngFor="let filterOption of filterOptions" [active]="selectedFilterOption == filterOption ? 'true' : 'false'">
+						<button convoy-button fill="text" class="w-full text-12 text-black !justify-start capitalize" (click)="toggleFilter(filterOption); dropdownComponent.show = false">{{ filterOption }} Invites</button>
+					</li>
 				</ul>
 			</div>
-=======
-				</ng-container>
-				<div>
-					<ul>
-						<li convoy-list-item *ngFor="let filterOption of filterOptions" class="hover:bg-primary-500" [ngClass]="{ 'bg-primary-500': selectedFilterOption == filterOption }">
-							<button convoy-button fill="text" class="w-full" class="pl-16px text-12 text-black justify-start capitalize" (click)="toggleFilter(filterOption); dropdownComponent.show = false">{{ filterOption }} Invites</button>
-						</li>
-					</ul>
-				</div>
-			</convoy-dropdown>
->>>>>>> fc718678
 
 			<button convoy-button size="sm" class="min-w-[150px] h-36px" (click)="openCreateTeamModal(); currentId = ''">Add team member</button>
 		</div>
