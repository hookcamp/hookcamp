--- conflicted
+++ resolved
@@ -80,11 +80,7 @@
 
 		<div class="flex items-center mt-16px">
 			<convoy-button type="outline" size="sm" className="pl-4px pr-16px py-4px border-primary-300" routerLink="./" [queryParams]="{ page: teams.pagination.prev }" [disable]="teams.pagination.prev === 0" (click)="fetchTeamMembers({ page: teams.pagination.prev })">
-<<<<<<< HEAD
-				<svg width="24" height="24" class="mr-8px">
-=======
 				<svg width="24" height="24" class="mr-8px fill-primary-100">
->>>>>>> 27b30a97
 					<use xlink:href="#arrow-left-icon"></use>
 				</svg>
 				Previous
