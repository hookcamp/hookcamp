<convoy-page className="pb-2">
	<div class="flex justify-between items-center">
		<div>
			<h3 class="mb-2 font-semibold">Teams</h3>
			<p class="text-grey-40 text-14 font-medium mb-24px">View and manage your team members.</p>
		</div>

		<div class="flex flex-row items-center">
			<form class="border border-primary-400 h-36px px-14px py-0 max-w-[350px] w-full rounded-[10px] flex items-center bg-white-100">
				<img src="/assets/img/search-icon.svg" alt="search icon" class="mr-10px" />
				<input type="search" placeholder="Search team member" [(ngModel)]="searchString" (change)="searchTeam({ searchInput: $event })" [ngModelOptions]="{ standalone: true }" class="w-full text-grey-40 text-14 outline-none" />
				<convoy-button *ngIf="searchString && searchString.length > 0" className="transition-all duration-200" type="icon" (click)="searchTeam({ searchInput: $event })">
					<img src="/assets/img/enter-icon.png" alt="enter icon" class="w-16px" />
				</convoy-button>
			</form>

			<convoy-dropdown size="sm" buttonSize="sm" buttonType="outline" buttonClass="px-10px border border-primary-400 mx-16px min-w-[180px] whitespace-nowrap justify-between h-36px">
				<ng-container dropdownToggle>
					<span class="text-grey-40 text-12 mr-4px">Filter By:</span>
					<span class="text-primary-100 text-12 capitalize">{{ selectedFilterOption }} Invites</span>
					<img src="/assets/img/angle-arrow-down.svg" alt="arrow down icon" class="w-[16px] ml-8px" />
				</ng-container>
				<div>
					<ul>
						<convoy-list-item *ngFor="let filterOption of filterOptions" [hover]="true" [active]="selectedFilterOption == filterOption">
							<convoy-button type="text" class="w-full" className="pl-16px text-12 text-black justify-start capitalize" (click)="toggleFilter(filterOption); dropdownComponent.show = false">{{ filterOption }} Invites</convoy-button>
						</convoy-list-item>
					</ul>
				</div>
			</convoy-dropdown>

			<convoy-button size="sm" className="min-w-[150px] h-36px" (click)="openCreateTeamModal(); currentId = ''">Add team member</convoy-button>
		</div>
	</div>

	<ng-container *ngIf="(selectedFilterOption === 'active' && isFetchingTeamMembers) || (selectedFilterOption === 'pending' && isFetchingPendingInvites)">
		<convoy-card>
			<convoy-table-loader [withDate]="false" [tableHead]="tableHead"></convoy-table-loader>
		</convoy-card>
	</ng-container>

	<ng-container *ngIf="selectedFilterOption === 'active' && !isFetchingTeamMembers && !noData">
		<convoy-card>
			<div class="min-h-[70vh]">
				<convoy-table class="contents" className="w-full border border-primary-500">
					<convoy-table-head class="contents" className="border border-primary-500">
						<convoy-table-head-cell class="contents" [className]="i === 0 ? 'pl-20px uppercase' : 'uppercase'" *ngFor="let head of tableHead; let i = index">
							{{ head }}
						</convoy-table-head-cell>
					</convoy-table-head>
					<tbody>
						<convoy-table-row class="contents" className="border border-primary-500" *ngFor="let team of teams?.content; let i = index" [id]="'team' + i">
							<convoy-table-cell class="contents" className="pl-20px">
								<convoy-badge texture="dark" [text]="team?.user_metadata?.first_name + ' ' + team?.user_metadata?.last_name"></convoy-badge>
							</convoy-table-cell>
							<convoy-table-cell class="contents">
								{{ team.role.type === 'super_user' ? 'Super user' : team.role.type }}
							</convoy-table-cell>
							<convoy-table-cell class="contents">All projects</convoy-table-cell>
							<convoy-table-cell class="contents">
								<convoy-dropdown size="lg" buttonSize="sm" buttonType="clear">
									<ng-container dropdownToggle>
										<img src="/assets/img/nav-bar-more-primary.svg" alt="more icon" />
									</ng-container>

									<div>
										<ul>
											<li>
												<convoy-button type="clear" color="danger" className="w-full" (click)="showDeactivateModal = !showDeactivateModal; selectedMember = team; currentId = ''; showOverlay = false">Deactivate team member</convoy-button>
											</li>
										</ul>
									</div>
								</convoy-dropdown>
							</convoy-table-cell>
						</convoy-table-row>
					</tbody>
				</convoy-table>
			</div>
		</convoy-card>

		<div class="flex items-center mt-16px">
			<convoy-button type="outline" size="sm" className="pl-4px pr-16px py-4px border-primary-300" routerLink="./" [queryParams]="{ page: teams?.pagination?.prev }" [disable]="teams?.pagination?.prev === 0" (click)="fetchTeamMembers({ page: teams?.pagination?.prev })">
				<svg width="24" height="24" class="mr-8px">
					<use xlink:href="#arrow-left-icon"></use>
				</svg>
				Previous
			</convoy-button>
			<convoy-button
				type="outline"
				size="sm"
				className="pr-4px pl-16px py-4px border-primary-300 ml-16px"
				routerLink="./"
				[queryParams]="{ page: teams?.pagination?.next }"
				[disable]="teams?.pagination?.next === 0"
				(click)="fetchTeamMembers({ page: teams?.pagination?.next })"
			>
				Next
				<svg width="24" height="24" class="ml-8px fill-primary-100">
					<use xlink:href="#arrow-right-icon"></use>
				</svg>
			</convoy-button>
		</div>
	</ng-container>
	<ng-container *ngIf="selectedFilterOption === 'pending' && !isFetchingPendingInvites && !noInvitesData">
		<convoy-card>
			<div class="min-h-[70vh]">
				<convoy-table class="contents" className="w-full border border-primary-500">
					<convoy-table-head class="contents" className="border border-primary-500">
						<convoy-table-head-cell class="contents" className="uppercase" [className]="i === 0 ? 'pl-20px uppercase' : 'uppercase'" *ngFor="let head of tableHead; let i = index">
							{{ selectedFilterOption === 'pending' && head === 'Name' ? 'Email' : head }}
						</convoy-table-head-cell>
					</convoy-table-head>
			
					<tbody>
						<convoy-table-row class="contents" className="border border-primary-500" *ngFor="let team of pendingInvites?.content; let i = index" [id]="'pendingInvite' + i">
							<convoy-table-cell class="contents" className="pl-20px">
								{{ team.invitee_email }}
							</convoy-table-cell>
							<convoy-table-cell class="contents">{{ team.role.type === 'super_user' ? 'Super user' : team.role.type }}</convoy-table-cell>
							<convoy-table-cell class="contents">All projects</convoy-table-cell>
							<convoy-table-cell class="contents">
								<convoy-dropdown buttonSize="sm" buttonType="clear">
									<ng-container dropdownToggle>
										<img src="/assets/img/nav-bar-more-primary.svg" alt="more icon" />
									</ng-container>
									<div>
										<ul>
											<li class="border-b border-b-grey-10">
												<convoy-button type="clear" color="grey" className="w-full" (click)="resendInvite(team.uid); currentId = ''">Resend Invite</convoy-button>
											</li>
											<li>
												<convoy-button type="clear" color="danger" className="w-full" (clickItem)="showCancelInviteModal = true; selectedMember = team; showPendingInvitesDropdown = false">Cancel Invite</convoy-button>
											</li>
										</ul>
									</div>
								</convoy-dropdown>
							</convoy-table-cell>
						</convoy-table-row>
					</tbody>
				</convoy-table>
			</div>
		</convoy-card>
		<div class="flex items-center mt-16px">
			<convoy-button
				type="outline"
				size="sm"
				className="pl-4px pr-16px py-4px border-primary-300"
				routerLink="./"
				[queryParams]="{ pendingInvitePage: pendingInvites?.pagination?.prev }"
				[disable]="pendingInvites?.pagination?.prev === 0"
				(click)="fetchPendingTeamMembers({ page: pendingInvites?.pagination?.prev })"
			>
				<svg width="24" height="24" class="mr-8px">
					<use xlink:href="#arrow-left-icon"></use>
				</svg>
				Previous
			</convoy-button>
			<convoy-button
				type="outline"
				size="sm"
				className="pr-4px pl-16px py-4px border-primary-300 ml-16px"
				routerLink="./"
				[queryParams]="{ pendingInvitePage: pendingInvites?.pagination?.next }"
				[disable]="pendingInvites?.pagination?.next === 0"
				(click)="fetchPendingTeamMembers({ page: pendingInvites?.pagination?.next })"
			>
				Next
				<svg width="24" height="24" class="mr-8px fill-primary-100">
					<use xlink:href="#arrow-right-icon"></use>
				</svg>
			</convoy-button>
		</div>
	</ng-container>
</convoy-page>

<convoy-page className="pt-0" *ngIf="((selectedFilterOption === 'active' && noData) || (selectedFilterOption === 'pending' && noInvitesData)) && (!isFetchingTeamMembers || !isFetchingPendingInvites)">
	<convoy-empty-state
		className="h-[50vh]"
		(onAction)="openCreateTeamModal()"
		imgSrc="/assets/img/team-empty-img.svg"
		[buttonText]="!searchString ? 'Add team member' : ''"
		[heading]="searchString ? 'You have no one with the name ' + searchString + ' on your team' : selectedFilterOption === 'active' ? 'You have no one on your team yet' : 'You have no pending invites'"
		[description]="!searchString ? 'You can invite team members to join your organization and assign them roles to projects' : ''"
	></convoy-empty-state>
</convoy-page>

<convoy-modal position="full" title="Add Team Member" (closeModal)="goToTeams()" *ngIf="showInviteTeamMemberModal">
	<ng-container modalBody>
		<form [formGroup]="inviteUserForm" (ngSubmit)="inviteUser()">
			<convoy-card className="p-24px mt-24px">
				<h3 class="font-semibold">Basic info</h3>
				<div class="text-grey-40 text-14 font-normal mb-16px">Invite other members of your team to your organisation.</div>

				<convoy-input type="email" autocomplete="email" name="email" formControlName="invitee_email" errorMessage="Please enter a valid email" label="Email" placeholder="Enter member email" [required]="true"></convoy-input>
			</convoy-card>
			<div class="flex justify-end pt-24px pb-40px">
				<convoy-button type="outline" buttonType="button" routerLink="/team">Discard</convoy-button>
				<convoy-button className="ml-16px" [disable]="invitingUser">
					{{ invitingUser ? 'Inviting User..' : 'Send Invite' }}
				</convoy-button>
			</div>
		</form>
	</ng-container>
</convoy-modal>

<<<<<<< HEAD
<div class="modal modal__center" *ngIf="showDeactivateModal || showCancelInviteModal">
	<app-delete-modal
		[isLoading]="deactivatingUser || cancelingInvite"
		[deleteText]="showCancelInviteModal ? 'cancel this invite' : 'deactivate “' + selectedMember?.user_metadata?.first_name + ' ' + selectedMember?.user_metadata?.last_name + '”'"
		[deleteButtonText]="showCancelInviteModal ? 'Cancel Invite' : 'Deactivate'"
		(closeModal)="showDeactivateModal = false; showCancelInviteModal = false"
		(deleteData)="showCancelInviteModal ? cancelInvite() : deactivateMember()"
	></app-delete-modal>
</div>
=======
<app-delete-modal
	*ngIf="showDeactivateModal || showCancelInviteModal"
	[isLoading]="deactivatingUser || cancelingInvite"
	[deleteText]="showCancelInviteModal ? 'cancel this invite' : 'deactivate “' + selectedMember?.user_metadata?.first_name + ' ' + selectedMember?.user_metadata?.last_name + '”'"
	[deleteButtonText]="showCancelInviteModal ? 'Cancel Invite' : 'Deactivate'"
	(closeModal)="showDeactivateModal = false; showCancelInviteModal = false"
	(deleteData)="showCancelInviteModal ? cancelInvite() : deactivateMember()"
></app-delete-modal>
>>>>>>> 735516bf
<|MERGE_RESOLUTION|>--- conflicted
+++ resolved
@@ -110,7 +110,7 @@
 							{{ selectedFilterOption === 'pending' && head === 'Name' ? 'Email' : head }}
 						</convoy-table-head-cell>
 					</convoy-table-head>
-			
+
 					<tbody>
 						<convoy-table-row class="contents" className="border border-primary-500" *ngFor="let team of pendingInvites?.content; let i = index" [id]="'pendingInvite' + i">
 							<convoy-table-cell class="contents" className="pl-20px">
@@ -203,17 +203,6 @@
 	</ng-container>
 </convoy-modal>
 
-<<<<<<< HEAD
-<div class="modal modal__center" *ngIf="showDeactivateModal || showCancelInviteModal">
-	<app-delete-modal
-		[isLoading]="deactivatingUser || cancelingInvite"
-		[deleteText]="showCancelInviteModal ? 'cancel this invite' : 'deactivate “' + selectedMember?.user_metadata?.first_name + ' ' + selectedMember?.user_metadata?.last_name + '”'"
-		[deleteButtonText]="showCancelInviteModal ? 'Cancel Invite' : 'Deactivate'"
-		(closeModal)="showDeactivateModal = false; showCancelInviteModal = false"
-		(deleteData)="showCancelInviteModal ? cancelInvite() : deactivateMember()"
-	></app-delete-modal>
-</div>
-=======
 <app-delete-modal
 	*ngIf="showDeactivateModal || showCancelInviteModal"
 	[isLoading]="deactivatingUser || cancelingInvite"
@@ -221,5 +210,4 @@
 	[deleteButtonText]="showCancelInviteModal ? 'Cancel Invite' : 'Deactivate'"
 	(closeModal)="showDeactivateModal = false; showCancelInviteModal = false"
 	(deleteData)="showCancelInviteModal ? cancelInvite() : deactivateMember()"
-></app-delete-modal>
->>>>>>> 735516bf
+></app-delete-modal>