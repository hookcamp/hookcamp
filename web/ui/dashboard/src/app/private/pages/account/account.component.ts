import { Component, OnInit } from '@angular/core';
import { FormBuilder, FormGroup, Validators } from '@angular/forms';
import { ActivatedRoute, Router } from '@angular/router';
import { GeneralService } from 'src/app/services/general/general.service';
import { AccountService } from './account.service';

@Component({
	selector: 'app-account',
	templateUrl: './account.component.html',
	styleUrls: ['./account.component.scss']
})
export class AccountComponent implements OnInit {
	activePage: 'profile' | 'security' = 'profile';
	userSettingsMenu: ['profile', 'security'] = ['profile', 'security'];
	isSavingUserDetails = false;
	isUpdatingPassword = false;
	isFetchingUserDetails = false;
	userId!: string;
	passwordToggle = { oldPassword: false, newPassword: false, confirmPassword: false };
	editBasicInfoForm: FormGroup = this.formBuilder.group({
		first_name: ['', Validators.required],
		last_name: ['', Validators.required],
		email: ['', Validators.compose([Validators.required, Validators.email])]
	});
	changePasswordForm: FormGroup = this.formBuilder.group({
		current_password: ['', Validators.required],
		password: ['', Validators.required],
		password_confirmation: ['', Validators.required]
	});
	constructor(private accountService: AccountService, private router: Router, private formBuilder: FormBuilder, private generalService: GeneralService, private route: ActivatedRoute) {}

	ngOnInit() {
		this.toggleActivePage(this.route.snapshot.queryParams?.activePage ?? 'profile');
		this.getAuthDetails();
	}

	getAuthDetails() {
		const authDetails = localStorage.getItem('CONVOY_AUTH');
		if (authDetails && authDetails !== 'undefined') {
			const userId = JSON.parse(authDetails)?.uid;
			this.getUserDetails(userId);
		} else {
			this.router.navigateByUrl('/login');
		}
	}

	async getUserDetails(userId: string) {
		this.isFetchingUserDetails = true;

		try {
			const response = await this.accountService.getUserDetails({ userId: userId });
			this.userId = response.data?.uid;
			this.editBasicInfoForm.patchValue({
				first_name: response.data?.first_name,
				last_name: response.data?.last_name,
				email: response.data?.email
			});
			this.isFetchingUserDetails = false;
		} catch {
			this.isFetchingUserDetails = false;
		}
	}
	async logout() {
		await this.accountService.logout();
		localStorage.removeItem('CONVOY_AUTH');
		this.router.navigateByUrl('/login');
	}

	async editBasicUserInfo() {
		if (this.editBasicInfoForm.invalid) return this.editBasicInfoForm.markAllAsTouched();
		this.isSavingUserDetails = true;
		try {
			const response = await this.accountService.editBasicInfo({ userId: this.userId, body: this.editBasicInfoForm.value });
			this.generalService.showNotification({ style: 'success', message: 'Changes saved successfully!' });
			this.getUserDetails(this.userId);
			this.isSavingUserDetails = false;
		} catch {
			this.isSavingUserDetails = false;
		}
	}

	async changePassword() {
		if (this.changePasswordForm.invalid) return this.changePasswordForm.markAllAsTouched();
		this.isUpdatingPassword = true;
		try {
			const response = await this.accountService.changePassword({ userId: this.userId, body: this.changePasswordForm.value });
			this.generalService.showNotification({ style: 'success', message: response.message });
			this.changePasswordForm.reset();
			this.isUpdatingPassword = false;
		} catch {
			this.isUpdatingPassword = false;
		}
	}

	checkPassword(): boolean {
		const newPassword = this.changePasswordForm.value.password;
		const confirmPassword = this.changePasswordForm.value.password_confirmation;
		if (newPassword === confirmPassword) return true;
		return false;
<<<<<<< HEAD
=======
	}

	toggleActivePage(activePage: 'profile' | 'security') {
		this.activePage = activePage;
		if (!this.router.url.split('/')[2]) this.addPageToUrl();
	}

	addPageToUrl() {
		const queryParams: any = {};
		queryParams.activePage = this.activePage;
		this.router.navigate([], { queryParams: Object.assign({}, queryParams) });
>>>>>>> 735516bf
	}
}<|MERGE_RESOLUTION|>--- conflicted
+++ resolved
@@ -97,8 +97,6 @@
 		const confirmPassword = this.changePasswordForm.value.password_confirmation;
 		if (newPassword === confirmPassword) return true;
 		return false;
-<<<<<<< HEAD
-=======
 	}
 
 	toggleActivePage(activePage: 'profile' | 'security') {
@@ -110,6 +108,5 @@
 		const queryParams: any = {};
 		queryParams.activePage = this.activePage;
 		this.router.navigate([], { queryParams: Object.assign({}, queryParams) });
->>>>>>> 735516bf
 	}
 }