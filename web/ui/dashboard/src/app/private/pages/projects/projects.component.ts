--- conflicted
+++ resolved
@@ -46,15 +46,9 @@
 	async getProjects() {
 		try {
 			const projectsResponse = await this.privateService.getProjects();
-<<<<<<< HEAD
-			projectsResponse.data.length > 0 ? (this.noData = false) : (this.noData = true);
-			this.projects = projectsResponse.data;
-			delete this.privateService.activeProjectDetails;
-=======
 			this.projects = projectsResponse.data;
 			delete this.privateService.activeProjectDetails;
 			if (!this.projects.length) this.router.navigateByUrl('/get-started');
->>>>>>> 27b30a97
 			this.isLoadingProjects = false;
 		} catch (error) {
 			this.isLoadingProjects = false;
