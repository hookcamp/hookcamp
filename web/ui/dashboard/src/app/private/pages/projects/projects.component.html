--- conflicted
+++ resolved
@@ -62,16 +62,11 @@
 					</div>
 
 					<div class="flex items-center p-0">
-<<<<<<< HEAD
-						<div class="py-2 px-6 text-12 font-medium w-2/5">
+						<div class="py-2 px-6 text-12 font-medium w-1/2 whitespace-nowrap">
 							<span class="text-black mr-2">{{ project.statistics?.messages_sent | number }}</span>
-=======
-						<div class="py-2 px-6 text-12 font-medium w-1/2 whitespace-nowrap">
-							<span class="text-black mr-2">{{ project.statistics?.messages_sent }}</span>
->>>>>>> e08f5834
 							<span class="text-grey-40">Events {{ project.type === 'incoming' ? 'Received' : 'Sent' }}</span>
 						</div>
-						<div class="py-2 px-6 w-1/2 flex items-center justify-between border-l border-l-grey-10">
+						<div class="py-2 px-6 w-1/2 whitespace-nowrap flex items-center justify-between border-l border-l-grey-10">
 							<div class="text-12 font-medium">
 								<span class="text-black mr-2">{{ project.statistics?.total_apps | number }}</span>
 								<span class="text-grey-40">Apps</span>
