--- conflicted
+++ resolved
@@ -32,28 +32,17 @@
 			</div>
 		</div>
 
-<<<<<<< HEAD
 		<div class="grid grid-cols-3 desktop:grid-cols-2 gap-6" *ngIf="!isLoadingProjects">
-			<a *ngFor="let project of projects" [routerLink]="'/projects/' + project.uid" class="rounded-8px bg-white-100 block border border-grey-10">
-				<div class="px-6 py-4 flex items-center justify-between border-b border-b-grey-10">
-					<div class="flex items-center">
-						<div class="bg-primary-500 w-6 h-6 rounded-[50px] mr-2 flex items-center justify-center">
-							<svg width="16" height="16" fill="#477db3" stroke="#477db3">
-								<use xlink:href="#top-right-icon"></use>
-							</svg>
-=======
-		<div class="grid grid-cols-3 gap-6" *ngIf="!isLoadingProjects">
 			<ng-container *ngFor="let project of projects">
 				<a [routerLink]="'/projects/' + project.uid" class="rounded-8px bg-white-100 block border border-grey-10">
 					<div class="px-6 py-4 flex items-center justify-between border-b border-b-grey-10">
 						<div class="flex items-center">
 							<div class="bg-primary-500 w-6 h-6 rounded-[50px] mr-2 flex items-center justify-center">
-								<svg width="16" height="16" fill="#477db3" stroke="#477db3">
+								<svg width="16" height="16" class="fill-primary-100 stroke-primary-100">
 									<use xlink:href="#top-right-icon"></use>
 								</svg>
 							</div>
 							<h4 class="cursor-pointer text-14 font-medium">{{ project.name }}</h4>
->>>>>>> bd45b7f5
 						</div>
 
 						<div class="bg-primary-500 rounded-8px px-2 pt-[1px] text-10 font-medium text-primary-100 uppercase">{{ project.type || '-' }}</div>
