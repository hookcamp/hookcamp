<convoy-loader *ngIf="isloadingOrganisations" position="fixed"></convoy-loader>

<ng-container *ngIf="!isloadingOrganisations && organisations.length">
	<convoy-page>
		<ng-container *ngIf="!isLoadingProjects && projects.length">
			<h3 class="mb-2 font-semibold">Projects</h3>
			<p class="text-grey-40 text-14 font-medium mb-24px">All your project's summary at a glance</p>
		</ng-container>

		<ng-container *ngIf="isLoadingProjects">
			<div class="bg-grey-10 rounded-[24px] animate-pulse h-4 w-20 mb-20px"></div>
			<div class="bg-grey-10 rounded-[24px] animate-pulse h-4 w-60 mb-24px"></div>
		</ng-container>

		<div class="grid grid-cols-3 desktop:grid-cols-2 gap-6" *ngIf="isLoadingProjects">
			<div *ngFor="let index of projectsLoaderIndex" class="rounded-8px bg-white-100 block border border-grey-10">
				<div class="px-6 py-4 flex items-center justify-between border-b border-b-grey-10">
					<div class="flex items-center">
						<div class="bg-primary-500 w-6 h-6 rounded-[50px] mr-2 flex items-center justify-center">
							<svg width="16" height="16" fill="#477db3" stroke="#477db3">
								<use xlink:href="#top-right-icon"></use>
							</svg>
						</div>
						<div class="bg-grey-10 rounded-[24px] animate-pulse h-4 w-140px"></div>
					</div>

					<div class="bg-grey-10 rounded-[24px] animate-pulse h-4 w-16"></div>
				</div>

				<div class="flex items-center p-0">
					<div class="py-2 px-6 w-2/5">
						<div class="bg-grey-10 rounded-[24px] animate-pulse h-4 w-18"></div>
					</div>
					<div class="py-2 px-6 w-3/5 flex items-center justify-between border-l border-l-grey-10">
						<div class="bg-grey-10 rounded-[24px] animate-pulse h-4 w-16"></div>
						<div class="bg-grey-10 rounded-[24px] animate-pulse h-4 w-10"></div>
					</div>
				</div>
			</div>
		</div>

		<div class="grid grid-cols-3 desktop:grid-cols-2 gap-6" *ngIf="!isLoadingProjects">
			<a routerLink="./new" class="rounded-8px bg-white-100 border border-dashed border-primary-100 flex items-center justify-center py-8 transition-all duration-300 hover:shadow-[0_4px_20px_-2px_rgba(50,50,71,0.08)]" *ngIf="projects.length">
				<svg width="22" height="22" class="mr-2" fill="#477db3">
					<use xlink:href="#plus-icon"></use>
				</svg>
				<span class="text-primary-100 font-medium text-16">Create new project</span>
			</a>
			<ng-container *ngFor="let project of projects">
				<a [routerLink]="'/projects/' + project.uid" class="rounded-8px bg-white-100 block border border-grey-10 transition-all duration-300 hover:shadow-[0_4px_20px_-2px_rgba(50,50,71,0.08)]">
					<div class="px-6 py-4 flex items-center justify-between border-b border-b-grey-10">
						<div class="flex items-center">
							<div class="bg-primary-500 w-6 h-6 rounded-[50px] mr-2 flex items-center justify-center">
								<svg width="16" height="16" class="fill-primary-100 stroke-primary-100" [ngClass]="{ 'rotate-180': project.type === 'incoming' }">
									<use xlink:href="#top-right-icon"></use>
								</svg>
							</div>
							<h4 class="cursor-pointer text-14 font-medium">{{ project.name }}</h4>
						</div>

						<div class="bg-primary-500 rounded-8px px-2 pt-[1px] text-10 font-medium text-primary-100 uppercase">{{ project.type || '-' }}</div>
					</div>

					<div class="flex items-center p-0">
						<div class="py-2 px-6 text-12 font-medium w-1/2 whitespace-nowrap">
<<<<<<< HEAD
							<span class="text-black mr-2">{{ project.statistics?.messages_sent }}</span>
							<span class="text-grey-40">Events {{ project.type === 'incoming' ? 'Received' : 'Sent' }}</span>
						</div>
						<div class="py-2 px-6 w-1/2 flex items-center justify-between border-l border-l-grey-10">
=======
							<span class="text-black mr-2">{{ project.statistics?.messages_sent | number }}</span>
							<span class="text-grey-40">Events {{ project.type === 'incoming' ? 'Received' : 'Sent' }}</span>
						</div>
						<div class="py-2 px-6 w-1/2 whitespace-nowrap flex items-center justify-between border-l border-l-grey-10">
>>>>>>> 8e14ba87
							<div class="text-12 font-medium">
								<span class="text-black mr-2">{{ project.statistics?.total_apps | number }}</span>
								<span class="text-grey-40">Apps</span>
							</div>
							<svg width="20" height="20" fill="#477db3">
								<use xlink:href="#arrow-right-icon"></use>
							</svg>
						</div>
					</div>
				</a>
			</ng-container>
		</div>
	</convoy-page>
</ng-container><|MERGE_RESOLUTION|>--- conflicted
+++ resolved
@@ -63,17 +63,10 @@
 
 					<div class="flex items-center p-0">
 						<div class="py-2 px-6 text-12 font-medium w-1/2 whitespace-nowrap">
-<<<<<<< HEAD
-							<span class="text-black mr-2">{{ project.statistics?.messages_sent }}</span>
-							<span class="text-grey-40">Events {{ project.type === 'incoming' ? 'Received' : 'Sent' }}</span>
-						</div>
-						<div class="py-2 px-6 w-1/2 flex items-center justify-between border-l border-l-grey-10">
-=======
 							<span class="text-black mr-2">{{ project.statistics?.messages_sent | number }}</span>
 							<span class="text-grey-40">Events {{ project.type === 'incoming' ? 'Received' : 'Sent' }}</span>
 						</div>
 						<div class="py-2 px-6 w-1/2 whitespace-nowrap flex items-center justify-between border-l border-l-grey-10">
->>>>>>> 8e14ba87
 							<div class="text-12 font-medium">
 								<span class="text-black mr-2">{{ project.statistics?.total_apps | number }}</span>
 								<span class="text-grey-40">Apps</span>
