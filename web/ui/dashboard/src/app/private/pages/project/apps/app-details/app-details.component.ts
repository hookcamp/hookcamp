--- conflicted
+++ resolved
@@ -23,7 +23,6 @@
 	isLoadingAppDetails = false;
 	shouldRenderSmallSize = false;
 	showDeleteModal = false;
-	editMode = false;
 	isDeletingEndpoint = false;
 	screenWidth = window.innerWidth;
 	appPortalLink!: string;
@@ -42,30 +41,18 @@
 		public privateService: PrivateService
 	) {}
 
-<<<<<<< HEAD
 	async ngOnInit() {
 		this.isLoadingAppDetails = true;
-		const appId = this.route.snapshot.params?.id;
 		this.checkScreenSize();
-		await this.getAppDetails(appId);
-=======
-	ngOnInit() {
-		this.getAppDetails(this.route.snapshot.params.id);
-		this.checkScreenSize();
->>>>>>> a0456369
+		await this.getAppDetails(this.route.snapshot.params.id);
 	}
 
 	goBack() {
 		this.location.back();
 	}
 
-<<<<<<< HEAD
 
 	copyText(key: string) {
-=======
-	// copy code snippet
-	copyKey(key: string, type: 'public' | 'secret') {
->>>>>>> a0456369
 		const text = key;
 		const el = document.createElement('textarea');
 		el.value = text;
@@ -86,7 +73,6 @@
 
 	async getAppDetails(appId: string) {
 		this.selectedEndpoint = undefined;
-		this.editMode = false;
 		this.isLoadingAppDetails = true;
 
 		try {
