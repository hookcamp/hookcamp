--- conflicted
+++ resolved
@@ -66,11 +66,6 @@
 
 	async getAppPortalToken(requestDetail: { redirect: boolean }) {
 		if (this.privateService.activeProjectDetails?.type === 'incoming') return;
-<<<<<<< HEAD
-=======
-
-		this.loadingAppPotalToken = true;
->>>>>>> 0d9017f0
 
 		this.loadingAppPotalToken = true;
 		const payload = {
