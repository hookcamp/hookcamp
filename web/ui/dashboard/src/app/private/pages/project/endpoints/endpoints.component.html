<div class="flex justify-between items-end border-b border-b-grey-10 pb-20px mb-24px">
	<div class="flex items-center">
		<h1 class="text-24 font-bold text-grey-80 mr-10px">Endpoints</h1>
		<convoy-tooltip tooltipContent="Endpoints are receivers, they recieve the webhook events from sources it is subscribed to" position="right"></convoy-tooltip>
	</div>
</div>

<!-- empty state  -->
<div class="py-100px mt-24px min-h-[500px]" convoy-card *ngIf="!isLoadingEndpoints && displayedEndpoints?.length === 0">
	<convoy-empty-state
		imgSrc="/assets/img/events-log-empty-state.png"
		[buttonText]="!endpointSearchString ? 'Create Endpoint' : ''"
		[description]="endpointSearchString ? endpointSearchString + ' endpoint does not exist' : 'You currently do not have any endpoints'"
		id="endpoints-empty-state"
		(onAction)="router.navigate(['./new'], { relativeTo: this.route })"
	></convoy-empty-state>
</div>

<div convoy-card class="relative min-h-[500px] flex items-center justify-center" *ngIf="isLoadingEndpoints">
	<convoy-loader position="relative"></convoy-loader>
</div>

<<<<<<< HEAD
<div convoy-card *ngIf="!isLoadingEndpoints && displayedEndpoints?.length">
	<div class="min-h-[70vh] overflow-y-auto overflow-x-auto w-full min-w-[485px]" id="event-deliveries-table-container">
		<table convoy-table>
			<thead convoy-table-head>
				<th convoy-table-head-cell [class]="i === 0 ? 'pl-20px' : ''" *ngFor="let head of endpointsTableHead; let i = index">{{ head }}</th>
			</thead>
			<tbody>
				<ng-container *ngFor="let endpointGroup of displayedEndpoints; let i = index">
					<tr convoy-table-row [forDate]="true">
						<td convoy-table-cell [forDate]="true">{{ endpointGroup.date }}</td>
						<td convoy-table-cell [forDate]="true"></td>
						<td convoy-table-cell [forDate]="true"></td>
						<td convoy-table-cell [forDate]="true"></td>
						<td convoy-table-cell [forDate]="true"></td>
						<td convoy-table-cell [forDate]="true"></td>
					</tr>
					<tr convoy-table-row class="group" *ngFor="let endpoint of endpointGroup.content; let index = index" [id]="'endpoint' + i" (click)="selectedEndpoint = endpoint">
						<td convoy-table-cell class="w-162px">
							<div class="w-150px overflow-hidden overflow-ellipsis pl-16px">{{ endpoint.title }}</div>
						</td>
						<td convoy-table-cell class="w-100px">
							<convoy-tag *ngIf="endpoint.status" [color]="endpoint.status | statuscolor" className="ml-4px">{{ endpoint.status }}</convoy-tag>
						</td>
						<td convoy-table-cell class="relative w-176px">
							<div convoy-tag color="gray" class="mr-8px">{{ endpoint.uid }}</div>
							<convoy-copy-button size="sm" [notificationText]="endpoint.title + ' ID has been copied to clipboard'" className="absolute translate-x-0 translate-y-[-50%] top-[50] hidden group-hover:block" [text]="endpoint.uid"></convoy-copy-button>
						</td>

						<td convoy-table-cell colspan="2"></td>
						<td convoy-table-cell>
							<div class="w-full flex items-center justify-end">
								<button convoy-button size="xs" [routerLink]="['../events']" [relativeTo]="route" [queryParams]="{ endpointId: endpoint.uid }" fill="soft">
									<img src="/assets/img/view-events-icon.svg" class="w-14px mr-10px" alt="view events icon" />
									View Events
								</button>
								<div convoy-dropdown position="right">
									<button dropdownTrigger convoy-button size="xs" fill="text" class="ml-40px pr-24px">
										<svg width="21" height="20">
											<use xlink:href="#more-icon"></use>
										</svg>
									</button>

									<ul dropdownOptions class="p-10px">
										<li class="mb-4px rounded-8px px-6px hover:bg-new.primary-25 duration-300 transition-all">
											<button convoy-dropdown-option convoy-button size="sm" color="gray" class="w-full !justify-start" fill="text" (click)="showEndpointSecret = true">
												<svg width="16" height="16" class="mr-8px">
													<use xlink:href="#shield-icon"></use>
												</svg>
												View Secret
											</button>
										</li>
										<li class="mb-4px rounded-8px px-6px hover:bg-new.primary-25 duration-300 transition-all">
											<button convoy-dropdown-option convoy-button size="sm" color="gray" class="w-full !justify-start" fill="text" (click)="toggleEndpoint()" [disabled]="isTogglingEndpoint">
												<svg width="14" height="14" class="stroke-new.gray-600 mr-8px">
													<use [attr.xlink:href]="selectedEndpoint?.status === 'paused' ? '#play-icon' : '#pause-icon'"></use>
												</svg>
												{{ selectedEndpoint?.status === 'paused' ? 'Unpause' : 'Pause' }}
											</button>
										</li>
										<li class="mb-4px rounded-8px px-6px hover:bg-new.primary-25 duration-300 transition-all">
											<button convoy-dropdown-option convoy-button size="sm" color="gray" fill="text" class="w-full !justify-start" [routerLink]="'./' + selectedEndpoint?.uid + '/edit'" [relativeTo]="route">
												<svg width="17" height="16" class="fill-new.gray-600 mr-8px">
													<use xlink:href="#edit-icon"></use>
												</svg>
												Edit
											</button>
										</li>

										<li class="mb-4px rounded-8px px-6px hover:bg-new.primary-25 duration-300 transition-all">
											<button convoy-dropdown-option convoy-button size="sm" color="danger" class="w-full !justify-start" fill="text" (click)="showDeleteModal = true">
												<svg width="14" height="14" class="fill-transparent stroke-new.danger-400 mr-8px">
													<use xlink:href="#delete-icon2"></use>
												</svg>
												Delete
											</button>
										</li>

										<li *ngIf="privateService.activeProjectDetails?.type === 'outgoing'" class="mb-4px rounded-8px px-6px hover:bg-new.primary-25 duration-300 transition-all">
											<button convoy-dropdown-option convoy-button size="sm" color="gray" class="w-full !justify-start" fill="text" (click)="sendTestEvent()" [disabled]="isSendingTestEvent">
												<svg width="16" height="17" class="mr-8px">
													<use xlink:href="#send-icon"></use>
												</svg>
												Send Test Event
											</button>
										</li>
									</ul>
=======
<!-- If user has endpoints -->
<ng-container *ngIf="!isLoadingEndpoints && displayedEndpoints?.length">
	<div class="flex items-center justify-between mb-24px mt-18px">
		<div class="flex items-center">
			<form class="border border-primary-400 h-36px px-14px py-0 max-w-[350px] w-full rounded-[10px] flex items-center bg-white-100">
				<img src="/assets/img/search-icon.svg" alt="search icon" class="mr-10px" />
				<input type="search" placeholder="Search endpoints" class="w-full text-grey-40 text-14 outline-none" [(ngModel)]="endpointSearchString" (keyup)="searchEndpoint({ searchInput: $event })" [ngModelOptions]="{ standalone: true }" />
				<button convoy-button *ngIf="endpointSearchString && endpointSearchString.length > 0" class="transition-all duration-200" fill="text" size="sm">
					<img src="/assets/img/enter-icon.png" alt="enter icon" class="w-16px" />
				</button>
			</form>
		</div>

		<button convoy-permission="Endpoints|MANAGE" *ngIf="displayedEndpoints?.length" convoy-button size="sm" class="h-36px" id="create-endpoint-modal-button" routerLink="./new">Create Endpoint</button>
	</div>

	<div convoy-card>
		<div class="min-h-[70vh] overflow-y-auto overflow-x-auto w-full min-w-[485px]" id="event-deliveries-table-container">
			<table convoy-table>
				<thead convoy-table-head>
					<th convoy-table-head-cell [class]="i === 0 ? 'pl-20px' : ''" *ngFor="let head of endpointsTableHead; let i = index">{{ head }}</th>
				</thead>
				<tbody>
					<ng-container *ngFor="let endpointGroup of displayedEndpoints; let i = index">
						<tr convoy-table-row [forDate]="true">
							<td convoy-table-cell [forDate]="true">{{ endpointGroup.date }}</td>
							<td convoy-table-cell [forDate]="true"></td>
							<td convoy-table-cell [forDate]="true"></td>
							<td convoy-table-cell [forDate]="true"></td>
							<td convoy-table-cell [forDate]="true"></td>
							<td convoy-table-cell [forDate]="true"></td>
						</tr>
						<tr convoy-table-row *ngFor="let endpoint of endpointGroup.content; let index = index" [id]="'endpoint' + i" (click)="selectedEndpoint = endpoint">
							<td convoy-table-cell class="w-162px">
								<div class="w-150px overflow-hidden overflow-ellipsis pl-16px">{{ endpoint.title }}</div>
							</td>
							<td convoy-table-cell class="w-100px">
								<convoy-tag *ngIf="endpoint.status" [color]="endpoint.status | statuscolor" className="ml-4px">{{ endpoint.status }}</convoy-tag>
							</td>
							<td convoy-table-cell class="relative w-176px">
								<div convoy-tag color="gray" class="mr-8px w-210px truncate">{{ endpoint.uid }}</div>
								<convoy-copy-button size="sm" [notificationText]="endpoint.title + ' ID has been copied to clipboard'" className="absolute translate-x-0 translate-y-[-50%] top-[50]" [text]="endpoint.uid"></convoy-copy-button>
							</td>

							<td convoy-table-cell colspan="2"></td>
							<td convoy-table-cell>
								<div class="w-full flex items-center justify-end">
									<button convoy-button size="xs" [routerLink]="['../events']" [relativeTo]="route" [queryParams]="{ endpointId: endpoint.uid }" texture="light">
										<img src="/assets/img/view-events-icon.svg" class="w-14px mr-10px" alt="view events icon" />
										View Events
									</button>

									<div convoy-dropdown position="right">
										<button dropdownTrigger convoy-button size="xs" fill="clear" class="ml-40px pr-24px">
											<svg width="21" height="20">
												<use xlink:href="#more-icon"></use>
											</svg>
										</button>

										<ul dropdownOptions class="p-10px">
											<li class="mb-4px rounded-8px py-4px px-6px hover:bg-new.primary-25 duration-300 transition-all">
												<button convoy-dropdown-option convoy-button color="grey" class="w-full !justify-start" fill="text" (click)="showEndpointSecret = true">
													<svg width="16" height="16" class="mr-8px">
														<use xlink:href="#shield-icon"></use>
													</svg>
													View Secret
												</button>
											</li>
											<li class="mb-4px rounded-8px py-4px px-6px hover:bg-new.primary-25 duration-300 transition-all">
												<button convoy-dropdown-option convoy-button color="grey" class="w-full !justify-start" fill="text" (click)="toggleEndpoint()" [disabled]="isTogglingEndpoint">
													<svg width="14" height="14" class="stroke-new.gray-600 mr-8px">
														<use [attr.xlink:href]="selectedEndpoint?.status === 'paused' ? '#play-icon' : '#pause-icon'"></use>
													</svg>
													{{ selectedEndpoint?.status === 'paused' ? 'Unpause' : 'Pause' }}
												</button>
											</li>
											<li class="mb-4px rounded-8px py-4px px-6px hover:bg-new.primary-25 duration-300 transition-all">
												<button convoy-dropdown-option convoy-button color="grey" fill="text" class="w-full !justify-start" [routerLink]="'./' + selectedEndpoint?.uid + '/edit'" [relativeTo]="route">
													<svg width="17" height="16" class="fill-new.gray-600 mr-8px">
														<use xlink:href="#edit-icon"></use>
													</svg>
													Edit
												</button>
											</li>

											<li class="mb-4px rounded-8px py-4px px-6px hover:bg-new.primary-25 duration-300 transition-all">
												<button convoy-dropdown-option convoy-button color="danger" class="w-full !justify-start" fill="text" (click)="showDeleteModal = true">
													<svg width="14" height="14" class="fill-transparent stroke-new.error-400 mr-8px">
														<use xlink:href="#delete-icon2"></use>
													</svg>
													Delete
												</button>
											</li>

											<li *ngIf="privateService.getProjectDetails?.type === 'outgoing'" class="mb-4px rounded-8px py-4px px-6px hover:bg-new.primary-25 duration-300 transition-all">
												<button convoy-dropdown-option convoy-button color="grey" class="w-full !justify-start" fill="text" (click)="sendTestEvent()" [disabled]="isSendingTestEvent">
													<svg width="16" height="17" class="mr-8px">
														<use xlink:href="#send-icon"></use>
													</svg>
													Send Test Event
												</button>
											</li>
										</ul>
									</div>
>>>>>>> 9baa916c
								</div>
							</td>
						</tr>
					</ng-container>
				</tbody>
			</table>
		</div>

		<!-- Pagination -->
		<div class="border-t border-new.primary-25 px-16px" *ngIf="endpoints?.pagination?.has_next_page || endpoints?.pagination?.has_prev_page">
			<convoy-pagination [pagination]="endpoints?.pagination" (paginate)="getEndpoints($event)"></convoy-pagination>
		</div>
	</div>
</ng-container>
<!-- end If user has endpoints -->

<!-- create endpoint modal -->
<div convoy-modal *ngIf="showCreateEndpointModal || showEditEndpointModal" position="full" (closeModal)="cancel()">
	<div convoy-modal-header fullscreen="true">
		<div class="flex items-center">
<<<<<<< HEAD
			<button convoy-button size="sm" fill="soft" class="px-10px !py-10px" (click)="cancel()">
				<img src="/assets/img/modal-close-icon.svg" class="w-12px" alt="close icon" />
=======
			<button convoy-button size="sm" texture="light" class="px-10px !py-10px" (click)="cancel()">
				<img src="/assets/img/modal-close-icon.svg" class="w-12px h-12px" alt="close icon" />
>>>>>>> 9baa916c
			</button>

			<h2 class="font-semibold capitalize ml-2">{{ showEditEndpointModal ? 'Edit Endpoint' : 'Create Endpoint' }}</h2>
		</div>
	</div>

	<div class="max-w-[770px] m-auto">
		<convoy-create-endpoint showAction="true" (onAction)="$event.action === 'close' ? cancel() : getEndpoints(); cancel()" [editMode]="showEditEndpointModal"></convoy-create-endpoint>
	</div>
</div>

<!-- endpoint secret  -->
<convoy-endpoint-secret *ngIf="showEndpointSecret" [endpointDetails]="selectedEndpoint" (closeSecretModal)="showEndpointSecret = false" (expireCurrentSecret)="getEndpoints()"></convoy-endpoint-secret>

<!-- delete modal  -->
<app-delete-modal *ngIf="showDeleteModal" [isLoading]="isDeletingEndpoint" [deleteText]="'delete “' + selectedEndpoint?.title + '”'" (closeModal)="showDeleteModal = false" (deleteData)="deleteEndpoint()"></app-delete-modal><|MERGE_RESOLUTION|>--- conflicted
+++ resolved
@@ -20,94 +20,7 @@
 	<convoy-loader position="relative"></convoy-loader>
 </div>
 
-<<<<<<< HEAD
-<div convoy-card *ngIf="!isLoadingEndpoints && displayedEndpoints?.length">
-	<div class="min-h-[70vh] overflow-y-auto overflow-x-auto w-full min-w-[485px]" id="event-deliveries-table-container">
-		<table convoy-table>
-			<thead convoy-table-head>
-				<th convoy-table-head-cell [class]="i === 0 ? 'pl-20px' : ''" *ngFor="let head of endpointsTableHead; let i = index">{{ head }}</th>
-			</thead>
-			<tbody>
-				<ng-container *ngFor="let endpointGroup of displayedEndpoints; let i = index">
-					<tr convoy-table-row [forDate]="true">
-						<td convoy-table-cell [forDate]="true">{{ endpointGroup.date }}</td>
-						<td convoy-table-cell [forDate]="true"></td>
-						<td convoy-table-cell [forDate]="true"></td>
-						<td convoy-table-cell [forDate]="true"></td>
-						<td convoy-table-cell [forDate]="true"></td>
-						<td convoy-table-cell [forDate]="true"></td>
-					</tr>
-					<tr convoy-table-row class="group" *ngFor="let endpoint of endpointGroup.content; let index = index" [id]="'endpoint' + i" (click)="selectedEndpoint = endpoint">
-						<td convoy-table-cell class="w-162px">
-							<div class="w-150px overflow-hidden overflow-ellipsis pl-16px">{{ endpoint.title }}</div>
-						</td>
-						<td convoy-table-cell class="w-100px">
-							<convoy-tag *ngIf="endpoint.status" [color]="endpoint.status | statuscolor" className="ml-4px">{{ endpoint.status }}</convoy-tag>
-						</td>
-						<td convoy-table-cell class="relative w-176px">
-							<div convoy-tag color="gray" class="mr-8px">{{ endpoint.uid }}</div>
-							<convoy-copy-button size="sm" [notificationText]="endpoint.title + ' ID has been copied to clipboard'" className="absolute translate-x-0 translate-y-[-50%] top-[50] hidden group-hover:block" [text]="endpoint.uid"></convoy-copy-button>
-						</td>
 
-						<td convoy-table-cell colspan="2"></td>
-						<td convoy-table-cell>
-							<div class="w-full flex items-center justify-end">
-								<button convoy-button size="xs" [routerLink]="['../events']" [relativeTo]="route" [queryParams]="{ endpointId: endpoint.uid }" fill="soft">
-									<img src="/assets/img/view-events-icon.svg" class="w-14px mr-10px" alt="view events icon" />
-									View Events
-								</button>
-								<div convoy-dropdown position="right">
-									<button dropdownTrigger convoy-button size="xs" fill="text" class="ml-40px pr-24px">
-										<svg width="21" height="20">
-											<use xlink:href="#more-icon"></use>
-										</svg>
-									</button>
-
-									<ul dropdownOptions class="p-10px">
-										<li class="mb-4px rounded-8px px-6px hover:bg-new.primary-25 duration-300 transition-all">
-											<button convoy-dropdown-option convoy-button size="sm" color="gray" class="w-full !justify-start" fill="text" (click)="showEndpointSecret = true">
-												<svg width="16" height="16" class="mr-8px">
-													<use xlink:href="#shield-icon"></use>
-												</svg>
-												View Secret
-											</button>
-										</li>
-										<li class="mb-4px rounded-8px px-6px hover:bg-new.primary-25 duration-300 transition-all">
-											<button convoy-dropdown-option convoy-button size="sm" color="gray" class="w-full !justify-start" fill="text" (click)="toggleEndpoint()" [disabled]="isTogglingEndpoint">
-												<svg width="14" height="14" class="stroke-new.gray-600 mr-8px">
-													<use [attr.xlink:href]="selectedEndpoint?.status === 'paused' ? '#play-icon' : '#pause-icon'"></use>
-												</svg>
-												{{ selectedEndpoint?.status === 'paused' ? 'Unpause' : 'Pause' }}
-											</button>
-										</li>
-										<li class="mb-4px rounded-8px px-6px hover:bg-new.primary-25 duration-300 transition-all">
-											<button convoy-dropdown-option convoy-button size="sm" color="gray" fill="text" class="w-full !justify-start" [routerLink]="'./' + selectedEndpoint?.uid + '/edit'" [relativeTo]="route">
-												<svg width="17" height="16" class="fill-new.gray-600 mr-8px">
-													<use xlink:href="#edit-icon"></use>
-												</svg>
-												Edit
-											</button>
-										</li>
-
-										<li class="mb-4px rounded-8px px-6px hover:bg-new.primary-25 duration-300 transition-all">
-											<button convoy-dropdown-option convoy-button size="sm" color="danger" class="w-full !justify-start" fill="text" (click)="showDeleteModal = true">
-												<svg width="14" height="14" class="fill-transparent stroke-new.danger-400 mr-8px">
-													<use xlink:href="#delete-icon2"></use>
-												</svg>
-												Delete
-											</button>
-										</li>
-
-										<li *ngIf="privateService.activeProjectDetails?.type === 'outgoing'" class="mb-4px rounded-8px px-6px hover:bg-new.primary-25 duration-300 transition-all">
-											<button convoy-dropdown-option convoy-button size="sm" color="gray" class="w-full !justify-start" fill="text" (click)="sendTestEvent()" [disabled]="isSendingTestEvent">
-												<svg width="16" height="17" class="mr-8px">
-													<use xlink:href="#send-icon"></use>
-												</svg>
-												Send Test Event
-											</button>
-										</li>
-									</ul>
-=======
 <!-- If user has endpoints -->
 <ng-container *ngIf="!isLoadingEndpoints && displayedEndpoints?.length">
 	<div class="flex items-center justify-between mb-24px mt-18px">
@@ -155,37 +68,37 @@
 							<td convoy-table-cell colspan="2"></td>
 							<td convoy-table-cell>
 								<div class="w-full flex items-center justify-end">
-									<button convoy-button size="xs" [routerLink]="['../events']" [relativeTo]="route" [queryParams]="{ endpointId: endpoint.uid }" texture="light">
+									<button convoy-button size="xs" fill="soft" [routerLink]="['../events']" [relativeTo]="route" [queryParams]="{ endpointId: endpoint.uid }">
 										<img src="/assets/img/view-events-icon.svg" class="w-14px mr-10px" alt="view events icon" />
 										View Events
 									</button>
 
 									<div convoy-dropdown position="right">
-										<button dropdownTrigger convoy-button size="xs" fill="clear" class="ml-40px pr-24px">
+										<button dropdownTrigger convoy-button size="xs" fill="text" class="ml-40px pr-24px">
 											<svg width="21" height="20">
 												<use xlink:href="#more-icon"></use>
 											</svg>
 										</button>
 
 										<ul dropdownOptions class="p-10px">
-											<li class="mb-4px rounded-8px py-4px px-6px hover:bg-new.primary-25 duration-300 transition-all">
-												<button convoy-dropdown-option convoy-button color="grey" class="w-full !justify-start" fill="text" (click)="showEndpointSecret = true">
+											<li class="mb-4px rounded-8px px-6px hover:bg-new.primary-25 duration-300 transition-all">
+												<button convoy-dropdown-option convoy-button color="gray" size="sm" class="w-full !justify-start" fill="text" (click)="showEndpointSecret = true">
 													<svg width="16" height="16" class="mr-8px">
 														<use xlink:href="#shield-icon"></use>
 													</svg>
 													View Secret
 												</button>
 											</li>
-											<li class="mb-4px rounded-8px py-4px px-6px hover:bg-new.primary-25 duration-300 transition-all">
-												<button convoy-dropdown-option convoy-button color="grey" class="w-full !justify-start" fill="text" (click)="toggleEndpoint()" [disabled]="isTogglingEndpoint">
+											<li class="mb-4px rounded-8px px-6px hover:bg-new.primary-25 duration-300 transition-all">
+												<button convoy-dropdown-option convoy-button color="gray" size="sm" class="w-full !justify-start" fill="text" (click)="toggleEndpoint()" [disabled]="isTogglingEndpoint">
 													<svg width="14" height="14" class="stroke-new.gray-600 mr-8px">
 														<use [attr.xlink:href]="selectedEndpoint?.status === 'paused' ? '#play-icon' : '#pause-icon'"></use>
 													</svg>
 													{{ selectedEndpoint?.status === 'paused' ? 'Unpause' : 'Pause' }}
 												</button>
 											</li>
-											<li class="mb-4px rounded-8px py-4px px-6px hover:bg-new.primary-25 duration-300 transition-all">
-												<button convoy-dropdown-option convoy-button color="grey" fill="text" class="w-full !justify-start" [routerLink]="'./' + selectedEndpoint?.uid + '/edit'" [relativeTo]="route">
+											<li class="mb-4px rounded-8px px-6px hover:bg-new.primary-25 duration-300 transition-all">
+												<button convoy-dropdown-option convoy-button color="gray" size="sm" fill="text" class="w-full !justify-start" [routerLink]="'./' + selectedEndpoint?.uid + '/edit'" [relativeTo]="route">
 													<svg width="17" height="16" class="fill-new.gray-600 mr-8px">
 														<use xlink:href="#edit-icon"></use>
 													</svg>
@@ -193,17 +106,17 @@
 												</button>
 											</li>
 
-											<li class="mb-4px rounded-8px py-4px px-6px hover:bg-new.primary-25 duration-300 transition-all">
-												<button convoy-dropdown-option convoy-button color="danger" class="w-full !justify-start" fill="text" (click)="showDeleteModal = true">
-													<svg width="14" height="14" class="fill-transparent stroke-new.error-400 mr-8px">
+											<li class="mb-4px rounded-8px px-6px hover:bg-new.primary-25 duration-300 transition-all">
+												<button convoy-dropdown-option convoy-button color="danger" size="sm" class="w-full !justify-start" fill="text" (click)="showDeleteModal = true">
+													<svg width="14" height="14" class="fill-transparent stroke-new.danger-400 mr-8px">
 														<use xlink:href="#delete-icon2"></use>
 													</svg>
 													Delete
 												</button>
 											</li>
 
-											<li *ngIf="privateService.getProjectDetails?.type === 'outgoing'" class="mb-4px rounded-8px py-4px px-6px hover:bg-new.primary-25 duration-300 transition-all">
-												<button convoy-dropdown-option convoy-button color="grey" class="w-full !justify-start" fill="text" (click)="sendTestEvent()" [disabled]="isSendingTestEvent">
+											<li *ngIf="privateService.getProjectDetails?.type === 'outgoing'" class="mb-4px rounded-8px px-6px hover:bg-new.primary-25 duration-300 transition-all">
+												<button convoy-dropdown-option convoy-button color="gray" size="sm" class="w-full !justify-start" fill="text" (click)="sendTestEvent()" [disabled]="isSendingTestEvent">
 													<svg width="16" height="17" class="mr-8px">
 														<use xlink:href="#send-icon"></use>
 													</svg>
@@ -212,7 +125,6 @@
 											</li>
 										</ul>
 									</div>
->>>>>>> 9baa916c
 								</div>
 							</td>
 						</tr>
@@ -233,13 +145,10 @@
 <div convoy-modal *ngIf="showCreateEndpointModal || showEditEndpointModal" position="full" (closeModal)="cancel()">
 	<div convoy-modal-header fullscreen="true">
 		<div class="flex items-center">
-<<<<<<< HEAD
+
 			<button convoy-button size="sm" fill="soft" class="px-10px !py-10px" (click)="cancel()">
-				<img src="/assets/img/modal-close-icon.svg" class="w-12px" alt="close icon" />
-=======
-			<button convoy-button size="sm" texture="light" class="px-10px !py-10px" (click)="cancel()">
-				<img src="/assets/img/modal-close-icon.svg" class="w-12px h-12px" alt="close icon" />
->>>>>>> 9baa916c
+				<img src="/assets/img/modal-close-icon.svg"  class="w-12px h-12px" alt="close icon" />
+
 			</button>
 
 			<h2 class="font-semibold capitalize ml-2">{{ showEditEndpointModal ? 'Edit Endpoint' : 'Create Endpoint' }}</h2>
