<div class="text-12 font-medium flex items-center uppercase">
	<a routerLink="/projects" class="font-medium cursor-pointer">Projects</a>
	<svg width="16" height="16" class="mx-4px">
		<use xlink:href="#arrow-right-icon"></use>
	</svg>
	{{ privateService.activeProjectDetails?.name }}
	<svg width="16" height="16" class="mx-4px">
		<use xlink:href="#arrow-right-icon"></use>
	</svg>
	<span class="text-primary-100 font-medium">Events Log</span>
</div>

<!-- filters  -->
<div class="flex py-24px items-center justify-between">
	<div class="flex">
		<form class="border border-primary-400 h-36px px-14px py-0 max-w-[350px] w-full rounded-[10px] flex items-center bg-transparent" [ngClass]="{ 'text-primary-100 !bg-primary-500': eventsSearchString != undefined && eventsSearchString != '' }">
			<img src="/assets/img/search-icon.svg" alt="search icon" class="mr-10px" />
			<input
				type="search"
				placeholder="Search events"
				[(ngModel)]="eventsSearchString"
				(change)="getEvents({ addToURL: true })"
				[ngModelOptions]="{ standalone: true }"
				class="w-full text-grey-40 text-14 outline-none bg-transparent"
				[ngClass]="{ 'bg-primary-500': eventsSearchString != undefined && eventsSearchString != '' }"
			/>
			<button>
				<img src="/assets/img/enter-icon.png" alt="enter icon" class="w-16px" />
			</button>
		</form>

		<convoy-date-picker class="ml-14px" (selectedDateRange)="getSelectedDateRange($event)" [dateRangeValue]="eventsDateFilterFromURL" (clearDates)="clearEventFilters('eventsDate')" #datePicker></convoy-date-picker>

		<div convoy-dropdown size="md" position="left" #sourcesDropdown [hidden]="portalToken">
			<button dropdownTrigger convoy-button size="sm" fill="outline" class="px-10px !border-primary-400 ml-16px min-w-[130px] whitespace-nowrap justify-between h-36px" [ngClass]="{ 'text-primary-100 !bg-primary-500': !!eventSource }">
				<img src="/assets/img/apps-icon-grey.svg" class="w-14px mr-10px" alt="apps filter icon" />
				<span class="text-grey-40 w-full">All Sources</span>
				<img class="ml-10px mr-0px w-14px" src="/assets/img/angle-arrow-down.svg" alt="arrow down icon" />
			</button>

			<div dropdownOptions class="!max-h-[324px]">
				<ul class="min-h-[100px] py-10px">
					<li class="!py-0 pr-20px relative" *ngFor="let source of filterSources" convoy-list-item>
						<label class="py-10px pl-20px text-12 block w-full" [for]="source.uid">{{ source.name }}</label>
						<input
							type="checkbox"
							class="peer w-20px h-18px border border-new.primary-50 rounded-4px checked:border-new.primary-400 checked:bg-new.primary-25 focus:bottom-2 focus:border-new.primary-400 checked:bg bg-white-100"
							name="source"
							[value]="source.uid"
							[id]="source.uid"
							[checked]="source.uid === eventSource"
							(change)="eventSource = source.uid"
						/>
						<img src="assets/img/check-icon-primary.svg" class="w-12px hidden peer-checked:block absolute top-[50%] translate-y-[-50%] right-[23px]" alt="check icon" />
					</li>
				</ul>

				<div *ngIf="!!eventSource" class="p-10px pb-20px flex items-center justify-end">
					<button convoy-dropdown-option convoy-button size="sm" fill="outline" color="danger" (click)="clearEventFilters('eventsSource')">Clear</button>
					<button convoy-dropdown-option convoy-button size="sm" class="ml-14px" (click)="eventSource ? updateSourceFilter() : false">Apply</button>
				</div>
			</div>
		</div>

		<button
			convoy-button
			size="sm"
			fill="outline"
			class="ml-14px px-10px border-primary-400 h-36px whitespace-nowrap"
			[disabled]="
				(eventsDateFilterFromURL.startDate == '' || eventsDateFilterFromURL.endDate == '') &&
				(eventEndpoint?.length == 0 || eventEndpoint == undefined) &&
				eventsTimeFilterData.startTime == 'T00:00:00' &&
				eventsTimeFilterData.endTime == 'T23:59:59' &&
				(eventSource?.length == 0 || eventSource == undefined)
			"
			(click)="fetchRetryCount(); showBatchRetryModal = true"
		>
			Batch Replay
		</button>
	</div>

	<button
		convoy-button
		fill="outline"
		size="sm"
		(click)="clearEventFilters(); selectedEventsDateOption = ''"
		*ngIf="
			!(
				(eventsDateFilterFromURL.startDate == '' || eventsDateFilterFromURL.endDate == '') &&
				(eventEndpoint?.length == 0 || eventEndpoint == undefined) &&
				(eventsSearchString?.length == 0 || eventsSearchString == undefined) &&
				eventsTimeFilterData.startTime == 'T00:00:00' &&
				eventsTimeFilterData.endTime == 'T23:59:59' &&
				(eventSource?.length == 0 || eventSource == undefined)
			)
		"
	>
		Clear Filters
	</button>
</div>

<!-- empty state  -->
<div class="py-200px" convoy-card *ngIf="!isloadingEvents && (!displayedEvents || displayedEvents?.length === 0); else eventsList">
	<convoy-empty-state imgSrc="/assets/img/events-empty-state-image.svg" class="min-h-[70vh]" description="You currently do not have any event logs"></convoy-empty-state>
</div>

<!-- list of events  -->
<ng-template #eventsList>
	<div class="flex gap-24px">
		<div convoy-card class="max-w-[630px] w-full h-full overflow-hidden relative">
			<convoy-table-loader id="events_loader_loader" [tableHead]="eventLogsTableHead" *ngIf="isloadingEvents"></convoy-table-loader>

			<div class="min-h-[70vh] overflow-y-auto overflow-x-auto w-full min-w-[485px]" id="events-table-container" *ngIf="!isloadingEvents && displayedEvents && displayedEvents.length > 0">
				<table convoy-table>
					<thead convoy-table-head>
						<th convoy-table-head-cell [class]="i === 0 ? 'pl-20px' : ''" *ngFor="let head of eventLogsTableHead; let i = index">{{ head }}</th>
					</thead>
					<tbody>
						<ng-container *ngFor="let eventGroup of displayedEvents; let i = index">
							<tr convoy-table-row [forDate]="true">
								<td convoy-table-cell [forDate]="true">{{ eventGroup.date }}</td>
								<td convoy-table-cell [forDate]="true"></td>
								<td convoy-table-cell [forDate]="true"></td>
							</tr>
							<tr convoy-table-row class="group" *ngFor="let event of eventGroup.content; let index = index" (click)="eventsDetailsItem = event; getEventDeliveriesForSidebar(event.uid)" [active]="event.uid === eventsDetailsItem?.uid">
								<td convoy-table-cell class="w-130px pl-16px pr-30px relative">
									<div convoy-tag color="gray" class="max-w-[121px] overflow-hidden text-ellipsis mr-8px">{{ event.uid }}</div>
									<convoy-copy-button notificationText="Event ID has been copied to clipboard" className="absolute translate-x-0 translate-y-[-50%] top-[50] hidden group-hover:block" [text]="event.uid"></convoy-copy-button>
								</td>

								<td convoy-table-cell>
									<span class="max-w-[200px]">
										<span (click)="viewSource(event?.source_metadata?.uid)" [ngClass]="{ 'underline text-primary-100': !portalToken && event.source_metadata.name }" class="overflow-hidden overflow-ellipsis">
											{{ event.source_metadata.name || 'Rest API' }}
										</span>
									</span>
								</td>

								<td convoy-table-cell class="">{{ event.created_at | date: 'mediumTime' }}</td>

								<td convoy-table-cell>
									<button convoy-button fill="clear" size="sm" class="pr-0" (click)="viewEventDeliveries(event.uid)">
										Deliveries
										<img src="assets/img/angle-arrow-right-primary.svg" class="ml-16px h-16px" alt="arrow right" />
									</button>
								</td>
							</tr>
						</ng-container>
					</tbody>
				</table>
			</div>

			<convoy-empty-state type="table" imgSrc="/assets/img/empty-state.svg" className="min-h-[70vh]" description="No event to show here" *ngIf="!isloadingEvents && (!displayedEvents || displayedEvents?.length === 0)"></convoy-empty-state>
		</div>
		<div convoy-card class="max-w-[460px] w-full max-h-[calc(100vh - 950px)] min-h-[707px] overflow-auto relative p-16px">
			<!-- event details loader  -->
			<ng-container *ngIf="isloadingEvents">
				<div class="border-b border-new.primary-25 pb-24px">
					<div class="bg-grey-10 rounded-[24px] animate-pulse h-4 w-80px"></div>
				</div>
				<div class="flex justify-between border-y border-new.primary-25 py-24px mb-20px">
					<div class="bg-grey-10 rounded-[24px] animate-pulse h-4 w-80px"></div>
					<div class="bg-grey-10 rounded-[24px] animate-pulse h-4 w-200px"></div>
				</div>
			</ng-container>

<<<<<<< HEAD
			<!-- event details  -->
			<ng-container *ngIf="!isloadingEvents && displayedEvents">
				<div class="border-b border-new.primary-25 pb-24px">
					<button convoy-button size="xs" texture="light" (click)="retryEvent({ eventId: eventsDetailsItem.uid })">
						<svg width="16" height="16" class="mr-10px">
							<use xlink:href="#refresh-icon"></use>
						</svg>
						Replay
					</button>
				</div>

				<div class="flex items-center border-b border-new.primary-25 py-24px text-12">
					<p class="text-new.gray-400 mr-24px">Idempotency Key</p>
					<p class="text-new.gray-600">Key – 9c72a01d-fe81-4423-96f9-67fc7e10e108</p>
				</div>
=======
		<div class="max-w-[450px] w-full max-h-[calc(100vh - 950px)] min-h-[707px] overflow-auto relative border-l border-grey-10">
			<div class="p-16px">
				<ng-container *ngIf="isloadingEvents">
					<div class="bg-grey-10 rounded-8px animate-pulse h-150px w-full mr-40px mb-20px"></div>
					<div class="bg-grey-10 rounded-8px animate-pulse h-150px w-full mr-40px"></div>
				</ng-container>

				<ng-container *ngIf="displayedEvents && displayedEvents.length > 0">
					<div class="flex items-center justify-between mb-16px">
						<h3 class="text-14 font-semibold text-new.gray-600">Details</h3>
						<button convoy-button size="xs" texture="light" (click)="retryEvent({ eventId: eventsDetailsItem.uid })">
							<img src="assets/img/refresh-icon-primary.svg" alt="refresh icon" class="mr-10px" />
							Replay
						</button>
					</div>
					<prism language="json" [code]="generalService.getCodeSnippetString('event_data', eventsDetailsItem?.data || eventsDetailsItem?.metadata?.data)" title="Event"></prism>
					<div class="mb-20px"></div>
					<prism language="json" [code]="generalService.getCodeSnippetString('req_header', eventsDetailsItem?.headers)" title="Header"></prism>
				</ng-container>

				<h3 class="text-14 font-semibold text-new.gray-600 mb-16px mt-50px" *ngIf="!(!isloadingEvents && (!displayedEvents || displayedEvents?.length === 0))">Deliveries Overview</h3>
>>>>>>> 455eca36

				<h3 class="text-14 text-new.gray-800 font-medium mb-16px mt-24px">Deliveries Overview</h3>
			</ng-container>

			<!-- event deliveries loader  -->
			<div *ngIf="isLoadingSidebarDeliveries">
				<div class="bg-grey-10 rounded-[24px] animate-pulse h-4 w-80px mb-32px"></div>

				<div class="flex justify-between mb-20px">
					<div class="bg-grey-10 rounded-[24px] animate-pulse h-4 w-80px"></div>
					<div class="bg-grey-10 rounded-[24px] animate-pulse h-4 w-200px"></div>
					<div class="bg-grey-10 rounded-[24px] animate-pulse h-4 w-60px"></div>
				</div>
				<div class="flex justify-between mb-20px">
					<div class="bg-grey-10 rounded-[24px] animate-pulse h-4 w-80px"></div>
					<div class="bg-grey-10 rounded-[24px] animate-pulse h-4 w-200px"></div>
					<div class="bg-grey-10 rounded-[24px] animate-pulse h-4 w-60px"></div>
				</div>
				<div class="flex justify-between mb-20px">
					<div class="bg-grey-10 rounded-[24px] animate-pulse h-4 w-80px"></div>
					<div class="bg-grey-10 rounded-[24px] animate-pulse h-4 w-200px"></div>
					<div class="bg-grey-10 rounded-[24px] animate-pulse h-4 w-60px"></div>
				</div>
			</div>

			<!-- event deliveries empty state  -->
			<div class="flex items-center justify-center border-y border-new.primary-25 mb-24px p-24px w-full text-14 text-new.gray-400" *ngIf="!isLoadingSidebarDeliveries && sidebarEventDeliveries.length == 0 && displayedEvents && displayedEvents?.length">
				No event delivery attempt for this event yet.
			</div>

			<!-- event delieveries -->
			<ul *ngIf="sidebarEventDeliveries.length > 0" class="border-b border-new.primary-25 mb-24px">
				<li
					convoy-list-item
					*ngFor="let delivery of sidebarEventDeliveries"
					[title]="delivery?.endpoint_metadata?.target_url || ''"
					[routerLink]="['../events/event-deliveries/' + delivery.uid]"
					[relativeTo]="route"
					class="cursor-pointer flex !justify-start mb-10px hover:bg-primary-500 py-10px rounded-4px transition-colors"
				>
					<div class="flex items-center w-1/5">
						<div convoy-tag [color]="delivery.status | statuscolor" className="mr-20px">{{ delivery.status }}</div>
						<svg width="16" height="14" class="mr-4px" *ngIf="delivery.device_id">
							<use xlink:href="#cli-icon"></use>
						</svg>
					</div>
					<div class="text-14 w-3/5 whitespace-nowrap overflow-ellipsis overflow-hidden text-new.gray-600 text-center pt-4px">
						<ng-container *ngIf="!delivery?.device_id">
							<ng-container *ngIf="privateService.activeProjectDetails?.type === 'incoming'">
								<span class="max-w-[100px] overflow-hidden overflow-ellipsis">
									{{ delivery?.source_metadata?.name || 'Rest API' }}
								</span>

								<span class="px-16px font-light">→</span>
							</ng-container>

							<span [class]="privateService.activeProjectDetails?.type === 'incoming' ? 'max-w-[100px] overflow-hidden overflow-ellipsis' : 'w-120px' + ' overflow-hidden overflow-ellipsis'">
								{{ delivery.endpoint_metadata.title }}
							</span>
						</ng-container>
						<span *ngIf="delivery?.device_id">{{ delivery?.device_metadata?.host_name }}</span>
					</div>
					<div class="w-1/5 flex items-center text-new.gray-400 text-12">
						{{ delivery.created_at | date: 'shortTime' }}

						<button convoy-button fill="clear" size="xs" class="pr-0">
							<svg width="24" height="24" class="fill-new.gray-400">
								<use xlink:href="#arrow-right-icon"></use>
							</svg>
<<<<<<< HEAD
						</button>
					</div>
				</li>
			</ul>
=======
						</div>
						<div class="text-14 whitespace-nowrap overflow-ellipsis max-w-[300px] overflow-hidden text-grey-40 ml-10px">
							{{ delivery?.device_id ? delivery?.device_metadata?.host_name : delivery?.endpoint_metadata?.target_url }}
						</div>
					</li>
				</ul>
>>>>>>> 455eca36

			<!-- events payload and headers loader  -->
			<ng-container *ngIf="isloadingEvents">
				<div class="bg-grey-10 rounded-8px animate-pulse h-120px w-full mr-40px mb-20px"></div>
				<div class="bg-grey-10 rounded-8px animate-pulse h-120px w-full mr-40px"></div>
			</ng-container>

			<!-- event payload and headers  -->
			<ng-container *ngIf="displayedEvents && displayedEvents.length > 0">
				<prism title="Event" language="json" [code]="generalService.getCodeSnippetString('event_data', eventsDetailsItem?.data || eventsDetailsItem?.metadata?.data)"></prism>
				<prism title="Header" language="json" type="headers" [code]="eventsDetailsItem?.headers"></prism>
			</ng-container>

			<!-- event empty state  -->
			<convoy-empty-state type="table" imgSrc="/assets/img/empty-state.svg" className="min-h-[70vh]" description="No event details to show here" *ngIf="!isloadingEvents && (!displayedEvents || displayedEvents?.length === 0)"></convoy-empty-state>
		</div>
	</div>
</ng-template>

<convoy-pagination *ngIf="events?.pagination?.has_next_page || events?.pagination?.has_prev_page" [pagination]="events?.pagination" (paginate)="paginateEvents($event)"></convoy-pagination>

<!-- bacth retry modal -->
<div convoy-modal position="center" size="sm" *ngIf="showBatchRetryModal">
	<div class="text-center py-30px">
		<img src="/assets/img/filter.gif" alt="filter icon" class="w-50px m-auto mb-16px" />
		<div class="text-center text-16 font-medium text-grey-60 mb-8px">The filters applied will affect</div>
		<div class="text-center text-16 font-semibold mb-32px">{{ batchRetryCount || 0 }} event{{ batchRetryCount > 1 ? 's' : '' }}</div>
		<button convoy-button [disabled]="isRetrying || batchRetryCount == 0" class="m-auto" (click)="batchRetryEvent()">{{ isRetrying ? 'Retrying Events...' : 'Yes, Apply' }}</button>
		<button convoy-button fill="clear" class="font-semibold m-auto" (click)="showBatchRetryModal = false">No, Cancel</button>
	</div>
</div><|MERGE_RESOLUTION|>--- conflicted
+++ resolved
@@ -31,35 +31,27 @@
 
 		<convoy-date-picker class="ml-14px" (selectedDateRange)="getSelectedDateRange($event)" [dateRangeValue]="eventsDateFilterFromURL" (clearDates)="clearEventFilters('eventsDate')" #datePicker></convoy-date-picker>
 
-		<div convoy-dropdown size="md" position="left" #sourcesDropdown [hidden]="portalToken">
+		<convoy-time-picker class="ml-14px" (applyFilter)="eventsTimeFilterData = $event; getEvents({ addToURL: true })" #timeFilter></convoy-time-picker>
+
+		<div convoy-dropdown size="lg" position="left" #sourcesDropdown [hidden]="portalToken">
 			<button dropdownTrigger convoy-button size="sm" fill="outline" class="px-10px !border-primary-400 ml-16px min-w-[130px] whitespace-nowrap justify-between h-36px" [ngClass]="{ 'text-primary-100 !bg-primary-500': !!eventSource }">
 				<img src="/assets/img/apps-icon-grey.svg" class="w-14px mr-10px" alt="apps filter icon" />
 				<span class="text-grey-40 w-full">All Sources</span>
 				<img class="ml-10px mr-0px w-14px" src="/assets/img/angle-arrow-down.svg" alt="arrow down icon" />
 			</button>
 
-			<div dropdownOptions class="!max-h-[324px]">
+			<ng-container dropdownOptions>
 				<ul class="min-h-[100px] py-10px">
-					<li class="!py-0 pr-20px relative" *ngFor="let source of filterSources" convoy-list-item>
-						<label class="py-10px pl-20px text-12 block w-full" [for]="source.uid">{{ source.name }}</label>
-						<input
-							type="checkbox"
-							class="peer w-20px h-18px border border-new.primary-50 rounded-4px checked:border-new.primary-400 checked:bg-new.primary-25 focus:bottom-2 focus:border-new.primary-400 checked:bg bg-white-100"
-							name="source"
-							[value]="source.uid"
-							[id]="source.uid"
-							[checked]="source.uid === eventSource"
-							(change)="eventSource = source.uid"
-						/>
-						<img src="assets/img/check-icon-primary.svg" class="w-12px hidden peer-checked:block absolute top-[50%] translate-y-[-50%] right-[23px]" alt="check icon" />
+					<li class="py-4px px-20px flex items-center justify-between border-b border-grey-10" *ngFor="let source of filterSources" convoy-list-item convoy-dropdown-option>
+						<label class="text-12 block w-full" [for]="source.uid">{{ source.name }}</label>
+						<input type="checkbox" name="source" [value]="source.uid" [id]="source.uid" [checked]="source.uid === eventSource" (change)="eventSource ? updateSourceFilter() : false" />
 					</li>
 				</ul>
 
-				<div *ngIf="!!eventSource" class="p-10px pb-20px flex items-center justify-end">
-					<button convoy-dropdown-option convoy-button size="sm" fill="outline" color="danger" (click)="clearEventFilters('eventsSource')">Clear</button>
-					<button convoy-dropdown-option convoy-button size="sm" class="ml-14px" (click)="eventSource ? updateSourceFilter() : false">Apply</button>
-				</div>
-			</div>
+				<div *ngIf="!!eventSource" class="p-10px pb-20px">
+					<button convoy-dropdown-option convoy-button size="sm" (click)="clearEventFilters('eventsSource')">Clear</button>
+				</div>
+			</ng-container>
 		</div>
 
 		<button
@@ -165,7 +157,6 @@
 				</div>
 			</ng-container>
 
-<<<<<<< HEAD
 			<!-- event details  -->
 			<ng-container *ngIf="!isloadingEvents && displayedEvents">
 				<div class="border-b border-new.primary-25 pb-24px">
@@ -181,29 +172,6 @@
 					<p class="text-new.gray-400 mr-24px">Idempotency Key</p>
 					<p class="text-new.gray-600">Key – 9c72a01d-fe81-4423-96f9-67fc7e10e108</p>
 				</div>
-=======
-		<div class="max-w-[450px] w-full max-h-[calc(100vh - 950px)] min-h-[707px] overflow-auto relative border-l border-grey-10">
-			<div class="p-16px">
-				<ng-container *ngIf="isloadingEvents">
-					<div class="bg-grey-10 rounded-8px animate-pulse h-150px w-full mr-40px mb-20px"></div>
-					<div class="bg-grey-10 rounded-8px animate-pulse h-150px w-full mr-40px"></div>
-				</ng-container>
-
-				<ng-container *ngIf="displayedEvents && displayedEvents.length > 0">
-					<div class="flex items-center justify-between mb-16px">
-						<h3 class="text-14 font-semibold text-new.gray-600">Details</h3>
-						<button convoy-button size="xs" texture="light" (click)="retryEvent({ eventId: eventsDetailsItem.uid })">
-							<img src="assets/img/refresh-icon-primary.svg" alt="refresh icon" class="mr-10px" />
-							Replay
-						</button>
-					</div>
-					<prism language="json" [code]="generalService.getCodeSnippetString('event_data', eventsDetailsItem?.data || eventsDetailsItem?.metadata?.data)" title="Event"></prism>
-					<div class="mb-20px"></div>
-					<prism language="json" [code]="generalService.getCodeSnippetString('req_header', eventsDetailsItem?.headers)" title="Header"></prism>
-				</ng-container>
-
-				<h3 class="text-14 font-semibold text-new.gray-600 mb-16px mt-50px" *ngIf="!(!isloadingEvents && (!displayedEvents || displayedEvents?.length === 0))">Deliveries Overview</h3>
->>>>>>> 455eca36
 
 				<h3 class="text-14 text-new.gray-800 font-medium mb-16px mt-24px">Deliveries Overview</h3>
 			</ng-container>
@@ -273,19 +241,10 @@
 							<svg width="24" height="24" class="fill-new.gray-400">
 								<use xlink:href="#arrow-right-icon"></use>
 							</svg>
-<<<<<<< HEAD
 						</button>
 					</div>
 				</li>
 			</ul>
-=======
-						</div>
-						<div class="text-14 whitespace-nowrap overflow-ellipsis max-w-[300px] overflow-hidden text-grey-40 ml-10px">
-							{{ delivery?.device_id ? delivery?.device_metadata?.host_name : delivery?.endpoint_metadata?.target_url }}
-						</div>
-					</li>
-				</ul>
->>>>>>> 455eca36
 
 			<!-- events payload and headers loader  -->
 			<ng-container *ngIf="isloadingEvents">
@@ -296,7 +255,7 @@
 			<!-- event payload and headers  -->
 			<ng-container *ngIf="displayedEvents && displayedEvents.length > 0">
 				<prism title="Event" language="json" [code]="generalService.getCodeSnippetString('event_data', eventsDetailsItem?.data || eventsDetailsItem?.metadata?.data)"></prism>
-				<prism title="Header" language="json" type="headers" [code]="eventsDetailsItem?.headers"></prism>
+				<prism *ngIf="eventsDetailsItem?.headers" title="Headers" language="json" type="headers" [code]="eventsDetailsItem?.headers"></prism>
 			</ng-container>
 
 			<!-- event empty state  -->
