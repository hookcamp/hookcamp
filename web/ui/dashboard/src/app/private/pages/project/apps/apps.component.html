--- conflicted
+++ resolved
@@ -71,50 +71,37 @@
 						<td convoy-table-cell [forDate]="true"></td>
 						<td convoy-table-cell [forDate]="true"></td>
 					</tr>
-					<tr convoy-table-row *ngFor="let app of apps.content; let index = index" [id]="'app' + i" [routerLink]="['./' + app.uid]">
-						<td convoy-table-cell class="pl-16px">
+					<tr convoy-table-row *ngFor="let app of apps.content; let index = index" [id]="'app' + i">
+						<td convoy-table-cell class="pl-16px" [routerLink]="['./' + app.uid]">
 							<convoy-tag [type]="!app.is_disabled ? 'success' : 'grey'">{{ app.is_disabled ? 'Disabled' : 'Enabled' }}</convoy-tag>
 						</td>
-						<td convoy-table-cell>{{ app.name }}</td>
-						<td convoy-table-cell>{{ app.created_at | date: 'hh:mm:ss a' }}</td>
-						<td convoy-table-cell>{{ app.updated_at | date }}</td>
-						<td convoy-table-cell>{{ app.events || 0 }}</td>
-						<td convoy-table-cell>{{ app?.endpoints?.length || 0 }}</td>
+						<td convoy-table-cell [routerLink]="['./' + app.uid]">{{ app.name }}</td>
+						<td convoy-table-cell [routerLink]="['./' + app.uid]">{{ app.created_at | date: 'hh:mm:ss a' }}</td>
+						<td convoy-table-cell [routerLink]="['./' + app.uid]">{{ app.updated_at | date }}</td>
+						<td convoy-table-cell [routerLink]="['./' + app.uid]">{{ app.events || 0 }}</td>
+						<td convoy-table-cell [routerLink]="['./' + app.uid]">{{ app?.endpoints?.length || 0 }}</td>
 						<td convoy-table-cell>
 							<button convoy-button title="view events" size="xs" texture="light" (click)="loadEventsFromAppsTable($event, app.uid)" [disabled]="app.events <= 0">
 								<img src="/assets/img/view-events-icon.svg" class="w-14px mr-10px" alt="view events icon" />
 								View Events
 							</button>
-<<<<<<< HEAD
-						</convoy-table-cell>
-						<convoy-table-cell class="contents">
+						</td>
+						<td convoy-table-cell>
 							<div convoy-dropdown size="sm" #appTableDropdown>
 								<button dropdownTrigger convoy-button size="sm" fill="clear">
-=======
-						</td>
-						<td convoy-table-cell>
-							<convoy-dropdown size="sm" buttonSize="sm" buttonFill="clear" #appTableDropdown>
-								<ng-container dropdownToggle>
->>>>>>> 63cabe1e
 									<img src="/assets/img/more-icon-vertical.svg" alt="more icon" />
 								</button>
-								<ul>
-									<convoy-list-item class="w-full" className="px-14px" [hover]="true">
+								<ul dropdownOptions>
+									<convoy-list-item convoy-dropdown-option class="w-full" className="px-14px" [hover]="true">
 										<a class="w-full text-12" [routerLink]="'/projects/' + privateService.activeProjectDetails?.uid + '/apps/' + app.uid + '/edit'">Update</a>
 									</convoy-list-item>
-									<convoy-list-item className="px-14px" [hover]="true">
+									<convoy-list-item convoy-dropdown-option className="px-14px" [hover]="true">
 										<button convoy-button class="w-full" class="w-full !justify-start" fill="text" color="danger" (click)="promptDeleteModal($event, app)">Delete</button>
 									</convoy-list-item>
 								</ul>
-<<<<<<< HEAD
 							</div>
-						</convoy-table-cell>
-					</convoy-table-row>
-=======
-							</convoy-dropdown>
 						</td>
 					</tr>
->>>>>>> 63cabe1e
 				</ng-container>
 			</tbody>
 		</table>
