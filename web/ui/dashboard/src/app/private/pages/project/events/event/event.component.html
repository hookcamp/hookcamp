--- conflicted
+++ resolved
@@ -20,7 +20,7 @@
 				buttonType="outline"
 				buttonClass="px-10px !border-primary-400 ml-16px min-w-[117px] whitespace-nowrap justify-between h-36px"
 				[active]="!!eventApp"
-				[hidden]="appPortalToken || this.privateService.activeProjectDetails.type === 'incoming'"
+				[hidden]="appPortalToken || this.privateService.activeProjectDetails?.type === 'incoming'"
 			>
 				<ng-container dropdownToggle>
 					<img src="/assets/img/apps-icon-grey.svg" class="w-14px mr-10px" alt="apps filter icon" />
@@ -55,7 +55,7 @@
 				buttonClass="px-10px !border-primary-400 ml-16px min-w-[130px] whitespace-nowrap justify-between h-36px"
 				[active]="!!eventSource"
 				#sourcesDropdown
-				[hidden]="this.privateService.activeProjectDetails.type === 'outgoing'"
+				[hidden]="this.privateService.activeProjectDetails?.type === 'outgoing'"
 			>
 				<ng-container dropdownToggle>
 					<img src="/assets/img/apps-icon-grey.svg" class="w-14px mr-10px" alt="apps filter icon" />
@@ -118,19 +118,11 @@
 								<convoy-table-cell class="contents" className="pl-16px">
 									<convoy-tag type="grey" className="mr-8px">{{ event.event_type }}</convoy-tag>
 								</convoy-table-cell>
-<<<<<<< HEAD
 								<convoy-table-cell *ngIf="event.app_metadata?.name" class="contents" className="w-150px overflow-ellipsis">
-									<span [routerLink]="'/projects/' + privateService.activeProjectDetails.uid + '/apps/' + event.app_metadata.uid" class="underline text-primary-100">{{ event.app_metadata.name }}</span>
+									<span [routerLink]="'/projects/' + privateService.activeProjectDetails?.uid + '/apps/' + event.app_metadata.uid" class="underline text-primary-100">{{ event.app_metadata.name }}</span>
 								</convoy-table-cell>
 								<convoy-table-cell *ngIf="event.source_metadata?.name" class="contents" className="w-150px overflow-ellipsis">
-									<span [routerLink]="'/projects/' + privateService.activeProjectDetails.uid + '/sources'" [queryParams]="{ id: event.source_metadata.uid }" class="underline text-primary-100">{{ event.source_metadata?.name }}</span>
-=======
-								<convoy-table-cell *ngIf="event.app_metadata?.name" class="contents" className="w-150px overflow-ellipsis" (click)="openApp.emit(event.app_metadata.uid)">
-									<span class="underline text-primary-100">{{ event.app_metadata.name }}</span>
-								</convoy-table-cell>
-								<convoy-table-cell *ngIf="event.source_metadata?.name" class="contents" className="w-150px overflow-ellipsis" (click)="openSource.emit(event.source_metadata.uid)">
-									<span class="underline text-primary-100">{{ event.source_metadata.name }}</span>
->>>>>>> d197e8ab
+									<span [routerLink]="'/projects/' + privateService.activeProjectDetails?.uid + '/sources'" [queryParams]="{ id: event.source_metadata.uid }" class="underline text-primary-100">{{ event.source_metadata.name }}</span>
 								</convoy-table-cell>
 								<convoy-table-cell class="contents">{{ event.created_at | date: 'mediumTime' }}</convoy-table-cell>
 								<convoy-table-cell class="contents">
