--- conflicted
+++ resolved
@@ -14,22 +14,12 @@
 	<span class="font-medium text-primary-100">{{ endpointDetails?.title || 'Endpoint' }}</span>
 </div>
 
-<<<<<<< HEAD
-<convoy-card className="p-32px mb-20px">
-	<div class="flex justify-between items-center mb-24px">
-		<div class="flex items-center">
-			<h3 class="font-medium capitalize">{{ endpointDetails?.title }}</h3>
-			<div convoy-dropdown size="sm" position="left">
-				<button dropdownTrigger convoy-button size="sm" fill="text" class="px-10px ml-12px">
-					<svg width="16" height="16" class="fill-primary-100 rotate-90">
-						<use xlink:href="#arrow-right-icon"></use>
-					</svg>
-=======
+
 <convoy-card className="p-20px mb-20px">
 	<div class="flex justify-between items-center mb-24px border-b border-b-grey-20 pb-12px">
-		<ng-container *ngIf="endpointDetails">
+		<ng-container *ngIf="!isLoadingEndpointDetails && endpointDetails">
 			<div class="flex items-center">
-				<h3 class="font-medium">{{ endpointDetails.title }}</h3>
+				<h3 class="font-medium capitalize">{{ endpointDetails.title }}</h3>
 				<div convoy-dropdown position="left" class="ml-4px">
 					<button dropdownTrigger convoy-button size="sm" fill="clear" class="!p-0">
 						<svg width="24" height="24" class="mr-8px fill-primary-100">
@@ -64,27 +54,7 @@
 				<button convoy-button fill="outline" size="sm" (click)="viewEndpointPortalLinks(endpointDetails.uid)">
 					Open Portal Link
 					<img src="/assets/img/arrow-up-right.svg" class="w-14px" alt="link out" />
->>>>>>> 1a5216fd
 				</button>
-
-				<ul dropdownOptions>
-					<li convoy-dropdown-option class="border-b border-grey-20">
-						<button convoy-button size="sm" fill="clear" class="w-full !justify-start" [routerLink]="'/projects/' + privateService.activeProjectDetails?.uid + '/endpoints/' + endpointDetails?.uid + '/edit'">
-							<svg width="16" height="16" class="mr-8px fill-primary-100">
-								<use xlink:href="#edit-icon"></use>
-							</svg>
-							Edit
-						</button>
-					</li>
-					<li convoy-dropdown-option>
-						<button convoy-button size="sm" fill="clear" color="danger" class="w-full !justify-start" (click)="showDeleteModal = true">
-							<svg width="16" height="16" class="mr-8px fill-danger-100">
-								<use xlink:href="#delete-icon"></use>
-							</svg>
-							Delete
-						</button>
-					</li>
-				</ul>
 			</div>
 		</ng-container>
 
@@ -97,14 +67,7 @@
 				<convoy-skeleton-loader className="mt-10px w-80px h-20px"></convoy-skeleton-loader>
 			</div>
 		</div>
-		<div class="flex justify-end items-center" *ngIf="!isLoadingEndpointDetails && endpointDetails">
-			<button convoy-button fill="outline" size="sm" class="mr-20px" (click)="showAddEventModal = true">Send Event</button>
-			<button convoy-button fill="outline" size="sm" class="mr-20px" (click)="viewEndpointEvents(endpointDetails.uid)">View Events</button>
-			<button convoy-button fill="outline" size="sm" (click)="viewEndpointPortalLinks(endpointDetails.uid)">
-				Open Portal Link
-				<img src="/assets/img/arrow-up-right.svg" class="w-14px" alt="link out" />
-			</button>
-		</div>
+
 	</div>
 
 	<!-- endpoint details overview  -->
