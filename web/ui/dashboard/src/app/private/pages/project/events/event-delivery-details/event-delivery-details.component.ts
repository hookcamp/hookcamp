--- conflicted
+++ resolved
@@ -18,30 +18,9 @@
 	isLoadingDeliveryDetails = false;
 	isloadingDeliveryAttempts = false;
 	shouldRenderSmallSize = false;
-<<<<<<< HEAD
 	eventDeliveryId = this.route.snapshot.params?.id;
-	eventDelsDetailsItem: any;
-	eventDeliveryAtempt!: EVENT_DELIVERY_ATTEMPT;
-=======
->>>>>>> a0456369
 	screenWidth = window.innerWidth;
 
-<<<<<<< HEAD
-	async ngOnInit() {
-		this.isLoadingDeliveryDetails = true;
-		await this.getEventDeliveryDetails();
-	}
-
-	async getEventDeliveryDetails() {
-		this.isLoadingDeliveryDetails = true;
-
-		try {
-			const response = await this.eventsService.getDelivery(this.eventDeliveryId);
-			this.eventDelsDetailsItem = response.data;
-			this.getDeliveryAttempts({ eventDeliveryId: this.eventDelsDetailsItem.uid });
-			this.isLoadingDeliveryDetails = false;
-		} catch {
-=======
 	constructor(
 		public privateService: PrivateService,
 		private route: ActivatedRoute,
@@ -63,7 +42,6 @@
 		try {
 			const response = await this.eventDeliveryDetailsService.getEventDeliveryDetails(id);
 			this.eventDelsDetails = response.data;
->>>>>>> a0456369
 			this.isLoadingDeliveryDetails = false;
 		} catch (error) {
 			this.isLoadingDeliveryDetails = false;
@@ -77,11 +55,7 @@
 
 		try {
 			await this.eventsService.forceRetryEvent({ body: payload });
-<<<<<<< HEAD
-			this.getEventDeliveryDetails();
-=======
 			this.getEventDeliveryDetails(this.eventDelsDetails.uid);
->>>>>>> a0456369
 			this.generalService.showNotification({ message: 'Force Retry Request Sent', style: 'success' });
 		} catch (error: any) {
 			this.generalService.showNotification({ message: `${error?.error?.message ? error?.error?.message : 'An error occured'}`, style: 'error' });
@@ -92,11 +66,7 @@
 	async retryEvent(requestDetails: { e: any; eventDeliveryId: string }) {
 		try {
 			await this.eventsService.retryEvent({ eventId: requestDetails.eventDeliveryId });
-<<<<<<< HEAD
-			this.getEventDeliveryDetails();
-=======
 			this.getEventDeliveryDetails(this.eventDelsDetails.uid);
->>>>>>> a0456369
 			this.generalService.showNotification({ message: 'Retry Request Sent', style: 'success' });
 		} catch (error: any) {
 			this.generalService.showNotification({ message: `${error?.error?.message ? error?.error?.message : 'An error occured'}`, style: 'error' });
