<div class="h-[705px]" *ngIf="isloadingDashboardData">
	<convoy-loader [isTransparent]="true"></convoy-loader>
</div>

<<<<<<< HEAD
<ng-container *ngIf="!isloadingDashboardData && eventsFetched?.length === 0">
	<convoy-empty-state type="table" className="h-[70vh]" imgSrc="/assets/img/new-empty-state.png" heading="Your events are managed here." [description]="emptyStateDescription">
		<div emptyStateCTA>
			<convoy-button *ngIf="isProjectConfigurationComplete" (click)="setUpEvents()">
				<svg width="16" height="16" class="mr-8px fill-white-100" *ngIf="privateService.activeProjectDetails?.type === 'outgoing'">
					<use xlink:href="#add-icon"></use>
				</svg>
				{{ privateService.activeProjectDetails?.type === 'incoming' ? 'Learn how to receive events' : 'Start sending events' }}
				<svg width="24" height="24" class="ml-8px fill-white-100" *ngIf="privateService.activeProjectDetails?.type === 'incoming'">
					<use xlink:href="#arrow-right-icon"></use>
				</svg>
			</convoy-button>
			<convoy-button *ngIf="!isProjectConfigurationComplete" className="mt-36px" (click)="router.navigateByUrl('/projects/' + privateService.activeProjectDetails?.uid + '/configure')">Complete project setup</convoy-button>
		</div>
	</convoy-empty-state>
</ng-container>

<ng-container *ngIf="!isloadingDashboardData && eventsFetched?.length">
	<div class="py-24px flex items-center">
		<convoy-date-form (selectedDateRange)="getSelectedDateRange($event)" (clearDates)="getSelectedDateRange()"></convoy-date-form>
		<convoy-dropdown size="sm" position="left" buttonSize="sm" buttonType="outline" buttonClass="px-10px !border-primary-400 ml-16px">
			<ng-container dropdownToggle>
				<span class="text-grey-60 mr-4px">Filter By:</span>
				<span class="text-primary-100 capitalize">{{ dashboardFrequency }}</span>
				<img src="/assets/img/angle-arrow-down.svg" alt="arrow down icon" class="w-14px h-14px ml-10px" />
			</ng-container>

			<ul>
				<convoy-list-item *ngFor="let filterOption of filterOptions" [className]="dashboardFrequency == filterOption ? 'py-10px px-14px text-14 hover:bg-primary-500 capitalize bg-primary-500' : 'py-10px px-14px text-14 hover:bg-primary-500 capitalize'">
					<convoy-button color="grey" type="text" (clickItem)="dashboardFrequency = filterOption; fetchDashboardData(); closeFilterOptions()" className="capitalize text-left w-full !justify-start">
						{{ filterOption }}
					</convoy-button>
				</convoy-list-item>
			</ul>
		</convoy-dropdown>
=======
<ng-container *ngIf="!isloadingDashboardData">
	<div class="text-12 font-medium flex items-center uppercase">
		<a routerLink="/projects" class="font-medium cursor-pointer">Projects</a>
		<svg width="16" height="16" class="mx-4px">
			<use xlink:href="#arrow-right-icon"></use>
		</svg>
		{{ privateService.activeProjectDetails?.name }}
		<svg width="16" height="16" class="mx-4px">
			<use xlink:href="#arrow-right-icon"></use>
		</svg>
		<span class="text-primary-100 font-medium">Events</span>
>>>>>>> 608fd832
	</div>

	<ng-container *ngIf="eventsFetched?.length === 0">
		<convoy-empty-state type="table" className="h-[70vh]" imgSrc="/assets/img/new-empty-state.png" heading="Your events are managed here." [description]="emptyStateDescription">
			<div emptyStateCTA>
				<convoy-button *ngIf="isProjectConfigurationComplete" (click)="setUpEvents()">
					<svg width="16" height="16" class="mr-8px fill-white-100" *ngIf="privateService.activeProjectDetails?.type === 'outgoing'">
						<use xlink:href="#add-icon"></use>
					</svg>
					{{ privateService.activeProjectDetails?.type === 'incoming' ? 'Learn how to receive events' : 'Start sending events' }}
					<svg width="24" height="24" class="ml-8px fill-white-100" *ngIf="privateService.activeProjectDetails?.type === 'incoming'">
						<use xlink:href="#arrow-right-icon"></use>
					</svg>
				</convoy-button>
				<convoy-button *ngIf="!isProjectConfigurationComplete" className="mt-10px" (click)="router.navigateByUrl('/projects/' + privateService.activeProjectDetails?.uid + '/configure')">Complete project setup</convoy-button>
			</div>
		</convoy-empty-state>
	</ng-container>

	<ng-container *ngIf="eventsFetched?.length">
		<div class="py-24px flex items-center">
			<date-filter (selectedDateRange)="getSelectedDateRange($event)" (clearDates)="getSelectedDateRange()"></date-filter>
			<convoy-dropdown size="sm" position="left" buttonSize="sm" buttonType="outline" buttonClass="px-10px !border-primary-400 ml-16px">
				<ng-container dropdownToggle>
					<span class="text-grey-60 mr-4px">Filter By:</span>
					<span class="text-primary-100 capitalize">{{ dashboardFrequency }}</span>
					<img src="/assets/img/angle-arrow-down.svg" alt="arrow down icon" class="w-14px h-14px ml-10px" />
				</ng-container>

				<ul>
					<convoy-list-item *ngFor="let filterOption of filterOptions" [className]="dashboardFrequency == filterOption ? 'py-10px px-14px text-14 hover:bg-primary-500 capitalize bg-primary-500' : 'py-10px px-14px text-14 hover:bg-primary-500 capitalize'">
						<convoy-button color="grey" type="text" (clickItem)="dashboardFrequency = filterOption; fetchDashboardData(); closeFilterOptions()" className="capitalize text-left w-full !justify-start">
							{{ filterOption }}
						</convoy-button>
					</convoy-list-item>
				</ul>
			</convoy-dropdown>
		</div>

		<convoy-card className="relative">
			<ul class="flex flex-wrap items-center min-h-[76px] metrics">
				<li class="bg-[url(/assets/img/message-icon-transparent.svg)] bg-[length:30px_30px] bg-no-repeat flex items-center px-30px py-16px border-r border-grey-10 [background-position-x:185px] [background-position-y:46px] min-w-[220px]">
					<img src="/assets/img/message-icon.svg" class="mr-30px" alt="message icon" />
					<div *ngIf="isloadingDashboardData">
						<convoy-skeleton-loader className="w-60px h-16px mb-10px"></convoy-skeleton-loader>
						<convoy-skeleton-loader className="w-120px h-16px"></convoy-skeleton-loader>
					</div>
					<div *ngIf="!isloadingDashboardData">
						<div class="text-16 font-medium">{{ dashboardData.events_sent | number }}</div>
						<div class="text-grey-40 text-14">
							<span class="font-normal">Event</span>
							<span class="font-normal" *ngIf="dashboardData.events_sent > 1">s</span>
							Sent
						</div>
					</div>
				</li>

				<li class="bg-[url(/assets/img/apps-icon-transparent.svg)] bg-[length:30px_30px] bg-no-repeat flex items-center px-30px py-16px border-r border-grey-10 [background-position-x:185px] [background-position-y:46px] min-w-[220px]">
					<img src="/assets/img/apps-icon.svg" class="mr-30px" alt="apps icon" />
					<div *ngIf="isloadingDashboardData">
						<convoy-skeleton-loader className="w-60px h-16px mb-10px"></convoy-skeleton-loader>
						<convoy-skeleton-loader className="w-100px h-16px"></convoy-skeleton-loader>
					</div>
					<div *ngIf="!isloadingDashboardData">
						<div class="text-16 font-medium">{{ dashboardData.apps | number }}</div>
						<div class="text-grey-40 text-14">
							<span class="font-normal">App</span>
							<span class="font-normal" *ngIf="dashboardData.apps > 1">s</span>
						</div>
					</div>
				</li>
			</ul>

			<div class="border border-t border-grey-10 p-16px">
				<convoy-chart [chartData]="chartData" [isLoading]="isloadingDashboardData"></convoy-chart>
			</div>
		</convoy-card>

		<convoy-card className="mt-24px rounded-bl-[0] rounded-br-[0]">
			<div class="flex items-center justify-center">
				<ul class="w-full flex items-center pl-18px">
					<li *ngFor="let tab of tabs" (click)="toggleActiveTab(tab)" class="mr-24px !list-none last-of-type:mr-0">
						<button class="py-16px px-6px flex items-center" [class]="activeTab === tab ? 'active' : ''">
							<span class="text-14 text-left text-grey-60 font-semibold mobile:min-w-[80px] capitalize transition-all duration-300">{{ tab }}</span>
						</button>
					</li>

					<div class="text-grey-40 text-14 font-medium whitespace-nowrap ml-auto pr-14px">
						<span *ngIf="events" [hidden]="activeTab !== 'events'">
							{{ events && events.pagination.total > 0 ? (events.pagination.prev ? events.pagination.perPage * events.pagination.prev : 1) : 0 }} -
							{{ events && events.pagination.total < 20 ? events.pagination.total : events.pagination.prev ? events.pagination.perPage * events.pagination.prev + events.content.length : events.pagination.perPage }}
							<strong>of</strong>
							{{ events.pagination.total || 0 }}
						</span>
						<span *ngIf="eventDeliveries" [hidden]="activeTab !== 'event deliveries'">
							{{ eventDeliveries && eventDeliveries.pagination.total > 0 ? (eventDeliveries.pagination.prev ? eventDeliveries.pagination.perPage * eventDeliveries.pagination.prev : 1) : 0 }} -
							{{
								eventDeliveries && eventDeliveries.pagination.total < 20
									? eventDeliveries.pagination.total
									: eventDeliveries.pagination.prev
									? eventDeliveries.pagination.perPage * eventDeliveries.pagination.prev + eventDeliveries.content.length
									: eventDeliveries.pagination.perPage
							}}
							<strong>of</strong>
							{{ eventDeliveries.pagination.total || 0 }}
						</span>
					</div>
				</ul>
			</div>
		</convoy-card>

		<div [hidden]="activeTab !== 'events'">
			<app-event (pushEvents)="events = $event" (getEventDeliveries)="getEventDeliveries($event)" (openApp)="openApp($event)" (openSource)="openSource($event)"></app-event>
		</div>
		<div [hidden]="activeTab !== 'event deliveries'">
			<app-event-deliveries (pushEventDeliveries)="eventDeliveries = $event" [eventDeliveryFilteredByEventId]="eventDeliveryFilteredByEventId"></app-event-deliveries>
		</div>
	</ng-container>

	<send-event *ngIf="showAddEventModal" (onAction)="$event?.action == 'cancel' ? (showAddEventModal = false) : fetchEvents(); showAddEventModal = false"></send-event>
</ng-container><|MERGE_RESOLUTION|>--- conflicted
+++ resolved
@@ -2,43 +2,6 @@
 	<convoy-loader [isTransparent]="true"></convoy-loader>
 </div>
 
-<<<<<<< HEAD
-<ng-container *ngIf="!isloadingDashboardData && eventsFetched?.length === 0">
-	<convoy-empty-state type="table" className="h-[70vh]" imgSrc="/assets/img/new-empty-state.png" heading="Your events are managed here." [description]="emptyStateDescription">
-		<div emptyStateCTA>
-			<convoy-button *ngIf="isProjectConfigurationComplete" (click)="setUpEvents()">
-				<svg width="16" height="16" class="mr-8px fill-white-100" *ngIf="privateService.activeProjectDetails?.type === 'outgoing'">
-					<use xlink:href="#add-icon"></use>
-				</svg>
-				{{ privateService.activeProjectDetails?.type === 'incoming' ? 'Learn how to receive events' : 'Start sending events' }}
-				<svg width="24" height="24" class="ml-8px fill-white-100" *ngIf="privateService.activeProjectDetails?.type === 'incoming'">
-					<use xlink:href="#arrow-right-icon"></use>
-				</svg>
-			</convoy-button>
-			<convoy-button *ngIf="!isProjectConfigurationComplete" className="mt-36px" (click)="router.navigateByUrl('/projects/' + privateService.activeProjectDetails?.uid + '/configure')">Complete project setup</convoy-button>
-		</div>
-	</convoy-empty-state>
-</ng-container>
-
-<ng-container *ngIf="!isloadingDashboardData && eventsFetched?.length">
-	<div class="py-24px flex items-center">
-		<convoy-date-form (selectedDateRange)="getSelectedDateRange($event)" (clearDates)="getSelectedDateRange()"></convoy-date-form>
-		<convoy-dropdown size="sm" position="left" buttonSize="sm" buttonType="outline" buttonClass="px-10px !border-primary-400 ml-16px">
-			<ng-container dropdownToggle>
-				<span class="text-grey-60 mr-4px">Filter By:</span>
-				<span class="text-primary-100 capitalize">{{ dashboardFrequency }}</span>
-				<img src="/assets/img/angle-arrow-down.svg" alt="arrow down icon" class="w-14px h-14px ml-10px" />
-			</ng-container>
-
-			<ul>
-				<convoy-list-item *ngFor="let filterOption of filterOptions" [className]="dashboardFrequency == filterOption ? 'py-10px px-14px text-14 hover:bg-primary-500 capitalize bg-primary-500' : 'py-10px px-14px text-14 hover:bg-primary-500 capitalize'">
-					<convoy-button color="grey" type="text" (clickItem)="dashboardFrequency = filterOption; fetchDashboardData(); closeFilterOptions()" className="capitalize text-left w-full !justify-start">
-						{{ filterOption }}
-					</convoy-button>
-				</convoy-list-item>
-			</ul>
-		</convoy-dropdown>
-=======
 <ng-container *ngIf="!isloadingDashboardData">
 	<div class="text-12 font-medium flex items-center uppercase">
 		<a routerLink="/projects" class="font-medium cursor-pointer">Projects</a>
@@ -50,7 +13,6 @@
 			<use xlink:href="#arrow-right-icon"></use>
 		</svg>
 		<span class="text-primary-100 font-medium">Events</span>
->>>>>>> 608fd832
 	</div>
 
 	<ng-container *ngIf="eventsFetched?.length === 0">
