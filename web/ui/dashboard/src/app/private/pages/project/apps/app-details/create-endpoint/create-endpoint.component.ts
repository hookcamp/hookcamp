import { Component, EventEmitter, Input, OnInit, Output } from '@angular/core';
import { FormBuilder, FormGroup, Validators } from '@angular/forms';
import { ActivatedRoute } from '@angular/router';
import { ENDPOINT } from 'src/app/models/app.model';
import { GeneralService } from 'src/app/services/general/general.service';
import { AppDetailsService } from '../app-details.service';

@Component({
	selector: 'app-create-endpoint',
	templateUrl: './create-endpoint.component.html',
	styleUrls: ['./create-endpoint.component.scss']
})
export class CreateEndpointComponent implements OnInit {
	@Input() appId!: string;
	@Input() selectedEndpoint?: ENDPOINT;
	@Output() onAction = new EventEmitter<any>();
	savingEndpoint = false;
	addNewEndpointForm: FormGroup = this.formBuilder.group({
		url: ['', Validators.required],
		secret: [null],
		http_timeout: [null],
		description: ['', Validators.required],
		authentication: this.formBuilder.group({
			type: ['api_key'],
			api_key: this.formBuilder.group({
				header_name: [''],
				header_value: ['']
			})
<<<<<<< HEAD
		})
=======
		}),
        advanced_signatures: [null, Validators.required]
>>>>>>> 27b30a97
	});
	token: string = this.route.snapshot.params.token;

	constructor(private formBuilder: FormBuilder, private generalService: GeneralService, private appDetailsService: AppDetailsService, private route: ActivatedRoute) {}

	ngOnInit() {
		if (this.selectedEndpoint) this.updateEndpointForm();
	}

	async saveEndpoint() {
		if (this.addNewEndpointForm.invalid) return this.addNewEndpointForm.markAsTouched();
		this.savingEndpoint = true;

		if (!this.addNewEndpointForm.value.authentication.api_key.header_name && !this.addNewEndpointForm.value.authentication.api_key.header_value) delete this.addNewEndpointForm.value.authentication;

		try {
			const response = this.selectedEndpoint
				? await this.appDetailsService.editEndpoint({ appId: this.appId, endpointId: this.selectedEndpoint?.uid || '', body: this.addNewEndpointForm.value, token: this.token })
				: await this.appDetailsService.addNewEndpoint({ appId: this.appId, body: this.addNewEndpointForm.value, token: this.token });
			this.generalService.showNotification({ message: response.message, style: 'success' });
			this.onAction.emit({ action: 'savedEndpoint', data: response.data });
			this.addNewEndpointForm.reset();
			this.savingEndpoint = false;
			return;
		} catch {
			this.savingEndpoint = false;
			return;
		}
	}

	updateEndpointForm() {
		if (this.selectedEndpoint) {
			this.addNewEndpointForm.patchValue(this.selectedEndpoint);
			this.addNewEndpointForm.patchValue({
				url: this.selectedEndpoint.target_url
			});
		}
	}

	cancel() {
		this.onAction.emit({ action: 'close' });
	}
}<|MERGE_RESOLUTION|>--- conflicted
+++ resolved
@@ -26,12 +26,8 @@
 				header_name: [''],
 				header_value: ['']
 			})
-<<<<<<< HEAD
-		})
-=======
 		}),
         advanced_signatures: [null, Validators.required]
->>>>>>> 27b30a97
 	});
 	token: string = this.route.snapshot.params.token;
 
