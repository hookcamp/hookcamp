--- conflicted
+++ resolved
@@ -237,15 +237,11 @@
 	<div class="modal--head">
 		<div class="flex flex__align-items-center flex__justify-between width__100">
 			<div class="modal--head--left flex flex__align-items-center">
-<<<<<<< HEAD
 				<a
 					[routerLink]="'/projects/' + projectId + '/sources'"
 					class="margin-right__16px width__32px height__32px flex flex__align-items-center flex__justify-center rounded__6px button__clear"
 					tabindex="0"
 				>
-=======
-				<a (click)="goBack()" class="margin-right__16px width__32px height__32px flex flex__align-items-center flex__justify-center rounded__6px button__clear" tabindex="0">
->>>>>>> 8b21ec95
 					<img src="/assets/img/modal-close-icon.svg" alt="close icon" />
 				</a>
 				<h2 class="font__16px font__weight-600">Create source</h2>
