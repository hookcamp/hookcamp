--- conflicted
+++ resolved
@@ -10,80 +10,6 @@
 	<span class="text-primary-100 font-medium">Sources</span>
 </div>
 
-<<<<<<< HEAD
-<div class="grid grid-cols-[repeat(auto-fit,minmax(310px,_1fr))] mt-80px gap-6" *ngIf="isLoadingSources">
-	<convoy-skeleton-loader className="h-80px"></convoy-skeleton-loader>
-	<convoy-skeleton-loader className="h-80px"></convoy-skeleton-loader>
-	<convoy-skeleton-loader className="h-80px"></convoy-skeleton-loader>
-</div>
-
-<ng-container *ngIf="!isLoadingSources && sources?.content?.length">
-	<div class="w-full flex justify-end items-center my-24px">
-		<button convoy-button size="sm" routerLink="./new">Create a source</button>
-	</div>
-
-	<div class="min-h-[70vh]">
-		<div class="grid grid-cols-[repeat(auto-fit,minmax(310px,_1fr))] gap-6">
-			<ng-container *ngFor="let source of sources?.content; let i = index">
-				<convoy-card [id]="'source' + i">
-					<ng-container *ngIf="privateService.activeProjectDetails?.type === 'outgoing'">
-						<div class="flex items-center justify-between px-24px py-20px">
-							<div class="flex items-center" [routerLink]="['./']" [queryParams]="{ id: source.uid }">
-								<img [src]="'assets/img/' + source.pub_sub.type + '.png'" alt="icon" class="mr-12px" />
-								<div>
-									<p class="text-10 text-grey-40 capitalize mb-4px">{{ source.pub_sub.type | sourceValue: 'pub_sub' }}</p>
-									<p class="text-14 font-medium">{{ source.name }}</p>
-								</div>
-							</div>
-
-							<div convoy-dropdown position="right" size="sm" class="ml-4px">
-								<button dropdownTrigger convoy-button size="sm" fill="clear" class="!p-0">
-									<img src="assets/img/more-icon-vertical.svg" class="h-5" alt="more icon" />
-								</button>
-								<ul dropdownOptions>
-									<li class="border-b border-grey-20">
-										<button convoy-dropdown-option convoy-button size="sm" fill="clear" class="w-full !justify-start" [routerLink]="'/projects/' + projectId + '/sources/' + source?.uid">
-											<svg width="16" height="16" class="mr-8px fill-primary-100">
-												<use xlink:href="#edit-icon"></use>
-											</svg>
-											Edit
-										</button>
-									</li>
-									<li>
-										<button convoy-dropdown-option convoy-button size="sm" fill="clear" color="danger" class="w-full !justify-start" (click)="activeSource = source; showDeleteSourceModal = true">
-											<svg width="16" height="16" class="mr-8px fill-danger-100">
-												<use xlink:href="#delete-icon"></use>
-											</svg>
-											Delete
-										</button>
-									</li>
-								</ul>
-							</div>
-						</div>
-					</ng-container>
-
-					<ng-container *ngIf="privateService.activeProjectDetails?.type === 'incoming'">
-						<button class="px-24px pt-20px pb-10px border-b border-grey-20 w-full text-left" [routerLink]="['./']" [queryParams]="{ id: source.uid }">
-							<p class="text-10 text-grey-40 capitalize mb-4px">{{ source.type | sourceValue: 'sourceType' }}</p>
-							<div class="flex items-center justify-between">
-								<p class="text-14 font-medium">{{ source.name }}</p>
-								<button class="pt-0 pb-0">
-									<img src="assets/img/angle-arrow-right.svg" class="h-5" alt="arrow right" />
-								</button>
-							</div>
-						</button>
-
-						<div class="px-24px pb-20px pt-10px flex items-center">
-							<convoy-copy-button [text]="source.url" size="md" [notificationText]="source.name + ' URL has been copied to clipboard'">
-								<p class="text-primary-100 text-12 ml-10px">Copy Source URL</p>
-							</convoy-copy-button>
-						</div>
-					</ng-container>
-				</convoy-card>
-			</ng-container>
-		</div>
-	</div>
-=======
 <div class="flex justify-between items-end mt-24px border-b border-b-grey-10 pb-20px mb-24px">
 	<div>
 		<h1 class="text-24 font-bold text-grey-80">Sources</h1>
@@ -120,7 +46,6 @@
 			</convoy-card>
 		</div>
 	</ng-container>
->>>>>>> 247610f4
 </ng-container>
 
 <convoy-empty-state
