<div class="text-12 font-medium flex items-center uppercase">
	<a routerLink="/projects" class="font-medium cursor-pointer">Projects</a>
	<svg width="16" height="16" class="mx-4px">
		<use xlink:href="#arrow-right-icon"></use>
	</svg>
	{{ privateService.activeProjectDetails?.name }}
	<svg width="16" height="16" class="mx-4px">
		<use xlink:href="#arrow-right-icon"></use>
	</svg>
	<span class="text-primary-100 font-medium">Sources</span>
</div>

<div class="w-full flex justify-end items-center my-24px">
	<convoy-button size="sm" routerLink="./new">Create a source</convoy-button>
</div>

<convoy-card>
	<convoy-table-loader id="sources-loader" [withDate]="false" [tableHead]="sourcesTableHead" *ngIf="isLoadingSources"></convoy-table-loader>
	<div class="min-h-[70vh] overflow-y-auto overflow-x-auto w-full min-w-[485px] flex" id="event-deliveries-table-container" *ngIf="!isLoadingSources && sources.content.length > 0">
		<convoy-table class="w-full transition-all duration-200" [ngClass]="{ 'w-[calc(100% - 382px)] desktop:w-0 desktop:hidden': activeSource?.uid }">
			<convoy-table-head class="contents">
				<convoy-table-head-cell class="contents" [className]="i === 0 ? 'pl-20px' : ''" *ngFor="let head of sourcesTableHead; let i = index">{{ head }}</convoy-table-head-cell>
			</convoy-table-head>
			<tbody>
				<convoy-table-row class="contents" *ngFor="let source of sources?.content; let i = index" [id]="'app' + i" [routerLink]="['./']" [queryParams]="{ id: source.uid }" [active]="source.uid === activeSource?.uid">
					<convoy-table-cell class="contents" className="pl-16px">{{ source.name }}</convoy-table-cell>
					<convoy-table-cell class="contents" className="min-w-[40px]">{{ getDataReadableValue('sourceType', source.type)?.viewValue }}</convoy-table-cell>
<<<<<<< HEAD
					<convoy-table-cell class="contents">{{ getDataReadableValue('verifier', source.verifier.type)?.viewValue }}</convoy-table-cell>
					<convoy-table-cell class="contents" className="flex flex-row items-center pr-16px">
						<div class="w-220px overflow-hidden overflow-ellipsis">
							{{ source.url }}
						</div>
						<convoy-copy-button [text]="source.url" size="md" className="ml-2px" (copyText)="copyText(source.name)"></convoy-copy-button>
=======
					<convoy-table-cell class="contents capitalize">{{ source.provider || getDataReadableValue('verifier', source.verifier.type)?.viewValue }}</convoy-table-cell>
					<convoy-table-cell class="contents" className="w-220px overflow-hidden overflow-ellipsis relative pr-16px">
						{{ source.url }}
						<convoy-button type="icon" size="sm" className="absolute top-[50%] translate-y-[-50%] right-2px" (click)="copyText(source.url, source.name, $event)">
							<img src="/assets/img/copy-icon.svg" width="16px" alt="copy icon" />
						</convoy-button>
>>>>>>> d60f29d3
					</convoy-table-cell>
					<convoy-table-cell class="contents">{{ source.created_at | date }}</convoy-table-cell>
					<convoy-table-cell class="contents">
						<convoy-button type="icon" size="sm" className="pt-0 pb-0">
							<img src="/assets/img/angle-arrow-right-primary.svg" alt="arrow right" class="h-16px" />
						</convoy-button>
					</convoy-table-cell>
				</convoy-table-row>
			</tbody>
		</convoy-table>

		<div class="h-full min-h-[70vh] w-full max-w-[382px] min-w-[310px] pl-16px border-l border-l-grey-10 transition-all duration-200 desktop:max-w-none desktop:border-none" *ngIf="activeSource?.uid">
			<div class="flex items-center justify-between pr-24px">
				<h2 class="pt-24px pb-16px text-16 font-bold">Source name goes here</h2>
				<a [routerLink]="['./']" [queryParams]="{}" class="w-32px h-32px flex items-center justify-center rounded-[6px] bg-primary-500" tabindex="0">
					<img src="/assets/img/modal-close-icon.svg" alt="close icon" />
				</a>
			</div>

			<ul>
				<convoy-list-item>
					<div class="w-1/2 text-14 font-medium">Source type</div>
					<div class="w-1/2 text-14 font-medium text-grey-40 text-right uppercase mr-24px">{{ activeSource?.type }}</div>
				</convoy-list-item>

				<convoy-list-item>
					<div class="w-1/2 text-14 font-medium">Ingester Type</div>
					<div class="w-1/2 text-14 font-medium text-grey-40 text-right uppercase mr-24px">{{ activeSource?.verifier?.type }}</div>
				</convoy-list-item>

				<convoy-list-item *ngIf="activeSource?.provider !== ''">
					<div class="w-1/2 text-14 font-medium">Provider</div>
					<div class="w-1/2 text-14 font-medium text-grey-40 text-right mr-24px">{{ activeSource?.provider }}</div>
				</convoy-list-item>

				<ng-container *ngIf="activeSource?.verifier?.type == 'hmac'">
					<convoy-list-item>
						<div class="w-1/2 text-14 font-medium">Encoding</div>
						<div class="w-1/2 text-14 font-medium text-grey-40 text-right uppercase mr-24px">{{ activeSource?.verifier?.hmac?.encoding }}</div>
					</convoy-list-item>
					<convoy-list-item>
						<div class="w-1/2 text-14 font-medium">Algorithm</div>
						<div class="w-1/2 text-14 font-medium text-grey-40 text-right uppercase mr-24px">{{ activeSource?.verifier?.hmac?.hash }}</div>
					</convoy-list-item>
					<convoy-list-item>
						<div class="w-1/2 text-14 font-medium">Signature header</div>
						<div class="w-1/2 text-14 font-medium text-grey-40 text-right mr-24px">{{ activeSource?.verifier?.hmac?.header }}</div>
					</convoy-list-item>
					<convoy-list-item>
						<div class="w-1/2 text-14 font-medium">Signing secret</div>
						<div class="w-1/2 text-14 font-medium text-grey-40 text-right mr-24px">**********</div>
					</convoy-list-item>
					<ng-container *ngIf="activeSource?.provider === 'twitter' && isDateBefore(activeSource?.provider_config?.twitter?.crc_verified_at, activeSource?.created_at)">
						<convoy-list-item>
							<div class="w-1/2 text-14 font-medium">Last verified</div>
							<div class="w-1/2 text-14 font-medium text-grey-40 text-right mr-24px">{{ activeSource?.provider_config?.twitter?.crc_verified_at | date: 'medium' }}</div>
						</convoy-list-item>
					</ng-container>
				</ng-container>

				<ng-container *ngIf="activeSource?.verifier?.type == 'basic_auth'">
					<convoy-list-item>
						<div class="w-1/2 text-14 font-medium">Username</div>
						<div class="w-1/2 text-14 font-medium text-grey-40 text-right mr-24px">{{ activeSource?.verifier?.basic_auth?.username }}</div>
					</convoy-list-item>
					<convoy-list-item>
						<div class="w-1/2 text-14 font-medium">Password</div>
						<div class="w-1/2 text-14 font-medium text-grey-40 text-right mr-24px">{{ activeSource?.verifier?.basic_auth?.password }}</div>
					</convoy-list-item>
				</ng-container>

				<ng-container *ngIf="activeSource?.verifier?.type == 'api_key'">
					<convoy-list-item>
						<div class="w-1/2 text-14 font-medium">API Key Header</div>
						<div class="w-1/2 text-14 font-medium text-grey-40 text-right">{{ activeSource?.verifier?.api_key?.header }}</div>
					</convoy-list-item>
					<convoy-list-item>
						<div class="w-1/2 text-14 font-medium">API Key</div>
						<div class="w-1/2 text-14 font-medium text-grey-40 text-right">{{ activeSource?.verifier?.api_key?.key }}</div>
					</convoy-list-item>
				</ng-container>
			</ul>

			<div class="flex justify-end mt-40px mr-24px">
				<convoy-button type="outline" color="danger" size="sm" (click)="showDeleteSourceModal = true">
					Delete
					<svg width="18" height="18" class="ml-8px">
						<use xlink:href="#delete-icon"></use>
					</svg>
				</convoy-button>
				<convoy-button size="sm" className="ml-24px" [routerLink]="'/projects/' + projectId + '/sources/' + activeSource?.uid">
					Edit
					<svg width="18" height="18" class="ml-8px fill-white-100">
						<use xlink:href="#edit-icon"></use>
					</svg>
				</convoy-button>
			</div>
		</div>
	</div>

	<convoy-empty-state imgSrc="/assets/img/empty-state.svg" heading="No source yet" className="h-[50vh]" id="sources-empty-state" *ngIf="!isLoadingSources && sources?.content?.length == 0"></convoy-empty-state>
</convoy-card>

<div class="flex items-center mt-16px">
	<convoy-button
		type="outline"
		size="sm"
		className="pl-4px pr-16px py-4px border-primary-300"
		routerLink="./"
		[queryParams]="activeSource?.uid ? { id: activeSource?.uid, page: sources?.pagination?.prev } : { page: sources?.pagination?.prev }"
		[disable]="sources?.pagination?.prev === 0"
		(click)="getSources({ page: sources?.pagination?.prev })"
	>
		<svg width="24" height="24" class="mr-8px fill-primary-100">
			<use xlink:href="#arrow-left-icon"></use>
		</svg>
		Previous
	</convoy-button>
	<convoy-button
		type="outline"
		size="sm"
		className="pr-4px pl-16px py-4px border-primary-300 ml-16px"
		routerLink="./"
		[queryParams]="activeSource?.uid ? { id: activeSource?.uid, page: sources?.pagination?.prev } : { page: sources?.pagination?.prev }"
		[disable]="sources?.pagination?.prev === 0"
		(click)="getSources({ page: sources?.pagination?.prev })"
	>
		Next
		<svg width="24" height="24" class="fill-primary-100 mr-8px">
			<use xlink:href="#arrow-right-icon"></use>
		</svg>
	</convoy-button>
</div>

<convoy-modal *ngIf="shouldShowCreateSourceModal || shouldShowUpdateSourceModal" position="full" [title]="shouldShowUpdateSourceModal ? 'Update Source' : 'Create source'" (closeModal)="closeCreateSourceModal({ action: 'close' })">
	<ng-container modalBody>
		<app-create-source (onAction)="closeCreateSourceModal($event)" [action]="shouldShowUpdateSourceModal ? 'update' : 'create'"></app-create-source>
	</ng-container>
</convoy-modal>

<app-delete-modal *ngIf="showDeleteSourceModal" [isLoading]="isDeletingSource" [deleteText]="'delete “' + activeSource?.name + '”'" (closeModal)="showDeleteSourceModal = false" (deleteData)="deleteSource()"></app-delete-modal><|MERGE_RESOLUTION|>--- conflicted
+++ resolved
@@ -25,21 +25,12 @@
 				<convoy-table-row class="contents" *ngFor="let source of sources?.content; let i = index" [id]="'app' + i" [routerLink]="['./']" [queryParams]="{ id: source.uid }" [active]="source.uid === activeSource?.uid">
 					<convoy-table-cell class="contents" className="pl-16px">{{ source.name }}</convoy-table-cell>
 					<convoy-table-cell class="contents" className="min-w-[40px]">{{ getDataReadableValue('sourceType', source.type)?.viewValue }}</convoy-table-cell>
-<<<<<<< HEAD
-					<convoy-table-cell class="contents">{{ getDataReadableValue('verifier', source.verifier.type)?.viewValue }}</convoy-table-cell>
+					<convoy-table-cell class="contents capitalize">{{ source.provider || getDataReadableValue('verifier', source.verifier.type)?.viewValue }}</convoy-table-cell>
 					<convoy-table-cell class="contents" className="flex flex-row items-center pr-16px">
 						<div class="w-220px overflow-hidden overflow-ellipsis">
 							{{ source.url }}
 						</div>
 						<convoy-copy-button [text]="source.url" size="md" className="ml-2px" (copyText)="copyText(source.name)"></convoy-copy-button>
-=======
-					<convoy-table-cell class="contents capitalize">{{ source.provider || getDataReadableValue('verifier', source.verifier.type)?.viewValue }}</convoy-table-cell>
-					<convoy-table-cell class="contents" className="w-220px overflow-hidden overflow-ellipsis relative pr-16px">
-						{{ source.url }}
-						<convoy-button type="icon" size="sm" className="absolute top-[50%] translate-y-[-50%] right-2px" (click)="copyText(source.url, source.name, $event)">
-							<img src="/assets/img/copy-icon.svg" width="16px" alt="copy icon" />
-						</convoy-button>
->>>>>>> d60f29d3
 					</convoy-table-cell>
 					<convoy-table-cell class="contents">{{ source.created_at | date }}</convoy-table-cell>
 					<convoy-table-cell class="contents">
