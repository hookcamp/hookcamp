--- conflicted
+++ resolved
@@ -76,22 +76,6 @@
         </label>
     </div> -->
 
-<<<<<<< HEAD
-	<div class="flex flex__justify-between flex__wrap border__top margin-top__22px">
-		<div
-			class="padding-top__32px"
-			[ngClass]="{
-				'width__50 border__right padding-right__32px': !shouldRenderSmallSize && privateService.activeProjectDetails?.type === 'outgoing',
-				width__100: shouldRenderSmallSize || privateService.activeProjectDetails?.type === 'incoming'
-			}"
-		>
-			<div class="flex flex__align-items-center flex__justify-between" *ngIf="isLoadingAppDetails">
-				<h3>App Event Endpoints</h3>
-				<div class="flex flex__align-items-center">
-					<div class="skeleton-loader margin-top__10px width__100px height__20px"></div>
-					<div class="line margin-right__16px margin-left__16px border__left"></div>
-					<div class="skeleton-loader margin-top__10px width__100px height__20px"></div>
-=======
 	<div class="flex flex-wrap justify-between border-t border-t-grey-10 mt-22px">
 		<div
 			class="pt-32px"
@@ -106,7 +90,6 @@
 					<div class="bg-grey-10 animate-pulse rounded-[20px] mt-10px w-100px h-20px"></div>
 					<div class="h-22px w-[1px] mx-16px border-l border-l-grey-10"></div>
 					<div class="bg-grey-10 animate-pulse rounded-[20px] mt-10px w-100px h-20px"></div>
->>>>>>> 735516bf
 				</div>
 			</div>
 			<div class="flex items-center justify-between" *ngIf="!isLoadingAppDetails">
@@ -195,16 +178,8 @@
 			</ul>
 			<convoy-empty-state imgSrc="/assets/img/empty-state-img.svg" description="No endpoint has been added for selected app yet" className="h-[20vh]" *ngIf="!isLoadingAppDetails && appsDetailsItem?.endpoints?.length === 0"></convoy-empty-state>
 		</div>
-<<<<<<< HEAD
-		<div
-			class="padding-top__32px"
-			[hidden]="privateService.activeProjectDetails?.type === 'incoming'"
-			[ngClass]="{ 'width__50 padding-left__32px': !shouldRenderSmallSize, 'border__top width__100': shouldRenderSmallSize }"
-		>
-=======
 
 		<div class="pt-32px" [hidden]="privateService.activeProjectDetails?.type === 'incoming'" [ngClass]="{ 'w-[50%] pl-32px': !shouldRenderSmallSize, 'border-t border-t-grey-10 w-full': shouldRenderSmallSize }">
->>>>>>> 735516bf
 			<div *ngIf="loadingAppPotalToken">
 				<h3 class="font-medium">App Portal</h3>
 				<ul class="mt-10px">
@@ -276,10 +251,4 @@
 	</ng-container>
 </convoy-modal>
 
-<<<<<<< HEAD
-<div class="modal modal__center small" *ngIf="showDeleteModal">
-	<app-delete-modal [isLoading]="isDeletingEndpoint" [deleteText]="'delete “' + selectedEndpoint?.description + '”'" (closeModal)="showDeleteModal = false" (deleteData)="deleteEndpoint()"></app-delete-modal>
-</div>
-=======
-<app-delete-modal *ngIf="showDeleteModal" [isLoading]="isDeletingEndpoint" [deleteText]="'delete “' + selectedEndpoint?.description + '”'" (closeModal)="showDeleteModal = false" (deleteData)="deleteEndpoint()"></app-delete-modal>
->>>>>>> 735516bf
+<app-delete-modal *ngIf="showDeleteModal" [isLoading]="isDeletingEndpoint" [deleteText]="'delete “' + selectedEndpoint?.description + '”'" (closeModal)="showDeleteModal = false" (deleteData)="deleteEndpoint()"></app-delete-modal>