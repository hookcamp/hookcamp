--- conflicted
+++ resolved
@@ -12,15 +12,11 @@
 				</button>
 
 				<ng-container dropdownOptions>
-					<ul class="pt-10px px-10px">
-<<<<<<< HEAD
-						<convoy-list-item *ngFor="let status of eventDeliveryStatuses" className="pt-4px pb-4px" convoy-dropdown-option>
-=======
-						<li convoy-list-item *ngFor="let status of eventDeliveryStatuses" class="pt-4px pb-4px">
->>>>>>> fc718678
+					<ul class="pt-10px">
+						<li convoy-list-item *ngFor="let status of eventDeliveryStatuses" convoy-dropdown-option>
 							<label class="text-12 block w-full" [for]="status">{{ status || 'None' }}</label>
 							<input type="checkbox" name="status" [value]="status" [id]="status" [checked]="checkIfEventDeliveryStatusFilterOptionIsSelected(status)" (change)="updateEventDevliveryStatusFilter(status, $event)" />
-                        </li>
+						</li>
 					</ul>
 
 					<div class="flex items-center mt-10px p-10px">
@@ -43,15 +39,15 @@
 						<input type="search" placeholder="Search apps here" #eventDelsAppsFilter class="w-full outline-none text-12" />
 					</div>
 
-					<ul class="min-h-[100px] px-10px pb-10px">
-						<li convoy-list-item *ngFor="let app of eventsDelAppsFilter$ | async" class="pt-4px pb-4px">
+					<ul class="min-h-[100px] px-10px">
+						<li convoy-list-item *ngFor="let app of eventsDelAppsFilter$ | async" convoy-dropdown-option>
 							<label [for]="app.uid + 'eventDel'" class="text-12 block w-full">{{ app.name }}</label>
 							<input type="checkbox" name="app" [value]="app.uid" [id]="app.uid + 'eventDel'" [checked]="app.uid === eventDeliveriesApp" (change)="updateAppFilter(app.uid, $event)" />
-                        </li>
+						</li>
 					</ul>
 
 					<div *ngIf="!!eventDeliveriesApp" class="p-10px pb-10px">
-						<button convoy-button size="sm" (click)="clearFilters('app')">Clear</button>
+						<button convoy-button size="sm" convoy-dropdown-option (click)="clearFilters('app')">Clear</button>
 					</div>
 				</ng-container>
 			</div>
@@ -64,15 +60,15 @@
 				</button>
 
 				<ng-container dropdownOptions>
-					<ul class="min-h-[100px] pt-10px px-10px pb-10px">
-						<li convoy-list-item *ngFor="let source of filterSources" class="pt-4px pb-4px">
+					<ul class="min-h-[100px] pt-10px">
+						<li convoy-list-item *ngFor="let source of filterSources" convoy-dropdown-option>
 							<label [for]="source.uid + 'eventDel'" class="text-12 block w-full">{{ source.name }}</label>
 							<input type="checkbox" name="app" [value]="source.uid" [id]="source.uid + 'eventDel'" [checked]="source.uid === eventDeliveriesSource" (change)="updateSourceFilter(source.uid, $event)" />
-                        </li>
+						</li>
 					</ul>
 
 					<div *ngIf="!!eventDeliveriesSource" class="p-10px pb-10px">
-						<button convoy-button size="sm" (click)="clearFilters('source')">Clear</button>
+						<button convoy-button convoy-dropdown-option size="sm" (click)="clearFilters('source')">Clear</button>
 					</div>
 				</ng-container>
 			</div>
