<div class="card events-card rounded--top-left__none rounded--top-right__none border__top__none">
	<div class="padding-x__16px padding-y__24px border__bottom">
		<div class="flex flex__align-items-center flex__justify-between">
			<div class="flex">
				<date-filter (selectedDateRange)="getSelectedDateRange($event)" [dateRangeValue]="dateFiltersFromURL" (clearDates)="clearFilters('eventsDelDate')"></date-filter>
				<app-time-filter class="margin-left__14px" (applyFilter)="eventDelsTimeFilterData = $event; getEventDeliveries({ addToURL: true, fromFilter: true })" #eventDeliveryTimerFilter></app-time-filter>

				<div class="dropdown margin-left__14px">
					<button
						class="button button__filter button--has-icon icon-left"
						[ngClass]="{ active: eventDeliveryFilteredByStatus.length > 0 }"
						(click)="showOverlay = true; showEventDeliveriesStatusDropdown = !showEventDeliveriesStatusDropdown"
					>
						<img class="margin-left__0px" src="/assets/img/status-filter-icon.svg" alt="status filter icon" />
						<span class="font__weight-500">Status</span>
						<img class="margin-left__16px margin-right__0px" src="/assets/img/angle-arrow-down.svg" alt="arrow down icon" />
					</button>

					<div class="dropdown__menu with-padding small" [ngClass]="{ show: showEventDeliveriesStatusDropdown }">
						<div class="dropdown__menu__item with-border" *ngFor="let status of eventDeliveryStatuses">
							<label [for]="status">{{ status || 'None' }}</label>
							<input
								type="checkbox"
								name="status"
								[value]="status"
								[id]="status"
								[checked]="checkIfEventDeliveryStatusFilterOptionIsSelected(status)"
								(change)="updateEventDevliveryStatusFilter(status, $event)"
							/>
						</div>

						<div class="flex flex__align-items-center margin-top__10px">
							<button
								class="button button__small button__primary font__12px margin-right__10px"
								(click)="showOverlay = false; showEventDeliveriesStatusDropdown = false; this.getEventDeliveries({ addToURL: true, fromFilter: true })"
							>
								Apply
							</button>
							<button class="button__clear" (click)="clearFilters(); showEventDeliveriesStatusDropdown = false; showOverlay = false">Clear</button>
						</div>
					</div>
				</div>

				<div class="dropdown margin-left__14px">
					<button
						class="button button__filter button--has-icon icon-left"
						[ngClass]="{ active: !!eventDeliveriesApp }"
						(click)="showOverlay = true; showEventDeliveriesAppsDropdown = !showEventDeliveriesAppsDropdown"
					>
						<img class="margin-left__0px" src="/assets/img/apps-icon-grey.svg" alt="apps filter icon" />
						<span class="font__weight-500">All Apps</span>
						<img class="margin-left__16px margin-right__0px" src="/assets/img/angle-arrow-down.svg" alt="arrow down icon" />
					</button>

					<div class="dropdown__menu large with-padding" [ngClass]="{ show: showEventDeliveriesAppsDropdown }">
						<div class="input__search">
							<img src="/assets/img/search-icon.svg" alt="search icon" />
							<input type="search" placeholder="Search apps here" #eventDelsAppsFilter />
						</div>

						<div class="dropdown__menu__item with-border" *ngFor="let app of eventsDelAppsFilter$ | async">
							<label [for]="app.uid + 'eventDel'">{{ app.name }}</label>
							<input type="checkbox" name="app" [value]="app.uid" [id]="app.uid + 'eventDel'" [checked]="app.uid === eventDeliveriesApp" (change)="updateAppFilter(app.uid, $event)" />
						</div>
						<div *ngIf="filteredApps?.length !== 0 && !!eventDeliveriesApp" class="margin-top__10px">
							<button class="button button__clear button__small" (click)="clearFilters('eventsDelApp'); showEventDeliveriesAppsDropdown = false; showOverlay = false">Clear</button>
						</div>
						<p *ngIf="filteredApps?.length === 0">No app to display</p>
					</div>
				</div>

				<div class="button__filter active margin-left__14px" *ngIf="eventDeliveryFilteredByEventId">
					Event Filtered
					<button class="button__clear button--has-icon margin-left__4px" (click)="eventDeliveryFilteredByEventId = ''; getEventDeliveries()">
						<img src="assets/img/close-icon.svg" alt="close icon" />
					</button>
				</div>

				<button
					class="button button__filter margin-left__14px flex__justify-center"
					(click)="fetchRetryCount(); showBatchRetryModal = true"
					[ngClass]="{
						disabled:
							((dateFiltersFromURL.startDate == '' || dateFiltersFromURL.endDate == '') &&
								eventDeliveriesApp == '' &&
								eventDeliveryFilteredByEventId == '' &&
								!eventDeliveriesStatusFilterActive) ||
							fetchingCount
					}"
				>
					Batch Retry
				</button>
			</div>

			<button
				class="button button__white button__small font__12px"
				(click)="clearFilters()"
				[ngClass]="{
					disabled:
						(dateFiltersFromURL.startDate == '' || dateFiltersFromURL.endDate == '') &&
						(eventDeliveriesApp?.length == 0 || eventDeliveriesApp == undefined) &&
						(eventDeliveryFilteredByEventId?.length == 0 || eventDeliveryFilteredByEventId == undefined) &&
						!eventDeliveriesStatusFilterActive &&
						eventDelsTimeFilterData.startTime == 'T00:00:00' &&
						eventDelsTimeFilterData.endTime == 'T23:59:59'
				}"
			>
				Clear Filters
			</button>
		</div>
	</div>

	<div class="event__table width-100">
		<convoy-table-loader id="event_deliveries_loader" [tableHead]="eventDelTableHead" *ngIf="isloadingEventDeliveries"></convoy-table-loader>

		<div class="table table--container has-loader" id="event-deliveries-table-container" *ngIf="displayedEventDeliveries && displayedEventDeliveries.length > 0">
			<table id="table">
				<thead>
					<tr class="table--head">
						<th *ngFor="let head of eventDelTableHead" scope="col">{{ head }}</th>
					</tr>
				</thead>
				<tbody>
					<ng-container *ngFor="let eventDeliveriesGroup of displayedEventDeliveries; let i = index">
						<tr class="table--date-row">
							<td>
								<div>{{ eventDeliveriesGroup.date }}</div>
							</td>
							<td></td>
							<td></td>
							<td></td>
							<td></td>
							<td></td>
						</tr>
						<tr
							*ngFor="let event of eventDeliveriesGroup.content; let index = index"
							[ngClass]="{ 'last-item': index === eventDeliveriesGroup.content.length - 1, active: event.uid === eventDelsDetailsItem?.uid }"
							[id]="'eventDel' + i"
<<<<<<< HEAD
							[routerLink]="['./event-deliveries/' + event.uid]"
=======
							[routerLink]="'./delivery/' + event.uid"
>>>>>>> 3627c49c
						>
							<td>
								<div class="has-retry">
									<img *ngIf="event.metadata.num_trials > event.metadata.retry_limit" src="assets/img/retry-icon.svg" alt="retry icon" title="manually retried" />
									<div [class]="'tag tag--' + event.status">{{ event.status }}</div>
								</div>
							</td>
							<td>
								<div>
<<<<<<< HEAD
									<div class="tag tag--Neutral">{{ event.event_metadata.event_type }}</div>
=======
									<div class="tag tag--Neutral">{{ event?.event_metadata?.event_type }}</div>
>>>>>>> 3627c49c
								</div>
							</td>
							<td>
								<div>{{ event.metadata?.num_trials }}</div>
							</td>
							<td>
								<div>{{ event.metadata?.retry_limit }}</div>
							</td>
							<td>
								<div>{{ event.created_at | date: 'mediumTime' }}</div>
							</td>
							<td>
								<div>
									<button
										[disabled]="event.status !== 'Failure' && event.status !== 'Success'"
										class="button__retry button--has-icon icon-left font__12px"
										(click)="
											event.status === 'Success'
												? forceRetryEvent({ e: $event, index: this.index, eventDeliveryId: event.uid })
												: retryEvent({ e: $event, index: this.index, eventDeliveryId: event.uid })
										"
									>
										<img src="assets/img/refresh-icon-primary.svg" alt="refresh icon" />

										{{ event.status === 'Success' ? 'Force Retry' : 'Retry' }}
									</button>
								</div>
							</td>
							<td class="width__5">
								<div>
									<button class="button__clear button--has-icon icon-right" [routerLink]="'./delivery/' + event.uid">
										<img src="assets/img/angle-arrow-right-primary.svg" alt="arrow right" />
									</button>
								</div>
							</td>
						</tr>
					</ng-container>
				</tbody>
			</table>
		</div>

		<div class="flex flex__column flex__justify-center flex__align-items-center table--container" id="events-empty-state" *ngIf="displayedEventDeliveries?.length === 0">
			<img src="/assets/img/empty-state.svg" alt="empty state" class="empty-state-img" />
			<p class="font__14px font__weight-600 margin-top__0px color__black width__20 text--center">No event to show here</p>
		</div>
	</div>
</div>

<div class="button-container flex flex__align-items-center margin-top__16px">
	<button
		class="button button__white button__primary button__outline button--has-icon icon-left padding-y__4px padding-right__16px padding-left__4px"
		routerLink="./"
		[queryParams]="{ page: eventDeliveries?.pagination?.prev }"
		[disabled]="eventDeliveries?.pagination?.prev === 0"
		(click)="getEventDeliveries({ page: eventDeliveries?.pagination?.prev })"
	>
		<svg width="24" height="24" class="margin-right__8px">
			<use xlink:href="#arrow-left-icon"></use>
		</svg>
		Previous
	</button>

	<button
		class="button button__white button__primary button__outline button--has-icon icon-left padding-y__4px padding-left__16px padding-right__4px margin-left__16px"
		routerLink="./"
		[queryParams]="{ page: eventDeliveries?.pagination?.next }"
		[disabled]="eventDeliveries?.pagination?.next === 0"
		(click)="getEventDeliveries({ page: eventDeliveries?.pagination?.next })"
	>
		Next
		<svg width="24" height="24" class="margin-left__8px" fill="var(--primary-color)">
			<use xlink:href="#arrow-right-icon"></use>
		</svg>
	</button>
</div>

<div class="overlay" *ngIf="showOverlay" (click)="showOverlay = false; showEventDeliveriesAppsDropdown = false; showEventDeliveriesStatusDropdown = false"></div>
<div class="_overlay" *ngIf="showBatchRetryModal" (click)="showBatchRetryModal = false"></div>
<!-- batch retry modal  -->
<div class="modal modal__center" *ngIf="showBatchRetryModal">
	<div class="modal--body flex flex__column flex__justify-center flex__align-items-center delete">
		<img src="/assets/img/filter.gif" alt="filter icon" class="filter-img" />
		<div class="text-center font__20px font__weight-500 color__grey margin-bottom__8px">The filters applied will affect</div>
		<div class="text-center font__20px font__weight-600 color__black margin-bottom__32px">{{ batchRetryCount || 0 }} event{{ batchRetryCount > 1 ? 's' : '' }}</div>
		<button class="button button__primary" [disabled]="isRetrying || batchRetryCount == 0" (click)="batchRetryEvent()">{{ isRetrying ? 'Retrying Events...' : 'Yes, Apply' }}</button>
		<button class="button__primary button__clear margin-top__28px font__weight-600" (click)="showBatchRetryModal = false">No, Cancel</button>
	</div>
</div><|MERGE_RESOLUTION|>--- conflicted
+++ resolved
@@ -136,11 +136,7 @@
 							*ngFor="let event of eventDeliveriesGroup.content; let index = index"
 							[ngClass]="{ 'last-item': index === eventDeliveriesGroup.content.length - 1, active: event.uid === eventDelsDetailsItem?.uid }"
 							[id]="'eventDel' + i"
-<<<<<<< HEAD
 							[routerLink]="['./event-deliveries/' + event.uid]"
-=======
-							[routerLink]="'./delivery/' + event.uid"
->>>>>>> 3627c49c
 						>
 							<td>
 								<div class="has-retry">
@@ -150,11 +146,7 @@
 							</td>
 							<td>
 								<div>
-<<<<<<< HEAD
-									<div class="tag tag--Neutral">{{ event.event_metadata.event_type }}</div>
-=======
 									<div class="tag tag--Neutral">{{ event?.event_metadata?.event_type }}</div>
->>>>>>> 3627c49c
 								</div>
 							</td>
 							<td>
