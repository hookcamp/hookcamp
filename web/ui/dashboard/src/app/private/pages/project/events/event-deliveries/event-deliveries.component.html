<div convoy-card>
	<div class="flex items-center mt-20px px-20px">
		<h4 class="font-medium text-14 text-new.gray-600 mr-6px">Event Deliveries</h4>
		<convoy-tooltip size="sm" position="right" type="white">
			<h4 class="mb-10px font-semibold text-12">Deliveries missing?</h4>
			<p>
				Your receiving endpoint possibly isn't subscribed for events,
				<ng-container *ngIf="portalToken">reach out to provider</ng-container>
				<ng-container *ngIf="!portalToken">
					check
					<span convoy-button fill="link" class="!inline-block text-12 !p-0" routerLink="../event-logs" [relativeTo]="route">Events Log</span>
					or subscribe your endpoint to events
					<span convoy-button fill="link" class="!inline-block text-12 !p-0" routerLink="../subscriptions/new" [relativeTo]="route">here</span>
					.
				</ng-container>
			</p>
		</convoy-tooltip>
	</div>

	<div class="flex px-16px py-24px border-b border-grey-10 items-center justify-between">
		<div class="flex">
			<convoy-date-picker (selectedDateRange)="getSelectedDateRange($event)" [dateRangeValue]="{ startDate: queryParams?.startDate || '', endDate: queryParams?.endDate || '' }" (clearDates)="clearFilters('startDate')" #datePicker></convoy-date-picker>

			<div convoy-dropdown size="md" position="left" #statusDropdown>
				<button dropdownTrigger convoy-button size="sm" fill="outline" class="px-10px !border-primary-400 ml-16px min-w-[117px] whitespace-nowrap justify-between h-36px" [ngClass]="{ 'text-primary-100 !bg-primary-500': queryParams?.status }">
					<img src="/assets/img/status-filter-icon.svg" class="w-14px mr-10px" alt="status filter icon" />
					<span class="text-grey-40 w-full">Status</span>
					<img class="ml-10px mr-0px w-14px" src="/assets/img/angle-arrow-down.svg" alt="arrow down icon" />
				</button>

				<ng-container dropdownOptions>
					<ul class="pt-10px">
						<li class="!py-0 pr-20px relative" *ngFor="let status of eventDeliveryStatuses" convoy-list-item>
							<label class="py-10px pl-20px text-12 block w-full" [for]="status">{{ status || 'None' }}</label>
							<input
								type="checkbox"
								name="status"
								class="peer w-20px h-18px border border-new.primary-50 rounded-4px checked:border-new.primary-400 checked:bg-new.primary-25 focus:bottom-2 focus:border-new.primary-400 checked:bg bg-white-100"
								[value]="status"
								[id]="status"
								[checked]="checkIfEventDeliveryStatusFilterOptionIsSelected(status)"
								(change)="updateEventDevliveryStatusFilter(status, $event)"
							/>
							<img src="assets/img/check-icon-primary.svg" class="w-12px hidden peer-checked:block absolute top-[50%] translate-y-[-50%] right-[23px]" alt="check icon" />
						</li>
					</ul>

					<div class="flex items-center justify-end mt-10px p-10px">
						<button convoy-dropdown-option convoy-button size="sm" fill="outline" color="danger" *ngIf="queryParams?.status" (click)="eventDeliveryFilteredByStatus = []; clearFilters('status')">Clear</button>
						<button convoy-dropdown-option convoy-button size="sm" class="ml-14px" *ngIf="eventDeliveryFilteredByStatus.length" (click)="getSelectedStatusFilter()">Apply</button>
					</div>
				</ng-container>
			</div>

			<div convoy-dropdown size="md" position="left" #endpointsFilterDropdown [hidden]="portalToken">
				<button dropdownTrigger convoy-button size="sm" fill="outline" class="px-10px !border-primary-400 ml-16px min-w-[117px] whitespace-nowrap justify-between h-36px" [ngClass]="{ 'text-primary-100 !bg-primary-500': queryParams?.endpointId }">
					<img src="/assets/img/apps-icon-grey.svg" class="w-14px mr-10px" alt="apps filter icon" />
					<span class="text-grey-40 w-full">All Endpoints</span>
					<img class="ml-10px mr-0px w-14px" src="/assets/img/angle-arrow-down.svg" alt="arrow down icon" />
				</button>

				<div dropdownOptions class="!max-h-[300px]">
					<div class="m-10px border border-primary-400 h-36px px-14px rounded-[10px] flex items-center bg-white-100">
						<img src="/assets/img/search-icon.svg" alt="search icon" class="mr-10px w-14px" />
						<input type="search" placeholder="Search endpoints here" #eventDelsEndpointFilter class="w-full outline-none text-12" />
					</div>

					<ul class="min-h-[100px] py-10px">
						<li class="!py-0 pr-20px relative" *ngFor="let endpoint of eventsDelEndpointFilter$ | async" convoy-list-item>
							<label [for]="endpoint.uid + 'eventDel'" class="py-10px pl-20px text-12 block w-full capitalize">{{ endpoint.title }}</label>
							<input
								type="checkbox"
								class="peer w-20px h-18px border border-new.primary-50 rounded-4px checked:border-new.primary-400 checked:bg-new.primary-25 focus:bottom-2 focus:border-new.primary-400 checked:bg bg-white-100"
								name="endpoint"
								[value]="endpoint.uid"
								[id]="endpoint.uid + 'eventDel'"
								[checked]="endpoint.uid === eventDeliveriesEndpoint"
								(change)="eventDeliveriesEndpoint = endpoint.uid"
							/>
							<img src="assets/img/check-icon-primary.svg" class="w-12px hidden peer-checked:block absolute top-[50%] translate-y-[-50%] right-[23px]" alt="check icon" />
						</li>
					</ul>

					<div class="p-10px pb-10px flex justify-end">
						<button convoy-button size="sm" fill="outline" color="danger" class="mr-14px" convoy-dropdown-option *ngIf="queryParams?.endpointId" (click)="clearFilters('endpointId')">Clear</button>
						<button convoy-button size="sm" convoy-dropdown-option *ngIf="eventDeliveriesEndpoint" (click)="updateEndpointFilter()">Apply</button>
					</div>
				</div>
			</div>

			<div convoy-dropdown size="md" position="left" #sourcesFilterDropdown [hidden]="portalToken || this.projectService.activeProjectDetails?.type === 'outgoing'">
				<button dropdownTrigger convoy-button size="sm" fill="outline" class="px-10px !border-primary-400 ml-16px min-w-[117px] whitespace-nowrap justify-between h-36px" [ngClass]="{ 'text-primary-100 !bg-primary-500': queryParams?.sourceId }">
					<img src="/assets/img/apps-icon-grey.svg" class="w-14px mr-10px" alt="apps filter icon" />
					<span class="text-grey-40 w-full">All Sources</span>
					<img class="ml-10px mr-0px w-14px" src="/assets/img/angle-arrow-down.svg" alt="arrow down icon" />
				</button>

				<div dropdownOptions class="!max-h-[324px]">
					<ul class="min-h-[100px] pt-10px">
						<li class="!py-0 pr-20px relative" *ngFor="let source of filterSources" convoy-list-item>
							<label class="py-10px pl-20px text-12 block w-full capitalize" [for]="source.uid + 'eventDel'">{{ source.name }}</label>
							<input
								type="checkbox"
								class="peer w-20px h-18px border border-new.primary-50 rounded-4px checked:border-new.primary-400 checked:bg-new.primary-25 checked:bg-[url(assets/img/check-icon-primary.svg)] checked:bg-[length:12px] checked:bg-center checked:bg-no-repeat focus:bottom-2 focus:border-new.primary-400 checked:bg bg-white-100"
								name="source"
								[value]="source.uid"
								[id]="source.uid + 'eventDel'"
								[checked]="source.uid === eventDeliveriesSource"
								(change)="eventDeliveriesSource = source.uid"
							/>
						</li>
					</ul>

					<div class="flex items-center justify-end mt-10px p-10px">
						<button convoy-button convoy-dropdown-option size="sm" fill="outline" color="danger" class="mr-14px" *ngIf="queryParams?.sourceId" (click)="clearFilters('sourceId')">Clear</button>
						<button convoy-dropdown-option convoy-button size="sm" (click)="eventDeliveriesSource ? updateSourceFilter() : false">Apply</button>
					</div>
				</div>
			</div>

			<div class="text-primary-100 bg-primary-500 border border-primary-100 ml-14px flex items-center justify-between text-12 rounded-[10px] h-36px py-4px px-10px min-w-[100px] font-medium" *ngIf="queryParams?.eventId">
				Event Filtered
				<button class="ml-4px">
					<img class="w-14px" src="assets/img/close-icon.svg" alt="close icon" (click)="clearFilters('eventId')" />
				</button>
			</div>

			<button
				convoy-button
				size="sm"
				fill="outline"
				class="mx-14px px-10px border-primary-400 h-36px"
				[disabled]="(!queryParams?.startDate || !queryParams?.endDate) && !queryParams?.endpointId && !queryParams?.eventId && !queryParams?.status && !queryParams?.sourceId"
				(click)="fetchRetryCount()"
			>
				Batch Retry
			</button>

			<button
				convoy-button
				fill="outline"
				size="sm"
				class="h-36px"
				(click)="eventDeliveriesSource = ''; eventDeliveryFilteredByStatus = []; clearFilters()"
				*ngIf="queryParams?.startDate || queryParams?.endDate || queryParams?.endpointId || queryParams?.eventId || queryParams?.status || queryParams?.sourceId"
			>
				<svg width="14" height="14" viewBox="0 0 14 14" fill="none" xmlns="http://www.w3.org/2000/svg">
					<path
						d="M10.9104 3.50033L10.5003 3.09031C10.3864 2.97641 10.2018 2.97641 10.0879 3.09031L7.00033 6.17781L3.91281 3.09031C3.79891 2.97641 3.61424 2.97641 3.50033 3.09031L3.09031 3.50033C2.97641 3.61423 2.97641 3.79891 3.09031 3.91281L6.17783 7.00031L3.09032 10.0879C2.97641 10.2018 2.97641 10.3864 3.09032 10.5003L3.50034 10.9104C3.61424 11.0243 3.79891 11.0243 3.91282 10.9104L7.00033 7.82281L10.0879 10.9103C10.2018 11.0242 10.3864 11.0242 10.5003 10.9103L10.9104 10.5003C11.0243 10.3864 11.0243 10.2017 10.9104 10.0878L7.82283 7.00031L10.9104 3.91281C11.0243 3.79891 11.0243 3.61423 10.9104 3.50033Z"
						fill="#477DB3"
					/>
				</svg>
			</button>
		</div>

		<div class="flex items-center relative">
<<<<<<< HEAD
            <label class="text-12 text-new.gray-500 w-full capitalize whitespace-nowrap mr-6px flex justify-between gap-12px cursor-pointer" tabindex="0" for="tailMode">Tail Events
                <input
                    #tailModeToggle
                    type="checkbox"
                    class="peer hidden"
                    name="enableTailMode"
                    [checked]="enableTailMode"
                    id="tailMode"
                    (change)="toggleTailMode($event)"
                />
                <div class="transition-all w-18px h-18px border border-new.primary-50 rounded-4px peer-checked:border-new.primary-400 peer-checked:bg-new.primary-25 focus:bottom-2 focus:border-new.primary-400 peer-checked:bg bg-white-100 peer-checked:bg-[url('assets/img/check-icon-primary.svg')] bg-cover"></div>
            </label>
=======
			<label class="text-12 text-new.gray-500 block w-full capitalize whitespace-nowrap mr-6px" for="tailMode">Tail Events</label>
			<input
				type="checkbox"
				class="peer w-24px h-18px border border-new.primary-50 rounded-4px checked:border-new.primary-400 checked:bg-new.primary-25 checked:bg-[url(assets/img/check-icon-primary.svg)] checked:bg-[length:12px] checked:bg-center checked:bg-no-repeat focus:bottom-2 focus:border-new.primary-400 bg-white-100"
				name="enableTailMode"
				[checked]="enableTailMode"
				id="tailMode"
				(change)="toggleTailMode($event)"
			/>
>>>>>>> 40aedd5e
		</div>
	</div>

	<convoy-table-loader id="event_deliveries_loader" [tableHead]="eventDelTableHead" *ngIf="isloadingEventDeliveries"></convoy-table-loader>

	<!-- empty state  -->
	<div class="py-60px rounded-tr-[0] rounded-tl-[0]" *ngIf="!isloadingEventDeliveries && (!displayedEventDeliveries || displayedEventDeliveries?.length === 0)">
		<div class="flex justify-center items-center p-40px flex-col">
			<img src="/assets/img/empty-state.svg" alt="empty state image" />
			<p class="mt-16px text-12 text-new.gray-500">No event to show here</p>
		</div>
	</div>

	<div class="min-h-[70vh] overflow-y-auto overflow-x-auto w-full min-w-[485px]" id="event-deliveries-table-container" *ngIf="!isloadingEventDeliveries && displayedEventDeliveries && displayedEventDeliveries.length > 0">
		<table convoy-table>
			<thead convoy-table-head>
				<ng-container *ngFor="let head of eventDelTableHead; let i = index">
					<th convoy-table-head-cell [class]="i === 0 ? 'pl-20px' : ''" *ngIf="projectService.activeProjectDetails?.type === 'outgoing' || i !== 1 || portalToken">{{ head }}</th>
				</ng-container>
			</thead>
			<tbody>
				<ng-container *ngFor="let eventDeliveriesGroup of displayedEventDeliveries; let i = index">
					<tr convoy-table-row [forDate]="true">
						<td convoy-table-cell [forDate]="true">{{ eventDeliveriesGroup.date }}</td>
						<td convoy-table-cell [forDate]="true"></td>
						<td convoy-table-cell [forDate]="true"></td>
						<td convoy-table-cell [forDate]="true"></td>
						<td convoy-table-cell [forDate]="true"></td>
						<td convoy-table-cell [forDate]="true"></td>
					</tr>
					<ng-container *ngFor="let eventDelivery of eventDeliveriesGroup.content; let index = index">
						<tr class="cursor-pointer" convoy-table-row *ngFor="let event of eventDelivery.eventDeliveries; let index = index" [id]="'eventDel' + i" [routerLink]="['./event-deliveries/' + event.uid]" [queryParams]="{ token: portalToken }">
							<td convoy-table-cell class="pl-16px relative w-140px">
								<img *ngIf="event.metadata.num_trials > event.metadata.retry_limit" src="assets/img/retry-icon.svg" alt="retry icon" title="manually retried" class="w-12px absolute top-[50%] -translate[3px] -translate-y-[50%] opacity-50" />
								<convoy-tag className="ml-20px" [color]="event.status | statuscolor">{{ event?.status }}</convoy-tag>
							</td>
							<td convoy-table-cell *ngIf="projectService.activeProjectDetails?.type === 'outgoing' || portalToken">
								<div convoy-tag class="bg-new.gray-50">{{ event.event_metadata.event_type }}</div>
							</td>

							<td convoy-table-cell>
								<div class="flex items-center">
									<ng-container *ngIf="projectService.activeProjectDetails?.type === 'incoming'">
										<span class="max-w-[146px] overflow-hidden overflow-ellipsis">
											{{ event?.source_metadata?.name || 'Rest API' }}
										</span>

										<span class="px-20px font-light">→</span>
									</ng-container>

									<span [class]="projectService.activeProjectDetails?.type === 'incoming' ? 'max-w-[146px] overflow-hidden overflow-ellipsis' : 'w-166px' + ' overflow-hidden overflow-ellipsis'">
										{{ event.endpoint_metadata.title }}
									</span>
									<!-- show this if CLI is the receiver -->
									<convoy-tag *ngIf="event.device_id" className="flex items-center">
										<svg width="16" height="14" class="mr-10px">
											<use xlink:href="#cli-icon"></use>
										</svg>
										CLI Device
									</convoy-tag>
								</div>
							</td>
							<td convoy-table-cell>{{ event.device_id ? '-' : event.metadata.num_trials }}</td>
							<td convoy-table-cell>{{ event?.status == 'Success' || event.metadata.num_trials >= event.metadata.retry_limit || event?.status == 'Discarded' ? '-' : (event.metadata.next_send_time | date: 'mediumTime') }}</td>
							<td convoy-table-cell>{{ event.created_at | date: 'mediumTime' }}</td>
							<td convoy-table-cell>
								<button
									convoy-button
									size="xs"
									texture="light"
									[disabled]="event.status !== 'Success' && event.status !== 'Failure' && event.status !== 'Discarded'"
									[title]="event.status !== 'Failure' && event.status !== 'Success' && event.status !== 'Discarded' ? 'You can not retry an event when it is scheduled or still processing.' : ''"
									(click)="event.status === 'Success' ? forceRetryEvent({ e: $event, index: this.index, eventDeliveryId: event.uid }) : retryEvent({ e: $event, index: this.index, eventDeliveryId: event.uid })"
								>
									<img src="assets/img/refresh-icon-primary.svg" alt="refresh icon" class="mr-10px" />
									{{ event.status === 'Success' ? 'Force Retry' : 'Retry' }}
								</button>
							</td>
							<td convoy-table-cell>
								<button size="xs" [routerLink]="'./event-deliveries/' + event.uid">
									<img src="assets/img/angle-arrow-right-primary.svg" alt="arrow right" class="h-16px" />
								</button>
							</td>
						</tr>
						<tr convoy-table-row [forDate]="true"></tr>
					</ng-container>
				</ng-container>
			</tbody>
		</table>

		<!-- pagination -->
		<div class="pt-8px flex items-center justify-between px-10px" *ngIf="eventDeliveries?.pagination?.has_next_page || eventDeliveries?.pagination?.has_prev_page">
			<convoy-pagination [pagination]="eventDeliveries?.pagination" (paginate)="paginateEvents($event)"></convoy-pagination>
			<div class="text-grey-40 text-14">{{ eventDeliveries?.content?.length }} events</div>
		</div>
	</div>
</div>

<!-- batch retry modal  -->
<dialog #batchRetryDialog convoy-dialog position="center" size="sm">
	<div class="text-center py-30px">
		<img src="/assets/img/filter.gif" alt="filter icon" class="w-50px m-auto mb-16px" />
		<div class="text-center text-16 font-medium text-grey-60 mb-8px">The filters applied will affect</div>
		<div class="text-center text-16 font-semibold mb-32px">{{ batchRetryCount || 0 }} event deliver{{ batchRetryCount > 1 ? 'ies' : 'y' }}</div>
		<button convoy-button [disabled]="isRetrying || batchRetryCount == 0" class="m-auto" (click)="batchRetryEvent()">{{ isRetrying ? 'Retrying Events...' : 'Yes, Apply' }}</button>
		<button convoy-button fill="clear" class="font-semibold m-auto" (click)="dialog.nativeElement.close()">No, Cancel</button>
	</div>
</dialog><|MERGE_RESOLUTION|>--- conflicted
+++ resolved
@@ -154,30 +154,15 @@
 		</div>
 
 		<div class="flex items-center relative">
-<<<<<<< HEAD
-            <label class="text-12 text-new.gray-500 w-full capitalize whitespace-nowrap mr-6px flex justify-between gap-12px cursor-pointer" tabindex="0" for="tailMode">Tail Events
-                <input
-                    #tailModeToggle
-                    type="checkbox"
-                    class="peer hidden"
-                    name="enableTailMode"
-                    [checked]="enableTailMode"
-                    id="tailMode"
-                    (change)="toggleTailMode($event)"
-                />
-                <div class="transition-all w-18px h-18px border border-new.primary-50 rounded-4px peer-checked:border-new.primary-400 peer-checked:bg-new.primary-25 focus:bottom-2 focus:border-new.primary-400 peer-checked:bg bg-white-100 peer-checked:bg-[url('assets/img/check-icon-primary.svg')] bg-cover"></div>
-            </label>
-=======
 			<label class="text-12 text-new.gray-500 block w-full capitalize whitespace-nowrap mr-6px" for="tailMode">Tail Events</label>
 			<input
 				type="checkbox"
-				class="peer w-24px h-18px border border-new.primary-50 rounded-4px checked:border-new.primary-400 checked:bg-new.primary-25 checked:bg-[url(assets/img/check-icon-primary.svg)] checked:bg-[length:12px] checked:bg-center checked:bg-no-repeat focus:bottom-2 focus:border-new.primary-400 bg-white-100"
+				class="peer transition-all w-24px h-18px border border-new.primary-50 rounded-4px checked:border-new.primary-400 checked:bg-new.primary-25 checked:bg-[url(assets/img/check-icon-primary.svg)] checked:bg-[length:12px] checked:bg-center checked:bg-no-repeat focus:bottom-2 focus:border-new.primary-400 bg-white-100"
 				name="enableTailMode"
 				[checked]="enableTailMode"
 				id="tailMode"
 				(change)="toggleTailMode($event)"
 			/>
->>>>>>> 40aedd5e
 		</div>
 	</div>
 
