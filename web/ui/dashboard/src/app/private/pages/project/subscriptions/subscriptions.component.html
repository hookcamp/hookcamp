<div class="text-12 font-medium uppercase flex items-center">
	<a routerLink="/projects" class="cursor-pointer">Projects</a>
	<svg width="16" height="16" class="mx-1">
		<use xlink:href="#arrow-right-icon"></use>
	</svg>
	{{ privateService.activeProjectDetails?.name }}
	<svg width="16" height="16" class="mx-1">
		<use xlink:href="#arrow-right-icon"></use>
	</svg>
	<span class="text-primary-100">SUBSCRIPTIONS</span>
</div>

<!-- subscriptions loader  -->
<div class="min-h-[70vh]" *ngIf="isLoadindingSubscriptions">
	<convoy-card className="pt-16px mb-16px" *ngFor="let subscription of subscriptionsLoaders">
		<div class="flex items-center justify-between pb-16px border-b-4 border-b-grey-10 px-16px">
			<div class="bg-grey-10 rounded-[24px] animate-pulse h-4 w-[200px]"></div>
			<div class="bg-grey-10 rounded-[24px] animate-pulse h-4 w-[250px]"></div>
		</div>
		<div class="flex items-end justify-between pb-8px px-16px mt-8px" [ngClass]="{ 'border-b border-b-grey-10': privateService.activeProjectDetails?.type === 'incoming' }">
			<div>
				<div class="text-grey-40 text-10 mb-3">App</div>

				<div class="bg-grey-10 rounded-[24px] animate-pulse h-4 w-[120px]"></div>
			</div>
			<div class="bg-grey-10 rounded-[24px] animate-pulse h-4 w-[150px]"></div>
			<div class="bg-grey-10 rounded-[24px] animate-pulse h-4 w-[120px]"></div>
			<div class="bg-grey-10 rounded-[24px] animate-pulse h-4 w-[80px]"></div>
		</div>

		<div class="flex items-end justify-between pb-8px px-16px mt-8px" *ngIf="privateService.activeProjectDetails?.type === 'incoming'">
			<div>
				<div class="text-grey-40 text-10 mb-3">Source</div>

				<div class="bg-grey-10 rounded-[24px] animate-pulse h-4 w-[120px]"></div>
			</div>
			<div class="bg-grey-10 rounded-[24px] animate-pulse h-4 w-[150px]"></div>
			<div class="bg-grey-10 rounded-[24px] animate-pulse h-4 w-[120px]"></div>
			<div class="bg-grey-10 rounded-[24px] animate-pulse h-4 w-[80px]"></div>
		</div>
	</convoy-card>
</div>

<div *ngIf="!isLoadindingSubscriptions && subscriptions?.content?.length">
	<div class="flex justify-end items-center my-6">
		<convoy-button buttonType="button" size="sm" routerLink="./new">Create a Subscription</convoy-button>
	</div>
	<div class="min-h-[70vh] w-full min-w-[485px] flex items-start">
		<div class="w-full transition-all duration-200" [ngClass]="{ 'w-[calc(100%_-_382px)] desktop:w-0 desktop:hidden': activeSubscription?.uid }">
			<convoy-card className="pt-16px mb-16px" *ngFor="let subscription of subscriptions?.content">
				<div class="flex items-center justify-between pb-16px border-b-4 border-b-grey-10 cursor-pointer" routerLink="./" [queryParams]="{ id: subscription.uid }">
					<div class="flex items-center">
						<h4 class="pl-16px font-medium text-14">
							{{ subscription.name }}
						</h4>
						<convoy-tag [type]="subscription.status | statuscolor" className="ml-4px">{{ subscription.status }}</convoy-tag>
					</div>
					<div class="flex items-center">
						<div class="flex items-center mr-16px">
							<convoy-tag type="grey" className="ml-4px mb-1 first-of-type:mr-0" *ngFor="let event of subscription?.filter_config?.event_types">{{ event === '*' ? 'all events' : event }}</convoy-tag>
						</div>

						<a class="pr-4" routerLink="./" [queryParams]="{ id: subscription.uid }">
							<svg width="18" height="18" class="ml-2">
								<use xlink:href="#arrow-right-icon"></use>
							</svg>
						</a>
					</div>
				</div>

				<div class="flex items-end justify-between pb-8px pl-16px mt-8px" *ngIf="subscription?.app_metadata" [ngClass]="{ 'border-b border-b-grey-10': privateService.activeProjectDetails?.type === 'incoming' }">
					<div class="w-full">
						<div class="text-grey-40 text-10 mb-3">App</div>
						<div class="text-12">{{ subscription?.app_metadata?.name }}</div>
					</div>
<<<<<<< HEAD
				</div>
				<div class="w-full">
					<div class="text-12 flex items-center whitespace-nowrap">
						Endpoint Secret
						<convoy-copy-button [text]="subscription.endpoint_metadata.secret" size="md" (copyText)="copyText()"></convoy-copy-button>
=======
					<div class="w-full">
						<div class="text-12 max-w-[220px] desktop:max-w-[158px] overflow-hidden whitespace-nowrap text-ellipsis" [ngClass]="{ 'max-w-[158px]': activeSubscription?.uid }">
							{{ subscription?.endpoint_metadata?.target_url }}
						</div>
					</div>
					<div class="w-full" *ngIf="subscription.endpoint_metadata">
						<div class="text-12 flex items-center whitespace-nowrap">
							Endpoint Secret
							<convoy-copy-button [text]="subscription.endpoint_metadata.secret" size="md" (copyText)="copyText()"></convoy-copy-button>
						</div>
>>>>>>> 2456fdfc
					</div>
				</div>

				<div class="flex items-end justify-between pb-8px ml-16px mt-8px" *ngIf="privateService.activeProjectDetails?.type === 'incoming' && subscription.source_metadata">
					<div class="w-full">
						<div class="text-grey-40 text-10 mb-10px">Source</div>
						<div class="text-12">{{ subscription.source_metadata?.name }}</div>
					</div>
					<div class="w-full">
						<div class="text-12 uppercase">{{ subscription.source_metadata?.verifier?.type }}</div>
					</div>
					<div class="w-full">
						<div class="text-12 uppercase">{{ subscription.source_metadata?.type }}</div>
					</div>
				</div>
			</convoy-card>
		</div>

		<convoy-card className="pb-20px ml-8px w-full max-w-[382px] min-w-[310px] border-l border-l-grey-10 desktop:max-w-none desktop:ml-0 transition-all duration-200 min-h-[70vh]" *ngIf="!isLoadindingSubscriptions && activeSubscription?.uid">
			<div class="flex items-center justify-between border-b border-b-grey-10 px-24px pt-24px pb-16px">
				<h2 class="font-semibold">{{ activeSubscription?.name }}</h2>
				<a [routerLink]="['./']" [queryParams]="{}" class="w-32px h-32px bg-primary-500 flex items-center justify-center rounded-[6px]" tabindex="0">
					<img src="/assets/img/modal-close-icon.svg" alt="close icon" />
				</a>
			</div>
			<ul>
				<convoy-list-item className="text-14 font-normal py-2 px-24px">
					<div class="w-[50%] text-grey-40">Subscription type</div>
					<div class="w-[50%] text-right capitalize">{{ activeSubscription?.type }}</div>
				</convoy-list-item>
				<convoy-list-item className="text-14 font-normal py-2 px-24px">
					<div class="w-[50%] text-grey-40 font-medium">Status</div>
					<div class="w-[50%] text-right">
						<span [class]="'ml-4px tag' + ' tag--' + activeSubscription?.status">{{ activeSubscription?.status }}</span>
					</div>
				</convoy-list-item>
				<convoy-list-item className="text-14 font-normal py-2 px-24px" *ngIf="activeSubscription?.endpoint_metadata">
					<div class="w-[50%] text-grey-40">Endpoint</div>
					<div class="w-[50%] text-right text-ellipsis whitespace-nowrap overflow-hidden">{{ activeSubscription?.endpoint_metadata?.target_url }}</div>
				</convoy-list-item>
				<convoy-list-item className="text-14 font-normal py-2 px-24px" *ngIf="activeSubscription?.app_metadata">
					<div class="w-[50%] text-grey-40">App Name</div>
					<a [routerLink]="'/projects/' + projectId + '/apps/' + activeSubscription?.app_metadata?.uid" class="w-[50%] font-medium text-primary-100 text-right underline">
						{{ activeSubscription?.app_metadata?.name }}
					</a>
				</convoy-list-item>
				<convoy-list-item className="text-14 font-normal py-2 px-24px" *ngIf="activeSubscription?.type === 'incoming'">
					<div class="w-[50%] text-grey-40">Source</div>
					<a [routerLink]="'/projects/' + projectId + '/sources'" [queryParams]="{ id: activeSubscription?.uid }" class="w-[50%] font-medium text-primary-100 text-right underline">
						{{ activeSubscription?.source_metadata?.name }}
					</a>
				</convoy-list-item>
				<convoy-list-item className="text-14 font-normal py-2 px-24px">
					<div class="w-[50%] text-grey-40">Created At</div>
					<div class="w-[50%] text-right">{{ activeSubscription?.created_at | date }}</div>
				</convoy-list-item>
			</ul>
			<div class="flex items-center justify-end mt-40px mr-24px">
				<convoy-button size="sm" color="danger" type="outline" className="py-8px px-12px text-12" (click)="showDeleteSubscriptionModal = true">
					Delete
					<svg width="18" height="18" class="ml-2">
						<use xlink:href="#delete-icon"></use>
					</svg>
				</convoy-button>
				<convoy-button size="sm" className="py-8px px-12px text-12 ml-24px" [routerLink]="'/projects/' + projectId + '/subscriptions/' + activeSubscription?.uid">
					Edit
					<svg width="18" height="18" class="ml-8px" fill="currentColor">
						<use xlink:href="#edit-icon"></use>
					</svg>
				</convoy-button>
			</div>
		</convoy-card>
	</div>

	<convoy-card className="pb-20px ml-8px w-full max-w-[382px] min-w-[310px] border-l border-l-grey-10 desktop:max-w-none desktop:ml-0 transition-all duration-200 min-h-[70vh]" *ngIf="!isLoadindingSubscriptions && activeSubscription?.uid">
		<div class="flex items-center justify-between border-b border-b-grey-10 px-24px pt-24px pb-16px">
			<h2 class="font-semibold">{{ activeSubscription?.name }}</h2>
			<a [routerLink]="['./']" [queryParams]="{}" class="w-32px h-32px bg-primary-500 flex items-center justify-center rounded-[6px]" tabindex="0">
				<img src="/assets/img/modal-close-icon.svg" alt="close icon" />
			</a>
		</div>
		<ul>
			<convoy-list-item className="text-14 font-normal py-2 px-24px">
				<div class="w-[50%] text-grey-40">Subscription type</div>
				<div class="w-[50%] text-right capitalize">{{ activeSubscription?.type }}</div>
			</convoy-list-item>
			<convoy-list-item className="text-14 font-normal py-2 px-24px">
				<div class="w-[50%] text-grey-40 font-medium">Status</div>
				<div class="w-[50%] text-right">
					<span [class]="'ml-4px tag' + ' tag--' + activeSubscription?.status">{{ activeSubscription?.status }}</span>
				</div>
			</convoy-list-item>
			<convoy-list-item className="text-14 font-normal py-2 px-24px" *ngIf="activeSubscription?.endpoint_metadata">
				<div class="w-[50%] text-grey-40">Endpoint</div>
				<div class="w-[50%] text-right text-ellipsis whitespace-nowrap overflow-hidden">{{ activeSubscription?.endpoint_metadata?.target_url }}</div>
			</convoy-list-item>
			<convoy-list-item className="text-14 font-normal py-2 px-24px" *ngIf="activeSubscription?.app_metadata">
				<div class="w-[50%] text-grey-40">App Name</div>
				<a [routerLink]="'/projects/' + projectId + '/apps/' + activeSubscription?.app_metadata?.uid" class="w-[50%] font-medium text-primary-100 text-right underline">
					{{ activeSubscription?.app_metadata?.name }}
				</a>
			</convoy-list-item>
			<convoy-list-item className="text-14 font-normal py-2 px-24px" *ngIf="activeSubscription?.type === 'incoming'">
				<div class="w-[50%] text-grey-40">Source</div>
				<a [routerLink]="'/projects/' + projectId + '/sources'" [queryParams]="{ id: activeSubscription?.uid }" class="w-[50%] font-medium text-primary-100 text-right underline">
					{{ activeSubscription?.source_metadata?.name }}
				</a>
			</convoy-list-item>
			<convoy-list-item className="text-14 font-normal py-2 px-24px">
				<div class="w-[50%] text-grey-40">Created At</div>
				<div class="w-[50%] text-right">{{ activeSubscription?.created_at | date }}</div>
			</convoy-list-item>
		</ul>
		<div class="flex items-center justify-end mt-40px mr-24px">
			<convoy-button size="sm" color="danger" type="outline" className="py-8px px-12px text-12" (click)="showDeleteSubscriptionModal = true">
				Delete
				<svg width="18" height="18" class="ml-2">
					<use xlink:href="#delete-icon"></use>
				</svg>
			</convoy-button>
			<convoy-button size="sm" className="py-8px px-12px text-12 ml-24px" [routerLink]="'/projects/' + projectId + '/subscriptions/' + activeSubscription?.uid">
				Edit
				<svg width="18" height="18" class="ml-8px" fill="currentColor">
					<use xlink:href="#edit-icon"></use>
				</svg>
			</convoy-button>
		</div>
	</convoy-card>
</div>

<convoy-empty-state imgSrc="/assets/img/empty-state.svg" heading="No subscriptions yet" className="h-[50vh]" id="subscriptions-empty-state" *ngIf="!isLoadindingSubscriptions && subscriptions?.content?.length === 0"></convoy-empty-state>

<div class="flex items-center mt-16px" [hidden]="subscriptions?.content?.length === 0">
	<convoy-button
		type="outline"
		size="sm"
		className="pl-4px pr-16px py-4px border-primary-300"
		routerLink="./"
		[queryParams]="activeSubscription?.uid ? { id: activeSubscription?.uid, page: subscriptions?.pagination?.prev } : { page: subscriptions?.pagination?.prev }"
		[disable]="subscriptions?.pagination?.prev === 0"
		(click)="getSubscriptions({ page: subscriptions?.pagination?.prev })"
	>
		<svg width="24" height="24" class="mr-8px fill-primary-100">
			<use xlink:href="#arrow-left-icon"></use>
		</svg>
		Previous
	</convoy-button>
	<convoy-button
		type="outline"
		size="sm"
		className="pr-4px pl-16px py-4px border-primary-300 ml-16px"
		routerLink="./"
		[queryParams]="activeSubscription?.uid ? { id: activeSubscription?.uid, page: subscriptions?.pagination?.next } : { page: subscriptions?.pagination?.next }"
		[disable]="subscriptions?.pagination?.next === 0"
		(click)="getSubscriptions({ page: subscriptions?.pagination?.next })"
	>
		Next
		<svg width="24" height="24" class="ml-8px fill-primary-100">
			<use xlink:href="#arrow-right-icon"></use>
		</svg>
	</convoy-button>
</div>
<convoy-empty-state
	imgSrc="/assets/img/group-empty-img.svg"
	heading="Create your first webhook subscription"
	description="Webhook subscriptions lets you define the source of your webhook and the destination where any webhook event should be sent. It is what allows Convoy to identify and proxy your webhooks."
	buttonText="Create Subscription"
	(onAction)="router.navigateByUrl('/projects/' + privateService.activeProjectDetails.uid + '/subscriptions/new')"
	className="h-[60vh] mt-16px"
	id="subscriptions-empty-state"
	*ngIf="!isLoadindingSubscriptions && subscriptions?.content?.length === 0"
></convoy-empty-state>

<convoy-modal *ngIf="shouldShowCreateSubscriptionModal || showUpdateSubscriptionModal" position="full" [title]="showUpdateSubscriptionModal ? 'Update Subscription' : 'Create Subscription'" (closeModal)="createSubscription('cancel')">
	<ng-container modalBody>
		<app-create-subscription (onAction)="createSubscription($event.action)" [action]="showUpdateSubscriptionModal ? 'update' : 'create'"></app-create-subscription>
	</ng-container>
</convoy-modal>
<app-delete-modal *ngIf="showDeleteSubscriptionModal" [isLoading]="isDeletingSubscription" [deleteText]="'delete “' + activeSubscription?.name + '”'" (closeModal)="showDeleteSubscriptionModal = false" (deleteData)="deleteSubscripton()"></app-delete-modal><|MERGE_RESOLUTION|>--- conflicted
+++ resolved
@@ -73,13 +73,6 @@
 						<div class="text-grey-40 text-10 mb-3">App</div>
 						<div class="text-12">{{ subscription?.app_metadata?.name }}</div>
 					</div>
-<<<<<<< HEAD
-				</div>
-				<div class="w-full">
-					<div class="text-12 flex items-center whitespace-nowrap">
-						Endpoint Secret
-						<convoy-copy-button [text]="subscription.endpoint_metadata.secret" size="md" (copyText)="copyText()"></convoy-copy-button>
-=======
 					<div class="w-full">
 						<div class="text-12 max-w-[220px] desktop:max-w-[158px] overflow-hidden whitespace-nowrap text-ellipsis" [ngClass]="{ 'max-w-[158px]': activeSubscription?.uid }">
 							{{ subscription?.endpoint_metadata?.target_url }}
@@ -90,7 +83,6 @@
 							Endpoint Secret
 							<convoy-copy-button [text]="subscription.endpoint_metadata.secret" size="md" (copyText)="copyText()"></convoy-copy-button>
 						</div>
->>>>>>> 2456fdfc
 					</div>
 				</div>
 
