<div class="text-12 font-medium uppercase flex items-center">
	<a routerLink="/projects" class="cursor-pointer">Projects</a>
	<svg width="16" height="16" class="mx-1">
		<use xlink:href="#arrow-right-icon"></use>
	</svg>
	{{ privateService.activeProjectDetails?.name }}
	<svg width="16" height="16" class="mx-1">
		<use xlink:href="#arrow-right-icon"></use>
	</svg>
	<span class="text-primary-100">SUBSCRIPTIONS</span>
</div>

<!-- subscriptions loader  -->
<div class="min-h-[70vh]" *ngIf="isLoadindingSubscriptions">
	<convoy-card className="pt-16px mb-16px" *ngFor="let subscription of subscriptionsLoaders">
		<div class="flex items-center justify-between pb-16px border-b-4 border-b-grey-10 px-16px">
			<div class="bg-grey-10 rounded-[24px] animate-pulse h-4 w-[200px]"></div>
			<div class="bg-grey-10 rounded-[24px] animate-pulse h-4 w-[250px]"></div>
		</div>
		<div class="flex items-end justify-between pb-8px px-16px mt-8px" [ngClass]="{ 'border-b border-b-grey-10': privateService.activeProjectDetails?.type === 'incoming' }">
			<div>
				<div class="text-grey-40 text-10 mb-3">App</div>

				<div class="bg-grey-10 rounded-[24px] animate-pulse h-4 w-[120px]"></div>
			</div>
			<div class="bg-grey-10 rounded-[24px] animate-pulse h-4 w-[150px]"></div>
			<div class="bg-grey-10 rounded-[24px] animate-pulse h-4 w-[120px]"></div>
			<div class="bg-grey-10 rounded-[24px] animate-pulse h-4 w-[80px]"></div>
		</div>

		<div class="flex items-end justify-between pb-8px px-16px mt-8px" *ngIf="privateService.activeProjectDetails?.type === 'incoming'">
			<div>
				<div class="text-grey-40 text-10 mb-3">Source</div>

				<div class="bg-grey-10 rounded-[24px] animate-pulse h-4 w-[120px]"></div>
			</div>
			<div class="bg-grey-10 rounded-[24px] animate-pulse h-4 w-[150px]"></div>
			<div class="bg-grey-10 rounded-[24px] animate-pulse h-4 w-[120px]"></div>
			<div class="bg-grey-10 rounded-[24px] animate-pulse h-4 w-[80px]"></div>
		</div>
	</convoy-card>
</div>

<div *ngIf="!isLoadindingSubscriptions && subscriptions?.content?.length">
	<div class="flex justify-end items-center my-6">
		<convoy-button buttonType="button" size="sm" routerLink="./new">Create a Subscription</convoy-button>
	</div>
	<div class="min-h-[70vh] w-full min-w-[485px] flex items-start">
		<div class="w-full transition-all duration-200" [ngClass]="{ 'w-[calc(100%_-_370px)] desktop:w-0 desktop:hidden': activeSubscription?.uid }">
			<convoy-card className="pt-16px mb-16px" *ngFor="let subscription of subscriptions?.content">
				<div class="flex items-center justify-between pb-16px border-b-4 border-b-grey-10 cursor-pointer" routerLink="./" [queryParams]="{ id: subscription.uid }">
					<div class="flex items-center">
						<h4 class="pl-16px font-medium text-14">
							{{ subscription.name }}
						</h4>
						<convoy-tag [type]="subscription.status | statuscolor" className="ml-4px">{{ subscription.status }}</convoy-tag>
					</div>
					<div class="flex items-center">
						<div class="flex items-center mr-16px">
							<convoy-tag type="grey" className="ml-4px mb-1 first-of-type:mr-0" *ngFor="let event of subscription?.filter_config?.event_types">{{ event === '*' ? 'all events' : event }}</convoy-tag>
						</div>

						<a class="pr-4" routerLink="./" [queryParams]="{ id: subscription.uid }">
							<svg width="18" height="18" class="ml-2">
								<use xlink:href="#arrow-right-icon"></use>
							</svg>
						</a>
					</div>
				</div>

				<div class="flex items-end justify-between pb-8px pl-16px mt-8px" *ngIf="subscription?.app_metadata" [ngClass]="{ 'border-b border-b-grey-10': privateService.activeProjectDetails?.type === 'incoming' }">
					<div class="w-full">
						<div class="text-grey-40 text-10 mb-3">App</div>
						<div class="text-12">{{ subscription?.app_metadata?.name }}</div>
					</div>
					<div class="w-full">
						<div class="text-12 max-w-[220px] desktop:max-w-[158px] overflow-hidden whitespace-nowrap text-ellipsis" [ngClass]="{ 'max-w-[158px]': activeSubscription?.uid }">
							{{ subscription?.endpoint_metadata?.target_url }}
						</div>
					</div>
					<div class="w-full" *ngIf="subscription?.endpoint_metadata">
						<div class="text-12 flex items-center whitespace-nowrap">
							Endpoint Secret
							<convoy-copy-button [text]="subscription.endpoint_metadata.secret" size="md" (copyText)="copyText()" className="ml-8px"></convoy-copy-button>
						</div>
					</div>
					<div class="flex items-center justify-end w-[50%]">
						<a class="mx-16px flex items-center text-12 text-primary-100 font-medium" [routerLink]="'/projects/' + projectId + '/apps/' + subscription.app_metadata?.uid">
							<div class="whitespace-nowrap">Go to app</div>
							<svg width="18" height="18" class="ml-2" fill="#477db3">
								<use xlink:href="#arrow-right-icon"></use>
							</svg>
						</a>
					</div>
				</div>

				<div class="flex items-end justify-between pb-8px ml-16px mt-8px" *ngIf="privateService.activeProjectDetails?.type === 'incoming' && subscription.source_metadata">
					<div class="w-full">
						<div class="text-grey-40 text-10 mb-10px">Source</div>
						<div class="text-12">{{ subscription.source_metadata?.name }}</div>
					</div>
					<div class="w-full">
						<div class="text-12 uppercase">{{ subscription.source_metadata?.verifier?.type }}</div>
					</div>
					<div class="w-full">
						<div class="text-12 uppercase">{{ subscription.source_metadata?.type }}</div>
					</div>
					<div class="flex items-center w-[50%] justify-end">
						<a class="mx-16px flex items-center text-12 text-primary-100 font-medium" [routerLink]="'/projects/' + projectId + '/sources'" [queryParams]="{ id: subscription.source_metadata?.uid }">
							<div class="whitespace-nowrap">Go to Source</div>
							<svg width="18" height="18" class="ml-2" fill="#477db3">
								<use xlink:href="#arrow-right-icon"></use>
							</svg>
						</a>
					</div>
				</div>
			</convoy-card>
		</div>

		<convoy-card className="pb-20px ml-8px w-full max-w-[370px] min-w-[366px] border-l border-l-grey-10 desktop:max-w-none desktop:ml-0 transition-all duration-200 min-h-[70vh]" *ngIf="!isLoadindingSubscriptions && activeSubscription?.uid">
			<div class="flex items-center justify-between border-b border-b-grey-10 px-24px pt-24px pb-16px">
				<h2 class="font-semibold">{{ activeSubscription?.name }}</h2>
				<a [routerLink]="['./']" [queryParams]="{}" class="w-32px h-32px bg-primary-500 flex items-center justify-center rounded-[6px]" tabindex="0">
					<img src="/assets/img/modal-close-icon.svg" alt="close icon" />
				</a>
			</div>
			<ul>
				<convoy-list-item className="text-14 font-normal py-2 px-24px">
					<div class="w-[50%] text-grey-40">Subscription type</div>
					<div class="w-[50%] text-right capitalize">{{ activeSubscription?.type }}</div>
				</convoy-list-item>
				<convoy-list-item className="text-14 font-normal py-2 px-24px">
					<div class="w-[50%] text-grey-40 font-medium">Status</div>
					<div class="w-[50%] text-right">
						<span [class]="'ml-4px tag' + ' tag--' + activeSubscription?.status">{{ activeSubscription?.status }}</span>
					</div>
				</convoy-list-item>
				<convoy-list-item className="text-14 font-normal py-2 px-24px" *ngIf="activeSubscription?.endpoint_metadata">
					<div class="w-[50%] text-grey-40">Endpoint</div>
					<div class="w-[50%] text-right text-ellipsis whitespace-nowrap overflow-hidden">{{ activeSubscription?.endpoint_metadata?.target_url }}</div>
				</convoy-list-item>
				<convoy-list-item className="text-14 font-normal py-2 px-24px" *ngIf="activeSubscription?.app_metadata">
					<div class="w-[50%] text-grey-40">App Name</div>
					<a [routerLink]="'/projects/' + projectId + '/apps/' + activeSubscription?.app_metadata?.uid" class="w-[50%] font-medium text-primary-100 text-right underline">
						{{ activeSubscription?.app_metadata?.name }}
					</a>
				</convoy-list-item>
				<convoy-list-item className="text-14 font-normal py-2 px-24px" *ngIf="activeSubscription?.type === 'incoming'">
					<div class="w-[50%] text-grey-40">Source</div>
					<a [routerLink]="'/projects/' + projectId + '/sources'" [queryParams]="{ id: activeSubscription?.uid }" class="w-[50%] font-medium text-primary-100 text-right underline">
						{{ activeSubscription?.source_metadata?.name }}
					</a>
				</convoy-list-item>
				<convoy-list-item className="text-14 font-normal py-2 px-24px">
<<<<<<< HEAD
					<div class="w-[50%] text-grey-40">Retry Mechanism</div>
					<div class="w-[50%] text-right">{{ activeSubscription?.retry_config ? activeSubscription?.retry_config?.type : activeProjectConfig().strategy?.type }}</div>
				</convoy-list-item>
				<convoy-list-item className="text-14 font-normal py-2 px-24px">
					<div class="w-[50%] text-grey-40">Retry Duration</div>
					<div class="w-[50%] text-right">{{ activeSubscription?.retry_config ? activeSubscription?.retry_config?.duration : activeProjectConfig().strategy?.duration }}</div>
				</convoy-list-item>
				<convoy-list-item className="text-14 font-normal py-2 px-24px">
					<div class="w-[50%] text-grey-40">Retry Limit</div>
=======
					<div class="w-[50%] text-grey-40 flex items-center">
						Retry Mechanism
						<img src="/assets/img/inherit-icon.svg" alt="Inherit Icon" class="ml-4px h-16px" *ngIf="!activeSubscription?.retry_config?.type" />
					</div>
					<div class="w-[50%] text-right">{{ activeSubscription?.retry_config ? activeSubscription?.retry_config?.type : activeProjectConfig().strategy?.type }}</div>
				</convoy-list-item>
				<convoy-list-item className="text-14 font-normal py-2 px-24px">
					<div class="w-[50%] text-grey-40 flex items-center">
						Retry Duration
						<img src="/assets/img/inherit-icon.svg" alt="Inherit Icon" class="ml-4px h-16px" *ngIf="!activeSubscription?.retry_config?.duration"  />
					</div>
					<div class="w-[50%] text-right">{{ activeSubscription?.retry_config ? (activeSubscription?.retry_config?.duration | formatSeconds) : (activeProjectConfig().strategy?.duration | formatSeconds) }}</div>
				</convoy-list-item>
				<convoy-list-item className="text-14 font-normal py-2 px-24px">
					<div class="w-[50%] text-grey-40 flex items-center">
						Retry Limit
						<img src="/assets/img/inherit-icon.svg" alt="Inherit Icon" class="ml-4px h-16px" *ngIf="!activeSubscription?.retry_config?.retry_count" />
					</div>
>>>>>>> 6a245a1a
					<div class="w-[50%] text-right">{{ activeSubscription?.retry_config ? activeSubscription?.retry_config?.retry_count : activeProjectConfig().strategy?.retry_count }}</div>
				</convoy-list-item>
				<convoy-list-item className="text-14 font-normal py-2 px-24px">
					<div class="w-[50%] text-grey-40">Created At</div>
					<div class="w-[50%] text-right">{{ activeSubscription?.created_at | date }}</div>
				</convoy-list-item>
			</ul>
			<div class="flex items-center justify-end mt-40px mr-24px">
				<convoy-button size="sm" color="danger" type="outline" className="py-8px px-12px text-12" (click)="showDeleteSubscriptionModal = true">
					Delete
					<svg width="18" height="18" class="ml-2">
						<use xlink:href="#delete-icon"></use>
					</svg>
				</convoy-button>
				<convoy-button size="sm" className="py-8px px-12px text-12 ml-24px" [routerLink]="'/projects/' + projectId + '/subscriptions/' + activeSubscription?.uid">
					Edit
					<svg width="18" height="18" class="ml-8px" fill="currentColor">
						<use xlink:href="#edit-icon"></use>
					</svg>
				</convoy-button>
			</div>
		</convoy-card>
	</div>
</div>
<div class="flex items-center mt-16px mb-50px" [ngClass]="{ invisible: subscriptions?.content?.length === 0 }">
	<convoy-button
		type="outline"
		size="sm"
		className="pl-4px pr-16px py-4px border-primary-300"
		routerLink="./"
		[queryParams]="activeSubscription?.uid ? { id: activeSubscription?.uid, page: subscriptions?.pagination?.prev } : { page: subscriptions?.pagination?.prev }"
		[disable]="subscriptions?.pagination?.prev === 0"
		(click)="getSubscriptions({ page: subscriptions?.pagination?.prev })"
	>
		<svg width="24" height="24" class="mr-8px fill-primary-100">
			<use xlink:href="#arrow-left-icon"></use>
		</svg>
		Previous
	</convoy-button>
	<convoy-button
		type="outline"
		size="sm"
		className="pr-4px pl-16px py-4px border-primary-300 ml-16px"
		routerLink="./"
		[queryParams]="activeSubscription?.uid ? { id: activeSubscription?.uid, page: subscriptions?.pagination?.next } : { page: subscriptions?.pagination?.next }"
		[disable]="subscriptions?.pagination?.next === 0"
		(click)="getSubscriptions({ page: subscriptions?.pagination?.next })"
	>
		Next
		<svg width="24" height="24" class="ml-8px fill-primary-100">
			<use xlink:href="#arrow-right-icon"></use>
		</svg>
	</convoy-button>
</div>

<convoy-empty-state
	imgSrc="/assets/img/group-empty-img.svg"
	heading="Create your first webhook subscription"
	description="Webhook subscriptions lets you define the source of your webhook and the destination where any webhook event should be sent. It is what allows Convoy to identify and proxy your webhooks."
	buttonText="Create Subscription"
	(onAction)="router.navigateByUrl('/projects/' + privateService.activeProjectDetails.uid + '/subscriptions/new')"
	className="h-[60vh] mt-16px"
	id="subscriptions-empty-state"
	*ngIf="!isLoadindingSubscriptions && subscriptions?.content?.length === 0"
></convoy-empty-state>
<convoy-modal *ngIf="shouldShowCreateSubscriptionModal || showUpdateSubscriptionModal" position="full" [title]="showUpdateSubscriptionModal ? 'Update Subscription' : 'Create Subscription'" (closeModal)="createSubscription('cancel')">
	<ng-container modalBody>
		<app-create-subscription (onAction)="createSubscription($event.action)" [action]="showUpdateSubscriptionModal ? 'update' : 'create'"></app-create-subscription>
	</ng-container>
</convoy-modal>
<app-delete-modal *ngIf="showDeleteSubscriptionModal" [isLoading]="isDeletingSubscription" [deleteText]="'delete “' + activeSubscription?.name + '”'" (closeModal)="showDeleteSubscriptionModal = false" (deleteData)="deleteSubscripton()"></app-delete-modal><|MERGE_RESOLUTION|>--- conflicted
+++ resolved
@@ -150,39 +150,6 @@
 					<a [routerLink]="'/projects/' + projectId + '/sources'" [queryParams]="{ id: activeSubscription?.uid }" class="w-[50%] font-medium text-primary-100 text-right underline">
 						{{ activeSubscription?.source_metadata?.name }}
 					</a>
-				</convoy-list-item>
-				<convoy-list-item className="text-14 font-normal py-2 px-24px">
-<<<<<<< HEAD
-					<div class="w-[50%] text-grey-40">Retry Mechanism</div>
-					<div class="w-[50%] text-right">{{ activeSubscription?.retry_config ? activeSubscription?.retry_config?.type : activeProjectConfig().strategy?.type }}</div>
-				</convoy-list-item>
-				<convoy-list-item className="text-14 font-normal py-2 px-24px">
-					<div class="w-[50%] text-grey-40">Retry Duration</div>
-					<div class="w-[50%] text-right">{{ activeSubscription?.retry_config ? activeSubscription?.retry_config?.duration : activeProjectConfig().strategy?.duration }}</div>
-				</convoy-list-item>
-				<convoy-list-item className="text-14 font-normal py-2 px-24px">
-					<div class="w-[50%] text-grey-40">Retry Limit</div>
-=======
-					<div class="w-[50%] text-grey-40 flex items-center">
-						Retry Mechanism
-						<img src="/assets/img/inherit-icon.svg" alt="Inherit Icon" class="ml-4px h-16px" *ngIf="!activeSubscription?.retry_config?.type" />
-					</div>
-					<div class="w-[50%] text-right">{{ activeSubscription?.retry_config ? activeSubscription?.retry_config?.type : activeProjectConfig().strategy?.type }}</div>
-				</convoy-list-item>
-				<convoy-list-item className="text-14 font-normal py-2 px-24px">
-					<div class="w-[50%] text-grey-40 flex items-center">
-						Retry Duration
-						<img src="/assets/img/inherit-icon.svg" alt="Inherit Icon" class="ml-4px h-16px" *ngIf="!activeSubscription?.retry_config?.duration"  />
-					</div>
-					<div class="w-[50%] text-right">{{ activeSubscription?.retry_config ? (activeSubscription?.retry_config?.duration | formatSeconds) : (activeProjectConfig().strategy?.duration | formatSeconds) }}</div>
-				</convoy-list-item>
-				<convoy-list-item className="text-14 font-normal py-2 px-24px">
-					<div class="w-[50%] text-grey-40 flex items-center">
-						Retry Limit
-						<img src="/assets/img/inherit-icon.svg" alt="Inherit Icon" class="ml-4px h-16px" *ngIf="!activeSubscription?.retry_config?.retry_count" />
-					</div>
->>>>>>> 6a245a1a
-					<div class="w-[50%] text-right">{{ activeSubscription?.retry_config ? activeSubscription?.retry_config?.retry_count : activeProjectConfig().strategy?.retry_count }}</div>
 				</convoy-list-item>
 				<convoy-list-item className="text-14 font-normal py-2 px-24px">
 					<div class="w-[50%] text-grey-40">Created At</div>
