--- conflicted
+++ resolved
@@ -73,11 +73,7 @@
 						<use xlink:href="#cli-icon"></use>
 					</svg>
 				</div>
-<<<<<<< HEAD
-				<span class="whitespace-nowrap">{{ eventDelsDetails?.cli_metadata?.host_name || '-' }}</span>
-=======
 				<span class="whitespace-nowrap overflow-hidden overflow-ellipsis">{{ eventDelsDetails?.device_metadata?.host_name || '-' }}</span>
->>>>>>> 0eed0e3c
 			</div>
 		</div>
 	</div>
