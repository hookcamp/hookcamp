--- conflicted
+++ resolved
@@ -21,11 +21,7 @@
 	showAddOrganisationModal = false;
 	showAddAnalytics = false;
 	apiURL = this.generalService.apiURL();
-<<<<<<< HEAD
-	projects!: GROUP[];
-=======
 	projects?: GROUP[];
->>>>>>> 27b30a97
 	organisations?: ORGANIZATION_DATA[];
 	userOrganization!: ORGANIZATION_DATA;
 
@@ -60,13 +56,8 @@
 			const response = await this.privateService.getOrganizations();
 			this.organisations = response.data.content;
 			this.checkForSelectedOrganisation();
-<<<<<<< HEAD
-			if (this.organisations?.length === 0) this.router.navigateByUrl('/get-started');
-			else if (this.organisations && this.organisations.length > 0) this.getProjects();
-=======
 			if (this.organisations?.length === 0) return this.router.navigateByUrl('/get-started');
 			return this.getProjects();
->>>>>>> 27b30a97
 		} catch (error) {
 			return error;
 		}
@@ -76,12 +67,8 @@
 		try {
 			const projectsResponse = await this.privateService.getProjects();
 			this.projects = projectsResponse.data;
-<<<<<<< HEAD
-			if (this.projects.length === 0 && this.organisations && this.organisations.length === 0) this.router.navigateByUrl('/get-started');
-=======
 			if (this.projects?.length === 0) return this.router.navigateByUrl('/get-started');
 			return;
->>>>>>> 27b30a97
 		} catch (error) {
 			return error;
 		}
