<div class="bg-[#fafafe] min-h-screen overflow-y-auto flex flex-col justify-between">
	<div class="">
		<header class="w-full bg-white-100 border-b border-b-grey-10">
			<div class="flex items-center justify-between w-full max-w-[1376px] m-auto bg-white-100 px-32px py-12px">
				<div class="flex items-center">
					<a routerLink="/" rel="noreferrer">
						<img src="/assets/img/logo.svg" alt="convoy logo" class="w-100px" />
					</a>

					<nav class="ml-130px desktop:ml-20px transition-all duration-200">
						<ul class="flex items-center">
							<li *ngIf="!organisations?.length || !projects?.length">
								<a routerLink="/get-started" routerLinkActive="bg-primary-500 text-primary-100 font-medium" class="py-8px px-16px mr-32px rounded-4px text-14 transition-all duration-200">Get Started</a>
							</li>
							<li *ngIf="organisations?.length && projects?.length">
								<a routerLink="/projects" routerLinkActive="bg-primary-500 text-primary-100 font-medium" class="py-8px px-16px mr-32px rounded-4px text-14 transition-all duration-200">Projects</a>
							</li>
							<li *ngIf="organisations?.length">
								<a routerLink="/team" routerLinkActive="bg-primary-500 text-primary-100 font-medium" class="py-8px px-16px mr-32px rounded-4px text-14 transition-all duration-200">Team</a>
							</li>
							<li *ngIf="organisations?.length">
								<a routerLink="/settings" routerLinkActive="bg-primary-500 text-primary-100 font-medium" class="py-8px px-16px mr-32px rounded-4px text-14 transition-all duration-200">Settings</a>
							</li>
						</ul>
					</nav>
				</div>

				<div class="flex items-center">
					<a class="flex items-center mr-16px" target="_blank" href="https://getconvoy.io/docs" rel="noreferrer">
						<img src="/assets/img/doc-icon-primary.svg" alt="doc icon" />
						<span class="font-medium text-14 text-primary-100 ml-2">Go to docs</span>
					</a>

					<div convoy-dropdown size="xl" #organisationDropdown>
						<button dropdownTrigger convoy-button color="grey" texture="light" size="sm" class="bg-grey-10 py-10px px-20px rounded-8px mr-12px">
							<convoy-badge *ngIf="organisations?.length" className="mr-8px" [text]="userOrganization?.name || ''"></convoy-badge>

							<img src="/assets/img/angle-arrow-down.svg" alt="arrow down icon" />
						</button>

						<ul dropdownOptions>
							<li convoy-dropdown-option class="font-semibold text-14 text-grey-40 px-32px pt-24px pb-16px border-b border-b-grey-10">Your organisations ({{ organisations?.length || 0 }})</li>

							<ul [hidden]="!organisations?.length">
								<li convoy-dropdown-option *ngFor="let organisation of organisations">
									<button convoy-button fill="text" class="justify-start px-30px py-12px w-full" (click)="selectOrganisation(organisation)">
										<div class="flex justify-between items-center w-full">
											<convoy-badge [text]="organisation.name"></convoy-badge>

											<img *ngIf="organisation.uid == userOrganization?.uid" src="/assets/img/check-icon-primary.svg" alt="check icon" />
										</div>
									</button>
								</li>
							</ul>

							<li class="border-t border-t-grey-10">
								<button convoy-dropdown-option convoy-button fill="text" class="px-30px py-16px" (click)="showAddOrganisationModal = true">
									<img src="/assets/img/add-circlar-icon.svg" alt="add icon" class="mr-8px" />
									Add {{ organisations?.length ? 'another' : 'an' }} Organization
								</button>
							</li>
						</ul>
					</div>

<<<<<<< HEAD
						<li class="border-t border-t-grey-10" convoy-dropdown-option>
							<button convoy-button fill="text" class="px-30px py-16px" (click)="showAddOrganisationModal = true">
								<img src="/assets/img/add-circlar-icon.svg" alt="add icon" class="mr-8px" />
								Add {{ organisations?.length ? 'another' : 'an' }} Organization
							</button>
						</li>
					</ul>
				</div>
=======
					<div convoy-dropdown size="lg" class="z-[12]" #accountDropdown>
						<button dropdownTrigger convoy-button color="grey" texture="light" size="sm" class="bg-grey-10 py-12px px-20px rounded-8px h-36px">
							<img src="/assets/img/nav-bar-more-primary.svg" alt="more icon" />
						</button>
>>>>>>> d9be6194

						<ul dropdownOptions>
							<li class="border-b border-b-grey-10 px-24px py-16px">
								<h3 class="capitalize font-medium">{{ authDetails()?.first_name }} {{ authDetails()?.last_name }}</h3>
								<p class="text-12 text-grey-40">{{ authDetails()?.email }}</p>
							</li>
							<li>
								<ul>
									<li class="py-8px">
										<a convoy-dropdown-option routerLink="/user-settings" class="text-14 pl-24px text-grey-40">My account</a>
									</li>
								</ul>
							</li>
							<li class="border-t border-t-grey-10">
								<button convoy-dropdown-option convoy-button fill="text" color="danger" class="font-medium px-24px py-20px text-14" (click)="logout()">Logout</button>
							</li>
						</ul>
					</div>
				</div>
			</div>
		</header>

		<convoy-github-star *ngIf="!isProjectDetailsPage"></convoy-github-star>

		<app-create-organisation *ngIf="showAddOrganisationModal" (closeModal)="closeAddOrganisationModal($event)"></app-create-organisation>

		<app-add-analytics *ngIf="showAddAnalytics" [authDetails]="authDetails()" (closeModal)="showAddAnalytics = false"></app-add-analytics>

		<convoy-verify-email *ngIf="showVerifyEmailModal" (closeModal)="showVerifyEmailModal = false"></convoy-verify-email>

		<div convoyOverlay *ngIf="!isEmailVerified" (click)="showVerifyEmailModal = true"></div>

<<<<<<< HEAD
	<router-outlet></router-outlet>
=======
		<router-outlet></router-outlet>
	</div>

	<!-- Convoy version -->
	<p class="text-center text-grey-20 pt-80px pb-20px">Convoy {{ convoyVersion }}</p>
>>>>>>> d9be6194
</div>

<div class="fixed left-30px top-[80vh] transition-all duration-300 w-fit bg-white-100 shadow-sm flex flex-col justify-center items-center rounded-12px px-24px pb-28px pt-10px z-50" *ngIf="showHelpCard">
	<img src="/assets/img/svg/help-circle.svg" alt="Help image" class="w-24px h-24px mb-10px" />
	<a target="_blank" href="https://getconvoy.io/docs" rel="noreferrer" class="text-grey-60 text-14 text-center">Need help? Go to docs</a>
</div>

<div class="fixed left-30px top-[85vh] transition-all duration-300 w-fit bg-white-100 shadow-sm flex justify-center items-center rounded-12px px-24px py-16px z-10 hover:cursor-pointer" *ngIf="!isEmailVerified" (click)="showVerifyEmailModal = true">
	<img src="/assets/img/svg/lock_open.svg" alt="lock icon" class="w-24px h-24px mr-16px" />
	<span class="text-warning-100 text-14 font-medium">Verify your email to access all Convoy features</span>
</div><|MERGE_RESOLUTION|>--- conflicted
+++ resolved
@@ -62,21 +62,11 @@
 						</ul>
 					</div>
 
-<<<<<<< HEAD
-						<li class="border-t border-t-grey-10" convoy-dropdown-option>
-							<button convoy-button fill="text" class="px-30px py-16px" (click)="showAddOrganisationModal = true">
-								<img src="/assets/img/add-circlar-icon.svg" alt="add icon" class="mr-8px" />
-								Add {{ organisations?.length ? 'another' : 'an' }} Organization
-							</button>
-						</li>
-					</ul>
-				</div>
-=======
+
 					<div convoy-dropdown size="lg" class="z-[12]" #accountDropdown>
 						<button dropdownTrigger convoy-button color="grey" texture="light" size="sm" class="bg-grey-10 py-12px px-20px rounded-8px h-36px">
 							<img src="/assets/img/nav-bar-more-primary.svg" alt="more icon" />
 						</button>
->>>>>>> d9be6194
 
 						<ul dropdownOptions>
 							<li class="border-b border-b-grey-10 px-24px py-16px">
@@ -107,17 +97,11 @@
 
 		<convoy-verify-email *ngIf="showVerifyEmailModal" (closeModal)="showVerifyEmailModal = false"></convoy-verify-email>
 
-		<div convoyOverlay *ngIf="!isEmailVerified" (click)="showVerifyEmailModal = true"></div>
-
-<<<<<<< HEAD
-	<router-outlet></router-outlet>
-=======
 		<router-outlet></router-outlet>
 	</div>
 
 	<!-- Convoy version -->
 	<p class="text-center text-grey-20 pt-80px pb-20px">Convoy {{ convoyVersion }}</p>
->>>>>>> d9be6194
 </div>
 
 <div class="fixed left-30px top-[80vh] transition-all duration-300 w-fit bg-white-100 shadow-sm flex flex-col justify-center items-center rounded-12px px-24px pb-28px pt-10px z-50" *ngIf="showHelpCard">
