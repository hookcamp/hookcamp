--- conflicted
+++ resolved
@@ -72,10 +72,6 @@
 							<li class="py-8px">
 								<a (click)="dropdownComponent.show = false" routerLink="/user-settings" class="text-14 pl-24px text-grey-40">My account</a>
 							</li>
-<<<<<<< HEAD
-=======
-
->>>>>>> 2456fdfc
 						</ul>
 						<div class="border-t border-t-grey-10">
 							<convoy-button type="text" color="danger" className="font-medium px-24px py-20px text-14" (click)="logout()">Logout</convoy-button>
