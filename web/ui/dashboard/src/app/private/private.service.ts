import { Injectable } from '@angular/core';
import { Router } from '@angular/router';
import { HTTP_RESPONSE } from 'src/app/models/http.model';
import { HttpService } from 'src/app/services/http/http.service';
import { FLIPT_API_RESPONSE } from '../models/flipt.model';
import { GROUP } from '../models/group.model';
import { ORGANIZATION_DATA } from '../models/organisation.model';
import { ProjectService } from './pages/project/project.service';

@Injectable({
	providedIn: 'root'
})
export class PrivateService {
	activeProjectDetails?: GROUP; // we should depricate this
	organisationDetails!: ORGANIZATION_DATA;
	apiFlagResponse!: FLIPT_API_RESPONSE;
	projects: GROUP[] = [];
	organisations!: HTTP_RESPONSE;
	configutation!: HTTP_RESPONSE;
	showCreateOrgModal = false;
	projectDetails!: HTTP_RESPONSE;
	profileDetails!: HTTP_RESPONSE;

	constructor(private http: HttpService, private router: Router, private projectService: ProjectService) {}

	getOrganisation(): ORGANIZATION_DATA {
		let org = localStorage.getItem('CONVOY_ORG');
		return org ? JSON.parse(org) : null;
	}

	urlFactory(level: 'org' | 'org_project'): string {
		const orgId = this.getOrganisation().uid;

		switch (level) {
			case 'org':
				return `/organisations/${orgId}`;
			case 'org_project':
				return `/organisations/${orgId}/projects/${this.activeProjectDetails?.uid}`;
			default:
				return '';
		}
	}

	getConfiguration(): Promise<HTTP_RESPONSE> {
		return new Promise(async (resolve, reject) => {
			if (this.configutation) return resolve(this.configutation);

			try {
				const response = await this.http.request({
					url: `/configuration`,
					method: 'get'
				});

				this.configutation = response;
				return resolve(response);
			} catch (error) {
				return reject(error);
			}
		});
	}

	deleteSubscription(subscriptionId: string): Promise<HTTP_RESPONSE> {
		return new Promise(async (resolve, reject) => {
			try {
				const sourceResponse = await this.http.request({
					url: `/subscriptions/${subscriptionId}`,
					method: 'delete',
					level: 'org_project'
				});

				return resolve(sourceResponse);
			} catch (error) {
				return reject(error);
			}
		});
	}

	getSubscriptions(requestDetails?: { page?: number }): Promise<HTTP_RESPONSE> {
		return new Promise(async (resolve, reject) => {
			try {
				const subscriptionsResponse = await this.http.request({
					url: `/subscriptions`,
					method: 'get',
					level: 'org_project',
					query: requestDetails
				});

				return resolve(subscriptionsResponse);
			} catch (error) {
				return reject(error);
			}
		});
	}

	getProjectDetails(requestDetails?: { refresh?: boolean; projectId?: string }): Promise<HTTP_RESPONSE> {
		const projectId = this.router.url.split('/')[2];

		return new Promise(async (resolve, reject) => {
			if (this.projectDetails && !requestDetails?.refresh) return resolve(this.projectDetails);

			try {
				const projectResponse = await this.http.request({
					url: `/projects/${requestDetails?.projectId || this.activeProjectDetails?.uid || projectId}`,
					method: 'get',
					level: 'org'
				});

				this.activeProjectDetails = projectResponse.data; // we should depricate this
				this.projectService.activeProjectDetails = projectResponse.data;

				this.projectDetails = projectResponse;
				return resolve(projectResponse);
			} catch (error) {
				return reject(error);
			}
		});
	}

	async organisationConfig(organisations: ORGANIZATION_DATA[]) {
		if (!organisations || (organisations && organisations?.length == 0)) return;

		const selectedOrganisation = localStorage.getItem('CONVOY_ORG');
		if (!selectedOrganisation || selectedOrganisation === 'undefined') return;

		const organisationDetails = JSON.parse(selectedOrganisation);
		const existingOrg = organisations.find((org: { uid: string }) => org.uid === organisationDetails?.uid);
		if (existingOrg) return localStorage.setItem('CONVOY_ORG', JSON.stringify(existingOrg));

		this.organisationDetails = organisations[0];
		localStorage.setItem('CONVOY_ORG', JSON.stringify(organisations[0]));
		return;
	}

	getOrganizations(requestDetails?: { refresh: boolean }): Promise<HTTP_RESPONSE> {
		return new Promise(async (resolve, reject) => {
			if (this.organisations && !requestDetails?.refresh) return resolve(this.organisations);

			try {
				const response = await this.http.request({
					url: `/organisations`,
					method: 'get'
				});

				await this.organisationConfig(response.data?.content);
				this.organisations = response;
				return resolve(response);
			} catch (error) {
				return reject(error);
			}
		});
	}

	logout(): Promise<HTTP_RESPONSE> {
		return new Promise(async (resolve, reject) => {
			try {
				const response = await this.http.request({
					url: '/auth/logout',
					method: 'post',
					body: null
				});
				return resolve(response);
			} catch (error) {
				return reject(error);
			}
		});
	}

	addOrganisation(requestDetails: { name: string }): Promise<HTTP_RESPONSE> {
		return new Promise(async (resolve, reject) => {
			try {
				const response = await this.http.request({
					url: `/organisations`,
					method: 'post',
					body: requestDetails
				});
				return resolve(response);
			} catch (error) {
				return reject(error);
			}
		});
	}

	getProjects(): Promise<HTTP_RESPONSE> {
		return new Promise(async (resolve, reject) => {
			try {
				const projectsResponse = await this.http.request({
					url: `/projects`,
					method: 'get',
					level: 'org'
				});

				this.projects = projectsResponse.data;
				return resolve(projectsResponse);
			} catch (error) {
				return reject(error);
			}
		});
	}

	flipt(): Promise<FLIPT_API_RESPONSE> {
		let organisationId: string;
		if (!this.organisationDetails?.uid) {
			const orgDetails = localStorage.getItem('CONVOY_ORG');
			if (orgDetails) organisationId = JSON.parse(orgDetails).uid;
		} else {
			organisationId = this.organisationDetails?.uid;
		}

		return new Promise(async (resolve, reject) => {
			const flagKeys = ['can_create_cli_api_key'];
			const requests: { flagKey: string; entityId: string; context: { group_id: string; organisation_id: string } }[] = [];
			flagKeys.forEach((key: string) =>
				requests.push({
					flagKey: key,
					entityId: key,
					context: {
						group_id: this.activeProjectDetails?.uid || '',
						organisation_id: organisationId
					}
				})
			);

			try {
				const response: any = await this.http.request({ url: `/flags`, method: 'post', body: { requests }, hideNotification: true, isOut: true });
				this.apiFlagResponse = response;
				return resolve(response);
			} catch (error) {
				return reject(error);
			}
		});
	}

	async getFlag(flagKey: string): Promise<boolean> {
		try {
			if (!this.apiFlagResponse) await this.flipt();
			const flags = this.apiFlagResponse?.responses;
			return !!flags.find(flag => flag.flagKey === flagKey)?.match;
		} catch (error) {
			return false;
		}
	}

	getUserDetails(requestDetails: { userId: string; refresh?: boolean }): Promise<HTTP_RESPONSE> {
		return new Promise(async (resolve, reject) => {
			if (this.profileDetails && !requestDetails.refresh) return resolve(this.profileDetails);

			try {
				const response = await this.http.request({
					url: `/users/${requestDetails.userId}/profile`,
					method: 'get'
				});

				this.profileDetails = response;
				return resolve(response);
			} catch (error) {
				return reject(error);
			}
		});
	}

	getEndpoints(requestDetails?: { page?: number; q?: string }): Promise<HTTP_RESPONSE> {
		return new Promise(async (resolve, reject) => {
			try {
				const response = await this.http.request({
					url: `/endpoints`,
					method: 'get',
					query: requestDetails,
					level: 'org_project'
				});

				return resolve(response);
			} catch (error) {
				return reject(error);
			}
		});
	}

<<<<<<< HEAD
	getSources(requestDetails?: { page?: number }): Promise<HTTP_RESPONSE> {
		return new Promise(async (resolve, reject) => {
			try {
				const sourcesResponse = await this.http.request({
					url: `/sources`,
					method: 'get',
					level: 'org_project',
					query: requestDetails
				});

				return resolve(sourcesResponse);
			} catch (error) {
				return reject(error);
=======
	async getRefreshToken() {
		let authTokens = localStorage.CONVOY_AUTH_TOKENS;
		authTokens = authTokens ? JSON.parse(authTokens) : false;

		return new Promise(async (resolve, reject) => {
			if (!authTokens) return reject();

			try {
				const refreshedTokens = await this.http.request({
					url: `/auth/token/refresh`,
					method: 'post',
					body: authTokens
				});
				localStorage.setItem('CONVOY_AUTH_TOKENS', JSON.stringify(refreshedTokens.data));

				return resolve(refreshedTokens);
			} catch (error) {
				reject(error);
>>>>>>> 8d272e7c
			}
		});
	}
}<|MERGE_RESOLUTION|>--- conflicted
+++ resolved
@@ -275,7 +275,6 @@
 		});
 	}
 
-<<<<<<< HEAD
 	getSources(requestDetails?: { page?: number }): Promise<HTTP_RESPONSE> {
 		return new Promise(async (resolve, reject) => {
 			try {
@@ -289,7 +288,10 @@
 				return resolve(sourcesResponse);
 			} catch (error) {
 				return reject(error);
-=======
+			}
+		});
+	}
+
 	async getRefreshToken() {
 		let authTokens = localStorage.CONVOY_AUTH_TOKENS;
 		authTokens = authTokens ? JSON.parse(authTokens) : false;
@@ -308,7 +310,6 @@
 				return resolve(refreshedTokens);
 			} catch (error) {
 				reject(error);
->>>>>>> 8d272e7c
 			}
 		});
 	}
