import { Injectable } from '@angular/core';
import { HTTP_RESPONSE } from 'src/app/models/http.model';
import { HttpService } from 'src/app/services/http/http.service';
import { GROUP } from '../models/group.model';
import { ORGANIZATION_DATA } from '../models/organisation.model';

@Injectable({
	providedIn: 'root'
})
export class PrivateService {
	activeProjectDetails!: GROUP;
	organisationDetails!: ORGANIZATION_DATA;

	constructor(private http: HttpService) {}

	getOrganisation(): ORGANIZATION_DATA {
		if (this.organisationDetails) return this.organisationDetails;
		let org = localStorage.getItem('CONVOY_ORG');
		return org ? JSON.parse(org) : null;
	}

	urlFactory(level: 'org' | 'org_project'): string {
		const orgId = this.getOrganisation().uid;
		switch (level) {
			case 'org':
				return `/organisations/${orgId}`;
			case 'org_project':
<<<<<<< HEAD
				return `/organisations/${this.getOrganisation().uid}/groups/${this.activeProjectDetails?.uid}`;
=======
				return `/organisations/${orgId}/groups/${this.activeProjectDetails.uid}`;
>>>>>>> d2dff1d2
			default:
				return '';
		}
	}

	async getApps(requestDetails?: { pageNo?: number; searchString?: string }): Promise<HTTP_RESPONSE> {
		return new Promise(async (resolve, reject) => {
			try {
				const response = await this.http.request({
					url: `${this.urlFactory('org_project')}/apps?sort=AESC&page=${requestDetails?.pageNo || 1}&perPage=20${requestDetails?.searchString ? `&q=${requestDetails?.searchString}` : ''}`,
					method: 'get'
				});

				return resolve(response);
			} catch (error: any) {
				return reject(error);
			}
		});
	}

	getSources(requestDetails?: { page?: number }): Promise<HTTP_RESPONSE> {
		return new Promise(async (resolve, reject) => {
			try {
				const sourcesResponse = await this.http.request({
					url: `${this.urlFactory('org_project')}/sources?groupId=${this.activeProjectDetails.uid}&page=${requestDetails?.page}`,
					method: 'get'
				});

				return resolve(sourcesResponse);
			} catch (error: any) {
				return reject(error);
			}
		});
	}

	getProjectDetails(): Promise<HTTP_RESPONSE> {
		return new Promise(async (resolve, reject) => {
			try {
				const projectResponse = await this.http.request({
					url: `${this.urlFactory('org')}/groups/${this.activeProjectDetails.uid}`,
					method: 'get'
				});

				this.activeProjectDetails = projectResponse.data;
				return resolve(projectResponse);
			} catch (error: any) {
				return reject(error);
			}
		});
	}

	async getOrganizations(): Promise<HTTP_RESPONSE> {
		try {
			const response = await this.http.request({
				url: `/organisations`,
				method: 'get'
			});
			return response;
		} catch (error: any) {
			return error;
		}
	}

	async logout(): Promise<HTTP_RESPONSE> {
		try {
			const response = await this.http.request({
				url: '/auth/logout',
				method: 'post',
				body: null
			});
			return response;
		} catch (error: any) {
			return error;
		}
	}
}<|MERGE_RESOLUTION|>--- conflicted
+++ resolved
@@ -25,11 +25,7 @@
 			case 'org':
 				return `/organisations/${orgId}`;
 			case 'org_project':
-<<<<<<< HEAD
-				return `/organisations/${this.getOrganisation().uid}/groups/${this.activeProjectDetails?.uid}`;
-=======
 				return `/organisations/${orgId}/groups/${this.activeProjectDetails.uid}`;
->>>>>>> d2dff1d2
 			default:
 				return '';
 		}
