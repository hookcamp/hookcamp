--- conflicted
+++ resolved
@@ -50,13 +50,7 @@
 	@Input('action') action: 'create' | 'update' = 'create';
 	projectDetails!: GROUP;
 
-	constructor(
-		private formBuilder: FormBuilder,
-		private createProjectService: CreateProjectComponentService,
-		private generalService: GeneralService,
-		private privateService: PrivateService,
-		public router: Router
-	) {}
+	constructor(private formBuilder: FormBuilder, private createProjectService: CreateProjectComponentService, private generalService: GeneralService, private privateService: PrivateService, public router: Router) {}
 
 	ngOnInit(): void {
 		if (this.action === 'update') this.getProjectDetails();
@@ -86,10 +80,7 @@
 		try {
 			const response = await this.createProjectService.createProject(this.projectForm.value);
 			this.isCreatingProject = false;
-<<<<<<< HEAD
-=======
-			this.projectForm.reset()
->>>>>>> 735516bf
+			this.projectForm.reset();
 			this.privateService.activeProjectDetails = response.data.group;
 			this.generalService.showNotification({ message: 'Project created successfully!', style: 'success' });
 			this.apiKey = response.data.api_key.key;
