--- conflicted
+++ resolved
@@ -6,13 +6,8 @@
 		<ng-container *ngIf="action === 'update'">
 			<label class="w-full font-medium text-12 text-grey-40 mb-8px flex items-center justify-between">Project Id</label>
 			<div class="flex items-center justify-between w-full h-50px bg-[#F7F9FC] border border-grey-10 rounded-[6px] px-16px">
-<<<<<<< HEAD
-				<span class="text-16 text-grey-60 font-normal">{{ projectDetails.uid }}</span>
-				<convoy-copy-button [text]="projectDetails.uid"></convoy-copy-button>
-=======
 				<span class="text-16 text-grey-60 font-normal">{{ projectDetails?.uid }}</span>
 				<convoy-copy-button [text]="projectDetails?.uid || ''"></convoy-copy-button>
->>>>>>> 27b30a97
 			</div>
 		</ng-container>
 		<h3 class="mt-24px mb-16px font-semibold">Project type</h3>
@@ -25,13 +20,10 @@
 			<span>Please select a project type</span>
 		</div>
 
-<<<<<<< HEAD
-=======
 		<div class="flex">
 			<convoy-toggle class="flex justify-end mt-20px" label="Add more configurations" (onChange)="toggleMoreConfig($event)" [isChecked]="enableMoreConfig"></convoy-toggle>
 		</div>
 
->>>>>>> 27b30a97
 		<div [hidden]="!enableMoreConfig">
 			<div formGroupName="config">
 				<h3 class="mt-24px mb-16px font-semibold flex items-center">
@@ -40,15 +32,11 @@
 				</h3>
 				<div formGroupName="signature" [ngClass]="{ 'grid grid-cols-2 gap-x-24px': action === 'create' }">
 					<convoy-input label="Header" name="header" formControlName="header" placeholder="X-Convoy-Signature" errorMessage="Enter header for project requests"></convoy-input>
-<<<<<<< HEAD
-					<convoy-select label="Hash" name="hash" formControlName="hash" [options]="hashAlgorithms" errorMessage="Please select a hash" (selectedOption)="projectForm.get('config.signature')?.patchValue({ hash: $event })"></convoy-select>
-=======
 
 					<ng-container [formGroup]="newSignatureForm" *ngIf="action === 'create'">
 						<convoy-select className="mb-24px" label="Encoding" name="encoding" formControlName="encoding" [options]="encodings" errorMessage="Select encoding type" [required]="true" (selectedOption)="newSignatureForm.patchValue({ encoding: $event })"></convoy-select>
 						<convoy-select label="Hash" name="hash" formControlName="hash" [options]="hashAlgorithms" errorMessage="Please select a hash" [required]="true" (selectedOption)="newSignatureForm.patchValue({ hash: $event })"></convoy-select>
 					</ng-container>
->>>>>>> 27b30a97
 				</div>
 
 				<h3 class="mt-24px mb-16px flex items-center font-semibold">
@@ -99,12 +87,6 @@
 				</ng-container>
 			</div>
 		</div>
-<<<<<<< HEAD
-
-		<convoy-toggle class="flex justify-end mt-20px" label="Add more configurations" (onChange)="enableMoreConfig = !enableMoreConfig" [isChecked]="enableMoreConfig"></convoy-toggle>
-	</div>
-=======
->>>>>>> 27b30a97
 
 		<div class="flex justify-end">
 			<convoy-button type="outline" *ngIf="action !== 'update'" className="mr-16px transition-all duration-300 hover:text-danger-100 hover:border-danger-100" buttonType="button" (click)="confirmModal = true">Cancel</convoy-button>
