<form [formGroup]="projectForm" (submit)="action === 'update' ? updateProject() : createProject()" disabled id="project-form">
	<div class="mt-24px flex gap-100px" [class]="action !== 'update' ? 'rounded-8px p-24px my-24px block border border-new.primary-50' : ''">
		<ng-container *ngIf="action === 'update'">
			<div class="min-w-[170px]">
				<h3 class="mb-24px text-12 text-new.gray-800 font-semibold">Project Settings</h3>
				<ul class="flex gap-24px flex-col w-full border-l-2 border-l-new.gray-200">
					<li *ngFor="let tab of tabs" class="!list-none last-of-type:mr-0 -ml-2px">
						<button class="pt-0px pl-16px flex items-center border-l border-l-transparent transition-all" [class]="activeTab.label === tab.label ? 'border-l-new.primary-400' : ''" type="button" (click)="switchTab(tab)">
							<svg width="18" height="18" class="mr-10px transition-all scale-75" [class]="activeTab === tab ? tab.svg + '-new.primary-400' : tab.svg + '-new.gray-600'">
								<use [attr.xlink:href]="'#' + tab.icon + '-icon'"></use>
							</svg>
							<span class="text-12 text-left capitalize tracking-[0.02em] mobile:min-w-[80px] !font-medium" [class]="activeTab === tab ? 'text-new.primary-400 !font-semibold' : 'text-new.gray-600'">{{ tab.label }}</span>
						</button>
					</li>
				</ul>
			</div>
		</ng-container>

		<div class="w-full">
			<ng-container *ngIf="activeTab.label === 'project config'">
				<h3 class="text-16 font-bold text-new.gray-600 mb-24px" *ngIf="action === 'update'">Project Configurations</h3>

				<convoy-input-field>
					<label for="project-name" required="true" convoy-label>Project name</label>
					<input type="text" id="project-name" convoy-input autocomplete="project-name" formControlName="name" placeholder="Enter project name here" />
					<convoy-input-error *ngIf="projectForm.controls.name.touched && projectForm.controls.name.invalid">Enter new project name</convoy-input-error>
				</convoy-input-field>

				<ng-container *ngIf="action !== 'update'">
					<h3 class="mt-24px mb-16px font-medium text-14">Project type</h3>
					<div class="project-types grid grid-cols-2 gap-24px">
						<convoy-radio formControlName="type" description="Create an incoming webhooks project to proxy events from third-party providers to your endpoints" label="Incoming webhooks" _name="type" value="incoming" _id="incoming"></convoy-radio>
						<convoy-radio formControlName="type" description="Create an outgoing webhooks project to publish events to your customer-provided endpoints" label="Outgoing webhooks" _name="type" value="outgoing" _id="outgoing"></convoy-radio>
					</div>
					<div class="flex items-center text-12 text-danger-100 mt-8px" *ngIf="projectForm.controls['type'].touched && projectForm.controls['type'].invalid">
						<img src="assets/img/input-error-icon.svg" class="mr-8px w-16px" alt="input error icon" />
						<span>Please select a project type</span>
					</div>
				</ng-container>

				<div class="mt-40px">
					<div formGroupName="config">
						<div class="border-l-2 border-new.primary-25 pl-16px mb-40px" *ngIf="showConfig('signature')">
							<div class="flex justify-between items-center mb-24px">
								<p class="text-12 font-medium text-new.gray-500 flex items-center">
									Signature Details
									<convoy-tooltip size="sm" position="right" class="ml-4px">This specifies your header and hash function for your project</convoy-tooltip>
								</p>
								<button convoy-permission="Project Settings|MANAGE" convoy-button type="button" size="xs" fill="outline" color="grey" texture="light" (click)="toggleConfigForm('signature')">
									<svg width="14" height="14" class="fill-transparent stroke-new.gray-400">
										<use xlink:href="#delete-icon2"></use>
									</svg>
								</button>
							</div>
							<div formGroupName="signature" class="mb-24px" [ngClass]="{ 'grid grid-cols-2 gap-x-24px': action === 'create' }">
								<convoy-input-field>
									<label for="header" required="true" convoy-label>Header</label>
									<input type="text" id="header" convoy-input autocomplete="header" formControlName="header" placeholder="X-Convoy-Signature" />
									<convoy-input-error *ngIf="projectForm.get('config.signature.header')?.touched && projectForm.get('config.signature.header')?.invalid">Enter header for project requests</convoy-input-error>
								</convoy-input-field>

								<ng-container [formGroup]="newSignatureForm" *ngIf="action === 'create'">
									<convoy-select
										className="mb-24px"
										label="Encoding"
										name="encoding"
										formControlName="encoding"
										[options]="encodings"
										errorMessage="Select encoding type"
										[required]="true"
										(selectedOption)="newSignatureForm.patchValue({ encoding: $event })"
									></convoy-select>
									<convoy-select label="Hash" name="hash" formControlName="hash" [options]="hashAlgorithms" errorMessage="Please select a hash" [required]="true" (selectedOption)="newSignatureForm.patchValue({ hash: $event })"></convoy-select>
								</ng-container>
							</div>
						</div>

						<div class="border-l-2 border-new.primary-25 pl-16px mb-40px" *ngIf="showConfig('strategy')">
							<div class="flex justify-between items-center mb-24px">
								<p class="flex items-center text-12 font-semibold text-new.gray-500">
									Retry Logic
									<convoy-tooltip size="sm" position="right" class="ml-4px">
										These are the specifications for the retry mechanism for your endpoints. In Linear time retry, event retries are done in linear time, while in Exponential back off retry, events are retried progressively increasing the time before the next
										retry attempt.
									</convoy-tooltip>
								</p>
								<button convoy-button type="button" size="xs" fill="outline" color="grey" texture="light" convoy-permission="Project Settings|MANAGE" (click)="toggleConfigForm('strategy')">
									<svg width="14" height="14" class="fill-transparent stroke-new.gray-400">
										<use xlink:href="#delete-icon2"></use>
									</svg>
								</button>
							</div>

							<div class="grid grid-cols-2 gap-x-24px" formGroupName="strategy">
								<convoy-select
									label="Mechanism"
									name="type"
									formControlName="type"
									[options]="retryLogicTypes"
									errorMessage="Please select a retry logic mechanism"
									(selectedOption)="projectForm.get('config.strategy')?.patchValue({ type: $event })"
								></convoy-select>
								<convoy-input-field>
									<label for="retry-logic-duration" convoy-label>Duration</label>
									<div class="relative">
										<input type="number" id="retry-logic-duration" convoy-input autocomplete="retry-logic-duration" formControlName="duration" placeholder="e.g 30" />
										<div class="absolute top-[50%] right-14px text-12 text-grey-100 opacity-40 translate-y-[-50%]">sec</div>
									</div>
									<convoy-input-error *ngIf="projectForm.get('config.strategy.duration')?.touched && projectForm.get('config.strategy.duration')?.invalid">Please enter your retry logic duration</convoy-input-error>
								</convoy-input-field>
								<convoy-input-field className="mb-0">
									<label for="retry-logic-count" convoy-label>Limit</label>
									<input type="number" id="retry-logic-count" convoy-input autocomplete="retry-logic-count" formControlName="retry_count" placeholder="e.g 5" />
									<convoy-input-error *ngIf="projectForm.get('config.strategy.retry_count')?.touched && projectForm.get('config.strategy.retry_count')?.invalid">Please enter a retry limit</convoy-input-error>
								</convoy-input-field>
							</div>
						</div>

						<div class="border-l-2 border-new.primary-25 pl-16px mb-40px" *ngIf="showConfig('ratelimit')">
							<div class="flex justify-between items-center mb-24px">
								<p class="flex items-center text-12 font-medium text-new.gray-500">
									Rate Limit Parameters
									<convoy-tooltip size="sm" position="right" class="ml-4px">These are the specifications for how many events are to be sent to an endpoint per time</convoy-tooltip>
								</p>
								<button convoy-button type="button" size="xs" fill="outline" color="grey" texture="light" convoy-permission="Project Settings|MANAGE" (click)="toggleConfigForm('ratelimit')">
									<svg width="14" height="14" class="fill-transparent stroke-new.gray-400">
										<use xlink:href="#delete-icon2"></use>
									</svg>
								</button>
							</div>

							<div class="grid grid-cols-2 gap-24px" formGroupName="ratelimit">
								<convoy-input-field className="mb-0">
									<label for="rate-limit-duration" convoy-label>Duration</label>
									<div class="relative">
										<input type="number" id="rate-limit-duration" convoy-input autocomplete="rate-limit-duration" formControlName="duration" placeholder="e.g 50" />
										<div class="absolute top-[50%] right-14px text-12 text-grey-100 opacity-40 translate-y-[-50%]">sec</div>
									</div>
									<convoy-input-error *ngIf="projectForm.get('config.ratelimit.duration')?.touched && projectForm.get('config.ratelimit.duration')?.invalid">Please enter a rate limit duration</convoy-input-error>
								</convoy-input-field>
								<convoy-input-field className="mb-0">
									<label for="rate-limit-count" convoy-label>Limit</label>
									<input type="number" id="rate-limit-count" convoy-input autocomplete="rate-limit-count" formControlName="count" placeholder="e.g 10" />
									<convoy-input-error *ngIf="projectForm.get('config.ratelimit.count')?.touched && projectForm.get('config.ratelimit.count')?.invalid">Please enter a rate limit</convoy-input-error>
								</convoy-input-field>
							</div>
						</div>

						<div class="border-l-2 border-new.primary-25 pl-16px mb-40px" *ngIf="showConfig('retention_policy')">
							<div class="flex justify-between items-center mb-24px">
								<p class="text-12 font-medium text-new.gray-500">Retention Policy</p>
								<button convoy-button type="button" size="xs" fill="outline" convoy-permission="Project Settings|MANAGE" color="grey" texture="light" (click)="toggleConfigForm('retention_policy')">
									<svg width="14" height="14" class="fill-transparent stroke-new.gray-400">
										<use xlink:href="#delete-icon2"></use>
									</svg>
								</button>
							</div>
							<ng-container *ngIf="projectForm.get('config.is_retention_policy_enabled')?.value">
								<div formGroupName="retention_policy">
									<div class="grid grid-cols-2 gap-24px">
										<convoy-input-field>
											<label for="policy" convoy-label tooltip="This is the interval at which events would be reviewed and retained for this project. E.g 720h, 20m, 30s">Retention Period</label>
											<input id="policy" convoy-input autocomplete="policy" formControlName="policy" placeholder="e.g. 720h, 20m, 30s" />
											<convoy-input-error *ngIf="projectForm.get('config.retention_policy.policy')?.touched && projectForm.get('config.retention_policy.policy')?.invalid">Enter retention policy value</convoy-input-error>
										</convoy-input-field>
										<convoy-input-field>
											<label for="search_policy" convoy-label tooltip="This will trigger search re-tokenization and only events within this period will be available for search.">Search Period</label>
											<div class="relative">
												<input type="number" id="search_policy" convoy-input autocomplete="search_policy" formControlName="search_policy" placeholder="e.g. 2" />
												<div class="absolute top-[50%] right-14px text-12 text-grey-100 opacity-40 translate-y-[-50%]">hour(s)</div>
											</div>
											<convoy-input-error *ngIf="projectForm.get('config.retention_policy.search_policy')?.touched && projectForm.get('config.retention_policy.search_policy')?.invalid">Enter search policy value</convoy-input-error>
										</convoy-input-field>
									</div>
								</div>
							</ng-container>
						</div>
					</div>

<<<<<<< HEAD
					<div class="border-l-2 border-new.primary-25 pl-16px mb-40px" *ngIf="showConfig('retention_policy')">

                        <div class="flex justify-between items-center mb-24px">
							<p class="text-12 font-medium text-new.gray-500">Retention Policy</p>
							<button convoy-button type="button" size="xs" fill="outline" convoy-permission="Project Settings|MANAGE" color="grey" texture="light" (click)="toggleConfigForm('retention')">
								<svg width="14" height="14" class="fill-transparent stroke-new.gray-400">
									<use xlink:href="#delete-icon2"></use>
								</svg>
							</button>
						</div>
                        <div class="project-types grid grid-cols-2 gap-24px mb-24px">
                            <convoy-radio formControlName="retention_policy_enabled" label="Enable Policy" _name="retention_policy_enabled" [value]="true" _id="enable"></convoy-radio>
                            <convoy-radio formControlName="retention_policy_enabled" label="Disable Policy" _name="retention_policy_enabled" [value]="false" _id="disable"></convoy-radio>
                        </div>
						<ng-container *ngIf="projectForm.get('config.retention_policy_enabled')?.value">
							<div formGroupName="retention_policy">
								<div class="grid grid-cols-2 gap-24px">
									<convoy-input-field>
										<label for="policy" convoy-label tooltip="This is the interval at which events would be reviewed and retained for this project. E.g 720h, 20m, 30s">Retention Period</label>
										<input id="policy" convoy-input autocomplete="policy" formControlName="policy" placeholder="e.g. 720h, 20m, 30s" />
										<convoy-input-error *ngIf="projectForm.get('config.retention_policy.policy')?.touched && projectForm.get('config.retention_policy.policy')?.invalid">Enter retention policy value</convoy-input-error>
									</convoy-input-field>
									<convoy-input-field>
										<label for="search_policy" convoy-label tooltip="This will trigger search re-tokenization and only events within this period will be available for search.">Search Period</label>
										<div class="relative">
											<input type="number" id="search_policy" convoy-input autocomplete="search_policy" formControlName="search_policy" placeholder="e.g. 2" />
											<div class="absolute top-[50%] right-14px text-16 text-grey-100 opacity-40 translate-y-[-50%]">hour(s)</div>
										</div>
										<convoy-input-error *ngIf="projectForm.get('config.retention_policy.search_policy')?.touched && projectForm.get('config.retention_policy.search_policy')?.invalid">Enter search policy value</convoy-input-error>
									</convoy-input-field>
								</div>
							</div>
=======
					<div class="flex gap-24px items-center" *ngIf="shouldShowBorder < configurations.length">
						<ng-container *ngFor="let config of configurations; let i = index">
							<ng-container *ngIf="!config.show">
								<convoy-config-button *ngIf="i < 3 || this.projectForm.controls['type'].value === 'outgoing'" (onClick)="toggleConfigForm(config.uid)" convoy-permission="Project Settings|MANAGE">{{ config.name }}</convoy-config-button>
							</ng-container>
>>>>>>> 4e6b7183
						</ng-container>
					</div>
				</div>
			</ng-container>

			<ng-container *ngIf="action === 'update' && activeTab.label === 'endpoints config'" formGroupName="config">
				<h3 class="text-16 font-bold text-new.gray-600 mb-24px" *ngIf="action === 'update'">Endpoint Configurations</h3>

				<div class="flex justify-between items-start">
					<div class="max-w-[500px]">
						<h3 class="font-semibold text-new.gray-600 mb-8px text-12">Disable Failing Endpoint</h3>
						<p class="text-12 text-grey-40 mt-10px w-[460px]">Toggling this configuration on will automatically disable all endpoints in this project with failure response untill request to them are manually retried</p>
					</div>
					<convoy-toggle formControlName="disable_endpoint" (onChange)="confirmToggleAction($event)"></convoy-toggle>
				</div>
			</ng-container>

			<ng-container *ngIf="action === 'update' && projectDetails?.type === 'outgoing' && activeTab.label === 'signature history'">
				<div class="flex items-center justify-between mb-24px">
					<h3 class="text-16 font-bold text-new.gray-600" *ngIf="action === 'update'">Project Signature History</h3>

					<button convoy-permission="Project Settings|MANAGE" convoy-button size="sm" type="button" (click)="versions.push(newVersion()); newSignatureDialog.showModal()">
						<svg width="18" height="18" class="mr-2 fill-white-100">
							<use xlink:href="#plus-icon"></use>
						</svg>
						Signature
					</button>
				</div>

				<div convoy-card>
					<table convoy-table>
						<thead convoy-table-head>
							<th convoy-table-head-cell [class]="i === 0 ? 'pl-20px' : ''" *ngFor="let head of signatureTableHead; let i = index">{{ head }}</th>
						</thead>
						<tbody>
							<ng-container *ngFor="let version of signatureVersions; let i = index">
								<tr convoy-table-row [forDate]="true">
									<td convoy-table-cell [forDate]="true">{{ version.date }}</td>
									<td convoy-table-cell [forDate]="true"></td>
									<td convoy-table-cell [forDate]="true"></td>
									<td convoy-table-cell [forDate]="true"></td>
								</tr>
								<tr convoy-table-row *ngFor="let signatureVersion of version.content; let index = index" [id]="'app' + i">
									<td convoy-table-cell class="pl-16px">
										<div class="flex items-center">
											{{ projectDetails.config.signature.header }}
										</div>
									</td>
									<td convoy-table-cell>v{{ index + 1 }}</td>
									<td convoy-table-cell>{{ signatureVersion.hash }}</td>
									<td convoy-table-cell>{{ signatureVersion.encoding }}</td>
								</tr>
							</ng-container>
						</tbody>
					</table>
				</div>
			</ng-container>

			<ng-container *ngIf="activeTab.label === 'meta events config'" formGroupName="config">
				<h3 class="text-16 font-bold text-new.gray-600 mb-24px" *ngIf="action === 'update'">Meta Event Configurations</h3>

				<div formGroupName="meta_event" class="mb-40px">
					<div class="flex justify-between items-start pb-24px">
						<div class="max-w-[500px]">
							<h3 class="font-semibold text-new.gray-600 mb-8px text-12">Enable Meta Events</h3>
							<p class="text-12 font-normal text-new.gray-600 mt-10px">Meta events allows you to receive webhook events based on events happening in your projects including webhook event activities.</p>
						</div>
						<convoy-toggle formControlName="is_enabled" (onChange)="confirmToggleAction($event, 'metaEvents')"></convoy-toggle>
					</div>

					<ng-container *ngIf="projectForm.get('config.meta_event.is_enabled')?.value">
						<hr class="border-new.gray-200 mb-24px" />

						<h4 class="text-12 font-semibold mb-24px text-new.gray-600" [ngClass]="{ 'opacity-60 pointer-events-none': !projectForm.get('config.meta_event.is_enabled')?.value }">Meta Events Configurations</h4>
						<div class="grid grid-cols-2 gap-24px">
							<convoy-input-field>
								<label for="url" convoy-label required="true">Webhook URL</label>
								<input type="url" id="url" convoy-input autocomplete="url" formControlName="url" placeholder="Enter URL" />
								<convoy-input-error *ngIf="projectForm.get('config.meta_event.url')?.touched && projectForm.get('config.meta_event.url')?.invalid">Endpoint URL is required</convoy-input-error>
							</convoy-input-field>

							<convoy-input-field>
								<label for="secret" convoy-label>Endpoint Secret</label>
								<input type="text" id="secret" convoy-input autocomplete="secret" formControlName="secret" placeholder="Secret" />
							</convoy-input-field>
						</div>

						<convoy-select
							label="Select Events to listen to"
							name="event_type"
							formControlName="event_type"
							[options]="events"
							[required]="true"
							[multiple]="true"
							errorMessage="Please select at least one event"
							className="mb-24px"
							(selectedOption)="projectForm.patchValue({ config: { meta_event: { event_type: $event } } })"
						></convoy-select>
					</ng-container>
				</div>
			</ng-container>

			<ng-container *ngIf="activeTab.label === 'secrets'">
				<h3 class="text-16 font-bold text-new.gray-600 mb-24px" *ngIf="action === 'update'">Project Secrets</h3>

				<label for="project-name" required="true" convoy-label>Project ID</label>
				<div class="flex items-center justify-between w-full h-50px bg-[#F7F9FC] border border-grey-10 rounded-[6px] px-16px">
					<span class="text-12 text-grey-60 font-normal">{{ projectDetails.uid }}</span>
					<convoy-copy-button [text]="projectDetails.uid || ''" notificationText="Project ID has been copied to you clipboard."></convoy-copy-button>
				</div>

				<div class="flex justify-center mt-24px">
					<button convoy-button convoy-permission="Project Settings|MANAGE" color="primary" size="sm" type="button" (click)="confirmationDialog.showModal()" [disabled]="regeneratingKey">
						<svg width="16" height="16" class="mr-8px stroke-white-100 scale-90" [ngClass]="{ 'animate-spin-slow': regeneratingKey }">
							<use xlink:href="#refresh-icon"></use>
						</svg>
						Regenerate API Key
					</button>
				</div>
			</ng-container>
		</div>
	</div>

	<div class="flex justify-end" *ngIf="activeTab.label !== 'signature history' && activeTab.label !== 'endpoints config' && activeTab.label !== 'secrets'">
		<button convoy-button [disabled]="isCreatingProject || projectForm.disabled">
			{{ action === 'update' ? 'Save Changes ' : 'Create Project' }}
			<svg width="24" height="24" class="ml-8px fill-white-100" *ngIf="action !== 'update'">
				<use xlink:href="#arrow-right-icon"></use>
			</svg>
		</button>
	</div>
</form>

<dialog #tokenDialog convoy-dialog position="center" size="sm">
	<convoy-token-modal
		[title]="action === 'update' ? 'Api Key Generated Successfully' : 'Project Created Successfully'"
		[description]="action === 'update' ? 'Please copy this key and save it somewhere safe.' : 'Your API Key has also been created. Please copy this key and save it somewhere safe.'"
		[token]="apiKey"
		notificationText="API key has been copied to your clipboard."
		(closeModal)="action === 'update' ? tokenDialog.close() : onAction.emit({ action: 'createProject', data: projectDetails })"
	></convoy-token-modal>
</dialog>

<!-- add new signature modal  -->
<dialog #newSignatureDialog convoy-dialog>
	<div convoy-dialog-header (closeDialog)="versions.removeAt(versionsLength - 1); newSignatureDialog.close()">
		<h2 class="font-semibold text-14 capitalize">New Signature</h2>
	</div>

	<div class="p-20px h-full">
		<form [formGroup]="newSignatureForm">
			<convoy-select className="mb-24px" label="Encoding" name="encoding" formControlName="encoding" [options]="encodings" errorMessage="Select encoding type" [required]="true" (selectedOption)="newSignatureForm.patchValue({ encoding: $event })"></convoy-select>
			<div class="spacer mb-24px"></div>
			<convoy-select label="Hash" name="hash" formControlName="hash" [options]="hashAlgorithms" errorMessage="Please select a hash" [required]="true" (selectedOption)="newSignatureForm.patchValue({ hash: $event })"></convoy-select>

			<div class="flex justify-end mt-38px">
				<button convoy-button color="danger" fill="outline" class="mr-16px" (click)="versions.removeAt(versionsLength - 1); newSignatureDialog.close()">Discard</button>
				<button convoy-button (click)="createNewSignature(versionsLength - 1)">Create</button>
			</div>
		</form>
	</div>
</dialog>
<!-- add new signature modal  -->

<!-- regenerate and cancel modal prompt  -->
<dialog #confirmationDialog convoy-dialog position="center" size="sm">
	<div class="px-20px py-30px">
		<p class="text-14 font-bold text-black mb-8px">Confirm Action</p>
		<p class="text-12 font-medium text-grey-40 mb-24px">You are about to regenerate a new Api Key for this project</p>
		<div class="flex items-center">
			<button convoy-button color="primary" class="mr-12px px-16px" (click)="regenerateKey()">Confirm</button>
			<button convoy-button fill="clear" color="danger" class="font-semibold" (click)="confirmationDialog.close()">Cancel</button>
		</div>
	</div>
</dialog>
<!-- regenerate and cancel modal prompt  -->

<!-- disable endpoints confirmation prompt -->
<dialog #disableEndpointsDialog convoy-dialog position="center" size="sm">
	<div class="flex flex-col p-30px">
		<h3 class="text-14 font-bold text-black mb-8px">Confirm Action</h3>
		<p class="text-12 font-medium text-grey-40 mb-20px">You are about to re-enable all endpoints on this project, please confirm this action</p>

		<div class="flex gap-16px items-center">
			<button convoy-button size="sm" (click)="updateProject(); disableEndpointsDialog.close()">Confirm</button>
			<button convoy-button fill="text" size="sm" class="font-semibold" (click)="disableEndpointsDialog.close(); projectForm.patchValue({ config: { disable_endpoint: true } })">Close</button>
		</div>
	</div>
</dialog>

<!-- disable meta events prompt  -->
<dialog #metaEventsDialog convoy-dialog position="center" size="sm">
	<div class="flex flex-col justify-center items-center px-30px py-40px">
		<img src="/assets/img/warning.gif" class="h-[126px] w-[126px]" alt="warning" />
		<p class="max-w-[250px] font-medium text-black text-12 mb-12px text-center">Are you sure you want to disable meta events on this project?</p>
		<button convoy-button color="danger" class="mb-18px mt-24px" [disabled]="isCreatingProject" (click)="updateProject(); metaEventsDialog.close()">Yes, Disable</button>
		<button convoy-button size="sm" fill="text" class="font-semibold !text-new.gray-500" (click)="metaEventsDialog.close(); projectForm.patchValue({ config: { meta_event: { is_enabled: true } } })">No, Cancel</button>
	</div>
</dialog>
<!-- disable meta events prompt  -->

<convoy-notification></convoy-notification><|MERGE_RESOLUTION|>--- conflicted
+++ resolved
@@ -177,46 +177,11 @@
 						</div>
 					</div>
 
-<<<<<<< HEAD
-					<div class="border-l-2 border-new.primary-25 pl-16px mb-40px" *ngIf="showConfig('retention_policy')">
-
-                        <div class="flex justify-between items-center mb-24px">
-							<p class="text-12 font-medium text-new.gray-500">Retention Policy</p>
-							<button convoy-button type="button" size="xs" fill="outline" convoy-permission="Project Settings|MANAGE" color="grey" texture="light" (click)="toggleConfigForm('retention')">
-								<svg width="14" height="14" class="fill-transparent stroke-new.gray-400">
-									<use xlink:href="#delete-icon2"></use>
-								</svg>
-							</button>
-						</div>
-                        <div class="project-types grid grid-cols-2 gap-24px mb-24px">
-                            <convoy-radio formControlName="retention_policy_enabled" label="Enable Policy" _name="retention_policy_enabled" [value]="true" _id="enable"></convoy-radio>
-                            <convoy-radio formControlName="retention_policy_enabled" label="Disable Policy" _name="retention_policy_enabled" [value]="false" _id="disable"></convoy-radio>
-                        </div>
-						<ng-container *ngIf="projectForm.get('config.retention_policy_enabled')?.value">
-							<div formGroupName="retention_policy">
-								<div class="grid grid-cols-2 gap-24px">
-									<convoy-input-field>
-										<label for="policy" convoy-label tooltip="This is the interval at which events would be reviewed and retained for this project. E.g 720h, 20m, 30s">Retention Period</label>
-										<input id="policy" convoy-input autocomplete="policy" formControlName="policy" placeholder="e.g. 720h, 20m, 30s" />
-										<convoy-input-error *ngIf="projectForm.get('config.retention_policy.policy')?.touched && projectForm.get('config.retention_policy.policy')?.invalid">Enter retention policy value</convoy-input-error>
-									</convoy-input-field>
-									<convoy-input-field>
-										<label for="search_policy" convoy-label tooltip="This will trigger search re-tokenization and only events within this period will be available for search.">Search Period</label>
-										<div class="relative">
-											<input type="number" id="search_policy" convoy-input autocomplete="search_policy" formControlName="search_policy" placeholder="e.g. 2" />
-											<div class="absolute top-[50%] right-14px text-16 text-grey-100 opacity-40 translate-y-[-50%]">hour(s)</div>
-										</div>
-										<convoy-input-error *ngIf="projectForm.get('config.retention_policy.search_policy')?.touched && projectForm.get('config.retention_policy.search_policy')?.invalid">Enter search policy value</convoy-input-error>
-									</convoy-input-field>
-								</div>
-							</div>
-=======
 					<div class="flex gap-24px items-center" *ngIf="shouldShowBorder < configurations.length">
 						<ng-container *ngFor="let config of configurations; let i = index">
 							<ng-container *ngIf="!config.show">
 								<convoy-config-button *ngIf="i < 3 || this.projectForm.controls['type'].value === 'outgoing'" (onClick)="toggleConfigForm(config.uid)" convoy-permission="Project Settings|MANAGE">{{ config.name }}</convoy-config-button>
 							</ng-container>
->>>>>>> 4e6b7183
 						</ng-container>
 					</div>
 				</div>
