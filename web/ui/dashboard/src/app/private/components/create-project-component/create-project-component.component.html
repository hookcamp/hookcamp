<form [formGroup]="projectForm" (submit)="action === 'update' ? updateProject() : createProject()" disabled id="project-form">
	<div class="mt-24px flex gap-100px" [class]="action !== 'update' ? 'rounded-8px p-24px my-24px block border border-new.primary-50' : ''">
		<ng-container *ngIf="action === 'update'">
			<div class="min-w-[170px]">
				<h3 class="mb-24px text-12 text-neutral-12 font-semibold">Project Settings</h3>
				<ul class="flex gap-24px flex-col w-full border-l-2 border-l-neutral-4">
					<li *ngFor="let tab of tabs" class="!list-none last-of-type:mr-0 -ml-2px">
						<button class="pt-0px pl-16px flex items-center border-l border-l-transparent transition-all" [class]="activeTab.label === tab.label ? 'border-l-new.primary-400' : ''" type="button" (click)="switchTab(tab)">
							<svg width="18" height="18" class="mr-10px transition-all scale-75" [class]="activeTab === tab ? tab.svg + '-new.primary-400' : tab.svg + '-neutral-11'">
								<use [attr.xlink:href]="'#' + tab.icon + '-icon'"></use>
							</svg>
							<span class="text-12 text-left capitalize tracking-[0.02em] mobile:min-w-[80px] !font-medium" [class]="activeTab === tab ? 'text-new.primary-400 !font-semibold' : 'text-neutral-11'">{{ tab.label }}</span>
						</button>
					</li>
				</ul>
			</div>
		</ng-container>

		<div class="w-full">
			<ng-container *ngIf="activeTab.label === 'project config'">
				<h3 class="text-16 font-bold text-neutral-12 mb-24px" *ngIf="action === 'update'">Project Configurations</h3>

				<convoy-input-field>
					<label for="project-name" required="true" convoy-label>Project name</label>
					<input type="text" id="project-name" convoy-input autocomplete="project-name" formControlName="name" placeholder="Enter project name here" />
					<convoy-input-error *ngIf="projectForm.controls.name.touched && projectForm.controls.name.invalid">Enter new project name</convoy-input-error>
				</convoy-input-field>

				<ng-container *ngIf="action !== 'update'">
					<h3 class="mt-24px mb-16px font-medium text-14">Project type</h3>
					<div class="project-types grid grid-cols-2 gap-24px">
						<convoy-radio formControlName="type" description="Create an incoming webhooks project to proxy events from third-party providers to your endpoints" label="Incoming webhooks" _name="type" value="incoming" _id="incoming"></convoy-radio>
						<convoy-radio formControlName="type" description="Create an outgoing webhooks project to publish events to your customer-provided endpoints" label="Outgoing webhooks" _name="type" value="outgoing" _id="outgoing"></convoy-radio>
					</div>
					<div class="flex items-center text-12 text-error-9 mt-8px" *ngIf="projectForm.controls['type'].touched && projectForm.controls['type'].invalid">
						<img src="assets/img/input-error-icon.svg" class="mr-8px w-16px" alt="input error icon" />
						<span>Please select a project type</span>
					</div>
				</ng-container>

				<div class="mt-40px">
					<div formGroupName="config">
						<div class="border-l-2 border-new.primary-25 pl-16px mb-40px" *ngIf="showConfig('signature')">
							<div class="flex justify-between items-center mb-24px">
								<p class="text-12 font-medium text-neutral-11 flex items-center">
									Signature Details
									<convoy-tooltip size="sm" position="top-right" class="ml-4px">This specifies your header and hash function for your project</convoy-tooltip>
								</p>
								<button convoy-permission="Project Settings|MANAGE" convoy-button type="button" size="xs" fill="soft-outline" color="neutral" (click)="toggleConfigForm('signature')">
									<svg width="14" height="14" class="fill-transparent stroke-neutral-10">
										<use xlink:href="#delete-icon2"></use>
									</svg>
								</button>
							</div>
							<div formGroupName="signature" class="mb-24px" [ngClass]="{ 'grid grid-cols-2 gap-x-24px': action === 'create' }">
								<convoy-input-field>
									<label for="header" required="true" convoy-label>Header</label>
									<input type="text" id="header" convoy-input autocomplete="header" formControlName="header" placeholder="X-Convoy-Signature" />
									<convoy-input-error *ngIf="projectForm.get('config.signature.header')?.touched && projectForm.get('config.signature.header')?.invalid">Enter header for project requests</convoy-input-error>
								</convoy-input-field>

								<ng-container [formGroup]="newSignatureForm" *ngIf="action === 'create'">
									<convoy-select
										className="mb-24px"
										label="Encoding"
										name="encoding"
										formControlName="encoding"
										[options]="encodings"
										errorMessage="Select encoding type"
										[required]="true"
										(selectedOption)="newSignatureForm.patchValue({ encoding: $event })"
									></convoy-select>
									<convoy-select label="Hash" name="hash" formControlName="hash" [options]="hashAlgorithms" errorMessage="Please select a hash" [required]="true" (selectedOption)="newSignatureForm.patchValue({ hash: $event })"></convoy-select>
								</ng-container>
							</div>
						</div>

						<div class="border-l-2 border-new.primary-25 pl-16px mb-40px" *ngIf="showConfig('strategy')">
							<div class="flex justify-between items-center mb-24px">
								<p class="flex items-center text-12 font-semibold text-neutral-11">
									Retry Logic
									<convoy-tooltip size="sm" position="top-right" class="ml-4px">
										These are the specifications for the retry mechanism for your endpoints. In Linear time retry, event retries are done in linear time, while in Exponential back off retry, events are retried progressively increasing the time before the next
										retry attempt.
									</convoy-tooltip>
								</p>
								<button convoy-button type="button" size="xs" fill="soft-outline" color="neutral" convoy-permission="Project Settings|MANAGE" (click)="toggleConfigForm('strategy')">
									<svg width="14" height="14" class="fill-transparent stroke-neutral-10">
										<use xlink:href="#delete-icon2"></use>
									</svg>
								</button>
							</div>

							<div class="grid grid-cols-2 gap-x-24px" formGroupName="strategy">
								<convoy-select
									label="Mechanism"
									name="type"
									formControlName="type"
									[options]="retryLogicTypes"
									errorMessage="Please select a retry logic mechanism"
									(selectedOption)="projectForm.get('config.strategy')?.patchValue({ type: $event })"
								></convoy-select>
								<convoy-input-field>
									<label for="retry-logic-duration" convoy-label>Duration</label>
									<div class="relative">
										<input type="number" id="retry-logic-duration" convoy-input autocomplete="retry-logic-duration" formControlName="duration" placeholder="e.g 30" />
										<div class="absolute top-[50%] right-14px text-12 text-neutral-a30 opacity-40 translate-y-[-50%]">sec</div>
									</div>
									<convoy-input-error *ngIf="projectForm.get('config.strategy.duration')?.touched && projectForm.get('config.strategy.duration')?.invalid">Please enter your retry logic duration</convoy-input-error>
								</convoy-input-field>
								<convoy-input-field className="mb-0">
									<label for="retry-logic-count" convoy-label>Limit</label>
									<input type="number" id="retry-logic-count" convoy-input autocomplete="retry-logic-count" formControlName="retry_count" placeholder="e.g 5" />
									<convoy-input-error *ngIf="projectForm.get('config.strategy.retry_count')?.touched && projectForm.get('config.strategy.retry_count')?.invalid">Please enter a retry limit</convoy-input-error>
								</convoy-input-field>
							</div>
						</div>

						<div class="border-l-2 border-new.primary-25 pl-16px mb-40px" *ngIf="showConfig('ratelimit')">
							<div class="flex justify-between items-center mb-24px">
								<p class="flex items-center text-12 font-medium text-neutral-11">
									Rate Limit Parameters
									<convoy-tooltip size="sm" position="top-right" class="ml-4px">These are the specifications for how many events are to be sent to an endpoint per time</convoy-tooltip>
								</p>
								<button convoy-button type="button" size="xs" fill="soft-outline" color="neutral" convoy-permission="Project Settings|MANAGE" (click)="toggleConfigForm('ratelimit')">
									<svg width="14" height="14" class="fill-transparent stroke-neutral-10">
										<use xlink:href="#delete-icon2"></use>
									</svg>
								</button>
							</div>

							<div class="grid grid-cols-2 gap-24px" formGroupName="ratelimit">
								<convoy-input-field className="mb-0">
									<label for="rate-limit-duration" convoy-label>Duration</label>
									<div class="relative">
										<input type="number" id="rate-limit-duration" convoy-input autocomplete="rate-limit-duration" formControlName="duration" placeholder="e.g 50" />
										<div class="absolute top-[50%] right-14px text-12 text-neutral-a30 opacity-40 translate-y-[-50%]">sec</div>
									</div>
									<convoy-input-error *ngIf="projectForm.get('config.ratelimit.duration')?.touched && projectForm.get('config.ratelimit.duration')?.invalid">Please enter a rate limit duration</convoy-input-error>
								</convoy-input-field>
								<convoy-input-field className="mb-0">
									<label for="rate-limit-count" convoy-label>Limit</label>
									<input type="number" id="rate-limit-count" convoy-input autocomplete="rate-limit-count" formControlName="count" placeholder="e.g 10" />
									<convoy-input-error *ngIf="projectForm.get('config.ratelimit.count')?.touched && projectForm.get('config.ratelimit.count')?.invalid">Please enter a rate limit</convoy-input-error>
								</convoy-input-field>
							</div>
						</div>
<<<<<<< HEAD
=======

						<div class="border-l-2 border-new.primary-25 pl-16px mb-40px" *ngIf="showConfig('retention_policy')">
							<div class="flex justify-between items-center mb-24px">
								<p class="text-12 font-medium text-neutral-11">Retention Policy</p>
								<button convoy-button type="button" size="xs" fill="soft-outline" color="neutral" convoy-permission="Project Settings|MANAGE" (click)="toggleConfigForm('retention_policy')">
									<svg width="14" height="14" class="fill-transparent stroke-neutral-10">
										<use xlink:href="#delete-icon2"></use>
									</svg>
								</button>
							</div>
							<ng-container *ngIf="projectForm.get('config.retention_policy_enabled')?.value">
								<div formGroupName="retention_policy">
									<div class="grid grid-cols-2 gap-24px">
										<convoy-input-field>
											<label for="policy" convoy-label tooltip="This is the interval at which events would be reviewed and retained for this project. E.g 720h, 20m, 30s">Retention Period</label>
											<div class="relative">
												<input type="number" id="policy" convoy-input autocomplete="policy" formControlName="policy" placeholder="e.g. 720" />
												<div class="absolute top-[50%] right-14px text-12 text-neutral-a30 opacity-40 translate-y-[-50%]">hour(s)</div>
											</div>
											<convoy-input-error *ngIf="projectForm.get('config.retention_policy.policy')?.touched && projectForm.get('config.retention_policy.policy')?.invalid">Enter retention policy value</convoy-input-error>
										</convoy-input-field>
										<convoy-input-field>
											<label for="search_policy" convoy-label tooltip="This will trigger search re-tokenization and only events within this period will be available for search.">Search Period</label>
											<div class="relative">
												<input type="number" id="search_policy" convoy-input autocomplete="search_policy" formControlName="search_policy" placeholder="e.g. 720" />
												<div class="absolute top-[50%] right-14px text-12 text-neutral-a30 opacity-40 translate-y-[-50%]">hour(s)</div>
											</div>
											<convoy-input-error *ngIf="projectForm.get('config.retention_policy.search_policy')?.touched && projectForm.get('config.retention_policy.search_policy')?.invalid">Enter search policy value</convoy-input-error>
										</convoy-input-field>
									</div>
								</div>
							</ng-container>
						</div>
>>>>>>> 54e906b3
					</div>

					<div class="flex gap-24px items-center" *ngIf="shouldShowBorder < configurations.length">
						<ng-container *ngFor="let config of configurations; let i = index">
							<ng-container *ngIf="!config.show">
								<convoy-config-button *ngIf="i < 3 || this.projectForm.controls['type'].value === 'outgoing'" (onClick)="toggleConfigForm(config.uid)" convoy-permission="Project Settings|MANAGE">{{ config.name }}</convoy-config-button>
							</ng-container>
						</ng-container>
					</div>
				</div>
			</ng-container>

			<ng-container *ngIf="action === 'update' && activeTab.label === 'endpoints config'" formGroupName="config">
				<h3 class="text-16 font-bold mb-24px" *ngIf="action === 'update'">Endpoint Configurations</h3>

				<div class="flex justify-between items-start">
					<div class="max-w-[500px]">
						<h3 class="font-semibold mb-8px text-12">Disable Failing Endpoint</h3>
						<p class="text-12 text-neutral-11 mt-10px w-[460px]">Toggling this configuration on will automatically disable all endpoints in this project with failure response untill request to them are manually retried</p>
					</div>
					<convoy-toggle name="disable_endpoint" formControlName="disable_endpoint" (onChange)="confirmToggleAction($event, 'endpoints')"></convoy-toggle>
				</div>

				<hr class="border-t border-neutral-4 my-24px" />

				<div class="flex justify-between items-start" formGroupName="ssl">
					<div class="max-w-[500px]">
						<h3 class="font-semibold mb-8px text-12">Allow Only HTTPS Secure Endpoints</h3>
						<p class="text-12 text-neutral-11 mt-10px w-[460px]">Toggling this will allow only HTTPS secure endpoints, this allows only TLS connections to your endpoints.</p>
					</div>
					<convoy-toggle name="enforce_secure_endpoints" formControlName="enforce_secure_endpoints" (onChange)="confirmTLSToggleAction($event)"></convoy-toggle>
				</div>

				<hr class="border-t border-neutral-4 my-24px" />

				<div class="flex justify-between items-start">
					<div class="max-w-[500px]">
						<h3 class="font-semibold mb-8px text-12">Allow endpoint have multiple subscriptions</h3>
						<p class="text-12 text-neutral-11 mt-10px w-[460px]">Toggling this will allow an endpoint have multiple subscriptions simultaneously.</p>
					</div>

					<!-- <convoy-toggle name="enforce_secure_endpoints" formControlName="enforce_secure_endpoints" (onChange)="confirmTLSToggleAction($event)"></convoy-toggle> -->

					<convoy-toggle name="multiple_endpoint_subscriptions" formControlName="multiple_endpoint_subscriptions" (onChange)="confirmToggleAction($event, 'multiEndpoints')"></convoy-toggle>
				</div>
			</ng-container>

			<ng-container *ngIf="action === 'update' && projectDetails?.type === 'outgoing' && activeTab.label === 'signature history'">
				<div class="flex items-center justify-between mb-24px">
					<h3 class="text-16 font-bold" *ngIf="action === 'update'">Project Signature History</h3>

					<button convoy-permission="Project Settings|MANAGE" convoy-button size="sm" type="button" (click)="versions.push(newVersion()); newSignatureDialog.showModal()">
						<svg width="18" height="18" class="mr-2 fill-white-100">
							<use xlink:href="#plus-icon"></use>
						</svg>
						Signature
					</button>
				</div>

				<div convoy-card>
					<table convoy-table>
						<thead convoy-table-head>
							<th convoy-table-head-cell [class]="i === 0 ? 'pl-20px' : ''" *ngFor="let head of signatureTableHead; let i = index">{{ head }}</th>
						</thead>
						<tbody>
							<ng-container *ngFor="let version of signatureVersions; let i = index">
								<tr convoy-table-row [forDate]="true">
									<td convoy-table-cell [forDate]="true">{{ version.date }}</td>
									<td convoy-table-cell [forDate]="true"></td>
									<td convoy-table-cell [forDate]="true"></td>
									<td convoy-table-cell [forDate]="true"></td>
								</tr>
								<tr convoy-table-row *ngFor="let signatureVersion of version.content; let index = index" [id]="'app' + i">
									<td convoy-table-cell class="pl-16px">
										<div class="flex items-center">
											{{ projectDetails.config.signature.header }}
										</div>
									</td>
									<td convoy-table-cell>v{{ index + 1 }}</td>
									<td convoy-table-cell>{{ signatureVersion.hash }}</td>
									<td convoy-table-cell>{{ signatureVersion.encoding }}</td>
								</tr>
							</ng-container>
						</tbody>
					</table>
				</div>
			</ng-container>

			<ng-container *ngIf="activeTab.label === 'meta events config'" formGroupName="config">
				<h3 class="text-16 font-bold mb-24px" *ngIf="action === 'update'">Meta Event Configurations</h3>

				<div formGroupName="meta_event" class="mb-40px">
					<div class="flex justify-between items-start pb-24px">
						<div class="max-w-[500px]">
							<h3 class="font-semibold mb-8px text-12">Enable Meta Events</h3>
							<p class="text-12 font-normal text-neutral-11 mt-10px">Meta events allows you to receive webhook events based on events happening in your projects including webhook event activities.</p>
						</div>
						<convoy-toggle formControlName="is_enabled" (onChange)="confirmToggleAction($event, 'metaEvents')"></convoy-toggle>
					</div>

					<ng-container *ngIf="projectForm.get('config.meta_event.is_enabled')?.value">
						<hr class="border-neutral-5 mb-24px" />

						<h4 class="text-12 font-semibold mb-24px" [ngClass]="{ 'opacity-60 pointer-events-none': !projectForm.get('config.meta_event.is_enabled')?.value }">Meta Events Configurations</h4>
						<div class="grid grid-cols-2 gap-24px">
							<convoy-input-field>
								<label for="url" convoy-label required="true">Webhook URL</label>
								<input type="url" id="url" convoy-input autocomplete="url" formControlName="url" placeholder="Enter URL" />
								<convoy-input-error *ngIf="projectForm.get('config.meta_event.url')?.touched && projectForm.get('config.meta_event.url')?.invalid">Endpoint URL is required</convoy-input-error>
							</convoy-input-field>

							<convoy-input-field>
								<label for="secret" convoy-label>Endpoint Secret</label>
								<input type="text" id="secret" convoy-input autocomplete="secret" formControlName="secret" placeholder="Secret" />
							</convoy-input-field>
						</div>

						<convoy-select
							label="Select Events to listen to"
							name="event_type"
							formControlName="event_type"
							[options]="events"
							[required]="true"
							[multiple]="true"
							errorMessage="Please select at least one event"
							className="mb-24px"
							(selectedOption)="projectForm.patchValue({ config: { meta_event: { event_type: $event } } })"
						></convoy-select>
					</ng-container>
				</div>
			</ng-container>

			<ng-container *ngIf="activeTab.label === 'secrets'">
				<h3 class="text-16 font-bold text-neutral-10 mb-24px" *ngIf="action === 'update'">Project Secrets</h3>

				<label for="project-name" required="true" convoy-label>Project ID</label>
				<div class="flex items-center justify-between w-full h-50px bg-[#F7F9FC] border border-neutral-a3 rounded-[6px] px-16px">
					<span class="text-12 text-neutral-11 font-normal">{{ projectDetails.uid }}</span>
					<convoy-copy-button [text]="projectDetails.uid || ''" notificationText="Project ID has been copied to you clipboard."></convoy-copy-button>
				</div>

				<div class="flex justify-center mt-24px">
					<button convoy-button convoy-permission="Project Settings|MANAGE" size="sm" type="button" (click)="confirmationDialog.showModal()" [disabled]="regeneratingKey">
						<svg width="16" height="16" class="mr-8px stroke-white-100 scale-90" [ngClass]="{ 'animate-spin-slow': regeneratingKey }">
							<use xlink:href="#refresh-icon"></use>
						</svg>
						Regenerate API Key
					</button>
				</div>
			</ng-container>
		</div>
	</div>

	<div class="flex justify-end" *ngIf="activeTab.label !== 'signature history' && activeTab.label !== 'endpoints config' && activeTab.label !== 'secrets'">
		<button convoy-button [disabled]="isCreatingProject || projectForm.disabled">
			{{ action === 'update' ? 'Save Changes ' : 'Create Project' }}
			<svg width="24" height="24" class="ml-8px fill-white-100" *ngIf="action !== 'update'">
				<use xlink:href="#arrow-right-icon"></use>
			</svg>
		</button>
	</div>
</form>

<dialog #tokenDialog convoy-dialog position="center" size="sm">
	<convoy-token-modal
		[title]="action === 'update' ? 'Api Key Generated Successfully' : 'Project Created Successfully'"
		[description]="action === 'update' ? 'Please copy this key and save it somewhere safe.' : 'Your API Key has also been created. Please copy this key and save it somewhere safe.'"
		[token]="apiKey"
		notificationText="API key has been copied to your clipboard."
		(closeModal)="action === 'update' ? tokenDialog.close() : onAction.emit({ action: 'createProject', data: projectDetails })"
	></convoy-token-modal>
</dialog>

<!-- add new signature modal  -->
<dialog #newSignatureDialog convoy-dialog>
	<div convoy-dialog-header (closeDialog)="versions.removeAt(versionsLength - 1); newSignatureDialog.close()">
		<h2 class="font-semibold text-14 capitalize">New Signature</h2>
	</div>

	<div class="p-20px h-full">
		<form [formGroup]="newSignatureForm">
			<convoy-select className="mb-24px" label="Encoding" name="encoding" formControlName="encoding" [options]="encodings" errorMessage="Select encoding type" [required]="true" (selectedOption)="newSignatureForm.patchValue({ encoding: $event })"></convoy-select>
			<div class="spacer mb-24px"></div>
			<convoy-select label="Hash" name="hash" formControlName="hash" [options]="hashAlgorithms" errorMessage="Please select a hash" [required]="true" (selectedOption)="newSignatureForm.patchValue({ hash: $event })"></convoy-select>

			<div class="flex justify-end mt-38px">
				<button convoy-button color="error" fill="outline" class="mr-16px" (click)="versions.removeAt(versionsLength - 1); newSignatureDialog.close()">Discard</button>
				<button convoy-button (click)="createNewSignature(versionsLength - 1)">Create</button>
			</div>
		</form>
	</div>
</dialog>
<!-- add new signature modal  -->

<!-- regenerate and cancel modal prompt  -->
<dialog #confirmationDialog convoy-dialog position="center" size="sm">
	<div class="px-20px py-30px">
		<p class="text-14 font-bold text-black mb-8px">Confirm Action</p>
		<p class="text-12 font-medium text-neutral-11 mb-24px">You are about to regenerate a new Api Key for this project</p>
		<div class="flex items-center gap-12px">
			<button convoy-button class="px-16px" (click)="regenerateKey()">Confirm</button>
			<button convoy-button fill="text" size="sm" class="font-semibold" (click)="confirmationDialog.close()">Cancel</button>
		</div>
	</div>
</dialog>
<!-- regenerate and cancel modal prompt  -->

<!-- disable endpoints confirmation prompt -->
<dialog #disableEndpointsDialog convoy-dialog position="center" size="sm">
	<div class="flex flex-col p-30px">
		<h3 class="text-14 font-bold text-black mb-8px">Confirm Action</h3>
		<p class="text-12 font-medium text-neutral-11 mb-20px">You are about to re-enable all endpoints on this project, please confirm this action</p>

		<div class="flex gap-16px items-center">
			<button convoy-button size="sm" (click)="updateProject(); disableEndpointsDialog.close()">Confirm</button>
			<button convoy-button fill="text" size="sm" class="font-semibold" (click)="disableEndpointsDialog.close(); projectForm.patchValue({ config: { disable_endpoint: true } })">Close</button>
		</div>
	</div>
</dialog>

<!-- disable tls endpoints confirmation prompt -->
<dialog #disableTLSEndpointsDialog convoy-dialog position="center" size="sm">
	<div class="flex flex-col justify-center items-center px-30px py-40px text-black text-12 text-center">
		<img src="/assets/img/warning.gif" class="h-[126px] w-[126px]" alt="warning" />
		<p class="max-w-[250px] font-semibold">Are you sure you want to disable this?</p>
		<p class="max-w-[300px] font-medium mb-12px">Connections to your endpoints will be susceptible to machine-in-the-middle attacks</p>
		<button convoy-button color="error" class="mb-18px mt-24px" [disabled]="isCreatingProject" (click)="updateProject(); disableTLSEndpointsDialog.close()">Yes, Disable</button>
		<button convoy-button size="sm" fill="text" class="font-semibold !text-neutral-11" (click)="disableTLSEndpointsDialog.close(); projectForm.patchValue({ config: { ssl: { enforce_secure_endpoints: true } } })">No, Cancel</button>
	</div>
</dialog>

<!-- enable muliple endpoints subscription confirmation prompt -->
<dialog #mutliSubEndpointsDialog convoy-dialog position="center" size="sm">
	<div class="flex flex-col p-30px">
		<h3 class="text-14 font-bold text-black mb-8px">Confirm Action</h3>
		<p class="text-12 font-medium text-neutral-11 mb-20px">You are about to enable multiple subscriptions for endpoints on this project, please confirm this action</p>

		<div class="flex gap-16px items-center">
			<button convoy-button size="sm" (click)="updateProject(); mutliSubEndpointsDialog.close()">Confirm</button>
			<button convoy-button fill="text" size="sm" class="font-semibold" (click)="mutliSubEndpointsDialog.close(); projectForm.patchValue({ config: { multiple_endpoint_subscriptions: false } })">Close</button>
		</div>
	</div>
</dialog>

<!-- disable meta events prompt  -->
<dialog #metaEventsDialog convoy-dialog position="center" size="sm">
	<div class="flex flex-col justify-center items-center px-30px py-40px">
		<img src="/assets/img/warning.gif" class="h-[126px] w-[126px]" alt="warning" />
		<p class="max-w-[250px] font-medium text-black text-12 mb-12px text-center">Are you sure you want to disable meta events on this project?</p>
		<button convoy-button color="error" class="mb-18px mt-24px" [disabled]="isCreatingProject" (click)="updateProject(); metaEventsDialog.close()">Yes, Disable</button>
		<button convoy-button size="sm" fill="text" color="neutral" class="font-semibold" (click)="metaEventsDialog.close(); projectForm.patchValue({ config: { meta_event: { is_enabled: true } } })">No, Cancel</button>
	</div>
</dialog>
<!-- disable meta events prompt  -->

<convoy-notification></convoy-notification><|MERGE_RESOLUTION|>--- conflicted
+++ resolved
@@ -145,42 +145,6 @@
 								</convoy-input-field>
 							</div>
 						</div>
-<<<<<<< HEAD
-=======
-
-						<div class="border-l-2 border-new.primary-25 pl-16px mb-40px" *ngIf="showConfig('retention_policy')">
-							<div class="flex justify-between items-center mb-24px">
-								<p class="text-12 font-medium text-neutral-11">Retention Policy</p>
-								<button convoy-button type="button" size="xs" fill="soft-outline" color="neutral" convoy-permission="Project Settings|MANAGE" (click)="toggleConfigForm('retention_policy')">
-									<svg width="14" height="14" class="fill-transparent stroke-neutral-10">
-										<use xlink:href="#delete-icon2"></use>
-									</svg>
-								</button>
-							</div>
-							<ng-container *ngIf="projectForm.get('config.retention_policy_enabled')?.value">
-								<div formGroupName="retention_policy">
-									<div class="grid grid-cols-2 gap-24px">
-										<convoy-input-field>
-											<label for="policy" convoy-label tooltip="This is the interval at which events would be reviewed and retained for this project. E.g 720h, 20m, 30s">Retention Period</label>
-											<div class="relative">
-												<input type="number" id="policy" convoy-input autocomplete="policy" formControlName="policy" placeholder="e.g. 720" />
-												<div class="absolute top-[50%] right-14px text-12 text-neutral-a30 opacity-40 translate-y-[-50%]">hour(s)</div>
-											</div>
-											<convoy-input-error *ngIf="projectForm.get('config.retention_policy.policy')?.touched && projectForm.get('config.retention_policy.policy')?.invalid">Enter retention policy value</convoy-input-error>
-										</convoy-input-field>
-										<convoy-input-field>
-											<label for="search_policy" convoy-label tooltip="This will trigger search re-tokenization and only events within this period will be available for search.">Search Period</label>
-											<div class="relative">
-												<input type="number" id="search_policy" convoy-input autocomplete="search_policy" formControlName="search_policy" placeholder="e.g. 720" />
-												<div class="absolute top-[50%] right-14px text-12 text-neutral-a30 opacity-40 translate-y-[-50%]">hour(s)</div>
-											</div>
-											<convoy-input-error *ngIf="projectForm.get('config.retention_policy.search_policy')?.touched && projectForm.get('config.retention_policy.search_policy')?.invalid">Enter search policy value</convoy-input-error>
-										</convoy-input-field>
-									</div>
-								</div>
-							</ng-container>
-						</div>
->>>>>>> 54e906b3
 					</div>
 
 					<div class="flex gap-24px items-center" *ngIf="shouldShowBorder < configurations.length">
