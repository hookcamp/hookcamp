<<<<<<< HEAD
<form class="padding-bottom__40px" [formGroup]="subscriptionForm" (ngSubmit)="createSubscription()">
=======
<form class="padding-bottom__40px position__relative" [formGroup]="subscriptonForm" (ngSubmit)="createSubscription()">
	<convoy-loader *ngIf="isLoadingForm"></convoy-loader>

>>>>>>> 916fae80
	<section class="card padding-all__24px">
		<div class="input">
			<label for="source-name">Subscription name</label>
			<input type="text" id="subscription-name" placeholder="e.g paystack-prod" formControlName="name" />
			<div class="input__error input__error__danger" *ngIf="subscriptionForm.controls['name'].touched && subscriptionForm.controls['name'].invalid">
				<img src="assets/img/input-error-icon.svg" alt="input error icon" />
				<span>Enter new subscription name</span>
			</div>
		</div>

<<<<<<< HEAD
		<div class="input margin-bottom__0px">
			<label for="source" class="position__relative">
				Source
				<span class="bg__grey__light rounded__4px padding-x__4px position__absolute position--right__0px font__10px font__weight-400">required</span>
			</label>
			<select id="source" formControlName="source_id">
				<option value="">Select source</option>
				<option [value]="source.uid" *ngFor="let source of sources">{{ source.name }}</option>
			</select>
			<div class="input__error input__error__danger" *ngIf="subscriptionForm.get('source_id')?.touched && subscriptionForm.get('source_id')?.invalid">
				<img src="assets/img/input-error-icon.svg" alt="input error icon" />
				<span>Select or create a source</span>
=======
		<ng-container *ngIf="projectType === 'incoming'">
			<div class="input margin-bottom__0px">
				<label for="source" class="position__relative">
					Source
					<span class="bg__grey__light rounded__4px padding-x__4px position__absolute position--right__0px font__10px font__weight-400">required</span>
				</label>
				<select id="source" formControlName="source_id">
					<option value="">Select source</option>
					<option [value]="source.uid" *ngFor="let source of sources">{{ source.name }}</option>
				</select>
				<div class="input__error input__error__danger" *ngIf="subscriptonForm.get('source_id')?.touched && subscriptonForm.get('source_id')?.invalid">
					<img src="assets/img/input-error-icon.svg" alt="input error icon" />
					<span>Select or create a source</span>
				</div>
>>>>>>> 916fae80
			</div>
			<button class="button button__clear button--has-icon font__12px margin-top__4px margin-bottom__20px" type="button" (click)="showCreateSourceModal = true">
				<svg width="14" height="14" class="margin-right__4px" fill="var(--primary-color)">
					<use xlink:href="#plus-icon"></use>
				</svg>
				New Source
			</button>
		</ng-container>

		<div class="input margin-bottom__0px">
			<label for="application" class="position__relative">
				Application
				<span class="bg__grey__light rounded__4px padding-x__4px position__absolute position--right__0px font__10px font__weight-400">required</span>
			</label>
			<select id="application" formControlName="app_id" (change)="onUpdateAppSelection()">
				<option value="">Select application</option>
				<option [value]="app.uid" *ngFor="let app of apps">{{ app.name }}</option>
			</select>
			<div class="input__error input__error__danger" *ngIf="subscriptionForm.get('app_id')?.touched && subscriptionForm.get('app_id')?.invalid">
				<img src="assets/img/input-error-icon.svg" alt="input error icon" />
				<span>Select or create an application</span>
			</div>
		</div>
		<button class="button button__clear button--has-icon font__12px margin-top__4px margin-bottom__20px" type="button" (click)="showCreateAppModal = true">
			<svg width="14" height="14" class="margin-right__4px" fill="var(--primary-color)">
				<use xlink:href="#plus-icon"></use>
			</svg>
			New App
		</button>

		<div class="input margin-bottom__0px" [ngClass]="{ disabled: subscriptionForm.get('app_id')?.invalid }">
			<label for="endpoint" class="position__relative">
				Endpoint
				<span class="bg__grey__light rounded__4px padding-x__4px position__absolute position--right__0px font__10px font__weight-400">required</span>
			</label>
			<select id="endpoint" formControlName="endpoint_id">
				<option value="">Select endpoint</option>
				<option [value]="endpoint.uid" *ngFor="let endpoint of endPoints">{{ endpoint.target_url }}</option>
			</select>
			<div class="input__error input__error__danger" *ngIf="subscriptionForm.get('endpoint_id')?.touched && subscriptionForm.get('endpoint_id')?.invalid">
				<img src="assets/img/input-error-icon.svg" alt="input error icon" />
				<span>Select an endpoint</span>
			</div>
		</div>
		<h3 class="margin-top__24px margin-bottom__16px flex flex__align-items-center">
			Retry Logic
			<app-tooltip [size]="'small'" position="right" class="margin-left__4px">
				These are the specifications for the retry mechanism for your endpoints. In Linear time retry, event retries are done in linear time, while in Exponential back off retry, events are retried
				progressively increasing the time before the next retry attempt.
			</app-tooltip>
		</h3>
		<div class="grid grid__col-2 grid--gap__24px" formGroupName="retry_config">
			<div class="input">
				<label for="type">
					Mechanism
					<span class="bg__grey__light rounded__4px padding-x__4px position__absolute position--right__0px font__10px font__weight-400">required</span>
				</label>
				<select name="type" id="type" formControlName="type">
					<option *ngFor="let type of retryLogicTypes" [value]="type.id">{{ type.type }}</option>
				</select>
				<div class="input__error input__error__danger" *ngIf="subscriptionForm.get('retry_config.type')?.touched && subscriptionForm.get('retry_config.type')?.invalid">
					<img src="assets/img/input-error-icon.svg" alt="input error icon" />
					<span>Please select a retry logic mechanism</span>
				</div>
			</div>

			<div class="input">
				<label for="retry-logic-duration">
					Duration
					<span class="bg__grey__light rounded__4px padding-x__4px position__absolute position--right__0px font__10px font__weight-400">required</span>
				</label>
				<input type="text" id="retry-logic-duration" placeholder="e.g 3s" formControlName="interval_seconds" />

				<div class="input__error input__error__danger" *ngIf="subscriptionForm.get('retry_config.interval_seconds')?.touched && subscriptionForm.get('retry_config.interval_seconds')?.invalid">
					<img src="assets/img/input-error-icon.svg" alt="input error icon" />
					<span>Please enter your retry logic duration</span>
				</div>
			</div>

			<div class="input">
				<label for="retry-logic-count">
					Limit
					<span class="bg__grey__light rounded__4px padding-x__4px position__absolute position--right__0px font__10px font__weight-400">required</span>
				</label>
				<input type="number" id="retry-logic-count" placeholder="e.g 5" formControlName="retry_count" />

				<div class="input__error input__error__danger" *ngIf="subscriptionForm.get('retry_config.retry_count')?.touched && subscriptionForm.get('retry_config.retry_count')?.invalid">
					<img src="assets/img/input-error-icon.svg" alt="input error icon" />
					<span>Please enter a retry limit</span>
				</div>
			</div>
		</div>
		<h3 class="margin-top__24px margin-bottom__16px flex flex__align-items-center">
			Alert Rule
			<app-tooltip [size]="'small'" position="right" class="margin-left__4px">
				These are the specifications for the retry mechanism for your endpoints. In Linear time retry, event retries are done in linear time, while in Exponential back off retry, events are retried
				progressively increasing the time before the next retry attempt.
			</app-tooltip>
		</h3>
		<div class="grid grid__col-2 grid--gap__24px" formGroupName="alert_config">
			<div class="input">
				<label for="alert-config-count">
					Count
					<span class="bg__grey__light rounded__4px padding-x__4px position__absolute position--right__0px font__10px font__weight-400">required</span>
				</label>
				<input type="number" id="alert-config-count" placeholder="e.g 10" formControlName="theshold" />

				<div class="input__error input__error__danger" *ngIf="subscriptionForm.get('alert_config.theshold')?.touched && subscriptionForm.get('alert_config.theshold')?.invalid">
					<img src="assets/img/input-error-icon.svg" alt="input error icon" />
					<span>Please enter alert count</span>
				</div>
			</div>

			<div class="input">
				<label for="alert-config-time">
					Time
					<span class="bg__grey__light rounded__4px padding-x__4px position__absolute position--right__0px font__10px font__weight-400">required</span>
				</label>
				<input type="text" id="alert-config-time" placeholder="e.g 1h" formControlName="time" />

				<div class="input__error input__error__danger" *ngIf="subscriptionForm.get('alert_config.time')?.touched && subscriptionForm.get('alert_config.time')?.invalid">
					<img src="assets/img/input-error-icon.svg" alt="input error icon" />
					<span>Please enter a duration for alerts</span>
				</div>
			</div>
		</div>
		<div class="input multiple">
			<label class="flex flex__justify-between" for="tagInput">
				<div class="flex flex__align-items-center">
					Events
					<app-tooltip [size]="'small'" position="right" class="margin-left__4px">Add multiple events by separating them with commas.</app-tooltip>
				</div>
				<span class="bg__grey__light rounded__4px padding-x__4px position__absolute position--right__0px font__10px font__weight-400">required</span>
			</label>
			<div class="input--multiple" (click)="focusInput()">
				<div class="tag" *ngFor="let tag of eventTags">
					{{ tag }}
					<a (click)="removeEventTag(tag)">
						<img src="/assets/img/close-icon-black.svg" alt="close icon" />
					</a>
				</div>
				<input type="text" id="tagInput" (input)="addTag()" required />
			</div>
		</div>
	</section>

	<div class="button-container flex flex__justify-end margin-top__32px">
		<button class="button button__white padding-y__12px padding-x__28px rounded__8px margin-right__16px" type="button" (click)="onAction.emit({ action: 'cancel' })">Cancel</button>

		<button class="button button__primary button--has-icon padding-y__12px rounded__8px" type="submit" [disabled]="isCreatingSubscription">
			Create Subscription
			<svg width="24" height="24" class="margin-left__8px" fill="#FCFCFC">
				<use xlink:href="#arrow-right-icon"></use>
			</svg>
		</button>
	</div>
</form>

<div class="_overlay" *ngIf="showCreateAppModal || showCreateSourceModal" (click)="showCreateAppModal = !showCreateAppModal; showCreateSourceModal = !showCreateSourceModal"></div>
<div class="modal modal__right large" *ngIf="showCreateAppModal || showCreateSourceModal">
	<!-- add endpoint modal  -->
	<div class="modal--head" *ngIf="showCreateAppModal">
		<h2>Create New App</h2>
		<button (click)="showCreateAppModal = false">
			<img src="/assets/img/modal-close-icon.svg" alt="close icon" />
		</button>
	</div>
	<div class="modal--head" *ngIf="showCreateSourceModal">
		<h2>Create New Source</h2>
		<button (click)="showCreateSourceModal = false">
			<img src="/assets/img/modal-close-icon.svg" alt="close icon" />
		</button>
	</div>

	<div class="modal--body">
		<app-create-app (createApp)="onCreateNewApp($event); showCreateAppModal = false" (discardApp)="showCreateAppModal = false" *ngIf="showCreateAppModal"></app-create-app>
		<app-create-source *ngIf="showCreateSourceModal" (onAction)="$event?.action == 'close' ? false : onCreateSource($event); showCreateSourceModal = false"></app-create-source>
	</div>
</div><|MERGE_RESOLUTION|>--- conflicted
+++ resolved
@@ -1,10 +1,6 @@
-<<<<<<< HEAD
-<form class="padding-bottom__40px" [formGroup]="subscriptionForm" (ngSubmit)="createSubscription()">
-=======
-<form class="padding-bottom__40px position__relative" [formGroup]="subscriptonForm" (ngSubmit)="createSubscription()">
+<form class="padding-bottom__40px position__relative" [formGroup]="subscriptionForm" (ngSubmit)="createSubscription()">
 	<convoy-loader *ngIf="isLoadingForm"></convoy-loader>
 
->>>>>>> 916fae80
 	<section class="card padding-all__24px">
 		<div class="input">
 			<label for="source-name">Subscription name</label>
@@ -15,20 +11,6 @@
 			</div>
 		</div>
 
-<<<<<<< HEAD
-		<div class="input margin-bottom__0px">
-			<label for="source" class="position__relative">
-				Source
-				<span class="bg__grey__light rounded__4px padding-x__4px position__absolute position--right__0px font__10px font__weight-400">required</span>
-			</label>
-			<select id="source" formControlName="source_id">
-				<option value="">Select source</option>
-				<option [value]="source.uid" *ngFor="let source of sources">{{ source.name }}</option>
-			</select>
-			<div class="input__error input__error__danger" *ngIf="subscriptionForm.get('source_id')?.touched && subscriptionForm.get('source_id')?.invalid">
-				<img src="assets/img/input-error-icon.svg" alt="input error icon" />
-				<span>Select or create a source</span>
-=======
 		<ng-container *ngIf="projectType === 'incoming'">
 			<div class="input margin-bottom__0px">
 				<label for="source" class="position__relative">
@@ -39,11 +21,10 @@
 					<option value="">Select source</option>
 					<option [value]="source.uid" *ngFor="let source of sources">{{ source.name }}</option>
 				</select>
-				<div class="input__error input__error__danger" *ngIf="subscriptonForm.get('source_id')?.touched && subscriptonForm.get('source_id')?.invalid">
+				<div class="input__error input__error__danger" *ngIf="subscriptionForm.get('source_id')?.touched && subscriptionForm.get('source_id')?.invalid">
 					<img src="assets/img/input-error-icon.svg" alt="input error icon" />
 					<span>Select or create a source</span>
 				</div>
->>>>>>> 916fae80
 			</div>
 			<button class="button button__clear button--has-icon font__12px margin-top__4px margin-bottom__20px" type="button" (click)="showCreateSourceModal = true">
 				<svg width="14" height="14" class="margin-right__4px" fill="var(--primary-color)">
