import { Component, EventEmitter, OnInit, Output } from '@angular/core';
import { FormBuilder, FormGroup, Validators } from '@angular/forms';
import { Router } from '@angular/router';
import { APP, ENDPOINT } from 'src/app/models/app.model';
import { GROUP, SOURCE } from 'src/app/models/group.model';
import { ProjectService } from '../../pages/project/project.service';
import { PrivateService } from '../../private.service';
import { CreateSubscriptionService } from './create-subscription.service';

@Component({
	selector: 'app-create-subscription',
	templateUrl: './create-subscription.component.html',
	styleUrls: ['./create-subscription.component.scss']
})
export class CreateSubscriptionComponent implements OnInit {
	subscriptionForm: FormGroup = this.formBuilder.group({
		name: ['', Validators.required],
		type: ['', Validators.required],
		app_id: ['', Validators.required],
		source_id: ['', Validators.required],
		endpoint_id: ['', Validators.required],
		group_id: ['', Validators.required],
		alert_config: this.formBuilder.group({
			theshold: [''],
			time: ['']
		}),
		retry_config: this.formBuilder.group({
			type: ['', Validators.required],
			retry_count: ['', Validators.required],
			interval_seconds: ['', Validators.required]
		}),
		filter_config: this.formBuilder.group({
			event_types: ['']
		})
	});
	apps!: APP[];
	sources!: SOURCE[];
	endPoints?: ENDPOINT[];
	eventTags: string[] = [];
	showCreateAppModal = false;
	showCreateSourceModal = false;
<<<<<<< HEAD
	retryLogicTypes = [
		{ id: 'linear', type: 'Linear time retry' },
		{ id: 'exponential', type: 'Exponential time backoff' }
	];
=======
	isCreatingSubscription = false;
	@Output() onAction = new EventEmitter();
	projectType: 'incoming' | 'outgoing' = 'incoming';
	isLoadingForm = true;
>>>>>>> 916fae80

	constructor(private formBuilder: FormBuilder, private privateService: PrivateService, private createSubscriptionService: CreateSubscriptionService, private router: Router) {}

	async ngOnInit() {
		this.isLoadingForm = true;
		await Promise.all([this.getApps(), this.getSources(), this.getGetProjectDetails()]);
		this.isLoadingForm = false;
	}

	async getApps() {
		try {
			const appsResponse = await this.privateService.getApps();
			this.apps = appsResponse.data.content;
			return;
		} catch (error) {
			return error;
		}
	}

	async getSources() {
		try {
			const sourcesResponse = await this.privateService.getSources();
			this.sources = sourcesResponse.data.content;
			return;
		} catch (error) {
			return;
		}
	}

	async getGetProjectDetails() {
		try {
			const response = await this.privateService.getProjectDetails();
			this.subscriptionForm.patchValue({
				group_id: response.data.uid,
				type: 'incoming'
			});
			this.projectType = response.data.type;
			return;
		} catch (error) {
			return;
		}
	}

	onUpdateAppSelection() {
		const app = this.apps.find(app => app.uid === this.subscriptionForm.value.app_id);
		this.endPoints = app?.endpoints;
	}

	async onCreateSource(newSource: SOURCE) {
		await this.getSources();
		this.subscriptionForm.patchValue({ source_id: newSource.uid });
	}

	async createSubscription() {
<<<<<<< HEAD
		console.log(this.subscriptionForm.value);
		this.subscriptionForm.patchValue({
			filter_config: { event_types: this.eventTags }
		});

		if (this.subscriptionForm.invalid) return this.subscriptionForm.markAllAsTouched();

		try {
			const response = await this.createSubscriptionService.createSubscription(this.subscriptionForm.value);
			this.router.navigateByUrl('/projects/' + this.privateService.activeProjectId + '/subscriptions');
=======
		if (this.projectType === 'incoming' && this.subscriptonForm.invalid) return this.subscriptonForm.markAllAsTouched();
		if (
			this.subscriptonForm.get('name')?.invalid &&
			this.subscriptonForm.get('type')?.invalid &&
			this.subscriptonForm.get('app_id')?.invalid &&
			this.subscriptonForm.get('endpoint_id')?.invalid &&
			this.subscriptonForm.get('group_id')?.invalid
		) {
			return this.subscriptonForm.markAllAsTouched();
		}

		const subscription = this.subscriptonForm.value;
		if (this.projectType === 'outgoing') delete subscription.source_id;
		this.isCreatingSubscription = true;

		try {
			const response = await this.createSubscriptionService.createSubscription(this.subscriptonForm.value);
			this.isCreatingSubscription = false;
			this.onAction.emit(response.data);
>>>>>>> 916fae80
		} catch (error) {
			this.isCreatingSubscription = false;
		}
	}

	async onCreateNewApp(newApp: APP) {
		await this.getApps();
		this.subscriptionForm.patchValue({ app_id: newApp.uid });
	}

	removeEventTag(tag: string) {
		this.eventTags = this.eventTags.filter(e => e !== tag);
	}

	addTag() {
		const addTagInput = document.getElementById('tagInput');
		const addTagInputValue = document.getElementById('tagInput') as HTMLInputElement;
		addTagInput?.addEventListener('keydown', e => {
			if (e.which === 188) {
				if (this.eventTags.includes(addTagInputValue?.value)) {
					addTagInputValue.value = '';
					this.eventTags = this.eventTags.filter(e => String(e).trim());
				} else {
					this.eventTags.push(addTagInputValue?.value);
					addTagInputValue.value = '';
					this.eventTags = this.eventTags.filter(e => String(e).trim());
				}
				e.preventDefault();
			}
		});
	}

	focusInput() {
		document.getElementById('tagInput')?.focus();
	}
}<|MERGE_RESOLUTION|>--- conflicted
+++ resolved
@@ -39,17 +39,14 @@
 	eventTags: string[] = [];
 	showCreateAppModal = false;
 	showCreateSourceModal = false;
-<<<<<<< HEAD
 	retryLogicTypes = [
 		{ id: 'linear', type: 'Linear time retry' },
 		{ id: 'exponential', type: 'Exponential time backoff' }
 	];
-=======
 	isCreatingSubscription = false;
 	@Output() onAction = new EventEmitter();
 	projectType: 'incoming' | 'outgoing' = 'incoming';
 	isLoadingForm = true;
->>>>>>> 916fae80
 
 	constructor(private formBuilder: FormBuilder, private privateService: PrivateService, private createSubscriptionService: CreateSubscriptionService, private router: Router) {}
 
@@ -104,38 +101,25 @@
 	}
 
 	async createSubscription() {
-<<<<<<< HEAD
-		console.log(this.subscriptionForm.value);
-		this.subscriptionForm.patchValue({
-			filter_config: { event_types: this.eventTags }
-		});
-
-		if (this.subscriptionForm.invalid) return this.subscriptionForm.markAllAsTouched();
-
-		try {
-			const response = await this.createSubscriptionService.createSubscription(this.subscriptionForm.value);
-			this.router.navigateByUrl('/projects/' + this.privateService.activeProjectId + '/subscriptions');
-=======
-		if (this.projectType === 'incoming' && this.subscriptonForm.invalid) return this.subscriptonForm.markAllAsTouched();
+		if (this.projectType === 'incoming' && this.subscriptionForm.invalid) return this.subscriptionForm.markAllAsTouched();
 		if (
-			this.subscriptonForm.get('name')?.invalid &&
-			this.subscriptonForm.get('type')?.invalid &&
-			this.subscriptonForm.get('app_id')?.invalid &&
-			this.subscriptonForm.get('endpoint_id')?.invalid &&
-			this.subscriptonForm.get('group_id')?.invalid
+			this.subscriptionForm.get('name')?.invalid &&
+			this.subscriptionForm.get('type')?.invalid &&
+			this.subscriptionForm.get('app_id')?.invalid &&
+			this.subscriptionForm.get('endpoint_id')?.invalid &&
+			this.subscriptionForm.get('group_id')?.invalid
 		) {
-			return this.subscriptonForm.markAllAsTouched();
+			return this.subscriptionForm.markAllAsTouched();
 		}
 
-		const subscription = this.subscriptonForm.value;
+		const subscription = this.subscriptionForm.value;
 		if (this.projectType === 'outgoing') delete subscription.source_id;
 		this.isCreatingSubscription = true;
 
 		try {
-			const response = await this.createSubscriptionService.createSubscription(this.subscriptonForm.value);
+			const response = await this.createSubscriptionService.createSubscription(this.subscriptionForm.value);
 			this.isCreatingSubscription = false;
 			this.onAction.emit(response.data);
->>>>>>> 916fae80
 		} catch (error) {
 			this.isCreatingSubscription = false;
 		}
