<form [formGroup]="addNewAppForm" id="create-app-form" class="card padding-all__24px">
<<<<<<< HEAD
=======
	<h2 class="margin-bottom__12px">{{ editAppMode ? 'Edit' : 'Create' }} an application</h2>
>>>>>>> 8b21ec95
	<div class="grid grid__col-2 grid--gap__20px">
		<div class="input">
			<label class="flex flex__justify-between" for="app-name">
				Enter App Name
				<span class="bg__grey__light rounded__4px padding-x__4px position__absolute position--right__0px font__10px font__weight-400">required</span>
			</label>
			<input id="app-name" type="text" formControlName="name" [ngClass]="{ danger: addNewAppForm.controls.name.touched && addNewAppForm.controls.name.invalid }" />
			<div class="input__error input__error__danger" *ngIf="addNewAppForm.controls.name.touched && addNewAppForm.controls.name.invalid">
				<img src="assets/img/input-error-icon.svg" alt="input error icon" />
				<span>App name is required</span>
			</div>
		</div>

		<div class="input">
			<label for="app-description">Description</label>
			<input type="text" id="app-description" formControlName="description" />
		</div>
	</div>
	<div class="grid grid__col-2 grid--gap__20px">
		<div class="input">
			<label class="flex flex__align-items-center" for="app-email">
				Support Email
				<app-tooltip [position]="'right'" [size]="'small'" class="margin-left__4px">We use this to send an email notifcation for when a failure happens</app-tooltip>
			</label>
			<input type="email" id="app-email" formControlName="support_email" />
		</div>
		<div class="input">
			<label class="flex flex__align-items-center" for="app-slack-url">
				Slack webhook url
				<app-tooltip [size]="'small'" class="margin-left__4px">We use this to send notifications to your slack channel for when a failure happens</app-tooltip>
			</label>
			<input id="app-slack-url" type="url" formControlName="slack_webhook_url" />
		</div>
	</div>
<<<<<<< HEAD
	

	<div *ngIf="!editAppMode" formArrayName="endpoints">
		<div *ngIf="endpoints.controls.length > 0" class="flex flex__align-items-center flex__justify-between">
			<h3>Endpoint</h3>
			<button (click)="addEndpoint()" class="button__clear button--has-icon icon-left">
				<img src="/assets/img/add-icon.svg" alt="close icon" />
				Add Endpoint
			</button>
		</div>
=======
>>>>>>> 8b21ec95

	<div class="margin-top__32px" *ngIf="!editAppMode" formArrayName="endpoints">
		<div *ngFor="let endpoint of endpoints.controls; let i = index">
			<div class="flex flex__align-items-center flex__justify-between margin-bottom__12px">
				<h3>Endpoint {{ i > 0 ? i + 1 : '' }}</h3>
				<div class="flex flex__justify-end margin-bottom__16px">
					<button (click)="removeEndpoint(i)" class="button__clear color__danger button--has-icon icon-left font__weight-500">
						<img src="/assets/img/trash-icon.svg" alt="close icon" />
						Remove Endpoint
					</button>
				</div>
			</div>
			<div class="grid grid__col-2 grid--gap__20px" [formGroupName]="i">
				<div class="input">
					<label class="flex__justify-between" [for]="'description' + i">
						Description
						<span class="bg__grey__light rounded__4px padding-x__4px position__absolute position--right__0px font__10px font__weight-400">required</span>
					</label>
					<input [id]="'description' + i" type="text" formControlName="description" required />
					<div class="input__error input__error__danger" *ngIf="getSingleEndpoint(i).description.touched && getSingleEndpoint(i).description.invalid">
						<img src="assets/img/input-error-icon.svg" alt="input error icon" />
						<span>Please provide a description</span>
					</div>
				</div>

				<div class="input">
					<label class="flex flex__justify-between" [for]="'endpoint-url' + i">
						Enter Endpoint URL
						<span class="bg__grey__light rounded__4px padding-x__4px position__absolute position--right__0px font__10px font__weight-400">required</span>
					</label>
					<input [id]="'endpoint-url' + i" type="text" formControlName="url" required />
					<div class="input__error input__error__danger" *ngIf="getSingleEndpoint(i).url.touched && getSingleEndpoint(i).url.invalid">
						<img src="assets/img/input-error-icon.svg" alt="input error icon" />
						<span>Please provide enter endpoint URL</span>
					</div>
				</div>

				<div class="input multiple">
					<label class="flex flex__align-items-center" [for]="'tagInput' + i">
						Events
						<app-tooltip [size]="'small'" position="right" class="margin-left__4px">Add multiple events by separating them with commas.</app-tooltip>
					</label>
					<div class="input--multiple" (click)="focusInput(i)">
						<div class="tag" *ngFor="let tag of getSingleEndpoint(i)?.events?.value">
							{{ tag }}
							<a (click)="removeEventTag(tag, i)">
								<img src="/assets/img/close-icon-black.svg" alt="close icon" />
							</a>
						</div>
						<input type="text" [id]="'tagInput' + i" (input)="addTag(i)" />
					</div>
				</div>
			</div>
		</div>
		<div>
			<button (click)="addEndpoint()" class="button__clear button--has-icon icon-left font__weight-500">
				<img src="/assets/img/add-icon.svg" alt="close icon" />
				Add Endpoint
			</button>
		</div>
	</div>
</form>
<div class="flex flex__justify-end padding-all__24px">
	<button class="button button__white button--large" (click)="closeAppInstance(); editAppMode = false; addNewAppForm.reset()">Discard</button>
	<button id="create-app-button" class="button button__primary margin-left__24px" [disabled]="isSavingApp" (click)="saveApp()">
		{{ editAppMode ? 'Edit App' : 'Create App' }}
	</button>
</div><|MERGE_RESOLUTION|>--- conflicted
+++ resolved
@@ -1,8 +1,4 @@
 <form [formGroup]="addNewAppForm" id="create-app-form" class="card padding-all__24px">
-<<<<<<< HEAD
-=======
-	<h2 class="margin-bottom__12px">{{ editAppMode ? 'Edit' : 'Create' }} an application</h2>
->>>>>>> 8b21ec95
 	<div class="grid grid__col-2 grid--gap__20px">
 		<div class="input">
 			<label class="flex flex__justify-between" for="app-name">
@@ -37,19 +33,6 @@
 			<input id="app-slack-url" type="url" formControlName="slack_webhook_url" />
 		</div>
 	</div>
-<<<<<<< HEAD
-	
-
-	<div *ngIf="!editAppMode" formArrayName="endpoints">
-		<div *ngIf="endpoints.controls.length > 0" class="flex flex__align-items-center flex__justify-between">
-			<h3>Endpoint</h3>
-			<button (click)="addEndpoint()" class="button__clear button--has-icon icon-left">
-				<img src="/assets/img/add-icon.svg" alt="close icon" />
-				Add Endpoint
-			</button>
-		</div>
-=======
->>>>>>> 8b21ec95
 
 	<div class="margin-top__32px" *ngIf="!editAppMode" formArrayName="endpoints">
 		<div *ngFor="let endpoint of endpoints.controls; let i = index">
