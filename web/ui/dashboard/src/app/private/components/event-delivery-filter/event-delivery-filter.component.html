--- conflicted
+++ resolved
@@ -141,15 +141,9 @@
 			</ng-container>
 
 			<div class="flex gap-x-2px" *ngIf="eventDeliveriesEndpoint">
-<<<<<<< HEAD
 				<div class="border border-new.primary-100 rounded-tl-22px rounded-bl-22px px-10px py-6px text-new.primary-300 text-12">Endpoint</div>
 				<div class="border border-new.primary-100 rounded-tr-22px rounded-br-22px px-10px py-6px text-new.gray-400 text-12 flex gap-6px items-center">
 					{{ eventDeliveriesEndpointData?.name || eventDeliveriesEndpoint }}
-=======
-				<div class="border border-new.primary-100 rounded-tl-8px rounded-bl-8px px-10px py-6px text-new.primary-300 text-12">Endpoint</div>
-				<div class="border border-new.primary-100 rounded-tr-8px rounded-br-8px px-10px py-6px text-neutral-11 text-12 flex gap-6px items-center">
-					{{ eventDeliveriesEndpointData?.title || eventDeliveriesEndpoint }}
->>>>>>> 34f558b5
 
 					<button convoy-button (click)="clearFilters('endpointId'); toggleFilter('endpoint', false)" fill="text" type="button" class="py-0 px-0 ml-4px">
 						<svg width="14" height="14" class="fill-neutral-10">
