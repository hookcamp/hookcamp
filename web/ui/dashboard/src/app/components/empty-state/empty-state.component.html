<div class="flex flex-col items-center justify-center" [class]="type === 'normal' ? class + ' bg-white-100 border border-grey-10 rounded-8px' : class">
	<img *ngIf="imgSrc" [src]="imgSrc" alt="empty state" class="max-h-[88px] mb-4" />
<<<<<<< HEAD
	<h1 class="font-medium mb-2 text-14">{{ heading }}</h1>
	<p *ngIf="description" class="text-14 text-grey-100 font-medium w-full max-w-[384px] text-center mb-4">{{ description }}</p>
=======
	<h1 class="font-semibold mb-2">{{ heading }}</h1>
	<p *ngIf="description" class="text-14 text-grey-60 w-full max-w-[600px] text-center mt-8px mb-42px">{{ description }}</p>
>>>>>>> 2456fdfc
	<convoy-button *ngIf="buttonText" (click)="onAction.emit()">{{ buttonText }}</convoy-button>
</div><|MERGE_RESOLUTION|>--- conflicted
+++ resolved
@@ -1,11 +1,6 @@
 <div class="flex flex-col items-center justify-center" [class]="type === 'normal' ? class + ' bg-white-100 border border-grey-10 rounded-8px' : class">
 	<img *ngIf="imgSrc" [src]="imgSrc" alt="empty state" class="max-h-[88px] mb-4" />
-<<<<<<< HEAD
-	<h1 class="font-medium mb-2 text-14">{{ heading }}</h1>
-	<p *ngIf="description" class="text-14 text-grey-100 font-medium w-full max-w-[384px] text-center mb-4">{{ description }}</p>
-=======
 	<h1 class="font-semibold mb-2">{{ heading }}</h1>
 	<p *ngIf="description" class="text-14 text-grey-60 w-full max-w-[600px] text-center mt-8px mb-42px">{{ description }}</p>
->>>>>>> 2456fdfc
 	<convoy-button *ngIf="buttonText" (click)="onAction.emit()">{{ buttonText }}</convoy-button>
 </div>