--- conflicted
+++ resolved
@@ -3,12 +3,7 @@
 		<svg width="14" height="14" [attr.height]="size === 'sm' ? '14' : '16'" [attr.width]="size === 'sm' ? '14' : '16'" [class]="size === 'sm' ? 'fill-grey-40' : 'fill-primary-100'">
 			<use xlink:href="#copy-alt"></use>
 		</svg>
-<<<<<<< HEAD
-		<div class="empty:hidden">
-			<ng-content></ng-content>
-		</div>
-=======
+    
 		<ng-content></ng-content>
->>>>>>> 247610f4
 	</button>
 </div>