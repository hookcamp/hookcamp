import { Component, OnInit, ViewChild } from '@angular/core';
import { ActivatedRoute, Router } from '@angular/router';
import { EVENT, EVENT_DELIVERY } from 'src/app/models/event.model';
import { PAGINATION } from 'src/app/models/global.model';
import { SUBSCRIPTION } from 'src/app/models/subscription';
import { DropdownComponent } from 'src/app/components/dropdown/dropdown.component';
import { AppService } from './app.service';
import { CliKeysComponent } from 'src/app/private/pages/project/apps/app-details/cli-keys/cli-keys.component';

type EVENT_PAGE_TABS = 'events' | 'event deliveries';

@Component({
	selector: 'app-app',
	templateUrl: './app.component.html',
	styleUrls: ['./app.component.scss']
})
export class AppComponent implements OnInit {
	@ViewChild(DropdownComponent) dropdownComponent!: DropdownComponent;
	@ViewChild(CliKeysComponent) cliKeys!: CliKeysComponent;
	tableHead = ['Name', 'Endpoint', 'Created At', 'Updated At', 'Event Types', 'Status', ''];
	token: string = this.route.snapshot.params.token;
	subscriptions!: { content: SUBSCRIPTION[]; pagination: PAGINATION };
	eventTabs: ['events', 'event deliveries'] = ['events', 'event deliveries'];
	tabs: string[] = ['subscriptions'];
	activeEventsTab: EVENT_PAGE_TABS = 'events';
<<<<<<< HEAD
	activeTab: PAGE_TABS = 'subscriptions';
	events?: { content: EVENT[]; pagination: PAGINATION };
	eventDeliveries?: { content: EVENT_DELIVERY[]; pagination: PAGINATION };
=======
	activeTab: string = 'subscriptions';
	events!: { content: EVENT[]; pagination: PAGINATION };
	eventDeliveries!: { content: EVENT_DELIVERY[]; pagination: PAGINATION };
>>>>>>> 91d1ff5e
	activeSubscription?: SUBSCRIPTION;
	eventDeliveryFilteredByEventId!: string;
	isloadingSubscriptions = false;
	showCreateSubscriptionModal = false;
	showDeleteSubscriptionModal = false;
	isDeletingSubscription = false;
	subscriptionId = this.route.snapshot.params.id;
	showCreateSubscription = false;
	showSubscriptionError = false;
	showCliError = false;
<<<<<<< HEAD
=======
	isCliAvailable: boolean = false;
>>>>>>> 91d1ff5e

	constructor(private appService: AppService, private route: ActivatedRoute, private router: Router) {}

	ngOnInit(): void {
		this.getSubscripions();
		this.checkFlags();

		if (this.route.snapshot.queryParams?.createSub) localStorage.setItem('CONVOY_APP__SHOW_CREATE_SUB', this.route.snapshot.queryParams?.createSub);
		const subscribeButtonState = localStorage.getItem('CONVOY_APP__SHOW_CREATE_SUB');

		switch (subscribeButtonState) {
			case 'true':
				this.showCreateSubscription = true;
				break;
			case 'false':
				this.showCreateSubscription = false;
				break;

			default:
				this.showCreateSubscription = true;
				break;
		}
	}

	async checkFlags() {
		this.isCliAvailable = await this.appService.getFlag('can_create_cli_api_key', this.token);
		if (this.isCliAvailable) this.tabs.push('cli keys', 'devices');
	}

	async getSubscripions() {
		this.isloadingSubscriptions = true;
		try {
			const subscriptions = await this.appService.getSubscriptions(this.token);
			this.subscriptions = subscriptions.data;
			this.isloadingSubscriptions = false;
			this.showCreateSubscriptionModal = false;
			this.showSubscriptionError = false;
		} catch (_error) {
			this.showSubscriptionError = true;
			this.isloadingSubscriptions = false;
		}
	}

	toggleActiveTab(tab: string) {
		this.activeTab = tab;
	}

	toggleEventsTab(tab: EVENT_PAGE_TABS) {
		this.activeEventsTab = tab;
	}

	getEventDeliveries(eventId: string) {
		this.eventDeliveryFilteredByEventId = eventId;
		this.toggleEventsTab('event deliveries');
	}

	async deleteSubscription() {
		this.isDeletingSubscription = true;
		try {
			await this.appService.deleteSubscription(this.token, this.activeSubscription?.uid || '');
			this.getSubscripions();
			this.isDeletingSubscription = false;
		} catch (error) {
			this.isDeletingSubscription = false;
		}
	}

	closeCreateSubscriptionModal() {
		this.showCreateSubscriptionModal = false;
		this.router.navigate(['/app', this.token]);
	}
}<|MERGE_RESOLUTION|>--- conflicted
+++ resolved
@@ -23,15 +23,9 @@
 	eventTabs: ['events', 'event deliveries'] = ['events', 'event deliveries'];
 	tabs: string[] = ['subscriptions'];
 	activeEventsTab: EVENT_PAGE_TABS = 'events';
-<<<<<<< HEAD
-	activeTab: PAGE_TABS = 'subscriptions';
-	events?: { content: EVENT[]; pagination: PAGINATION };
-	eventDeliveries?: { content: EVENT_DELIVERY[]; pagination: PAGINATION };
-=======
 	activeTab: string = 'subscriptions';
 	events!: { content: EVENT[]; pagination: PAGINATION };
 	eventDeliveries!: { content: EVENT_DELIVERY[]; pagination: PAGINATION };
->>>>>>> 91d1ff5e
 	activeSubscription?: SUBSCRIPTION;
 	eventDeliveryFilteredByEventId!: string;
 	isloadingSubscriptions = false;
@@ -42,10 +36,7 @@
 	showCreateSubscription = false;
 	showSubscriptionError = false;
 	showCliError = false;
-<<<<<<< HEAD
-=======
 	isCliAvailable: boolean = false;
->>>>>>> 91d1ff5e
 
 	constructor(private appService: AppService, private route: ActivatedRoute, private router: Router) {}
 
