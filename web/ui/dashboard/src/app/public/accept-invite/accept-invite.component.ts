--- conflicted
+++ resolved
@@ -54,14 +54,11 @@
 		}
 	}
 	async acceptInvite() {
-<<<<<<< HEAD
-		if (this.acceptInviteForm.invalid) return this.acceptInviteForm.markAsTouched();
-=======
 		if (!this.userDetailsAvailable && this.acceptInviteForm.invalid) return this.acceptInviteForm.markAllAsTouched();
 		if (this.userDetailsAvailable) {
 			delete this.acceptInviteForm.value.password;
 		}
->>>>>>> 6d08a3bd
+
 		this.loading = true;
 		try {
 			const response = await this.acceptInviteService.acceptInvite({ token: this.token, body: this.acceptInviteForm.value });
