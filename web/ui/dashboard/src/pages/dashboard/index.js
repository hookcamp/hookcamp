--- conflicted
+++ resolved
@@ -384,39 +384,7 @@
 						<ul className="card--container">
 							<li className="list-item">
 								<div className="list-item--label">
-<<<<<<< HEAD
-=======
-									DB URL
-									<div className="list-item--item">{OrganisationDetails.database.dsn}</div>
-								</div>
-								<button onClick={() => copyText(OrganisationDetails.database.dsn)}>
-									<img src={CopyIcon} alt="copy icon" />
-								</button>
-							</li>
-
-							<li className="list-item">
-								<div className="list-item--label">
-									Queue
-									<div className="list-item--item">{OrganisationDetails.queue.redis.dsn}</div>
-								</div>
-								<button onClick={() => copyText(OrganisationDetails.queue.redis.dsn)}>
-									<img src={CopyIcon} alt="copy icon" />
-								</button>
-							</li>
-
-							<li className="list-item">
-								<div className="list-item--label">
-									Port
-									<div className="list-item--item">{OrganisationDetails.server.http.port}</div>
-								</div>
-								<button onClick={() => copyText('http://localhost:' + OrganisationDetails.server.http.port)}>
-									<img src={CopyIcon} alt="copy icon" />
-								</button>
-							</li>
-
-							<li className="list-item">
-								<div className="list-item--label">
->>>>>>> 55beb5a8
+
 									Request interval Seconds
 									<div className="list-item--item">{OrganisationDetails.strategy.default.intervalSeconds}s</div>
 								</div>
