<convoy-notification></convoy-notification>
<div class="dashboard" [hidden]="!renderDashboard">
	<div class="dashboard--page">
		<div class="dashboard--page--head">
			<div class="filter without-padding" [ngClass]="{ 'show-calendar': showFilterCalendar }">
				<div class="margin-right__10px">Filter by:</div>

				<div class="dropdown">
					<button
						[ngClass]="{ active: (statsDateRange.value.startDate !== '' && statsDateRange.value.endDate !== '') || selectedEventsDateOption }"
						class="button button__filter button--has-icon icon-left icon-right"
						(click)="showOverlay = true; showDateFilterDropdown = !showDateFilterDropdown"
					>
						<img src="/assets/img/calendar-icon.svg" alt="calender icon" />
						<span class="color__grey margin-right__4px">Date:</span>
						<span class="color__primary" *ngIf="statsDateRange.value.startDate === '' && statsDateRange.value.endDate === ''">All Time</span>
						<mat-date-range-input [formGroup]="statsDateRange" [rangePicker]="statsPicker">
							<input matStartDate formControlName="startDate" placeholder="Start date" />
							<input
								matEndDate
								formControlName="endDate"
								placeholder="End date"
								(dateChange)="selectedDateOption = formatDate(statsDateRange.value.startDate) + ' - ' + formatDate(statsDateRange.value.endDate); fetchDashboardData()"
							/>
						</mat-date-range-input>
						<mat-date-range-picker #statsPicker [disabled]="false"></mat-date-range-picker>
						<img src="/assets/img/angle-arrow-down.svg" class="margin-right__0px" alt="arrow down icon" />
					</button>

					<div [ngClass]="{ show: showDateFilterDropdown }" class="dropdown__menu">
						<ul>
							<li
								[ngClass]="{ active: selectedDateOption == dateOption }"
								*ngFor="let dateOption of dateOptions"
								(click)="getSelectedDate(dateOption); showDateFilterDropdown = false; showOverlay = false"
							>
								From {{ dateOption }}
							</li>
							<li (click)="statsPicker.open(); showDateFilterDropdown = false; showOverlay = false">Custom Option</li>
							<!-- to be reviewed  -->
							<!-- <li class="no-hover flex flex__align-items-center">
                                <button class="button button__primary button__small margin-right__14px" (click)="fetchDashboardData(); showDateFilterDropdown = false">Apply</button>
                                <button class="button__clear" (click)="selectedDateOption = ''; showDateFilterDropdown = false">Clear</button>
                            </li> -->
						</ul>
					</div>
				</div>

				<div class="dropdown">
					<button class="button button__filter button--has-icon icon-right margin-left__16px" (click)="showFilterDropdown = !showFilterDropdown; showOverlay = true">
						<span class="color__grey margin-right__4px">Filter By:</span>
						<span class="color__primary text__capitalize">{{ dashboardFrequency }}</span>
						<img src="/assets/img/angle-arrow-down.svg" alt="arrow down icon" />
					</button>

					<div class="dropdown__menu dropdown__menu__push-left" [ngClass]="{ show: showFilterDropdown }">
						<ul>
							<li
								class="text__capitalize"
								[ngClass]="{ active: dashboardFrequency == filterOption }"
								*ngFor="let filterOption of filterOptions"
								(click)="dashboardFrequency = filterOption; fetchDashboardData(); showFilterDropdown = false; showOverlay = false"
							>
								{{ filterOption }}
							</li>
						</ul>
					</div>
				</div>
			</div>

			<ng-container *ngIf="!isCloud">
				<div class="flex flex__align-items-center">
					<div>Active Group:</div>
					<button class="button button__filter button--has-icon icon-right margin-left__16px flex flex__align-items-center flex__justify-between group-dropdown" (click)="showProjectsModal = true">
						<span class="color__primary has-ellipsis">{{ selectedGroupName() }}</span>
						<img src="/assets/img/angle-arrow-down.svg" alt="arrow down icon" />
					</button>
				</div>
			</ng-container>
		</div>

		<div class="dashboard--page--details">
			<div class="card has-title dashboard--page--details--chart has-loader">
				<convoy-loader id="dashboard_summary_loader" *ngIf="isloadingDashboardData"></convoy-loader>

				<ul class="metrics">
					<li class="messages">
						<img src="/assets/img/message-icon.svg" alt="message icon" />
						<div class="metric">
							<div>{{ dashboardData.events_sent | metric }}</div>
							<div class="color__grey">Event Sent</div>
						</div>
					</li>
					<li class="apps">
						<img src="/assets/img/apps-icon.svg" alt="apps icon" />
						<div class="metric">
							<div>{{ dashboardData.apps | metric }}</div>
							<div class="color__grey">Apps</div>
						</div>
					</li>
				</ul>

				<div>
					<h3>Events Sent</h3>
					<canvas id="dahboard_events_chart" width="400" height="200"></canvas>
				</div>
			</div>

			<div class="card has-title dashboard--page--details--credentials has-loader">
				<div class="card--title">
					<h3>Configuration</h3>
				</div>

				<ul class="card--container" id="group_config_loader" *ngIf="isloadingConfig">
					<li class="list-item-inline">
						<div class="list-item-inline--label"><div class="skeleton-loader data"></div></div>
						<div class="list-item-inline--item">
							<div class="skeleton-loader small"></div>
						</div>
					</li>

					<li class="list-item-inline border__top">
						<div class="list-item-inline--label padding-top__16px"><div class="skeleton-loader small"></div></div>
						<div class="list-item-inline--item padding-top__16px"><div class="skeleton-loader small"></div></div>
					</li>

					<li class="list-item-inline border__top">
						<div class="list-item-inline--label padding-top__16px"><div class="skeleton-loader text"></div></div>
						<div class="list-item-inline--item padding-top__16px">
							<div class="flex flex__column flex__justify-end flex__align-items-end">
								<div class="skeleton-loader data"></div>
								<div class="skeleton-loader small margin-top__8px"></div>
							</div>
						</div>
					</li>

					<li class="list-item-inline border__top">
						<div class="list-item-inline--label padding-top__16px"><div class="skeleton-loader text"></div></div>
						<div class="list-item-inline--item padding-top__16px"><div class="skeleton-loader small"></div></div>
					</li>
				</ul>

				<ul class="card--container" id="group-config" *ngIf="!isloadingConfig">
					<li class="list-item-inline">
						<div class="list-item-inline--label">Request interval (Seconds)</div>
						<div class="list-item-inline--item">{{ organisationDetails?.strategy?.default?.intervalSeconds }}s</div>
					</li>

					<li class="list-item-inline border__top">
						<div class="list-item-inline--label padding-top__16px">Retry limit</div>
						<div class="list-item-inline--item padding-top__16px">{{ organisationDetails?.strategy?.default?.retryLimit }}</div>
					</li>

					<li class="list-item-inline border__top">
						<div class="list-item-inline--label padding-top__16px">Signature header</div>
						<div class="list-item-inline--item padding-top__16px">{{ organisationDetails?.signature?.header }}</div>
					</li>

					<li class="list-item-inline border__top">
						<div class="list-item-inline--label padding-top__16px">Signature hash</div>
						<div class="list-item-inline--item padding-top__16px">{{ organisationDetails?.signature?.hash }}</div>
					</li>
				</ul>
			</div>
		</div>

		<section class="card has-title dashboard--logs">
			<div class="dashboard--logs--tabs">
				<div class="tabs flex__align-items-center">
					<li *ngFor="let tab of tabs" (click)="toggleActiveTab(tab)">
						<button [ngClass]="{ active: activeTab === tab }">
							<span>{{ tab }}</span>
						</button>
					</li>
					<div class="color__grey font__14px font__weight-500 font--nowrap margin-left--auto padding-right__14px">
						<span *ngIf="events" [hidden]="activeTab !== 'events'">
							{{ events && events.pagination.total > 0 ? 1 : 0 }} - {{ events && events.pagination.total < 20 ? events.pagination.total : events?.content?.length }} of
							{{ events.pagination.total | metric }}
						</span>
						<span *ngIf="eventDeliveries" [hidden]="activeTab !== 'event deliveries'">
							{{ eventDeliveries && eventDeliveries.pagination.total > 0 ? 1 : 0 }} -
							{{ eventDeliveries && eventDeliveries.pagination.total < 20 ? eventDeliveries.pagination.total : eventDeliveries?.content?.length }} of
							{{ eventDeliveries.pagination.total | metric }}
						</span>
						<span *ngIf="apps" [hidden]="activeTab !== 'apps'">
							{{ apps && apps.pagination.total > 0 ? 1 : 0 }} - {{ apps && apps.pagination.total < 20 ? apps.pagination.total : apps?.content?.length }} of {{ apps.pagination.total | metric }}
						</span>
					</div>
				</div>
			</div>

			<div class="dashboard--logs--filter">
				<div [hidden]="activeTab !== 'events'">
					<div class="flex flex__align-items-center flex__justify-between">
						<div class="flex">
							<div class="dropdown">
								<button
									class="button button__filter without-margin button--has-icon icon-left icon-right"
									[ngClass]="{ active: (eventsFilterDateRange.value.startDate !== '' && eventsFilterDateRange.value.endDate !== '') || selectedEventsDateOption }"
									(click)="showEventFilterCalendar = !showEventFilterCalendar; showOverlay = true"
								>
									<img class="margin-left__0px" src="/assets/img/calendar-icon.svg" alt="calender icon" />
									<span class="margin-right__4px color__primary font__weight-500" *ngIf="eventsFilterDateRange.value.startDate === '' && eventsFilterDateRange.value.endDate === ''">
										All Time
									</span>
									<mat-date-range-input [formGroup]="eventsFilterDateRange" [rangePicker]="eventsFilterPicker">
										<input matStartDate formControlName="startDate" />
										<input
											matEndDate
											formControlName="endDate"
											(dateChange)="
												selectedEventsDateOption = formatDate(eventsFilterDateRange.value.startDate) + ' - ' + formatDate(eventsFilterDateRange.value.endDate);
												getEvents({ addToURL: true, fromFilter: true })
											"
										/>
									</mat-date-range-input>
									<mat-date-range-picker #eventsFilterPicker [disabled]="false"></mat-date-range-picker>
									<img class="margin-right__0px" src="/assets/img/angle-arrow-down.svg" alt="arrow down icon" />
								</button>

								<div [ngClass]="{ show: showEventFilterCalendar }" class="dropdown__menu large">
									<ul>
										<li
											[ngClass]="{ active: selectedEventsDateOption == dateOption }"
											*ngFor="let dateOption of dateOptions"
											(click)="getSelectedDate(dateOption, activeTab); showEventFilterCalendar = false; showOverlay = false"
										>
											From {{ dateOption }}
										</li>
										<li (click)="eventsFilterPicker.open(); showEventFilterCalendar = false; showOverlay = false">Custom Option</li>
									</ul>
								</div>
							</div>

							<time-filter (applyFilter)="eventsTimeFilterData = $event; getEvents({ addToURL: true, fromFilter: true })" #eventsTimeFilter></time-filter>

							<div class="dropdown margin-left__24px">
								<button
									class="button button__filter button--has-icon icon-left"
									[ngClass]="{ active: !!eventApp }"
									(click)="showOverlay = true; showEventsAppsDropdown = !showEventsAppsDropdown"
								>
									<img src="/assets/img/apps-icon-grey.svg" alt="apps filter icon" />
									<span class="font__weight-500">All Apps</span>
									<img class="margin-left__16px margin-right__0px" src="/assets/img/angle-arrow-down.svg" alt="arrow down icon" />
								</button>

								<div class="dropdown__menu with-padding large" [ngClass]="{ show: showEventsAppsDropdown }">
									<div class="input__search">
										<img src="/assets/img/search-icon.svg" alt="search icon" />
										<input type="search" placeholder="Search apps here" #eventsAppsFilter />
									</div>

									<li class="dropdown__menu__item border__bottom" *ngFor="let app of eventsAppsFilter$ | async">
										<label [for]="app.uid">{{ app.name }}</label>
										<input type="checkbox" name="app" [value]="app.uid" [id]="app.uid" [checked]="app.uid === eventApp" (change)="updateAppFilter(app.uid, $event, 'events')" />
									</li>

									<div *ngIf="filteredApps?.length !== 0 && !!eventApp" class="margin-top__10px">
										<button class="button button__clear button__small" (click)="clearEventFilters(activeTab, 'eventsApp'); showEventsAppsDropdown = false">Clear</button>
									</div>

									<p *ngIf="filteredApps?.length === 0">No app to display</p>
								</div>
							</div>
						</div>

						<button
							class="button button__white button__small margin-right__20px"
							(click)="clearEventFilters(activeTab); selectedEventsDateOption = ''"
							[disabled]="
								(eventsFilterDateRange.value.startDate == '' || eventsFilterDateRange.value.endDate == '') &&
								eventApp == '' &&
								eventsTimeFilterData.startTime == 'T00:00:00' &&
								eventsTimeFilterData.endTime == 'T23:59:59'
							"
						>
							Clear Filter
						</button>
					</div>
				</div>

				<div [hidden]="activeTab !== 'event deliveries'">
					<div class="flex flex__align-items-center flex__justify-between">
						<div class="flex">
							<div class="dropdown">
								<button
									class="button button__filter without-margin button--has-icon icon-right icon-left"
									[ngClass]="{ active: (eventDeliveriesFilterDateRange.value.startDate !== '' && eventDeliveriesFilterDateRange.value.endDate !== '') || selectedEventsDelDateOption }"
									(click)="showOverlay = true; showEventDelFilterCalendar = !showEventDelFilterCalendar"
								>
									<img class="margin-left__0px" src="/assets/img/calendar-icon.svg" alt="calender icon" />
									<span class="color__primary font__weight-500" *ngIf="eventDeliveriesFilterDateRange.value.startDate === '' && eventDeliveriesFilterDateRange.value.endDate === ''">
										All Time
									</span>
									<!-- to be reviewed  -->
									<!-- <span class="color__primary" *ngIf="selectedEventsDelDateOption">: {{ selectedEventsDelDateOption }}</span> -->
									<mat-date-range-input [formGroup]="eventDeliveriesFilterDateRange" [rangePicker]="eventDeliveriesFilterPicker">
										<input matStartDate formControlName="startDate" />
										<input
											matEndDate
											formControlName="endDate"
											(dateChange)="
												selectedEventsDelDateOption = formatDate(eventDeliveriesFilterDateRange.value.startDate) + ' - ' + formatDate(eventDeliveriesFilterDateRange.value.endDate);
												getEventDeliveries({ addToURL: true, fromFilter: true })
											"
										/>
									</mat-date-range-input>
									<mat-date-range-picker #eventDeliveriesFilterPicker [disabled]="false"></mat-date-range-picker>
									<img class="margin-right__0px" src="/assets/img/angle-arrow-down.svg" alt="arrow down icon" />
								</button>

								<div [ngClass]="{ show: showEventDelFilterCalendar }" class="dropdown__menu large">
									<ul>
										<li
											[ngClass]="{ active: selectedEventsDelDateOption == dateOption }"
											*ngFor="let dateOption of dateOptions"
											(click)="getSelectedDate(dateOption, activeTab); showEventDelFilterCalendar = false"
										>
											From {{ dateOption }}
										</li>
										<li (click)="eventDeliveriesFilterPicker.open(); showEventDelFilterCalendar = false; showOverlay = false">Custom Option</li>
										<!-- to be reviewed  -->
										<!-- <li class="no-hover flex flex__align-items-center">
                                            <button
                                                class="button button__primary button__small margin-right__14px"
                                                (click)="getEventDeliveries({ addToURL: true, fromFilter: true }); showEventDelFilterCalendar = false"
                                            >
                                                Apply
                                            </button>
                                            <button class="button__clear" (click)="selectedEventsDelDateOption = ''; clearEventFilters(activeTab, 'eventsDelDate'); showEventDelFilterCalendar = false">
                                                Clear
                                            </button>
                                        </li> -->
									</ul>
								</div>
							</div>

							<time-filter (applyFilter)="eventDelsTimeFilterData = $event; getEventDeliveries({ addToURL: true, fromFilter: true })" #eventDeliveryTimerFilter></time-filter>

							<div class="dropdown margin-left__24px">
								<button
									class="button button__filter button--has-icon icon-left"
									[ngClass]="{ active: eventDeliveryFilteredByStatus.length > 0 }"
									(click)="showOverlay = true; showEventDeliveriesStatusDropdown = !showEventDeliveriesStatusDropdown"
								>
									<img class="margin-left__0px" src="/assets/img/status-filter-icon.svg" alt="status filter icon" />
									<span class="font__weight-500">Status</span>
									<img class="margin-left__16px margin-right__0px" src="/assets/img/angle-arrow-down.svg" alt="arrow down icon" />
								</button>

								<div class="dropdown__menu with-padding small" [ngClass]="{ show: showEventDeliveriesStatusDropdown }">
									<div class="dropdown__menu__item with-border" *ngFor="let status of eventDeliveryStatuses">
										<label [for]="status">{{ status || 'None' }}</label>
										<input
											type="checkbox"
											name="status"
											[value]="status"
											[id]="status"
											[checked]="checkIfEventDeliveryStatusFilterOptionIsSelected(status)"
											(change)="updateEventDevliveryStatusFilter(status, $event)"
										/>
									</div>

									<div class="flex flex__align-items-center margin-top__10px">
										<button
											class="button button__small button__primary font__12px margin-right__10px"
											(click)="showOverlay = false; showEventDeliveriesStatusDropdown = false; this.getEventDeliveries({ addToURL: true, fromFilter: true })"
										>
											Apply
										</button>
										<button class="button__clear" (click)="clearEventFilters(activeTab, 'eventsDelsStatus'); showEventDeliveriesStatusDropdown = false; showOverlay = false">Clear</button>
									</div>
								</div>
							</div>

							<div class="dropdown margin-left__24px">
								<button
									class="button button__filter button--has-icon icon-left"
									[ngClass]="{ active: !!eventDeliveriesApp }"
									(click)="showOverlay = true; showEventDeliveriesAppsDropdown = !showEventDeliveriesAppsDropdown"
								>
									<img class="margin-left__0px" src="/assets/img/apps-icon-grey.svg" alt="apps filter icon" />
									<span class="font__weight-500">All Apps</span>
									<img class="margin-left__16px margin-right__0px" src="/assets/img/angle-arrow-down.svg" alt="arrow down icon" />
								</button>

								<div class="dropdown__menu large with-padding" [ngClass]="{ show: showEventDeliveriesAppsDropdown }">
									<div class="input__search">
										<img src="/assets/img/search-icon.svg" alt="search icon" />
										<input type="search" placeholder="Search apps here" #eventDelsAppsFilter />
									</div>

									<div class="dropdown__menu__item with-border" *ngFor="let app of eventsDelAppsFilter$ | async">
										<label [for]="app.uid + 'eventDel'">{{ app.name }}</label>
										<input
											type="checkbox"
											name="app"
											[value]="app.uid"
											[id]="app.uid + 'eventDel'"
											[checked]="app.uid === eventDeliveriesApp"
											(change)="updateAppFilter(app.uid, $event, 'eventDels')"
										/>
									</div>
									<div *ngIf="filteredApps?.length !== 0 && !!eventDeliveriesApp" class="margin-top__10px">
										<button class="button button__clear button__small" (click)="clearEventFilters(activeTab, 'eventsDelApp'); showEventDeliveriesAppsDropdown = false; showOverlay = false">
											Clear
										</button>
									</div>
									<p *ngIf="filteredApps?.length === 0">No app to display</p>
								</div>
							</div>

							<div class="button__filter active margin-left__24px" *ngIf="eventDeliveryFilteredByEventId !== ''">
								Event Filtered
								<button class="button__clear button--has-icon margin-left__8px" (click)="eventDeliveryFilteredByEventId = ''; getEventDeliveries()">
									<img src="../../../../assets/img/close-icon.svg" alt="close icon" />
								</button>
							</div>

							<button
								class="button button__filter margin-left__24px flex__justify-center"
								(click)="fetchRetryCount()"
								[ngClass]="{
									disabled:
										((eventDeliveriesFilterDateRange.value.startDate == '' || eventDeliveriesFilterDateRange.value.endDate == '') &&
											eventDeliveriesApp == '' &&
											eventDeliveryFilteredByEventId == '' &&
											!eventDeliveriesStatusFilterActive) ||
										fetchingCount
								}"
							>
								Batch Retry
							</button>
						</div>

						<button
							class="button button__white button__small font__12px margin-right__20px"
							(click)="clearEventFilters(activeTab); selectedEventsDelDateOption = ''"
							[ngClass]="{
								disabled:
									(eventDeliveriesFilterDateRange.value.startDate == '' || eventDeliveriesFilterDateRange.value.endDate == '') &&
									eventDeliveriesApp == '' &&
									eventDeliveryFilteredByEventId == '' &&
									!eventDeliveriesStatusFilterActive &&
									eventDelsTimeFilterData.startTime == 'T00:00:00' &&
									eventDelsTimeFilterData.endTime == 'T23:59:59'
							}"
						>
							Clear Filter
						</button>
					</div>
				</div>

				<div [hidden]="activeTab !== 'apps'">
					<div class="flex flex__align-items-center flex__justify-between">
						<div class="flex flex__align-items-center">
							<form class="input__search margin-bottom__0px">
								<img src="/assets/img/search-icon.svg" alt="search icon" />
								<input
									type="search"
									placeholder="Search apps"
									[(ngModel)]="appsSearchString"
									(change)="searchApps({ searchInput: $event, type: 'apps' })"
									[ngModelOptions]="{ standalone: true }"
								/>
								<button [class]="'enter-button' + (appsSearchString.length > 0 ? ' show' : '')" (click)="searchApps({ type: 'apps' })">
									<img src="/assets/img/enter-icon.png" alt="enter icon" />
								</button>
							</form>

							<!-- pending when backend is ready  -->
							<!-- <div class="dropdown margin-left__24px">
								<button
									class="button button__filter button--has-icon icon-right icon-left"
									[ngClass]="{ active: selectedAppStatus !== 'All' }"
									(click)="showOverlay = true; showEventDeliveriesStatusDropdown = !showEventDeliveriesStatusDropdown"
								>
									<img class="margin-left__0px" src="/assets/img/status-filter-icon.svg" alt="status filter icon" />
									<span>Status</span>
									<span class="color__grey">:</span>
									<span class="color__primary font__14px font__weight-500 margin-left__8px" *ngIf="selectedAppStatus">{{selectedAppStatus}}</span>
									<img class="margin-right__0px" src="/assets/img/angle-arrow-down.svg" alt="arrow down icon" />
								</button>

								<div class="dropdown__menu with-padding small" [ngClass]="{ show: showEventDeliveriesStatusDropdown }">
									<div class="dropdown__menu__item with-border" *ngFor="let status of appStatuses">
										<label [for]="status">{{ status || 'None' }}</label>
										<input
											type="checkbox"
											name="status"
											[value]="status"
											[id]="status"
											[checked]="selectedAppStatus == status"
											(change)="filterAppByStatus(status)"
										/>
									</div>

									<div class="flex flex__align-items-center margin-top__10px">
										<button class="button__clear" (click)="clearEventFilters(activeTab); showEventDeliveriesStatusDropdown = false; showOverlay = false">Clear</button>
									</div>
								</div>
							</div> -->
						</div>
						<button class="button button__primary button__small" id="create-app-modal-button" (click)="showCreateAppModal = !showCreateAppModal">Create App</button>
					</div>
				</div>
			</div>

			<div class="flex">
<<<<<<< HEAD
				<div class="dashboard--logs--table has-loader">
					<convoy-table-loader id="events_loader_loader" [tableHead]="eventsTableHead" *ngIf="isloadingEvents && activeTab === 'events'"></convoy-table-loader>
=======
				<div class="dashboard--logs--table" [ngClass]="{ 'width-100': activeTab !== 'events' }">
>>>>>>> 3132a7a3
					<div class="table table--container has-loader" id="events-table-container" [hidden]="activeTab !== 'events' || displayedEvents?.length === 0">
						<table id="table" *ngIf="!isloadingEvents">
							<thead>
								<tr class="table--head">
									<th *ngFor="let head of eventsTableHead" scope="col">{{ head }}</th>
								</tr>
							</thead>
							<tbody>
								<ng-container *ngFor="let eventGroup of displayedEvents; let i = index">
									<tr class="table--date-row">
										<td>
											<div>{{ eventGroup.date }}</div>
										</td>
										<td></td>
										<td></td>
										<td></td>
									</tr>
									<tr
										*ngFor="let event of eventGroup.content; let index = index"
										[ngClass]="{ active: event.uid === eventsDetailsItem?.uid, 'last-item': index === eventGroup.content.length - 1 }"
										[id]="'event' + i"
										(click)="eventsDetailsItem = event; getEventDeliveriesForSidebar(event.uid)"
									>
										<td>
											<div>
												<div class="tag tag--Neutral">{{ event.event_type }}</div>
											</div>
										</td>
										<td>
											<div class="long-text long-text__150px">
												<span class="underline color__primary" (click)="openAppsTabAndDetails(event.app_metadata.title)">{{ event.app_metadata.title }}</span>
											</div>
										</td>
										<td>
											<div>{{ event.created_at | date: 'mediumTime' }}</div>
										</td>
										<td>
											<div>
												<button class="button__clear button--has-icon icon-right" (click)="eventDeliveryFilteredByEventId = event.uid; openDeliveriesTab()">
													Deliveries
													<img src="../../../../assets/img/angle-arrow-right-primary.svg" alt="arrow right" />
												</button>
											</div>
										</td>
									</tr>
								</ng-container>
							</tbody>
						</table>

						<div class="table--load-more button--container center" *ngIf="events && events.pagination.totalPage > 1 && !isloadingEvents">
							<button
								class="button button__clear button--has-icon icon-left margin-top__20px margin-bottom__24px flex__justify-center"
								[disabled]="events.pagination.page === events.pagination.totalPage || isloadingMoreEvents"
								(click)="eventsPage = eventsPage + 1; getEvents()"
							>
								<img src="/assets/img/arrow-down-icon.svg" class="width-unset height-unset" [hidden]="isloadingMoreEvents" alt="arrow down icon" />
								<img src="/assets/img/rotate-icon.svg" class="loading-icon" [hidden]="!isloadingMoreEvents" alt="loading icon" />
								Load more
							</button>
						</div>
					</div>

					<div class="empty-state table--container" id="events-empty-state" *ngIf="displayedEvents?.length === 0 && activeTab === 'events'">
						<img src="/assets/img/empty-state-img.svg" alt="empty state" />
						<p>No event to show here</p>
					</div>

					<convoy-table-loader id="event_deliveries_loader" [tableHead]="eventDelTableHead" *ngIf="isloadingEventDeliveries && activeTab === 'event deliveries'"></convoy-table-loader>
					<div class="table table--container has-loader" id="event-deliveries-table-container" [hidden]="activeTab !== 'event deliveries' || displayedEventDeliveries.length === 0">
						<table id="table" *ngIf="!isloadingEventDeliveries">
							<thead>
								<tr class="table--head">
									<th *ngFor="let head of eventDelTableHead" scope="col">{{ head }}</th>
								</tr>
							</thead>
							<tbody>
								<ng-container *ngFor="let eventDeliveriesGroup of displayedEventDeliveries; let i = index">
									<tr class="table--date-row">
										<td>
											<div>{{ eventDeliveriesGroup.date }}</div>
										</td>
										<td></td>
										<td></td>
										<td></td>
										<td></td>
										<td></td>
									</tr>
									<tr
										*ngFor="let event of eventDeliveriesGroup.content; let index = index"
										[ngClass]="{ 'last-item': index === eventDeliveriesGroup.content.length - 1, active: event.uid === eventDelsDetailsItem?.uid }"
										[id]="'eventDel' + i"
										(click)="eventDelsDetailsItem = event; getDelieveryAttempts(event.uid); eventDeliveryIndex = index; toggleDashboard()"
									>
										<td>
											<div class="has-retry">
												<img *ngIf="event.metadata.num_trials > event.metadata.retry_limit" src="/assets/img/retry-icon.svg" alt="retry icon" title="manually retried" />
												<div [class]="'tag tag--' + event.status">{{ event.status }}</div>
											</div>
										</td>
										<td>
											<div>
												<div class="tag tag--Neutral">{{ event.event_metadata.name }}</div>
											</div>
										</td>
										<td>
											<div>{{ event.metadata?.num_trials }}</div>
										</td>
										<td>
											<div>{{ event.created_at | date: 'mediumTime' }}</div>
										</td>
										<td>
											<div>
												<button
													[disabled]="event.status !== 'Failure' && event.status !== 'Success'"
													[class]="'button__retry button--has-icon icon-left '"
													(click)="
														event.status === 'Success'
															? forceRetryEvent({ e: $event, index: this.index, eventDeliveryId: event.uid })
															: retryEvent({ e: $event, index: this.index, eventDeliveryId: event.uid })
													"
												>
													<img src="/assets/img/refresh-icon-primary.svg" alt="refresh icon" />

													{{ event.status === 'Success' ? 'Force Retry' : 'Retry' }}
												</button>
											</div>
										</td>
										<td class="width__5">
											<div>
												<button class="button__clear button--has-icon icon-right" (click)="eventDelsDetailsItem = event; getDelieveryAttempts(event.uid); eventDeliveryIndex = index; toggleDashboard()">
													<img src="../../../../assets/img/angle-arrow-right-primary.svg" alt="arrow right" />
												</button>
											</div>
										</td>
									</tr>
								</ng-container>
							</tbody>
						</table>

						<div class="table--load-more button--container center" *ngIf="eventDeliveries && eventDeliveries.pagination.totalPage > 1 && !isloadingEventDeliveries">
							<button
								class="button button__clear button--has-icon icon-left margin-top__24px margin-bottom__24px flex__justify-center"
								[disabled]="eventDeliveries.pagination.page === eventDeliveries.pagination.totalPage || isloadingMoreEventDeliveries"
								(click)="loadMoreEventDeliveries()"
							>
								<img src="/assets/img/arrow-down-icon.svg" class="width-unset height-unset" [hidden]="isloadingMoreEventDeliveries" alt="arrow down icon" />
								<img src="/assets/img/rotate-icon.svg" class="loading-icon" [hidden]="!isloadingMoreEventDeliveries" alt="loading icon" />
								Load more
							</button>
						</div>
					</div>

					<div class="empty-state table--container" id="event-deliveries-empty-state" *ngIf="displayedEventDeliveries.length === 0 && activeTab === 'event deliveries'">
						<img src="/assets/img/empty-state-img.svg" alt="empty state" />
						<p>No event to show here</p>
					</div>

					<convoy-table-loader id="apps_loader" [tableHead]="appsTableHead" *ngIf="isloadingApps && activeTab === 'apps'"></convoy-table-loader>
					<div class="table table--container has-loader" id="apps-table-container" [hidden]="activeTab !== 'apps' || displayedApps.length === 0">
						<table id="table" *ngIf="!isloadingApps">
							<thead>
								<tr class="table--head">
									<th *ngFor="let head of appsTableHead" scope="col">{{ head }}</th>
									<th scope="col"></th>
									<th scope="col"></th>
								</tr>
							</thead>
							<tbody>
								<ng-container *ngFor="let apps of displayedApps; let i = index">
									<tr class="table--date-row">
										<td>
											<div>{{ apps.date }}</div>
										</td>
										<td></td>
										<td></td>
										<td></td>
										<td></td>
									</tr>
									<tr
										*ngFor="let app of apps?.content; let index = index"
										[id]="'app' + i"
										[ngClass]="{ active: app.uid === appsDetailsItem?.uid }"
										(click)="appsDetailsItem = app; getAppPortalToken({ redirect: false }); toggleDashboard()"
									>
										<td>
											<div class="has-retry">
												<div [class]="app.is_disabled ? 'tag no-margin' : 'tag tag--Success no-margin'">{{ app.is_disabled ? 'Disabled' : 'Enabled' }}</div>
											</div>
										</td>
										<td class="has-long-text">
											<div>{{ app.name }}</div>
										</td>
										<td>
											<div>{{ app.created_at | date: 'hh:mm:ss a' }}</div>
										</td>
										<td>
											<div>{{ app.updated_at | date }}</div>
										</td>
										<td>
											<div>{{ app.events }}</div>
										</td>
										<td>
											<div>{{ app.endpoints.length }}</div>
										</td>
										<td>
											<div>
												<button [disabled]="app.events <= 0" title="view events" [class]="'button__retry button--has-icon icon-left'" (click)="loadEventsFromAppsTable(app.uid); renderDashboard = false">
													<img src="/assets/img/view-events-icon.svg" alt="view events icon" />
													Events
												</button>
											</div>
										</td>
										<td>
											<div class="dropdown">
												<button class="button__clear button--has-icon" (click)="currentAppId = app.uid; showOverlay = true; renderDashboard = false">
													<img src="/assets/img/more-icon-vertical.svg" alt="more icon" />
												</button>
												<div [ngClass]="{ show: currentAppId == app.uid }" class="dropdown__menu dropdown__menu__nav small z-index--3">
													<ul>
														<li (click)="openUpdateAppModal(app)">Update</li>
														<li (click)="showDeleteAppModal = !showDeleteAppModal; currentAppId = ''" class="danger">Delete</li>
													</ul>
												</div>
											</div>
										</td>
									</tr>
								</ng-container>
							</tbody>
						</table>

						<div class="table--load-more button--container center" *ngIf="apps?.pagination && apps.pagination.totalPage > 1 && !isloadingApps">
							<button
								[class]="
									'button button__primary button__clear button--has-icon icon-left margin-top__20px margin-bottom__24px flex__justify-center' +
									(apps.pagination.page === apps.pagination.totalPage ? 'disabled' : '')
								"
								[disabled]="apps.pagination.page === apps.pagination.totalPage || isloadingMoreApps"
								(click)="appsPage = appsPage + 1; getApps()"
							>
								<img src="/assets/img/arrow-down-icon.svg" class="width-unset height-unset" alt="arrow down icon" [hidden]="isloadingMoreApps" />
								<img src="/assets/img/rotate-icon.svg" class="loading-icon" [hidden]="!isloadingMoreApps" alt="loading icon" />
								Load more
							</button>
						</div>
					</div>

					<div class="empty-state table--container" id="apps-empty-state" *ngIf="displayedApps?.length === 0 && activeTab === 'apps'">
						<img src="/assets/img/empty-state-img.svg" alt="empty state" />
						<p>No app to show here</p>
					</div>
				</div>

				<div class="dashboard--logs--details has-loader" *ngIf="activeTab === 'events'">
					<convoy-loader id="details_section_loader" *ngIf="activeTab === 'events' && isloadingEvents"></convoy-loader>

					<ng-container *ngIf="activeTab === 'events' && eventsDetailsItem">
						<h3>Details</h3>
						<div class="dashboard--logs--details--req-res">
							<div class="dashboard--logs--details--tabs-data show">
								<h4>Event</h4>
								<prism language="json" [code]="getCodeSnippetString('event')"></prism>
							</div>
						</div>

						<h4 *ngIf="sidebarEventDeliveries && sidebarEventDeliveries.length > 0">Deliveries Overview</h4>
						<ul *ngIf="sidebarEventDeliveries && sidebarEventDeliveries.length > 0">
							<li class="flex flex__align-items-center margin-top__16px border__bottom padding-bottom__10px" *ngFor="let delivery of sidebarEventDeliveries">
								<div [class]="'margin-top__4px tag tag--' + delivery.status">{{ delivery.status }}</div>
								<div class="font__14px color__black margin-left__16px long-text long-text__300px" [title]="delivery.endpoint.target_url">
									{{ delivery.endpoint.target_url }}
								</div>
							</li>
						</ul>
					</ng-container>
				</div>
			</div>
		</section>
	</div>
</div>

<div [hidden]="renderDashboard">
	<div class="page page__small without-background padding-all__0px margin-top__30px margin-bottom__16px">
		<div class="flex flex__align-items-center flex__justify-between">
			<div class="flex flex__align-items-center">
				<button class="button__back flex flex__align-items-center flex__justify-center" (click)="toggleDashboard()">
					<img src="/assets/img/arrow-left-primary.svg" alt="arrow back" />
				</button>
				<p class="margin-bottom__0px font__16px color__black font__weight-600 margin-left__18px text__capitalize">
					{{ activeTab === 'apps' ? appsDetailsItem?.name : eventDelsDetailsItem?.app_metadata?.title }}
				</p>
			</div>
			<div *ngIf="activeTab === 'apps' && appsDetailsItem">
				<!-- app enable/disable toggle  -->
				<label class="toggle">
					<span class="toggle-label">{{ appsDetailsItem?.is_disabled ? 'App Disabled' : 'App Enabled' }}</span>
					<input class="toggle-checkbox" type="checkbox" (change)="editAppStatus(appsDetailsItem)" [checked]="!appsDetailsItem?.is_disabled" />
					<div class="toggle-switch"></div>
				</label>
			</div>
		</div>
	</div>
	<ng-container *ngIf="activeTab === 'apps' && appsDetailsItem">
		<app-details
			[appsDetailsItem]="appsDetailsItem"
			[appPortalLink]="appPortalLink"
			(loadEventsFromAppTable)="loadEventsFromAppsTable($event)"
			(openAddEndpointModal)="showAddEndpointModal = !showAddEndpointModal"
			(closeOverviewRender)="toggleDashboard()"
			(openEndpointSecretKey)="viewEndpointSecretKey($event)"
			(editAppDetails)="editAppStatus($event)"
			(fetchAppPortalToken)="getAppPortalToken($event)"
			(openAddEventModal)="setEventAppId()"
		></app-details>
	</ng-container>
	<ng-container *ngIf="activeTab === 'event deliveries' && eventDelsDetailsItem">
		<event-delivery-details
			[eventDelsDetailsItem]="eventDelsDetailsItem"
			[eventDeliveryAtempt]="eventDeliveryAtempt"
			[eventDeliveryIndex]="eventDeliveryIndex"
			(loadEventsFromAppTable)="loadEventsFromAppsTable($event)"
			(closeOverviewRender)="toggleDashboard()"
			(doForceRetryEvent)="forceRetryEvent($event)"
			(doRetryEvent)="retryEvent($event)"
		></event-delivery-details>
	</ng-container>
</div>

<div
	class="overlay"
	*ngIf="showOverlay"
	(click)="
		currentAppId = '';
		showOverlay = false;
		showEventDeliveriesStatusDropdown = false;
		showEventDeliveriesAppsDropdown = false;
		showEventsAppsDropdown = false;
		showDateFilterDropdown = false;
		showEventDelFilterCalendar = false;
		showEventFilterCalendar = false;
		showEndpointSecret = false;
		showFilterDropdown = false;
		showFilterCalendar = false
	"
></div>

<!-- dark overlay  -->
<div
	class="_overlay"
	*ngIf="showBatchRetryModal || showCreateAppModal || showAddEndpointModal || showAddEventModal || showDeleteAppModal || showEndpointSecret || showProjectsModal"
	(click)="showCreateAppModal = false; showBatchRetryModal = false; showAddEndpointModal = false; showAddEventModal = false; showDeleteAppModal = false; showEndpointSecret = false; showProjectsModal = false"
></div>

<!-- create app, add new endpoint, add event modals  -->
<div class="modal modal__right" *ngIf="showCreateAppModal || showAddEndpointModal || showAddEventModal || showEndpointSecret">
	<!-- create app modal  -->
	<div class="modal--head" *ngIf="showCreateAppModal">
		<h2>{{ editAppMode ? 'Edit App' : 'Create App' }}</h2>
		<a (click)="showCreateAppModal = false; editAppMode = false; addNewAppForm.reset()">
			<img src="/assets/img/modal-close-icon.svg" alt="close icon" />
		</a>
	</div>

	<div class="modal--body" *ngIf="showCreateAppModal">
		<form [formGroup]="addNewAppForm" id="create-app-form">
			<div class="input">
				<input id="app-name" type="text" formControlName="name" [ngClass]="{ danger: addNewAppForm.controls.name.touched && addNewAppForm.controls.name.invalid, editMode: editAppMode }" />
				<label for="app-name">Enter App Name</label>
				<div class="input__error input__error__danger" *ngIf="addNewAppForm.controls.name.touched && addNewAppForm.controls.name.invalid">
					<img src="assets/img/input-error-icon.svg" alt="input error icon" />
					<span>App name is required</span>
				</div>
			</div>

			<div class="input">
				<input type="text" id="app-email" formControlName="support_email" [ngClass]="{ editMode: editAppMode }" />
				<label class="input__label" for="app-email">Support Email</label>
				<div class="input__error input__error__secondary font__12px">
					<img src="/assets/img/small-info-icon.svg" alt="close icon" />
					We use this to send an email notifcation for when a failure happens
				</div>
			</div>

			<div *ngIf="!editAppMode" formArrayName="endpoints">
				<div *ngIf="endpoints.controls.length > 0" class="flex flex__align-items-center flex__justify-between">
					<h3>Endpoint</h3>
					<button (click)="addEndpoint()" class="button__clear button--has-icon icon-left">
						<img src="/assets/img/add-icon.svg" alt="close icon" />
						Add Endpoint
					</button>
				</div>

				<div *ngFor="let endpoint of endpoints.controls; let i = index">
					<div [formGroupName]="i">
						<div class="input">
							<input type="text" formControlName="description" required />
							<label for="">Description</label>
							<div class="input__error input__error__danger" *ngIf="getSingleEndpoint(i).description.touched && getSingleEndpoint(i).description.invalid">
								<img src="assets/img/input-error-icon.svg" alt="input error icon" />
								<span>Please provide a description</span>
							</div>
						</div>

						<div class="input">
							<input type="text" formControlName="url" required />
							<label for="">Enter Endpoint URL</label>
							<div class="input__error input__error__danger" *ngIf="getSingleEndpoint(i).url.touched && getSingleEndpoint(i).url.invalid">
								<img src="assets/img/input-error-icon.svg" alt="input error icon" />
								<span>Please provide a description</span>
							</div>
						</div>

						<div class="input multiple">
							<div class="input--multiple" [ngClass]="{ active: eventTags.length > 0 }">
								<div class="tag" *ngFor="let tag of eventTags">
									{{ tag }}
									<a (click)="removeEventTag(tag)">
										<img src="/assets/img/close-icon-black.svg" alt="close icon" />
									</a>
								</div>
								<input type="text" id="tagInput" formControlName="tag" (input)="addTag($event, i)" required />
							</div>

							<label [ngClass]="{ active: eventTags.length > 0 }" for="">Add Tag</label>
							<div class="input__error input__error__secondary font__12px">
								<img src="/assets/img/small-info-icon.svg" alt="close icon" />
								Add multiple tags by seperating them with commas
							</div>

							<div class="input__error input__error__danger" *ngIf="getSingleEndpoint(i).tag.touched && getSingleEndpoint(i).tag.invalid">
								<img src="assets/img/input-error-icon.svg" alt="input error icon" />
								<span>Please add at least one tag</span>
							</div>
						</div>

						<div class="flex flex__justify-end margin-bottom__16px">
							<button (click)="removeEndpoint(i)" class="button__clear color__danger button--has-icon icon-left">
								<img src="/assets/img/trash-icon.svg" alt="close icon" />
								Remove Endpoint
							</button>
						</div>
					</div>
				</div>
				<!-- to be reviewed -->
				<!-- <div class="flex flex__justify-end" >
                    <button *ngIf="endpoints.controls.length == 0" (click)="addEndpoint()" class="button__clear button--has-icon icon-left margin-top__20px">
                        <img src="/assets/img/add-icon.svg" alt="close icon" />
                        Add Endpoint
                    </button>
                </div> -->
			</div>
		</form>
	</div>

	<div class="modal--footer modal--footer__with-shadow" *ngIf="showCreateAppModal">
		<button class="button button__white button--large" (click)="showCreateAppModal = false; editAppMode = false; addNewAppForm.reset()">Discard</button>
		<button id="create-app-button" class="button button__primary button--full-100 margin-left__24px" [disabled]="isCreatingNewApp" (click)="createNewApp()">
			{{ editAppMode ? 'Edit App' : 'Create App' }}
		</button>
	</div>

	<!-- add endpoint modal  -->
	<div class="modal--head" *ngIf="showAddEndpointModal">
		<h2>Add Endpoint</h2>
		<a (click)="showAddEndpointModal = false">
			<img src="/assets/img/modal-close-icon.svg" alt="close icon" />
		</a>
	</div>

	<div class="modal--body" *ngIf="showAddEndpointModal">
		<form [formGroup]="addNewEndpointForm">
			<div class="input">
				<input type="text" formControlName="description" [ngClass]="{ danger: addNewEndpointForm.controls.description.touched && addNewEndpointForm.controls.description.invalid }" required />
				<label for="">Description</label>
				<div class="input__error input__error__danger" *ngIf="addNewEndpointForm.controls.description.touched && addNewEndpointForm.controls.description.invalid">
					<img src="assets/img/input-error-icon.svg" alt="input error icon" />
					<span>Please provide a description</span>
				</div>
			</div>

			<div class="input">
				<input type="text" formControlName="url" [ngClass]="{ danger: addNewEndpointForm.controls.url.touched && addNewEndpointForm.controls.url.invalid }" required />
				<label for="">Enter URL</label>
				<div class="input__error input__error__danger" *ngIf="addNewEndpointForm.controls.url.touched && addNewEndpointForm.controls.url.invalid">
					<img src="assets/img/input-error-icon.svg" alt="input error icon" />
					<span>Endpoint URL is required</span>
				</div>
			</div>

			<div class="input multiple">
				<div class="input--multiple" [ngClass]="{ active: eventTags.length > 0 }">
					<div class="tag" *ngFor="let tag of eventTags">
						{{ tag }}
						<a (click)="removeEventTag(tag)">
							<img src="/assets/img/close-icon-black.svg" alt="close icon" />
						</a>
					</div>
					<input type="text" id="tagInput" (input)="addTag()" required />
				</div>

				<label [ngClass]="{ active: eventTags.length > 0 }" for="">Events</label>
				<div class="input__error input__error__secondary font__12px">
					<img src="/assets/img/small-info-icon.svg" alt="close icon" />
					Add multiple events by seperating them with commas
				</div>
			</div>
		</form>
	</div>

	<div class="modal--footer modal--footer__with-shadow" *ngIf="showAddEndpointModal">
		<button class="button button__white margin-right__24px" (click)="showAddEndpointModal = false">Discard</button>
		<button class="button button__primary button--full-100" [disabled]="isCreatingNewEndpoint" (click)="addNewEndpoint()">{{ isCreatingNewEndpoint ? 'Adding Endpoint..' : 'Add Endpoint' }}</button>
	</div>

	<!-- add event modal  -->
	<div class="modal--head" *ngIf="showAddEventModal">
		<h2>Add Event</h2>
		<a (click)="showAddEventModal = false">
			<img src="/assets/img/modal-close-icon.svg" alt="close icon" />
		</a>
	</div>

	<div class="modal--body" *ngIf="showAddEventModal">
		<form [formGroup]="sendEventForm">
			<div class="input">
				<select class="editMode" formControlName="app_id">
					<option *ngFor="let app of apps?.content" [value]="app.uid">{{ app.name }}</option>
				</select>
				<label for="">App ID</label>
				<div class="input__error input__error__danger" *ngIf="sendEventForm.controls.app_id.touched && sendEventForm.controls.app_id.invalid">
					<img src="assets/img/input-error-icon.svg" alt="input error icon" />
					<span>App Id is required</span>
				</div>
			</div>
			<div class="input">
				<textarea formControlName="data" required cols="5" [ngClass]="{ danger: sendEventForm.controls.data.touched && sendEventForm.controls.data.invalid }"></textarea>
				<label for="">Data</label>
				<div class="input__error input__error__danger" *ngIf="sendEventForm.controls.data.touched && sendEventForm.controls.data.invalid">
					<img src="assets/img/input-error-icon.svg" alt="input error icon" />
					<span>Data is required</span>
				</div>
				<div class="input__error input__error__secondary font__12px">
					<img src="/assets/img/small-info-icon.svg" alt="close icon" />
					Please enter your data in the format it would be returned
				</div>
			</div>
			<div class="input">
				<input type="text" formControlName="event_type" [ngClass]="{ danger: sendEventForm.controls.event_type.touched && sendEventForm.controls.event_type.invalid }" required />
				<label for="">Event Type</label>
				<div class="input__error input__error__danger" *ngIf="sendEventForm.controls.event_type.touched && sendEventForm.controls.event_type.invalid">
					<img src="assets/img/input-error-icon.svg" alt="input error icon" />
					<span>Event type is required</span>
				</div>
			</div>
		</form>
	</div>
	<div class="modal--footer modal--footer__with-shadow" *ngIf="showAddEventModal">
		<button class="button button__white margin-right__24px" (click)="showAddEventModal = false">Discard</button>
		<button class="button button__primary button--full-100" [disabled]="isSendingNewEvent" (click)="sendNewEvent()">{{ isSendingNewEvent ? 'Adding Event..' : 'Add Event' }}</button>
	</div>

	<!-- endpoint secret modal  -->
	<div class="modal--head" *ngIf="showEndpointSecret">
		<h2>Endpoint Secret</h2>
		<a (click)="showEndpointSecret = false">
			<img src="/assets/img/modal-close-icon.svg" alt="close icon" />
		</a>
	</div>
	<div class="modal--body" *ngIf="showEndpointSecret">
		<div class="key">
			<span>{{ endpointSecretKey }}</span>
			<button (click)="copyKey(endpointSecretKey, 'secret')">
				<img src="/assets/img/copy.svg" alt="copy" />
				<small *ngIf="showSecretCopyText">Copied!</small>
			</button>
		</div>
	</div>
</div>

<!-- delete app modal  -->
<div class="modal modal__center" *ngIf="showDeleteAppModal">
	<div class="modal--body flex flex__column flex__justify-center flex__align-items-center delete">
		<img src="/assets/img/warning.gif" class="img" alt="warning" />
		<p class="font__16px font__weight-600 color__black margin-bottom__8px">Are you sure you want to delete “{{ appsDetailsItem?.name }}”?</p>
		<p class="font__14px font__weight-500 color__grey margin-bottom__12px">This action is irrevesible</p>
		<button class="button button__deactivate margin-bottom__24px" [disabled]="isDeletingApp" (click)="deleteApp()">{{ isDeletingApp ? 'Deleting App...' : 'Yes, Delete' }}</button>
		<button class="button__primary button__clear font__weight-600 cancel" (click)="showDeleteAppModal = false">No, Cancel</button>
	</div>
</div>

<!-- batch retry modal  -->
<div class="modal modal__center" *ngIf="showBatchRetryModal">
	<div class="modal--body flex flex__column flex__justify-center flex__align-items-center delete">
		<img src="/assets/img/filter.gif" alt="filter icon" class="filter-img" />
		<div class="text-center font__20px font__weight-500 color__grey margin-bottom__8px">The filters applied will affect</div>
		<div class="text-center font__20px font__weight-600 color__black margin-bottom__32px">{{ batchRetryCount || 0 }} event{{ batchRetryCount > 1 ? 's' : '' }}</div>
		<button class="button button__primary" [disabled]="isRetyring || batchRetryCount == 0" (click)="batchRetryEvent()">{{ isRetyring ? 'Retrying Events...' : 'Yes, Apply' }}</button>
		<button class="button__primary button__clear margin-top__28px font__weight-600" (click)="showBatchRetryModal = false">No, Cancel</button>
	</div>
</div>

<!-- projects modal  -->
<div class="modal modal__center projects-modal width-unset-max" *ngIf="showProjectsModal">
	<div class="modal--body padding-all__40px">
		<h3 class="margin-bottom__8px">Select a project</h3>
		<p class="margin-bottom__32px color__grey font__14px">All your project's summary at a glance</p>
		<button class="close rounded__6px padding-all__10px border--none flex" *ngIf="convyDashboardService.activeGroupId" (click)="showProjectsModal = false">
			<img src="/assets/img/close-icon-grey.svg" alt="close icon" />
		</button>

		<ul class="grid grid__col-3--smaller" *ngIf="isLoadingProjects">
			<li *ngFor="let index of groupsLoaderIndex">
				<div class="card rounded__8px border__all bg__white">
					<div class="padding-x__24px padding-top__24px padding-bottom__14px border__bottom">
						<div class="skeleton-loader header"></div>
					</div>
					<div class="flex flex__align-items-center border__bottom">
						<div class="border__right padding-y__8px width__50 padding-x__24px">
							<div class="skeleton-loader text"></div>
						</div>
						<div class="flex flex__align-items-center flex__justify-between width__50 padding-y__8px padding-x__24px">
							<div>
								<div class="skeleton-loader small"></div>
							</div>
							<div><div class="skeleton-loader small"></div></div>
						</div>
					</div>
					<div class="pointer-cursor padding-all__16px overflow--hidden">
						<div class="skeleton-loader img"></div>
					</div>
				</div>
			</li>
		</ul>

		<ul class="grid grid__col-3--smaller" *ngIf="!isLoadingProjects">
			<li *ngFor="let group of groups" (click)="convyDashboardService.activeGroupId = group.uid; toggleActiveGroup(); showProjectsModal = false">
				<div class="card rounded__8px border__all bg__white">
					<div class="padding-x__24px padding-top__24px padding-bottom__14px border__bottom">
						<h4 class="pointer-cursor">{{ group.name }}</h4>
					</div>

					<div class="flex flex__align-items-center flex__justify-between border__bottom">
						<div class="font__12px font__weight-500 color__grey width__50 border__right padding-y__8px padding-x__12px">
							<span class="color__black margin-right__8px">{{ group?.statistics?.messages_sent }}</span>
							Events Sent
						</div>

						<div class="flex flex__align-items-center flex__justify-between width__50 padding-y__8px padding-x__12px">
							<div class="font__12px font__weight-500 color__grey">
								<span class="color__black margin-right__8px">{{ group?.statistics?.total_apps }}</span>
								Apps
							</div>

							<!-- Pending when API is ready -->
							<!-- <div class="dropdown">
								<button class="button__clear" (click)="group.showDropdown = !group.showDropdown">
									<img src="/assets/img/more-horizontal.svg" alt="more" />
								</button>

								<div class="dropdown__menu dropdown__menu__nav large" [ngClass]="{ show: group.showDropdown }">
									<ul>
										<li>
											<p>View Project</p>
										</li>
										<li>
											<p>Project settings</p>
										</li>
										<li class="danger">
											<p>Delete Project</p>
										</li>
									</ul>
								</div>
							</div> -->
						</div>
					</div>
					<div class="pointer-cursor padding-top__16px overflow--hidden">
						<img src="/assets/img/chart-icon.svg" alt="graph icon" />
					</div>
				</div>
			</li>
		</ul>
	</div>
</div><|MERGE_RESOLUTION|>--- conflicted
+++ resolved
@@ -508,12 +508,8 @@
 			</div>
 
 			<div class="flex">
-<<<<<<< HEAD
-				<div class="dashboard--logs--table has-loader">
+				<div class="dashboard--logs--table" [ngClass]="{ 'width-100': activeTab !== 'events' }">
 					<convoy-table-loader id="events_loader_loader" [tableHead]="eventsTableHead" *ngIf="isloadingEvents && activeTab === 'events'"></convoy-table-loader>
-=======
-				<div class="dashboard--logs--table" [ngClass]="{ 'width-100': activeTab !== 'events' }">
->>>>>>> 3132a7a3
 					<div class="table table--container has-loader" id="events-table-container" [hidden]="activeTab !== 'events' || displayedEvents?.length === 0">
 						<table id="table" *ngIf="!isloadingEvents">
 							<thead>
@@ -643,7 +639,10 @@
 										</td>
 										<td class="width__5">
 											<div>
-												<button class="button__clear button--has-icon icon-right" (click)="eventDelsDetailsItem = event; getDelieveryAttempts(event.uid); eventDeliveryIndex = index; toggleDashboard()">
+												<button
+													class="button__clear button--has-icon icon-right"
+													(click)="eventDelsDetailsItem = event; getDelieveryAttempts(event.uid); eventDeliveryIndex = index; toggleDashboard()"
+												>
 													<img src="../../../../assets/img/angle-arrow-right-primary.svg" alt="arrow right" />
 												</button>
 											</div>
@@ -720,7 +719,12 @@
 										</td>
 										<td>
 											<div>
-												<button [disabled]="app.events <= 0" title="view events" [class]="'button__retry button--has-icon icon-left'" (click)="loadEventsFromAppsTable(app.uid); renderDashboard = false">
+												<button
+													[disabled]="app.events <= 0"
+													title="view events"
+													[class]="'button__retry button--has-icon icon-left'"
+													(click)="loadEventsFromAppsTable(app.uid); renderDashboard = false"
+												>
 													<img src="/assets/img/view-events-icon.svg" alt="view events icon" />
 													Events
 												</button>
