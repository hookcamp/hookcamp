<div class="dashboard">
	<div class="dashboard--page">
		<div class="dashboard--page--head">
			<div class="filter without-padding" [ngClass]="{ 'show-calendar': showFilterCalendar }">
<<<<<<< HEAD
				<div class="margin-right__10px">Filter by:</div>
				<div class="dropdown">
					<button class="button button__filter button--has-icon icon-left icon-right" (click)="showOverlay = true; showDateFilterDropdown = !showDateFilterDropdown">
						<img src="/assets/img/calendar-icon.svg" alt="calender icon" />
						<span class="color__grey">Date</span>
						<span class="color__primary" *ngIf="selectedDateOption">: {{ selectedDateOption }}</span>
						<mat-date-range-input [formGroup]="statsDateRange" [rangePicker]="statsPicker">
							<input matStartDate formControlName="startDate" placeholder="Start date" />
							<input
								matEndDate
								formControlName="endDate"
								placeholder="End date"
								(dateChange)="selectedDateOption = formatDate(statsDateRange.value.startDate) + ' - ' + formatDate(statsDateRange.value.endDate)"
							/>
						</mat-date-range-input>
						<mat-date-range-picker #statsPicker [disabled]="false"></mat-date-range-picker>
						<img src="/assets/img/angle-arrow-down.svg" alt="arrow down icon" />
					</button>
					<div [ngClass]="{ show: showDateFilterDropdown }" class="dropdown__menu large">
						<ul>
							<li *ngFor="let dateOption of dateOptions" (click)="selectedDateOption = dateOption">
								{{ dateOption }}
							</li>
							<li (click)="statsPicker.open()">Custom Option</li>
							<li class="no-hover flex flex__align-items-center">
								<button class="button button__primary button__small margin-right__14px" (click)="fetchDashboardData()">Apply</button>
								<!-- <button class="button__clear" (click)="selectedDateOption = ''">Clear</button> -->
							</li>
						</ul>
					</div>
				</div>
=======
				<div>Filter by:</div>
				<button class="button button__filter button--has-icon icon-left icon-right margin-left__20px" (click)="statsPicker.open()">
					<img src="/assets/img/calendar-icon.svg" alt="calender icon" />
					<mat-date-range-input [formGroup]="statsDateRange" [rangePicker]="statsPicker">
						<input matStartDate formControlName="startDate" placeholder="Start date" />
						<input matEndDate formControlName="endDate" placeholder="End date" (dateChange)="fetchDashboardData()" />
					</mat-date-range-input>
					<mat-date-range-picker #statsPicker [disabled]="false"></mat-date-range-picker>
					<img src="/assets/img/angle-arrow-down.svg" alt="arrow down icon" />
				</button>
>>>>>>> 8f18de5b

				<div class="select">
					<select value="daily" [(ngModel)]="dashboardFrequency" (change)="fetchDashboardData()">
						<option value="daily">Daily</option>
						<option value="weekly">Weekly</option>
						<option value="monthly">Monthly</option>
						<option value="yearly">Yearly</option>
					</select>
				</div>
			</div>

			<ng-container *ngIf="!isCloud">
				<div class="filter without-padding" [ngClass]="{ 'show-calendar': showFilterCalendar }">
					<div>Active Group:</div>
					<div class="select">
						<select [value]="activeGroup" [(ngModel)]="activeGroup" (change)="toggleActiveGroup()">
							<option [value]="group.uid" *ngFor="let group of groups">{{ group.name }}</option>
						</select>
					</div>
				</div>
			</ng-container>
		</div>

		<div class="dashboard--page--details">
			<div class="card has-title dashboard--page--details--chart has-loader">
				<convoy-loader *ngIf="isloadingDashboardData"></convoy-loader>

				<ul class="metrics">
					<li class="messages">
						<img src="/assets/img/message-icon.svg" alt="message icon" />
						<div class="metric">
							<div>{{ dashboardData.events_sent | metric }}</div>
							<div>Event Sent</div>
						</div>
					</li>
					<li class="apps">
						<img src="/assets/img/apps-icon.svg" alt="apps icon" />
						<div class="metric">
							<div>{{ dashboardData.apps | metric }}</div>
							<div>Apps</div>
						</div>
					</li>
				</ul>

				<div>
					<h3>Events Sent</h3>
					<canvas id="dahboard_events_chart" width="400" height="200"></canvas>
				</div>
			</div>

			<div class="card has-title dashboard--page--details--credentials has-loader">
				<convoy-loader *ngIf="isloadingConfig"></convoy-loader>

				<div class="card--title">
					<h3>Configuration</h3>
				</div>

				<ul class="card--container">
					<li class="list-item">
						<div class="list-item--label">
							Request interval (Seconds)
							<div class="list-item--item">{{ organisationDetails?.strategy?.default?.intervalSeconds }}s</div>
						</div>
					</li>

					<li class="list-item">
						<div class="list-item--label">
							Retry limit
							<div class="list-item--item">{{ organisationDetails?.strategy?.default?.retryLimit }}</div>
						</div>
					</li>

					<li class="list-item">
						<div class="list-item--label">
							Signature header
							<div class="list-item--item">{{ organisationDetails?.signature?.header }}</div>
						</div>
					</li>

					<li class="list-item">
						<div class="list-item--label">
							Signature hash
							<div class="list-item--item">{{ organisationDetails?.signature?.hash }}</div>
						</div>
					</li>
				</ul>
			</div>
		</div>

		<section class="card has-title dashboard--logs">
			<div class="dashboard--logs--tabs">
				<div class="tabs">
					<li *ngFor="let tab of tabs" (click)="toggleActiveTab(tab)">
						<button [ngClass]="{ active: activeTab === tab }">
							<span>{{ tab }}</span>
						</button>
					</li>
				</div>
			</div>
			<div class="dashboard--logs--filter">
				<div [hidden]="activeTab !== 'events'">
					<div class="flex flex__align-items-center flex__justify-between">
						<div class="flex">
							<div class="dropdown">
								<button
									class="button button__filter without-margin button--has-icon icon-left icon-right"
									[ngClass]="{ active: (eventsFilterDateRange.value.startDate !== '' && eventsFilterDateRange.value.endDate !== '') || selectedEventsDateOption }"
									(click)="showEventFilterCalendar = !showEventFilterCalendar; showOverlay = true"
								>
									<img src="/assets/img/calendar-icon.svg" alt="calender icon" />
									<span class="color__grey">Date</span>
									<span class="color__primary" *ngIf="selectedEventsDateOption">: {{ selectedEventsDateOption }}</span>
									<mat-date-range-input [formGroup]="eventsFilterDateRange" [rangePicker]="eventsFilterPicker">
										<input matStartDate formControlName="startDate" placeholder="Start date" />
										<input
											matEndDate
											formControlName="endDate"
											placeholder="End date"
											(dateChange)="selectedEventsDateOption = formatDate(eventsFilterDateRange.value.startDate) + ' - ' + formatDate(eventsFilterDateRange.value.endDate)"
										/>
									</mat-date-range-input>
									<mat-date-range-picker #eventsFilterPicker [disabled]="false"></mat-date-range-picker>
									<img src="/assets/img/angle-arrow-down.svg" alt="arrow down icon" />
								</button>
								<div [ngClass]="{ show: showEventFilterCalendar }" class="dropdown__menu large">
									<ul>
										<li *ngFor="let dateOption of dateOptions" (click)="selectedEventsDateOption = dateOption">
											{{ dateOption }}
										</li>
										<li (click)="eventsFilterPicker.open()">Custom Option</li>
										<li class="no-hover flex flex__align-items-center">
											<button class="button button__primary button__small margin-right__14px" (click)="getEvents({ addToURL: true, fromFilter: true })">Apply</button>
											<button class="button__clear" (click)="selectedEventsDateOption = ''; clearEventFilters(activeTab, 'eventsDate')">Clear</button>
										</li>
									</ul>
								</div>
							</div>

							<div class="dropdown margin-left__24px">
								<button
									class="button button__filter button--has-icon icon-right icon-left"
									[ngClass]="{ active: !!eventApp }"
									(click)="showOverlay = true; showEventsAppsDropdown = !showEventsAppsDropdown"
								>
									<img src="/assets/img/apps-icon-grey.svg" alt="apps filter icon" />
									<span>Apps</span>
									<img src="/assets/img/angle-arrow-down.svg" alt="arrow down icon" />
								</button>

								<div class="dropdown__menu with-padding large" [ngClass]="{ show: showEventsAppsDropdown }">
									<div class="input__search">
										<img src="/assets/img/search-icon.svg" alt="search icon" />
										<input type="search" placeholder="Search apps here" #eventsAppsFilter />
									</div>

									<div class="dropdown__menu__item" *ngFor="let app of eventsAppsFilter$ | async">
										<label [for]="app.uid">{{ app.name }}</label>
										<input type="checkbox" name="app" [value]="app.uid" [id]="app.uid" [checked]="app.uid === eventApp" (change)="updateAppFilter(app.uid, $event, 'events')" />
									</div>
									<div *ngIf="filteredApps?.length !== 0 && !!eventApp" class="flex flex__justify-end margin-top__10px">
										<button class="button button__white button__small" (click)="clearEventFilters(activeTab, 'eventsApp'); showEventsAppsDropdown = false">Clear</button>
									</div>
									<p *ngIf="filteredApps?.length === 0">No app to display</p>
								</div>
							</div>
						</div>
						<div class="flex">
							<button
								class="button button__white button__small margin-right__20px"
								(click)="clearEventFilters(activeTab); selectedEventsDateOption = ''"
								[disabled]="(eventsFilterDateRange.value.startDate == '' || eventsFilterDateRange.value.endDate == '') && eventApp == ''"
								[ngClass]="{ disabled: (eventsFilterDateRange.value.startDate == '' || eventsFilterDateRange.value.endDate == '') && eventApp == '' }"
							>
								Clear All
							</button>
						</div>
					</div>
				</div>

				<div [hidden]="activeTab !== 'event deliveries'">
					<div class="flex flex__align-items-center flex__justify-between">
						<div class="flex">
							<div class="dropdown">
								<button
									class="button button__filter without-margin button--has-icon icon-right icon-left"
									[ngClass]="{ active: (eventDeliveriesFilterDateRange.value.startDate !== '' && eventDeliveriesFilterDateRange.value.endDate !== '') || selectedEventsDelDateOption }"
									(click)="showOverlay = true; showEventDelFilterCalendar = !showEventDelFilterCalendar"
								>
									<img class="margin-left__0px" src="/assets/img/calendar-icon.svg" alt="calender icon" />
									<span class="color__grey">Date</span>
									<span class="color__primary" *ngIf="selectedEventsDelDateOption">: {{ selectedEventsDelDateOption }}</span>
									<mat-date-range-input [formGroup]="eventDeliveriesFilterDateRange" [rangePicker]="eventDeliveriesFilterPicker">
										<input matStartDate formControlName="startDate" placeholder="Start date" />
										<input
											matEndDate
											formControlName="endDate"
											placeholder="End date"
											(dateChange)="
												selectedEventsDelDateOption = formatDate(eventDeliveriesFilterDateRange.value.startDate) + ' - ' + formatDate(eventDeliveriesFilterDateRange.value.endDate)
											"
										/>
									</mat-date-range-input>
									<mat-date-range-picker #eventDeliveriesFilterPicker [disabled]="false"></mat-date-range-picker>
									<img class="margin-right__0px" src="/assets/img/angle-arrow-down.svg" alt="arrow down icon" />
								</button>
								<div [ngClass]="{ show: showEventDelFilterCalendar }" class="dropdown__menu large">
									<ul>
										<li *ngFor="let dateOption of dateOptions" (click)="selectedEventsDelDateOption = dateOption">
											{{ dateOption }}
										</li>
										<li (click)="eventDeliveriesFilterPicker.open()">Custom Option</li>
										<li class="no-hover flex flex__align-items-center">
											<button class="button button__primary button__small margin-right__14px" (click)="getEventDeliveries({ addToURL: true, fromFilter: true })">Apply</button>
											<button class="button__clear" (click)="selectedEventsDelDateOption = ''; clearEventFilters(activeTab, 'eventsDelDate')">Clear</button>
										</li>
									</ul>
								</div>
							</div>

							<div class="dropdown margin-left__24px">
								<button
									class="button button__filter button--has-icon icon-right icon-left"
									[ngClass]="{ active: eventDeliveryFilteredByStatus.length > 0 }"
									(click)="showOverlay = true; showEventDeliveriesStatusDropdown = !showEventDeliveriesStatusDropdown"
								>
									<img class="margin-left__0px" src="/assets/img/status-filter-icon.svg" alt="status filter icon" />
									<span>Status</span>
									<img class="margin-right__0px" src="/assets/img/angle-arrow-down.svg" alt="arrow down icon" />
								</button>

								<div class="dropdown__menu with-padding small" [ngClass]="{ show: showEventDeliveriesStatusDropdown }">
									<div class="dropdown__menu__item with-border" *ngFor="let status of eventDeliveryStatuses">
										<label [for]="status">{{ status || 'None' }}</label>
										<input
											type="checkbox"
											name="status"
											[value]="status"
											[id]="status"
											[checked]="checkIfEventDeliveryStatusFilterOptionIsSelected(status)"
											(change)="updateEventDevliveryStatusFilter(status, $event)"
										/>
									</div>

									<div class="flex flex__align-items-center margin-top__10px">
										<button
											class="button button__small button__primary font__12px margin-right__10px"
											(click)="showOverlay = false; showEventDeliveriesStatusDropdown = false; this.getEventDeliveries({ addToURL: true, fromFilter: true })"
										>
											Apply
										</button>
										<button class="button__clear" (click)="clearEventFilters(activeTab, 'eventsDelsStatus'); showEventDeliveriesStatusDropdown = false">Clear</button>
									</div>
								</div>
							</div>

							<div class="dropdown margin-left__24px">
								<button
									class="button button__filter button--has-icon icon-right icon-left"
									[ngClass]="{ active: !!eventDeliveriesApp }"
									(click)="showOverlay = true; showEventDeliveriesAppsDropdown = !showEventDeliveriesAppsDropdown"
								>
									<img class="margin-left__0px" src="/assets/img/apps-icon-grey.svg" alt="apps filter icon" />
									<span>Apps</span>
									<img class="margin-right__0px" src="/assets/img/angle-arrow-down.svg" alt="arrow down icon" />
								</button>

								<div class="dropdown__menu large with-padding" [ngClass]="{ show: showEventDeliveriesAppsDropdown }">
									<div class="input__search">
										<img src="/assets/img/search-icon.svg" alt="search icon" />
										<input type="search" placeholder="Search apps here" #eventDelsAppsFilter />
									</div>

									<div class="dropdown__menu__item with-border" *ngFor="let app of eventsDelAppsFilter$ | async">
										<label [for]="app.uid + 'eventDel'">{{ app.name }}</label>
										<input
											type="checkbox"
											name="app"
											[value]="app.uid"
											[id]="app.uid + 'eventDel'"
											[checked]="app.uid === eventDeliveriesApp"
											(change)="updateAppFilter(app.uid, $event, 'eventDels')"
										/>
									</div>
									<div *ngIf="filteredApps?.length !== 0 && !!eventDeliveriesApp" class="flex flex__justify-end margin-top__10px">
										<button class="button button__white button__small" (click)="clearEventFilters(activeTab, 'eventsDelApp'); showEventsAppsDropdown = false">Clear</button>
									</div>
									<p *ngIf="filteredApps?.length === 0">No app to display</p>
								</div>
							</div>

							<div class="button__filter active margin-left__24px" *ngIf="eventDeliveryFilteredByEventId !== ''">
								Event Filtered
								<button class="button__clear button--has-icon margin-left__8px" (click)="eventDeliveryFilteredByEventId = ''; getEventDeliveries()">
									<img src="../../../../assets/img/close-icon.svg" alt="close icon" />
								</button>
							</div>
							<button
								class="flex__justify-center button button__filter margin-left__24px"
								(click)="showBatchRetryModal = !showBatchRetryModal"
								[ngClass]="{
									disabled:
										(eventDeliveriesFilterDateRange.value.startDate == '' || eventDeliveriesFilterDateRange.value.endDate == '') &&
										eventDeliveriesApp == '' &&
										eventDeliveryFilteredByEventId == '' &&
										!eventDeliveriesStatusFilterActive
								}"
							>
								Batch Retry
							</button>
						</div>

						<div class="flex">
							<button
								class="button button__white button__small font__12px margin-right__20px"
								(click)="clearEventFilters(activeTab); selectedEventsDelDateOption = ''"
								[ngClass]="{
									disabled:
										(eventDeliveriesFilterDateRange.value.startDate == '' || eventDeliveriesFilterDateRange.value.endDate == '') &&
										eventDeliveriesApp == '' &&
										eventDeliveryFilteredByEventId == '' &&
										!eventDeliveriesStatusFilterActive
								}"
							>
								Clear All
							</button>
						</div>
					</div>
				</div>
				<div [hidden]="activeTab !== 'apps'">
					<div class="flex flex__align-items-center flex__justify-between">
						<form class="input__search filter">
							<img src="/assets/img/search-icon.svg" alt="search icon" />
							<input type="search" placeholder="Search apps" [(ngModel)]="appsSearchString" (change)="searchApps({ searchInput: $event, type: 'apps' })" [ngModelOptions]="{ standalone: true }" />
							<button [class]="'enter-button' + (appsSearchString.length > 0 ? ' show' : '')" (click)="searchApps({ type: 'apps' })">
								<img src="/assets/img/enter-icon.png" alt="enter icon" />
							</button>
						</form>
						<button class="button button__primary button__small" (click)="showCreateAppModal = !showCreateAppModal">Create App</button>
					</div>
				</div>
			</div>

			<div class="flex">
				<div class="dashboard--logs--table">
					<div class="table table--container has-loader" [hidden]="activeTab !== 'events' || displayedEvents.length === 0">
						<convoy-loader *ngIf="isloadingEvents"></convoy-loader>

						<table id="table">
							<thead>
								<tr class="table--head">
									<th scope="col">Event Type</th>
									<th scope="col">App Name</th>
									<th scope="col">Created At</th>
									<th scope="col"></th>
								</tr>
							</thead>
							<tbody>
								<ng-container *ngFor="let eventGroup of displayedEvents; let i = index">
									<tr class="table--date-row">
										<td>
											<div>{{ eventGroup.date }}</div>
										</td>
										<td></td>
										<td></td>
										<td></td>
									</tr>
									<tr
										*ngFor="let event of eventGroup.events; let index = index"
										[ngClass]="{ active: event.uid === eventsDetailsItem?.uid, 'last-item': index === eventGroup.events.length - 1 }"
										[id]="'event' + index"
										(click)="eventsDetailsItem = event; getEventDeliveriesForSidebar(event.uid)"
									>
										<td>
											<div>
												<div class="tag">{{ event.event_type }}</div>
											</div>
										</td>
										<td class="has-long-text">
											<div>{{ event.app_metadata.title }}</div>
										</td>
										<td>
											<div>{{ event.created_at | date: 'mediumTime' }}</div>
										</td>
										<td>
											<div>
												<button class="button button__clear button--has-icon icon-right" (click)="eventDeliveryFilteredByEventId = event.uid; openDeliveriesTab()">
													Deliveries
													<img src="../../../../assets/img/angle-arrow-right-primary.svg" alt="arrow right" />
												</button>
											</div>
										</td>
									</tr>
								</ng-container>
							</tbody>
						</table>

						<div class="table--load-more button--container center" *ngIf="events && events.pagination.totalPage > 1">
							<button
								class="button button__clear button--has-icon icon-left margin-top__20px margin-bottom__24px flex__justify-center"
								[disabled]="events.pagination.page === events.pagination.totalPage || isloadingMoreEvents"
								(click)="eventsPage = eventsPage + 1; getEvents()"
							>
								<img src="/assets/img/arrow-down-icon.svg" class="width-unset height-unset" [hidden]="isloadingMoreEvents" alt="arrow down icon" />
								<img src="/assets/img/rotate-icon.svg" class="loading-icon" [hidden]="!isloadingMoreEvents" alt="loading icon" />
								Load more
							</button>
						</div>
					</div>

					<div class="empty-state table--container" *ngIf="displayedEvents.length === 0 && activeTab === 'events'">
						<img src="/assets/img/empty-state-img.svg" alt="empty state" />
						<p>No event to show here</p>
					</div>

					<div class="table table--container has-loader" [hidden]="activeTab !== 'event deliveries' || displayedEventDeliveries.length === 0">
						<convoy-loader *ngIf="isloadingEventDeliveries"></convoy-loader>

						<table id="table">
							<thead>
								<tr class="table--head">
									<th scope="col">Status</th>
									<th scope="col">Event Type</th>
									<th scope="col">Attempts</th>
									<th scope="col">Created At</th>
									<th scope="col"></th>
								</tr>
							</thead>
							<tbody>
								<ng-container *ngFor="let eventDeliveriesGroup of displayedEventDeliveries; let i = index">
									<tr class="table--date-row">
										<td>
											<div>{{ eventDeliveriesGroup.date }}</div>
										</td>
										<td></td>
										<td></td>
										<td></td>
										<td></td>
									</tr>
									<tr
										*ngFor="let event of eventDeliveriesGroup.events; let index = index"
										[ngClass]="{ 'last-item': index === eventDeliveriesGroup.events.length - 1, active: event.uid === eventDelsDetailsItem?.uid }"
										[id]="'event' + index"
										(click)="eventDelsDetailsItem = event; getDelieveryAttempts(event.uid)"
									>
										<td>
											<div class="has-retry">
												<img *ngIf="event.metadata.num_trials > event.metadata.retry_limit" src="/assets/img/retry-icon.svg" alt="retry icon" title="manually retried" />
												<div [class]="'tag tag--' + event.status">{{ event.status }}</div>
											</div>
										</td>
										<td>
											<div>{{ event.event_metadata.name }}</div>
										</td>
										<td>
											<div>{{ event.metadata?.num_trials }}</div>
										</td>
										<td>
											<div>{{ event.created_at | date: 'mediumTime' }}</div>
										</td>
										<td>
											<div>
												<button
													[disabled]="event.status !== 'Failure'"
													[class]="'button__retry button--has-icon icon-left '"
													(click)="retryEvent({ e: $event, index: this.index, eventDeliveryId: event.uid })"
												>
													<img src="/assets/img/refresh-icon-primary.svg" alt="refresh icon" />
													Retry
													<!-- to be added later -->
													<!-- {{ event.status === 'Success' ? 'Force Retry' : 'Retry' }} -->
												</button>
											</div>
										</td>
									</tr>
								</ng-container>
							</tbody>
						</table>

						<div class="table--load-more button--container center" *ngIf="eventDeliveries && eventDeliveries.pagination.totalPage > 1">
							<button
								class="button button__clear button--has-icon icon-left margin-top__24px margin-bottom__24px flex__justify-center"
								[disabled]="eventDeliveries.pagination.page === eventDeliveries.pagination.totalPage || isloadingMoreEventDeliveries"
								(click)="loadMoreEventDeliveries()"
							>
								<img src="/assets/img/arrow-down-icon.svg" class="width-unset height-unset" [hidden]="isloadingMoreEventDeliveries" alt="arrow down icon" />
								<img src="/assets/img/rotate-icon.svg" class="loading-icon" [hidden]="!isloadingMoreEventDeliveries" alt="loading icon" />
								Load more
							</button>
						</div>
					</div>

					<div class="empty-state table--container" *ngIf="displayedEventDeliveries.length === 0 && activeTab === 'event deliveries'">
						<img src="/assets/img/empty-state-img.svg" alt="empty state" />
						<p>No event to show here ss {{ displayedEventDeliveries.length > 0 }}</p>
					</div>

					<div class="table table--container has-loader" [hidden]="activeTab !== 'apps' || !apps || apps.content.length === 0">
						<convoy-loader *ngIf="isloadingApps"></convoy-loader>

						<table class="table">
							<thead>
								<tr class="table--head">
									<th scope="col">Name</th>
									<th scope="col">Created</th>
									<th scope="col">Updated</th>
									<th scope="col">Events</th>
									<th scope="col">Endpoints</th>
									<th scope="col"></th>
									<th scope="col"></th>
								</tr>
							</thead>
							<tbody>
								<tr *ngFor="let app of apps?.content" [ngClass]="{ active: app.uid === appsDetailsItem?.uid }" (click)="appsDetailsItem = app; getAppPortalToken({ redirect: false })">
									<td class="has-long-text">
										<div>{{ app.name }}</div>
									</td>
									<td>
										<div>{{ app.created_at | date }}</div>
									</td>
									<td>
										<div>{{ app.updated_at | date }}</div>
									</td>
									<td>
										<div>{{ app.events }}</div>
									</td>
									<td>
										<div>{{ app.endpoints.length }}</div>
									</td>
									<td>
										<div>
											<button [disabled]="app.events <= 0" title="view events" [class]="'button__retry button--has-icon icon-left'" (click)="loadEventsFromAppsTable(app.uid)">
												<img src="/assets/img/view-events-icon.svg" alt="view events icon" />
												Events
											</button>
										</div>
									</td>
									<td>
										<div class="dropdown">
											<button class="button__clear button--has-icon" (click)="currentAppId = app.uid; showOverlay = true">
												<img src="/assets/img/more-icon-vertical.svg" alt="view events icon" />
											</button>
											<div [ngClass]="{ show: currentAppId == app.uid }" class="dropdown__menu dropdown__menu__nav small">
												<ul>
													<li (click)="openUpdateAppModal(app)">Update</li>
													<li (click)="showDeleteAppModal = !showDeleteAppModal; currentAppId = ''" class="danger">Delete</li>
												</ul>
											</div>
										</div>
									</td>
								</tr>
							</tbody>
						</table>

						<div class="table--load-more button--container center" *ngIf="apps?.pagination && apps.pagination.totalPage > 1">
							<button
								[class]="
									'button button__primary button__clear button--has-icon icon-left margin-top__20px margin-bottom__24px flex__justify-center' +
									(apps.pagination.page === apps.pagination.totalPage ? 'disabled' : '')
								"
								[disabled]="apps.pagination.page === apps.pagination.totalPage || isloadingMoreApps"
								(click)="appsPage = appsPage + 1; getApps()"
							>
								<img src="/assets/img/arrow-down-icon.svg" class="width-unset height-unset" alt="arrow down icon" [hidden]="isloadingMoreApps" />
								<img src="/assets/img/rotate-icon.svg" class="loading-icon" [hidden]="!isloadingMoreApps" alt="loading icon" />
								Load more
							</button>
						</div>
					</div>

					<div class="empty-state table--container" *ngIf="apps?.content?.length === 0">
						<img src="/assets/img/empty-state-img.svg" alt="empty state" />
						<p>No app to show here</p>
					</div>
				</div>

				<div class="dashboard--logs--details has-loader">
					<convoy-loader
						*ngIf="(activeTab === 'apps' && isloadingApps) || (activeTab === 'events' && isloadingEvents) || (activeTab === 'event deliveries' && isloadingEventDeliveries)"
					></convoy-loader>

					<ng-container *ngIf="activeTab === 'apps' && appsDetailsItem">
						<h3>Details</h3>
						<ul class="dashboard--logs--details--meta">
							<li class="list-item-inline">
								<div class="list-item-inline--label">Support Email</div>
								<div [class]="'list-item-inline--item ' + (appsDetailsItem?.support_email ? '' : 'fint')">{{ appsDetailsItem?.support_email || '...no support email provided' }}</div>
							</li>
						</ul>

						<h3>App Portal</h3>
						<ul class="dashboard--logs--details--meta">
							<li class="list-item-inline">
								<div class="list-item-inline--label">App Page</div>
								<div class="list-item-inline--item link" (click)="getAppPortalToken({ redirect: true })">
									Open Link
									<img src="/assets/img/arrow-up-right.svg" alt="link out" />
								</div>
							</li>
							<li class="list-item-inline">
								<div class="list-item-inline--label">Embed into your platform</div>
								<a class="list-item-inline--item link" href="https://getconvoy.io/docs" target="_blank">
									See Documentation
									<img src="/assets/img/arrow-up-right.svg" alt="link out" />
								</a>
							</li>
							<li class="list-item-inline">
								<div class="list-item-inline--label">Embed Iframe portal</div>
								<div class="list-item-inline--item"></div>
							</li>
							<div class="code">
								<div class="text">{{ appPortalLink }}</div>
								<div class="flex flex__justify-end">
									<button class="button__clear button--has-icon icon-left" (click)="copyKey(appPortalLink, 'secret')">
										<img src="/assets/img/copy.svg" alt="copy" />
										<small *ngIf="showSecretCopyText">Copied!</small>
									</button>
								</div>
							</div>
						</ul>

						<div class="flex flex__align-items-center flex__justify-between">
							<h3>App Event Endpoints</h3>
							<div class="flex flex__align-items-center">
								<button class="button__clear" (click)="showAddEndpointModal = !showAddEndpointModal">Add Endpoints</button>
								<div class="line margin-right__16px margin-left__16px border__left"></div>
								<button class="button__clear" [disabled]="appsDetailsItem?.endpoints.length == 0" (click)="setEventAppId()">Add Event</button>
							</div>
						</div>
						<ul class="dashboard--logs--details--endpoints">
							<ng-container *ngIf="appsDetailsItem?.endpoints">
								<li *ngFor="let endpoint of appsDetailsItem.endpoints">
									<h5>{{ endpoint.description }}</h5>
									<p>
										<img src="/assets/img/link-icon.svg" alt="link icon" />
										{{ endpoint.target_url }}
									</p>
									<div class="events">
										<div class="tag" *ngFor="let event of endpoint.events">{{ event == '*' ? 'all events' : event }}</div>
									</div>
								</li>
							</ng-container>
						</ul>

						<div class="empty-state smaller-table table--container" *ngIf="appsDetailsItem?.endpoints?.length === 0">
							<img src="/assets/img/empty-state-img.svg" alt="empty state" />
							<p>No endpoint has been added for selected app yet</p>
						</div>
					</ng-container>

					<ng-container *ngIf="activeTab === 'event deliveries' && eventDelsDetailsItem">
						<h3>Details</h3>
						<ul class="dashboard--logs--details--meta">
							<li class="list-item-inline">
								<div class="list-item-inline--label">IP Address</div>
								<div class="list-item-inline--item color">{{ eventDeliveryAtempt?.ip_address || '-' }}</div>
							</li>
							<li class="list-item-inline">
								<div class="list-item-inline--label">HTTP Status</div>
								<div class="list-item-inline--item">{{ eventDeliveryAtempt?.http_status || '-' }}</div>
							</li>
							<li class="list-item-inline">
								<div class="list-item-inline--label">API Version</div>
								<div class="list-item-inline--item color">{{ eventDeliveryAtempt?.api_version || '-' }}</div>
							</li>
							<li class="list-item-inline">
								<div class="list-item-inline--label">Endpoint</div>
								<div class="list-item-inline--item color" [title]="eventDelsDetailsItem.endpoint?.target_url">
									{{ eventDelsDetailsItem.endpoint?.target_url }}
								</div>
							</li>
							<li class="list-item-inline" *ngIf="eventDelsDetailsItem.metadata?.num_trials < eventDelsDetailsItem.metadata?.retry_limit && eventDelsDetailsItem.status !== 'Success'">
								<div class="list-item-inline--label">Next Retry</div>
								<div class="list-item-inline--item color">
									{{ eventDelsDetailsItem.metadata?.next_send_time | date: 'mediumTime' }}
								</div>
							</li>
							<li class="list-item-inline">
								<div class="list-item-inline--label">App Name</div>
								<div class="list-item-inline--item color">
									{{ eventDelsDetailsItem.app_metadata?.title }}
								</div>
							</li>
							<li class="list-item-inline" *ngIf="eventDelsDetailsItem.status == 'Success'">
								<div class="list-item-inline--label">Delivery Time</div>
								<div class="list-item-inline--item color">{{ eventDelsDetailsItem?.updated_at | date: 'medium' }}</div>
							</li>
						</ul>

						<ul class="tabs tabs__logs">
							<li *ngFor="let tab of eventDetailsTabs" [class]="eventDetailsActiveTab === tab.id ? 'active' : ''">
								<button (click)="eventDetailsActiveTab = tab.id">{{ tab.label }}</button>
							</li>
						</ul>

						<div class="dashboard--logs--details--req-res has-loader">
							<convoy-loader *ngIf="(eventDetailsActiveTab === 'response' || eventDetailsActiveTab === 'request') && isloadingDeliveryAttempt"></convoy-loader>

							<div [class]="'dashboard--logs--details--tabs-data ' + (eventDetailsActiveTab === 'data' ? 'show' : '')">
								<h3>Event</h3>
								<prism language="json" [code]="getCodeSnippetString('event_delivery')"></prism>
							</div>

							<div [class]="'dashboard--logs--details--tabs-data ' + (eventDetailsActiveTab === 'response' && !isloadingDeliveryAttempt ? 'show' : '')">
								<ng-container *ngIf="!eventDeliveryAtempt?.error">
									<h3>Header</h3>
									<prism language="json" [code]="getCodeSnippetString('res_head')"></prism>

									<h3>Body</h3>
									<prism language="json" [code]="getCodeSnippetString('res_body')"></prism>
								</ng-container>

								<ng-container *ngIf="eventDeliveryAtempt?.error">
									<h3>Error</h3>
									<prism language="json" [code]="getCodeSnippetString('error')"></prism>
								</ng-container>
							</div>

							<div [class]="'dashboard--logs--details--tabs-data ' + (eventDetailsActiveTab === 'request' && !isloadingDeliveryAttempt ? 'show' : '')">
								<h3>Header</h3>
								<prism language="json" [code]="getCodeSnippetString('req')"></prism>
							</div>
						</div>
					</ng-container>

					<ng-container *ngIf="activeTab === 'events' && eventsDetailsItem">
						<h3>Details</h3>
						<div class="dashboard--logs--details--req-res">
							<div class="dashboard--logs--details--tabs-data show">
								<h3>Event</h3>
								<prism language="json" [code]="getCodeSnippetString('event')"></prism>
							</div>
						</div>

						<h4>Deliveries Overview</h4>
						<ul class="dashboard--logs--details--endpoints inline">
							<li *ngFor="let delivery of sidebarEventDeliveries">
								<div [class]="'tag tag--' + delivery.status">{{ delivery.status }}</div>
								<div class="url" [title]="delivery.endpoint.target_url">
									{{ delivery.endpoint.target_url }}
								</div>
							</li>
						</ul>
					</ng-container>
				</div>
			</div>
		</section>
	</div>
</div>

<div
	class="overlay"
	*ngIf="showOverlay"
	(click)="
		currentAppId = '';
		showOverlay = false;
		showEventDeliveriesStatusDropdown = false;
		showEventDeliveriesAppsDropdown = false;
		showEventsAppsDropdown = false;
		showDateFilterDropdown = false;
		showEventDelFilterCalendar = false;
		showEventFilterCalendar = false
	"
></div>
<!-- dark overlay  -->
<div
	class="_overlay"
	*ngIf="showBatchRetryModal || showCreateAppModal || showAddEndpointModal || showAddEventModal || showDeleteAppModal"
	(click)="showCreateAppModal = false; showBatchRetryModal = false; showAddEndpointModal = false; showAddEventModal = false; showDeleteAppModal = false"
></div>
<!-- create app, add new endpoint, add event modals  -->
<div class="modal modal__right" *ngIf="showCreateAppModal || showAddEndpointModal || showAddEventModal">
	<div class="modal--head" *ngIf="showCreateAppModal">
		<h2>{{ editAppMode ? 'Edit App' : 'Create App' }}</h2>
		<a (click)="showCreateAppModal = false; editAppMode = false">
			<img src="/assets/img/modal-close-icon.svg" alt="close icon" />
		</a>
	</div>
	<div class="modal--head" *ngIf="showAddEndpointModal">
		<h2>Add Endpoint</h2>
		<a (click)="showAddEndpointModal = false">
			<img src="/assets/img/modal-close-icon.svg" alt="close icon" />
		</a>
	</div>
	<div class="modal--head" *ngIf="showAddEventModal">
		<h2>Add Event</h2>
		<a (click)="showAddEventModal = false">
			<img src="/assets/img/modal-close-icon.svg" alt="close icon" />
		</a>
	</div>

	<div class="modal--body" *ngIf="showCreateAppModal">
		<form [formGroup]="addNewAppForm">
			<div class="input">
				<input type="text" formControlName="name" required />
				<label for="">Enter App Name</label>
				<div class="input__error input__error__danger" *ngIf="addNewAppForm.controls.name.touched && addNewAppForm.controls.name.invalid">
					<img src="assets/img/input-error-icon.svg" alt="input error icon" />
					<span>App name is required</span>
				</div>
			</div>
			<div class="input">
				<input type="text" formControlName="support_email" required />
				<label class="input__label" for="">Support Email</label>
				<div class="input__error input__error__danger" *ngIf="addNewAppForm.controls.support_email.touched && addNewAppForm.controls.support_email.invalid">
					<img src="assets/img/input-error-icon.svg" alt="input error icon" />
					<span>Support email is required</span>
				</div>
				<div class="input__error input__error__secondary font__12px">
					<img src="/assets/img/info-icon.svg" alt="close icon" />
					We use this to send an email notifcation for when a failure happens
				</div>
			</div>
			<div *ngIf="!editAppMode" formArrayName="endpoints">
				<div *ngIf="endpoints.controls.length > 0" class="flex flex__align-items-center flex__justify-between">
					<h3>Endpoint</h3>
					<button (click)="addEndpoint()" class="button__clear button--has-icon icon-left">
						<img src="/assets/img/add-icon.svg" alt="close icon" />
						Add Endpoint
					</button>
				</div>
				<div *ngFor="let endpoint of endpoints.controls; let i = index">
					<div [formGroupName]="i">
						<div class="input">
							<input type="text" formControlName="description" required />
							<label for="">Description</label>
							<div class="input__error input__error__danger" *ngIf="getSingleEndpoint(i).description.touched && getSingleEndpoint(i).description.invalid">
								<img src="assets/img/input-error-icon.svg" alt="input error icon" />
								<span>Please provide a description</span>
							</div>
						</div>
						<div class="input">
							<input type="text" formControlName="url" required />
							<label for="">Enter Endpoint URL</label>
							<div class="input__error input__error__danger" *ngIf="getSingleEndpoint(i).url.touched && getSingleEndpoint(i).url.invalid">
								<img src="assets/img/input-error-icon.svg" alt="input error icon" />
								<span>Please provide a description</span>
							</div>
						</div>
						<div class="input multiple">
							<div class="input--multiple" [ngClass]="{ active: eventTags.length > 0 }">
								<div class="tag" *ngFor="let tag of eventTags">
									{{ tag }}
									<a (click)="removeEventTag(tag)">
										<img src="/assets/img/close-icon-black.svg" alt="close icon" />
									</a>
								</div>
								<input type="text" id="tagInput" formControlName="tag" (input)="addTag($event, i)" required />
							</div>
							<label [ngClass]="{ active: eventTags.length > 0 }" for="">Add Tag</label>
							<div class="input__error input__error__secondary font__12px">
								<img src="/assets/img/info-icon.svg" alt="close icon" />
								Add multiple tags by seperating them with commas
							</div>
							<div class="input__error input__error__danger" *ngIf="getSingleEndpoint(i).tag.touched && getSingleEndpoint(i).tag.invalid">
								<img src="assets/img/input-error-icon.svg" alt="input error icon" />
								<span>Please add at least one tag</span>
							</div>
						</div>
						<div class="flex flex__justify-end margin-bottom__16px">
							<button (click)="removeEndpoint(i)" class="button__clear color__danger button--has-icon icon-left">
								<img src="/assets/img/trash-icon.svg" alt="close icon" />
								Remove Endpoint
							</button>
						</div>
					</div>
				</div>
				<!-- to be reviewed -->
				<!-- <div class="flex flex__justify-end" >
					<button *ngIf="endpoints.controls.length == 0" (click)="addEndpoint()" class="button__clear button--has-icon icon-left margin-top__20px">
						<img src="/assets/img/add-icon.svg" alt="close icon" />
						Add Endpoint
					</button>
				</div> -->
			</div>
		</form>
	</div>
	<div class="modal--body" *ngIf="showAddEndpointModal">
		<form [formGroup]="addNewEndpointForm">
			<div class="input">
				<input type="text" formControlName="description" required />
				<label for="">Description</label>
				<div class="input__error input__error__danger" *ngIf="addNewEndpointForm.controls.description.touched && addNewEndpointForm.controls.description.invalid">
					<img src="assets/img/input-error-icon.svg" alt="input error icon" />
					<span>Please provide a description</span>
				</div>
			</div>
			<div class="input">
				<input type="text" formControlName="url" required />
				<label for="">Enter URL</label>
				<div class="input__error input__error__danger" *ngIf="addNewEndpointForm.controls.url.touched && addNewEndpointForm.controls.url.invalid">
					<img src="assets/img/input-error-icon.svg" alt="input error icon" />
					<span>Endpoint URL is required</span>
				</div>
			</div>

			<div class="input multiple">
				<div class="input--multiple" [ngClass]="{ active: eventTags.length > 0 }">
					<div class="tag" *ngFor="let tag of eventTags">
						{{ tag }}
						<a (click)="removeEventTag(tag)">
							<img src="/assets/img/close-icon-black.svg" alt="close icon" />
						</a>
					</div>
					<input type="text" id="tagInput" (input)="addTag()" required />
				</div>
				<label [ngClass]="{ active: eventTags.length > 0 }" for="">Events</label>
				<div class="input__error input__error__secondary font__12px">
					<img src="/assets/img/info-icon.svg" alt="close icon" />
					Add multiple events by seperating them with commas
				</div>
			</div>
		</form>
	</div>
	<div class="modal--body" *ngIf="showAddEventModal">
		<form [formGroup]="sendEventForm">
			<div class="input">
				<select formControlName="app_id" required>
					<option *ngFor="let app of apps?.content" [value]="app.uid">{{ app.name }}</option>
				</select>
				<label for="">App ID</label>
				<div class="input__error input__error__danger" *ngIf="sendEventForm.controls.app_id.touched && sendEventForm.controls.app_id.invalid">
					<img src="assets/img/input-error-icon.svg" alt="input error icon" />
					<span>App Id is required</span>
				</div>
			</div>
			<div class="input">
				<textarea formControlName="data" required cols="5"></textarea>
				<label for="">Data</label>
				<div class="input__error input__error__danger" *ngIf="sendEventForm.controls.data.touched && sendEventForm.controls.data.invalid">
					<img src="assets/img/input-error-icon.svg" alt="input error icon" />
					<span>Data is required</span>
				</div>
				<div class="input__error input__error__secondary font__12px">
					<img src="/assets/img/info-icon.svg" alt="close icon" />
					Please enter your data in the format it would be returned
				</div>
			</div>
			<div class="input">
				<input type="text" formControlName="event_type" required />
				<label for="">Event Type</label>
				<div class="input__error input__error__danger" *ngIf="sendEventForm.controls.event_type.touched && sendEventForm.controls.event_type.invalid">
					<img src="assets/img/input-error-icon.svg" alt="input error icon" />
					<span>Event type is required</span>
				</div>
			</div>
		</form>
	</div>
	<div class="modal--footer modal--footer__with-shadow" *ngIf="showCreateAppModal">
		<button class="button button__white" (click)="showCreateAppModal = false; editAppMode = false">Discard</button>
		<button class="button button__primary" [disabled]="isCreatingNewApp" (click)="createNewApp()">{{ editAppMode ? 'Edit App' : 'Create App' }}</button>
	</div>
	<div class="modal--footer modal--footer__with-shadow" *ngIf="showAddEndpointModal">
		<button class="button button__white" (click)="showAddEndpointModal = false">Discard</button>
		<button class="button button__primary" [disabled]="isCreatingNewEndpoint" (click)="addNewEndpoint()">{{ isCreatingNewEndpoint ? 'Adding Endpoint..' : 'Add Endpoint' }}</button>
	</div>
	<div class="modal--footer modal--footer__with-shadow" *ngIf="showAddEventModal">
		<button class="button button__white" (click)="showAddEventModal = false">Discard</button>
		<button class="button button__primary" [disabled]="isSendingNewEvent" (click)="sendNewEvent()">{{ isSendingNewEvent ? 'Adding Event..' : 'Add Event' }}</button>
	</div>
</div>
<div class="modal modal__center" *ngIf="showDeleteAppModal">
	<div class="modal--body flex flex__column flex__justify-center flex__align-items-center delete">
		<img src="/assets/img/warning.gif" alt="warning" />
		<p class="title">Are you sure you want to delete “{{ appsDetailsItem?.name }}”?</p>
		<p class="subtext">This action is irrevesible</p>
		<button class="button button__deactivate" [disabled]="isDeletingApp" (click)="deleteApp()">{{ isDeletingApp ? 'Deleting App...' : 'Yes, Delete' }}</button>
		<button class="button__primary button__clear cancel" (click)="showDeleteAppModal = false">No, Cancel</button>
	</div>
</div><|MERGE_RESOLUTION|>--- conflicted
+++ resolved
@@ -2,7 +2,6 @@
 	<div class="dashboard--page">
 		<div class="dashboard--page--head">
 			<div class="filter without-padding" [ngClass]="{ 'show-calendar': showFilterCalendar }">
-<<<<<<< HEAD
 				<div class="margin-right__10px">Filter by:</div>
 				<div class="dropdown">
 					<button class="button button__filter button--has-icon icon-left icon-right" (click)="showOverlay = true; showDateFilterDropdown = !showDateFilterDropdown">
@@ -29,23 +28,11 @@
 							<li (click)="statsPicker.open()">Custom Option</li>
 							<li class="no-hover flex flex__align-items-center">
 								<button class="button button__primary button__small margin-right__14px" (click)="fetchDashboardData()">Apply</button>
-								<!-- <button class="button__clear" (click)="selectedDateOption = ''">Clear</button> -->
+								<button class="button__clear" (click)="selectedDateOption = ''">Clear</button>
 							</li>
 						</ul>
 					</div>
 				</div>
-=======
-				<div>Filter by:</div>
-				<button class="button button__filter button--has-icon icon-left icon-right margin-left__20px" (click)="statsPicker.open()">
-					<img src="/assets/img/calendar-icon.svg" alt="calender icon" />
-					<mat-date-range-input [formGroup]="statsDateRange" [rangePicker]="statsPicker">
-						<input matStartDate formControlName="startDate" placeholder="Start date" />
-						<input matEndDate formControlName="endDate" placeholder="End date" (dateChange)="fetchDashboardData()" />
-					</mat-date-range-input>
-					<mat-date-range-picker #statsPicker [disabled]="false"></mat-date-range-picker>
-					<img src="/assets/img/angle-arrow-down.svg" alt="arrow down icon" />
-				</button>
->>>>>>> 8f18de5b
 
 				<div class="select">
 					<select value="daily" [(ngModel)]="dashboardFrequency" (change)="fetchDashboardData()">
