@import './scss/form';
@import './scss/material-design-reset';

.metrics {
	li {
		&.messages {
			background: url(/assets/img/message-icon-transparent.svg) no-repeat;
			background-position: 210px 35px;
		}

		&.apps {
			background: url(/assets/img/apps-icon-transparent.svg) no-repeat;
			background-position: 210px 35px;
		}
	}
}

.line {
	height: 22px;
	width: 1px;
}

.table td {
	& > div {
		text-transform: none !important;
	}
}

.modal--body.delete {
	img.filter-img {
		height: 80px;
		width: 80px;
	}
}

.toggle {
	&-switch {
		.toggle-checkbox:checked + & {
			&:before {
				background: url('/assets/img/checkmark.svg') #ffffff no-repeat;
				background-position: center;
			}
		}
	}
}

.events-search {
	height: 36px;
	background: var(--color-white-100);
	border: 1px solid var(--line-border-2);
	border-radius: 10px;
	padding: 7px 16px;
	color: var(--grey-color);
	width: 300px;

	input {
		width: 100%;
	}
}

.input__search .enter-button {
	visibility: hidden;

	&.show {
		visibility: visible;
	}
}

<<<<<<< HEAD
input[type='search']::-webkit-search-decoration,
input[type='search']::-webkit-search-cancel-button,
input[type='search']::-webkit-search-results-button,
input[type='search']::-webkit-search-results-decoration {
	display: none;
}

.group-dropdown {
	width: 300px;
	right: 0;
	left: unset;
	height: 0;

	li {
		white-space: nowrap;
		text-overflow: ellipsis;
		overflow: hidden;
	}

	&.show {
		height: 400px;
=======
.group-dropdown {
	width: 200px;
}

.projects-modal {
	width: 1100px;

	.grid__col-3--smaller {
		grid-template-columns: repeat(auto-fill, 315px);
	}

	.close {
		background: #f5f5f7;
		position: absolute;
		top: 24px;
		right: 24px;
>>>>>>> 60e815eb
	}
}<|MERGE_RESOLUTION|>--- conflicted
+++ resolved
@@ -66,12 +66,23 @@
 	}
 }
 
-<<<<<<< HEAD
-input[type='search']::-webkit-search-decoration,
-input[type='search']::-webkit-search-cancel-button,
-input[type='search']::-webkit-search-results-button,
-input[type='search']::-webkit-search-results-decoration {
-	display: none;
+.group-dropdown {
+	width: 200px;
+}
+
+.projects-modal {
+	width: 1100px;
+
+	.grid__col-3--smaller {
+		grid-template-columns: repeat(auto-fill, 315px);
+	}
+
+	.close {
+		background: #f5f5f7;
+		position: absolute;
+		top: 24px;
+		right: 24px;
+	}
 }
 
 .group-dropdown {
@@ -88,23 +99,5 @@
 
 	&.show {
 		height: 400px;
-=======
-.group-dropdown {
-	width: 200px;
-}
-
-.projects-modal {
-	width: 1100px;
-
-	.grid__col-3--smaller {
-		grid-template-columns: repeat(auto-fill, 315px);
-	}
-
-	.close {
-		background: #f5f5f7;
-		position: absolute;
-		top: 24px;
-		right: 24px;
->>>>>>> 60e815eb
 	}
 }