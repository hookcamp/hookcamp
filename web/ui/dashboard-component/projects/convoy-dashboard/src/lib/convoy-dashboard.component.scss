--- conflicted
+++ resolved
@@ -42,10 +42,8 @@
 	}
 }
 
-<<<<<<< HEAD
 .underline {
 	text-decoration: underline var(--primary-color);
-=======
 .events-search {
 	height: 36px;
 	background: var(--color-white-100);
@@ -66,7 +64,6 @@
 	&.show {
 		visibility: visible;
 	}
->>>>>>> a5496bec
 }
 
 input[type='search']::-webkit-search-decoration,
@@ -74,8 +71,6 @@
 input[type='search']::-webkit-search-results-button,
 input[type='search']::-webkit-search-results-decoration {
 	display: none;
-<<<<<<< HEAD
-=======
 }
 
 .group-dropdown {
@@ -93,5 +88,4 @@
 	&.show {
 		height: 400px;
 	}
->>>>>>> a5496bec
 }