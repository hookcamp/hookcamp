--- conflicted
+++ resolved
@@ -256,27 +256,10 @@
 		delete this.addNewAppForm.value.endpoints;
 
 		try {
-<<<<<<< HEAD
-			const response = await this.convyDashboardService.request({
-				url: this.editAppMode ? this.getAPIURL(`/apps/${this.appsDetailsItem?.uid}?groupId=${this.activeGroup || ''}`) : this.getAPIURL(`/apps?groupId=${this.activeGroup || ''}`),
-				token: this.requestToken,
-				authType: this.apiAuthType,
-				body: this.addNewAppForm.value,
-				method: this.editAppMode ? 'put' : 'post'
-			});
-			// to be reviewed
-			// if (!this.editAppMode) {
-			// 	const appUid = response.data.uid;
-			// 	this.addNewEndpoint(appUid);
-			// } else {
-			//
-			// }
-=======
 			const response = this.editAppMode
 				? await this.convyDashboardService.updateApp({ appId: this.appsDetailsItem?.uid, body: this.addNewAppForm.value })
 				: await this.convyDashboardService.createApp({ body: this.addNewAppForm.value });
 
->>>>>>> 2dfbb4b0
 			if (this.editAppMode) this.updateAppDetail = true;
 			this.convyDashboardService.showNotification({ message: response.message, style: 'success' });
 			this.addNewAppForm.reset();
@@ -294,21 +277,9 @@
 	async deleteApp() {
 		this.isDeletingApp = true;
 		try {
-<<<<<<< HEAD
-			const response = await this.convyDashboardService.request({
-				url: this.getAPIURL(`/apps/${this.appsDetailsItem?.uid}?groupId=${this.activeGroup || ''}`),
-				token: this.requestToken,
-				authType: this.apiAuthType,
-				method: 'delete'
-			});
-			this.appsDetailsItem = {};
-			this.convyDashboardService.showNotification({ message: response.message });
-			this.toggleActiveTab('apps');
-=======
 			const response = await this.convyDashboardService.deleteApp({ appId: this.appsDetailsItem?.uid });
 			// this.appsDetailsItem = {};
 			this.convyDashboardService.showNotification({ message: response.message, style: 'success' });
->>>>>>> 2dfbb4b0
 			this.getApps({ type: 'apps' });
 			this.toggleActiveTab('apps');
 			this.showDeleteAppModal = false;
@@ -333,20 +304,8 @@
 		});
 
 		try {
-<<<<<<< HEAD
-			const response = await this.convyDashboardService.request({
-				url: this.getAPIURL(`/apps/${appUid ? appUid : this.appsDetailsItem?.uid}/endpoints?groupId=${this.activeGroup || ''}`),
-				token: this.requestToken,
-				authType: this.apiAuthType,
-				body: this.addNewEndpointForm.value,
-				method: 'post'
-			});
-			this.convyDashboardService.showNotification({ message: response.message });
-			this.getEvents();
-=======
 			const response = await this.convyDashboardService.addNewEndpoint({ appId: appUid ? appUid : this.appsDetailsItem?.uid, body: this.addNewEndpointForm.value });
 			this.convyDashboardService.showNotification({ message: response.message, style: 'success' });
->>>>>>> 2dfbb4b0
 			this.getApps({ type: 'apps' });
 			this.updateAppDetail = true;
 			this.addNewEndpointForm.reset();
@@ -369,17 +328,7 @@
 		}
 		this.isSendingNewEvent = true;
 		try {
-<<<<<<< HEAD
-			const response = await this.convyDashboardService.request({
-				url: this.getAPIURL(`/events?groupId=${this.activeGroup || ''}`),
-				token: this.requestToken,
-				authType: this.apiAuthType,
-				body: this.sendEventForm.value,
-				method: 'post'
-			});
-=======
 			const response = await this.convyDashboardService.sendEvent({ body: this.sendEventForm.value });
->>>>>>> 2dfbb4b0
 
 			this.convyDashboardService.showNotification({ message: response.message, style: 'success' });
 			this.getEventDeliveries();
@@ -400,17 +349,6 @@
 		const { startDate, endDate } = this.setDateForFilter(this.eventDeliveriesFilterDateRange.value);
 		this.fetchingCount = true;
 		try {
-<<<<<<< HEAD
-			const response = await this.convyDashboardService.request({
-				url: this.getAPIURL(
-					`/eventdeliveries/countbatchretryevents?groupId=${this.activeGroup || ''}&eventId=${this.eventDeliveryFilteredByEventId || ''}&page=${
-						this.eventDeliveriesPage || 1
-					}&startDate=${startDate}&endDate=${endDate}&appId=${this.eventDeliveriesApp}${eventDeliveryStatusFilterQuery || ''}`
-				),
-				token: this.requestToken,
-				authType: this.apiAuthType,
-				method: 'get'
-=======
 			const response = await this.convyDashboardService.getRetryCount({
 				eventId: this.eventDeliveryFilteredByEventId || '',
 				pageNo: this.eventDeliveriesPage || 1,
@@ -418,7 +356,6 @@
 				endDate: endDate,
 				appId: this.eventDeliveriesApp,
 				statusQuery: eventDeliveryStatusFilterQuery || ''
->>>>>>> 2dfbb4b0
 			});
 
 			this.batchRetryCount = response.data.num;
@@ -604,16 +541,7 @@
 		this.isloadingConfig = true;
 
 		try {
-<<<<<<< HEAD
-			const organisationDetailsResponse = await this.convyDashboardService.request({
-				url: this.getAPIURL(`/dashboard/config?groupId=${this.activeGroup || ''}`),
-				token: this.requestToken,
-				authType: this.apiAuthType,
-				method: 'get'
-			});
-=======
 			const organisationDetailsResponse = await this.convyDashboardService.getConfigDetails();
->>>>>>> 2dfbb4b0
 			this.organisationDetails = organisationDetailsResponse.data;
 			this.isloadingConfig = false;
 
@@ -647,16 +575,7 @@
 			this.isloadingDashboardData = true;
 			const { startDate, endDate } = this.setDateForFilter(this.statsDateRange.value);
 
-<<<<<<< HEAD
-			const dashboardResponse = await this.convyDashboardService.request({
-				url: this.getAPIURL(`/dashboard/summary?groupId=${this.activeGroup || ''}&startDate=${startDate || ''}&endDate=${endDate || ''}&type=${this.dashboardFrequency}`),
-				token: this.requestToken,
-				authType: this.apiAuthType,
-				method: 'get'
-			});
-=======
 			const dashboardResponse = await this.convyDashboardService.dashboardSummary({ startDate: startDate || '', endDate: endDate || '', frequency: this.dashboardFrequency });
->>>>>>> 2dfbb4b0
 			this.dashboardData = dashboardResponse.data;
 			this.isloadingDashboardData = false;
 			this.initChart(dashboardResponse);
@@ -758,18 +677,7 @@
 		const { startDate, endDate } = this.setDateForFilter(this.eventsFilterDateRange.value);
 
 		try {
-<<<<<<< HEAD
-			const eventsResponse = await this.convyDashboardService.request({
-				url: this.getAPIURL(
-					`/events?groupId=${this.activeGroup || ''}&sort=AESC&page=${this.eventsPage || 1}&perPage=20&startDate=${startDate}&endDate=${endDate}&appId=${requestDetails?.appId ?? this.eventApp}`
-				),
-				token: this.requestToken,
-				authType: this.apiAuthType,
-				method: 'get'
-			});
-=======
 			const eventsResponse = await this.convyDashboardService.getEvents({ pageNo: this.eventsPage || 1, startDate, endDate, appId: requestDetails?.appId ?? this.eventApp });
->>>>>>> 2dfbb4b0
 
 			if (this.events && this.events?.pagination?.next === this.eventsPage) {
 				const content = [...this.events.content, ...eventsResponse.data.content];
@@ -802,17 +710,7 @@
 		this.loadingAppPotalToken = true;
 
 		try {
-<<<<<<< HEAD
-			const appTokenResponse = await this.convyDashboardService.request({
-				url: this.getAPIURL(`/apps/${this.appsDetailsItem.uid}/keys?groupId=${this.activeGroup || ''}`),
-				token: this.requestToken,
-				authType: this.apiAuthType,
-				method: 'post',
-				body: {}
-			});
-=======
 			const appTokenResponse = await this.convyDashboardService.getAppPortalToken({ appId: this.appsDetailsItem.uid });
->>>>>>> 2dfbb4b0
 			this.appPortalLink = `<iframe style="width: 100%; height: 100vh; border: none;" src="${appTokenResponse.data.url}"></iframe>`;
 			if (requestDetail.redirect) window.open(`${appTokenResponse.data.url}`, '_blank');
 			this.loadingAppPotalToken = false;
@@ -860,17 +758,6 @@
 		const { startDate, endDate } = this.setDateForFilter(this.eventDeliveriesFilterDateRange.value);
 
 		try {
-<<<<<<< HEAD
-			const eventDeliveriesResponse = await this.convyDashboardService.request({
-				url: this.getAPIURL(
-					`/eventdeliveries?groupId=${this.activeGroup || ''}&eventId=${requestDetails.eventId || ''}&page=${this.eventDeliveriesPage || 1}&startDate=${startDate}&endDate=${endDate}&appId=${
-						this.eventDeliveriesApp
-					}${eventDeliveryStatusFilterQuery || ''}`
-				),
-				token: this.requestToken,
-				authType: this.apiAuthType,
-				method: 'get'
-=======
 			const eventDeliveriesResponse = await this.convyDashboardService.getEventDeliveries({
 				eventId: requestDetails.eventId || '',
 				pageNo: this.eventDeliveriesPage || 1,
@@ -878,7 +765,6 @@
 				endDate: endDate,
 				appId: this.eventDeliveriesApp,
 				statusQuery: eventDeliveryStatusFilterQuery || ''
->>>>>>> 2dfbb4b0
 			});
 			return eventDeliveriesResponse;
 		} catch (error: any) {
@@ -971,28 +857,8 @@
 			this.groups = groupsResponse.data;
 
 			// check group existing filter in url and set active group
-<<<<<<< HEAD
-			if (!this.isCloud) this.activeGroup = this.route.snapshot.queryParams.group ?? this.groups[0]?.uid;
-			return;
-		} catch (error) {
-			return error;
-		}
-	}
-
-	async appsRequest(requestDetails: { search?: string }): Promise<HTTP_RESPONSE> {
-		try {
-			const appsResponse = await this.convyDashboardService.request({
-				url: this.getAPIURL(`/apps?groupId=${this.activeGroup || ''}&sort=AESC&page=${this.appsPage || 1}&perPage=20${requestDetails?.search ? `&q=${requestDetails?.search}` : ''}`),
-				token: this.requestToken,
-				authType: this.apiAuthType,
-				method: 'get'
-			});
-
-			return appsResponse;
-=======
 			if (!this.isCloud) this.convyDashboardService.activeGroupId = this.route.snapshot.queryParams?.group ?? this.groups[0]?.uid;
 			return groupsResponse;
->>>>>>> 2dfbb4b0
 		} catch (error: any) {
 			return error;
 		}
@@ -1044,16 +910,7 @@
 	async getDelieveryAttempts(eventDeliveryId: string) {
 		this.isloadingDeliveryAttempts = true;
 		try {
-<<<<<<< HEAD
-			const deliveryAttemptsResponse = await this.convyDashboardService.request({
-				url: this.getAPIURL(`/eventdeliveries/${eventDeliveryId}/deliveryattempts?groupId=${this.activeGroup || ''}`),
-				token: this.requestToken,
-				authType: this.apiAuthType,
-				method: 'get'
-			});
-=======
 			const deliveryAttemptsResponse = await this.convyDashboardService.getEventDeliveryAttempts({ eventDeliveryId });
->>>>>>> 2dfbb4b0
 			this.eventDeliveryAtempt = deliveryAttemptsResponse.data[deliveryAttemptsResponse.data.length - 1];
 			this.isloadingDeliveryAttempts = false;
 
@@ -1096,16 +953,7 @@
 		}
 
 		try {
-<<<<<<< HEAD
-			await this.convyDashboardService.request({
-				method: 'put',
-				token: this.requestToken,
-				authType: this.apiAuthType,
-				url: this.getAPIURL(`/eventdeliveries/${requestDetails.eventDeliveryId}/resend?groupId=${this.activeGroup || ''}`)
-			});
-=======
 			await this.convyDashboardService.retryEvent({ eventId: requestDetails.eventDeliveryId });
->>>>>>> 2dfbb4b0
 
 			this.convyDashboardService.showNotification({ message: 'Retry Request Sent', style: 'success' });
 			retryButton.classList.remove(['spin', 'disabled']);
@@ -1133,17 +981,7 @@
 			ids: [requestDetails.eventDeliveryId]
 		};
 		try {
-<<<<<<< HEAD
-			await this.convyDashboardService.request({
-				method: 'post',
-				token: this.requestToken,
-				authType: this.apiAuthType,
-				body: payload,
-				url: this.getAPIURL(`/eventdeliveries/forceresend?groupId=${this.activeGroup || ''}`)
-			});
-=======
 			await this.convyDashboardService.forceRetryEvent({ body: payload });
->>>>>>> 2dfbb4b0
 
 			this.convyDashboardService.showNotification({ message: 'Force Retry Request Sent', style: 'success' });
 			retryButton.classList.remove(['spin', 'disabled']);
@@ -1166,18 +1004,6 @@
 		const { startDate, endDate } = this.setDateForFilter(this.eventDeliveriesFilterDateRange.value);
 		this.isRetyring = true;
 		try {
-<<<<<<< HEAD
-			const response = await this.convyDashboardService.request({
-				method: 'post',
-				url: this.getAPIURL(
-					`/eventdeliveries/batchretry?groupId=${this.activeGroup || ''}&eventId=${this.eventDeliveryFilteredByEventId || ''}&page=${
-						this.eventDeliveriesPage || 1
-					}&startDate=${startDate}&endDate=${endDate}&appId=${this.eventDeliveriesApp}${eventDeliveryStatusFilterQuery || ''}`
-				),
-				token: this.requestToken,
-				authType: this.apiAuthType,
-				body: null
-=======
 			const response = await this.convyDashboardService.batchRetryEvent({
 				eventId: this.eventDeliveryFilteredByEventId || '',
 				pageNo: this.eventDeliveriesPage || 1,
@@ -1185,7 +1011,6 @@
 				endDate: endDate,
 				appId: this.eventDeliveriesApp,
 				statusQuery: eventDeliveryStatusFilterQuery || ''
->>>>>>> 2dfbb4b0
 			});
 
 			this.convyDashboardService.showNotification({ message: response.message, style: 'success' });
