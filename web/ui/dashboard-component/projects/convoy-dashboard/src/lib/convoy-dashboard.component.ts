--- conflicted
+++ resolved
@@ -363,15 +363,9 @@
 		try {
 			const response = await this.convyDashboardService.request({
 				url: this.getAPIURL(
-<<<<<<< HEAD
-					`/eventdeliveries/countbatchretryevents?eventId=${this.eventDeliveryFilteredByEventId || ''}&page=${this.eventDeliveriesPage || 1}&startDate=${startDate}&endDate=${endDate}&appId=${
-						this.eventDeliveriesApp
-					}${eventDeliveryStatusFilterQuery || ''}`
-=======
 					`/eventdeliveries/countbatchretryevents?groupID=${this.activeGroup || ''}&eventId=${this.eventDeliveryFilteredByEventId || ''}&page=${
 						this.eventDeliveriesPage || 1
 					}&startDate=${startDate}&endDate=${endDate}&appId=${this.eventDeliveriesApp}${eventDeliveryStatusFilterQuery || ''}`
->>>>>>> ff019a2d
 				),
 				token: this.requestToken,
 				authType: this.apiAuthType,
@@ -694,13 +688,9 @@
 
 		try {
 			const eventsResponse = await this.convyDashboardService.request({
-<<<<<<< HEAD
-				url: this.getAPIURL(`/events?sort=AESC&page=${this.eventsPage || 1}&perPage=20&startDate=${startDate}&endDate=${endDate}&appId=${requestDetails?.appId ?? this.eventApp}`),
-=======
 				url: this.getAPIURL(
 					`/events?groupID=${this.activeGroup || ''}&sort=AESC&page=${this.eventsPage || 1}&perPage=20&startDate=${startDate}&endDate=${endDate}&appId=${requestDetails?.appId ?? this.eventApp}`
 				),
->>>>>>> ff019a2d
 				token: this.requestToken,
 				authType: this.apiAuthType,
 				method: 'get'
@@ -790,15 +780,9 @@
 		try {
 			const eventDeliveriesResponse = await this.convyDashboardService.request({
 				url: this.getAPIURL(
-<<<<<<< HEAD
-					`/eventdeliveries?eventId=${requestDetails.eventId || ''}&page=${this.eventDeliveriesPage || 1}&startDate=${startDate}&endDate=${endDate}&appId=${this.eventDeliveriesApp}${
-						eventDeliveryStatusFilterQuery || ''
-					}`
-=======
 					`/eventdeliveries?groupID=${this.activeGroup || ''}&eventId=${requestDetails.eventId || ''}&page=${this.eventDeliveriesPage || 1}&startDate=${startDate}&endDate=${endDate}&appId=${
 						this.eventDeliveriesApp
 					}${eventDeliveryStatusFilterQuery || ''}`
->>>>>>> ff019a2d
 				),
 				token: this.requestToken,
 				authType: this.apiAuthType,
@@ -1070,15 +1054,9 @@
 			const response = await this.convyDashboardService.request({
 				method: 'post',
 				url: this.getAPIURL(
-<<<<<<< HEAD
-					`/eventdeliveries/batchretry?eventId=${this.eventDeliveryFilteredByEventId || ''}&page=${this.eventDeliveriesPage || 1}&startDate=${startDate}&endDate=${endDate}&appId=${
-						this.eventDeliveriesApp
-					}${eventDeliveryStatusFilterQuery || ''}`
-=======
 					`/eventdeliveries/batchretry?groupID=${this.activeGroup || ''}&eventId=${this.eventDeliveryFilteredByEventId || ''}&page=${
 						this.eventDeliveriesPage || 1
 					}&startDate=${startDate}&endDate=${endDate}&appId=${this.eventDeliveriesApp}${eventDeliveryStatusFilterQuery || ''}`
->>>>>>> ff019a2d
 				),
 				token: this.requestToken,
 				authType: this.apiAuthType,
