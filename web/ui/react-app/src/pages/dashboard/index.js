import React, { useEffect, useState } from 'react';
import * as axios from 'axios';
import ArrowDownIcon from '../../assets/img/arrow-down-icon.svg';
import AppsIcon from '../../assets/img/apps-icon.svg';
import MessageIcon from '../../assets/img/message-icon.svg';
import RefreshIcon from '../../assets/img/refresh-icon.svg';
import CalendarIcon from '../../assets/img/calendar-icon.svg';
import CopyIcon from '../../assets/img/copy-icon.svg';
import LinkIcon from '../../assets/img/link-icon.svg';
import ViewIcon from '../../assets/img/view-icon.svg';
import Chart from 'chart.js/auto';
import { DateRange } from 'react-date-range';
import ReactJson from 'react-json-view';
import './app.scss';
import 'react-date-range/dist/styles.css';
import 'react-date-range/dist/theme/default.css';

const _axios = axios.default;
const request = _axios.create({ baseURL: 'http://localhost:5005/v1' });
const months = ['January', 'February', 'March', 'April', 'May', 'June', 'July', 'August', 'September', 'October', 'November', 'December'];

function DashboardPage() {
	const [dashboardData, setDashboardData] = useState({ apps: 0, messages: 0, messageData: [] });
	const [authDetails, setAuthDetails] = useState({ basic: { username: '', password: '' }, type: '' });
	const [viewPassword, toggleViewPassword] = useState(false);
	const [apps, setAppsData] = useState([]);
	const [events, setEventsData] = useState([]);
	const [tabs] = useState(['events', 'apps']);
	const [activeTab, setActiveTab] = useState('events');
	const [showFilterCalendar, toggleShowFilterCalendar] = useState(false);
	const [organisations, setOrganisations] = useState([]);
	const [activeorganisation, setActiveOrganisation] = useState({
		uid: '',
		name: '',
		created_at: 0,
		updated_at: 0,
		deleted_at: 0,
	});
	const [detailsItem, setDetailsItem] = useState();
	const [filterFrequency, setFilterFrequency] = useState('daily');
	const [filterDates, setFilterDates] = useState([
		{
			startDate: new Date(new Date().setDate(new Date().getDate() - 20)),
			endDate: new Date(),
			key: 'selection',
		},
	]);

	const [jsonStyle] = useState({
		fontSize: '12px',
		lineHeight: '25px',
	});

	const [options] = useState({
		plugins: {
			legend: {
				display: false,
			},
		},
		scales: {
			xAxis: {
				display: true,
				grid: {
					display: false,
				},
			},
		},
	});

	const getDate = (date) => {
		const _date = new Date(date);
		const day = _date.getDate();
		const month = _date.getMonth();
		const year = _date.getFullYear();
		return `${day} ${months[month]}, ${year}`;
	};

	const getOrganisations = async () => {
		try {
			const organisationsResponse = await (await request.get('/organisations')).data;
			setOrganisations(organisationsResponse.data);
			setActiveOrganisation(organisationsResponse.data[0]);
		} catch (error) {
			return error;
		}
	};

	const copyText = (copyText) => {
		const el = document.createElement('textarea');
		el.value = copyText;
		document.body.appendChild(el);
		el.select();
		document.execCommand('copy');
		this.showCopyText = true;
	};

	useEffect(() => {
		const getAuthDetails = async () => {
			try {
				if (authDetails.type) return;
				const authDetailsResponse = await (await request.get('/auth/details')).data;
				setAuthDetails(authDetailsResponse.data);
			} catch (error) {
				return error;
			}
		};

		const getApps = async () => {
			try {
<<<<<<< HEAD
				const appsResponse = await (await request({ url: '/apps' })).data;
				setAppsData(appsResponse.data);
=======
				const appsResponse = await request.get('/apps' + (activeorganisation ? "?orgId=" + activeorganisation.uid : ""));
				setAppsData(appsResponse.data.data);
>>>>>>> c9cb2170
			} catch (error) {
				return error;
			}
		};

		const getEvents = async () => {
			try {
<<<<<<< HEAD
				const appsResponse = await (
					await request({
						url: '/messages',
						method: 'GET',
						headers: {
							Authorization: `Basic ${btoa(authDetails.basic.username + ':' + authDetails.basic.password)}`,
						},
					})
				).data;
				setEventsData(appsResponse.data.content);
=======
				const appsResponse = await request.get('/events' + (activeorganisation ? "?orgId=" + activeorganisation.uid : ""));
				setEventsData(appsResponse.data.data.content);
>>>>>>> c9cb2170
			} catch (error) {
				return error;
			}
		};

		const fetchDashboardData = async () => {
			try {
				if (organisations.length === 0) await getOrganisations();
				if (!activeorganisation.uid) return;
				const dashboardResponse = await request.get(
					`/dashboard/${activeorganisation.uid}/summary?startDate=${filterDates[0].startDate.toISOString().split('.')[0]}&endDate=${filterDates[0].endDate.toISOString().split('.')[0]}&type=${
						filterFrequency || 'daily'
					}`,
				);
				setDashboardData(dashboardResponse.data.data);

				const chartData = dashboardResponse.data.data.message_data;
				const labels = [0, ...chartData.map((label) => label.data.date)];
				const dataSet = [0, ...chartData.map((label) => label.count)];
				const data = {
					labels,
					datasets: [
						{
							data: dataSet,
							fill: false,
							borderColor: '#477DB3',
							tension: 0.5,
							yAxisID: 'yAxis',
							xAxisID: 'xAxis',
						},
					],
				};

				if (!Chart.getChart('chart') || !Chart.getChart('chart')?.canvas) {
					new Chart(document.getElementById('chart'), { type: 'line', data, options });
				} else {
					const currentChart = Chart.getChart('chart');
					currentChart.data.labels = labels;
					currentChart.data.datasets[0].data = dataSet;
					currentChart.update();
				}
			} catch (error) {
				return error;
			}
		};

		getAuthDetails().then(() => {
			fetchDashboardData();
			if (activeTab === 'apps') getApps();
			if (activeTab === 'events') getEvents();
		});
	}, [options, activeTab, filterDates, activeorganisation.uid, organisations, filterFrequency, authDetails]);

	return (
		<div className="dashboard">
			<header className="dashboard--header">
				<div className="dashboard--header--container">
					<div className="logo">Fhooks.</div>

					<button className="user">
						<div>
							<div className="icon">O</div>
							<div className="name">{activeorganisation.name}</div>
						</div>
						<img src={ArrowDownIcon} alt="arrow down icon" />
						<div className="dropdown organisations">
							<ul></ul>
						</div>
					</button>
				</div>
			</header>

			<div className="dashboard--page">
				<div className={`filter ${showFilterCalendar ? 'show-calendar' : ''}`}>
					Filter by:
					<button className="filter--button" onClick={() => toggleShowFilterCalendar(!showFilterCalendar)}>
						<img src={CalendarIcon} alt="calender icon" />
						<div>
							{getDate(filterDates[0].startDate)} - {getDate(filterDates[0].endDate)}
						</div>
						<img src={ArrowDownIcon} alt="arrow down icon" />
					</button>
					<DateRange onChange={(item) => setFilterDates([item.selection])} moveRangeOnFirstSelection={false} ranges={filterDates} />
					<select value={filterFrequency} onChange={(event) => setFilterFrequency(event.target.value)}>
						<option value="daily">Daily</option>
						<option value="weekly">Weekly</option>
						<option value="monthly">Monthly</option>
						<option value="yearly">Yearly</option>
					</select>
				</div>

				<div className="dashboard--page--details">
					<div className="card dashboard--page--details--chart">
						<ul>
							<li>
								<img src={MessageIcon} alt="message icon" />
								<div className="metric">
									<div>{dashboardData.messages_sent}</div>
									<div>{dashboardData.messages_sent === 1 ? "Message" : "Messages"} Sent</div>
								</div>
							</li>
							<li>
								<img src={AppsIcon} alt="apps icon" />
								<div className="metric">
									<div>{dashboardData.apps}</div>
									<div>{dashboardData.apps === 1 ? "App" : "Apps"}</div>
								</div>
							</li>
						</ul>

						<div>
							<h3>Message Sent</h3>

							<canvas id="chart" width="400" height="200"></canvas>
						</div>
					</div>

					<div className="card has-title dashboard--page--details--credentials">
						<div className="card--title">
							<h2>Organization Details</h2>
						</div>

						<div className="card--container">
							{authDetails.type === 'none' && (
								<div className="card--empty-state">
									<p>You don't have any organisation auth details set</p>
								</div>
							)}

							{authDetails.type !== 'none' && (
								<React.Fragment>
									<div className="auth-item">
										<div>
											<div className="auth-item--label">Username</div>
											<div className="auth-item--item">{authDetails.basic.username}</div>
										</div>
										<button className="copy" onClick={() => copyText(authDetails.basic.username)}>
											<img src={CopyIcon} alt="copy icon" />
										</button>
									</div>
									<div className="auth-item">
										<div>
											<div className="auth-item--label">Password</div>
											{viewPassword && <div className="auth-item--item">{authDetails.basic.password}</div>}
											{!viewPassword && <div className="auth-item--item">********</div>}
										</div>
										<button className="copy" onClick={() => toggleViewPassword(!viewPassword)}>
											<img src={ViewIcon} alt="view icon" />
										</button>
									</div>
								</React.Fragment>
							)}
						</div>

						<div className="card--footer">
							<p>Our documentation contains the libraries, API and SDKs you need to integrate Fhooks on your platform.</p>
							<button className="primary">Go to docs</button>
						</div>
					</div>
				</div>

				<section className="card dashboard--logs">
					<div className="dashboard--logs--tabs">
						<div className="tabs">
							{tabs.map((tab, index) => (
								<button onClick={() => setActiveTab(tab)} key={index} className={'clear tab ' + (activeTab === tab ? 'active' : '')}>
									{tab}
								</button>
							))}
						</div>

						<div className="table">
							{activeTab && activeTab === 'events' && (
								<table>
									<thead>
										<tr className="table--head">
											<th scope="col">Status</th>
											<th scope="col">Event Type</th>
											<th scope="col">Description</th>
											<th scope="col">Date Created</th>
											<th scope="col">Next Entry</th>
										</tr>
									</thead>
									<tbody>
										{events.map((event, index) => (
											<tr key={index} onClick={() => setDetailsItem(event)}>
												<td>
													<div>
														<div className="tag">{event.status}</div>
													</div>
												</td>
												<td>
													<div>{event.event_type}</div>
												</td>
												<td>
													<div>{event.description}</div>
												</td>
												<td>
													<div>{getDate(event.created_at)}</div>
												</td>
												<td>
													<div>
														<button className="primary has-icon icon-left">
															<img src={RefreshIcon} alt="refresh icon" /> Resend
														</button>
													</div>
												</td>
											</tr>
										))}
									</tbody>
								</table>
							)}

							{activeTab && activeTab === 'apps' && (
								<table>
									<thead>
										<tr className="table--head">
											<th scope="col">Name</th>
											<th scope="col">Created</th>
											<th scope="col">Updated</th>
										</tr>
									</thead>
									<tbody>
										{apps.map((app, index) => (
											<tr key={index} onClick={() => setDetailsItem(app)}>
												<td>
													<div>{app.name}</div>
												</td>
												<td>
													<div>{getDate(app.created_at)}</div>
												</td>
												<td>
													<div>{getDate(app.updated_at)}</div>
												</td>
											</tr>
										))}
									</tbody>
								</table>
							)}
						</div>
					</div>

					{detailsItem && (
						<div className="dashboard--logs--details">
							<h3>Details</h3>
							<ul className="dashboard--logs--details--meta">
								<li>
									<div className="label">Date Created</div>
									<div className="value">{getDate(detailsItem.created_at)}</div>
								</li>
								<li>
									<div className="label">Last Updated</div>
									<div className="value">{getDate(detailsItem.updated_at)}</div>
								</li>
							</ul>

<<<<<<< HEAD
							{activeTab === 'events' && (
=======
							{detailsItem.app_metadata && detailsItem.app_metadata.endpoints && detailsItem.app_metadata.endpoints.length > 0 && (
>>>>>>> c9cb2170
								<React.Fragment>
									<h4>Event Data</h4>
									<div>
										<ReactJson src={detailsItem} iconStyle="square" displayDataTypes={false} enableClipboard={false} style={jsonStyle} />
									</div>
								</React.Fragment>
							)}

							{activeTab === 'apps' && (
								<React.Fragment>
									<h4>App Event Endpoints</h4>
									<ul className="dashboard--logs--details--endpoints">
										{detailsItem.endpoints &&
											detailsItem.endpoints.map((endpoint, index) => (
												<li key={index}>
													<h5>{endpoint.description}</h5>
													<p>
														<img src={LinkIcon} alt="link icon" />
														{endpoint.target_url}
													</p>
												</li>
											))}
									</ul>
								</React.Fragment>
							)}
						</div>
					)}
				</section>
			</div>
		</div>
	);
}

export { DashboardPage };<|MERGE_RESOLUTION|>--- conflicted
+++ resolved
@@ -107,13 +107,8 @@
 
 		const getApps = async () => {
 			try {
-<<<<<<< HEAD
 				const appsResponse = await (await request({ url: '/apps' })).data;
 				setAppsData(appsResponse.data);
-=======
-				const appsResponse = await request.get('/apps' + (activeorganisation ? "?orgId=" + activeorganisation.uid : ""));
-				setAppsData(appsResponse.data.data);
->>>>>>> c9cb2170
 			} catch (error) {
 				return error;
 			}
@@ -121,7 +116,6 @@
 
 		const getEvents = async () => {
 			try {
-<<<<<<< HEAD
 				const appsResponse = await (
 					await request({
 						url: '/messages',
@@ -132,10 +126,6 @@
 					})
 				).data;
 				setEventsData(appsResponse.data.content);
-=======
-				const appsResponse = await request.get('/events' + (activeorganisation ? "?orgId=" + activeorganisation.uid : ""));
-				setEventsData(appsResponse.data.data.content);
->>>>>>> c9cb2170
 			} catch (error) {
 				return error;
 			}
@@ -234,14 +224,14 @@
 								<img src={MessageIcon} alt="message icon" />
 								<div className="metric">
 									<div>{dashboardData.messages_sent}</div>
-									<div>{dashboardData.messages_sent === 1 ? "Message" : "Messages"} Sent</div>
+									<div>{dashboardData.messages_sent === 1 ? 'Message' : 'Messages'} Sent</div>
 								</div>
 							</li>
 							<li>
 								<img src={AppsIcon} alt="apps icon" />
 								<div className="metric">
 									<div>{dashboardData.apps}</div>
-									<div>{dashboardData.apps === 1 ? "App" : "Apps"}</div>
+									<div>{dashboardData.apps === 1 ? 'App' : 'Apps'}</div>
 								</div>
 							</li>
 						</ul>
@@ -392,11 +382,7 @@
 								</li>
 							</ul>
 
-<<<<<<< HEAD
 							{activeTab === 'events' && (
-=======
-							{detailsItem.app_metadata && detailsItem.app_metadata.endpoints && detailsItem.app_metadata.endpoints.length > 0 && (
->>>>>>> c9cb2170
 								<React.Fragment>
 									<h4>Event Data</h4>
 									<div>
