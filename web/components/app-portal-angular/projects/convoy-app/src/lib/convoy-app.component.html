--- conflicted
+++ resolved
@@ -20,18 +20,6 @@
 				</thead>
 				<tbody>
 					<tr class="has-border" *ngFor="let endpoint of appDetails?.endpoints">
-<<<<<<< HEAD
-						<td>
-							<div>{{ endpoint.target_url }}</div>
-						</td>
-						<td>
-							<div>{{ endpoint.created_at | date }}</div>
-						</td>
-						<td>
-							<div>{{ endpoint.updated_at | date }}</div>
-						</td>
-						<td>
-=======
 						<td className="has-long-text longer">
 							<div>{{ endpoint.target_url }}</div>
 						</td>
@@ -42,7 +30,6 @@
 							<div>{{ endpoint.updated_at | date }}</div>
 						</td>
 						<td>
->>>>>>> d263a409
 							<div>
 								<div class="tag" *ngFor="let event of endpoint.events">{{ event == '*' ? 'all events' : event }}</div>
 							</div>
@@ -242,11 +229,7 @@
 									<label [for]="status">{{ status }}</label>
 								</div>
 
-<<<<<<< HEAD
-								<button class="primary" (click)="showOverlay = false; showEventDeliveriesStatusDropdown = false; this.getEventDeliveries({ addToURL: true })">Apply</button>
-=======
 								<button class="primary" (click)="showOverlay = false; showEventDeliveriesStatusDropdown = false; this.getEventDeliveries()">Apply</button>
->>>>>>> d263a409
 							</div>
 						</div>
 
