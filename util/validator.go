--- conflicted
+++ resolved
@@ -78,8 +78,6 @@
 
 		return true
 	})
-<<<<<<< HEAD
-=======
 
 	govalidator.TagMap["supported_retry_strategy"] = govalidator.Validator(func(encoder string) bool {
 		encoders := map[string]bool{
@@ -99,5 +97,4 @@
 
 		return err == nil
 	})
->>>>>>> e3d62dcd
 }