{
    "database": {
        "environment": "dev",
        "dsn": "mongodb://root:rootpassword@localhost:27017/convoy?authSource=admin"
    },
    "sentry": {
        "dsn": "<insert-sentry-dsn>"
    },
    "queue": {
        "type": "redis",
        "redis": {
            "dsn": "redis://localhost:8379"
        }
    },
    "server": {
        "http": {
            "ssl": false,
            "ssl_cert_file": "",
            "ssl_key_file": "",
            "port": 5005
        }
    },
    "auth": {
        "require_auth": false,
        "file": {
            "basic": [
                {
                    "username": "default",
                    "password": "default",
                    "role": {
                        "type": "super_user",
                        "groups": [
                            "sendcash-pay",
                            "buycoins-api"
                        ]
                    }
                }
            ],
            "api_key": [
                {
                    "api_key": "<insert-api-key>",
                    "role": {
                        "type": "super_user",
                        "groups": [
                            "sendcash-pay"
                        ]
                    }
                }
            ]
        }
    },
    "strategy": {
        "type": "default",
        "default": {
            "intervalSeconds": 125,
            "retryLimit": 15
        }
    },
    "signature": {
        "header": "X-Company-Event-WebHook-Signature",
        "hash": "SHA256"
    },
    "ui": {
        "type": "none",
        "basic": [
            {
                "username": "user1",
                "password": "password1"
            },
            {
                "username": "user2",
                "password": "password2"
            }
        ],
        "jwtKey": "eyJhbGciOiJIUzI1NiJ9.eyJSb2xlIjoiQWRtaW4iLCJJc3N1ZXIiOiJDb252b3kgVGVzdCIsIlVzZXJuYW1lIjoiU21hcnQiLCJleHAiOjE2MzE2MjMzOTAsImlhdCI6MTYzMTYyMzM5MH0.u4kHClCgj9KjdyHfebQn8_AnU0DlXeJX8zvJvpMLCkQ",
        "jwtTokenExpirySeconds": 3600
    }
<<<<<<< HEAD
  },
  "server": {
    "http": {
      "ssl": false,
      "ssl_cert_file": "",
      "ssl_key_file": "",
      "port": 5005
    }
  },
  "auth": {
    "type": "none"
  },
  "group": {
		"signature": {
			"header": "X-Company-Event-WebHook-Signature",
			"hash": "SHA256"
		},
		"strategy": {
			"type": "default",
			"default": {
				"intervalSeconds": 20,
				"retryLimit": 3
			}
		}
	},
  "ui": {
    "type": "none",
    "basic": [
      {
        "username": "user1",
        "password": "password1"
      },
      {
        "username": "user2",
        "password": "password2"
      }
    ],
    "jwtKey": "eyJhbGciOiJIUzI1NiJ9.eyJSb2xlIjoiQWRtaW4iLCJJc3N1ZXIiOiJDb252b3kgVGVzdCIsIlVzZXJuYW1lIjoiU21hcnQiLCJleHAiOjE2MzE2MjMzOTAsImlhdCI6MTYzMTYyMzM5MH0.u4kHClCgj9KjdyHfebQn8_AnU0DlXeJX8zvJvpMLCkQ",
    "jwtTokenExpirySeconds": 3600
  }
=======
>>>>>>> 95de700e
}<|MERGE_RESOLUTION|>--- conflicted
+++ resolved
@@ -49,46 +49,7 @@
             ]
         }
     },
-    "strategy": {
-        "type": "default",
-        "default": {
-            "intervalSeconds": 125,
-            "retryLimit": 15
-        }
-    },
-    "signature": {
-        "header": "X-Company-Event-WebHook-Signature",
-        "hash": "SHA256"
-    },
-    "ui": {
-        "type": "none",
-        "basic": [
-            {
-                "username": "user1",
-                "password": "password1"
-            },
-            {
-                "username": "user2",
-                "password": "password2"
-            }
-        ],
-        "jwtKey": "eyJhbGciOiJIUzI1NiJ9.eyJSb2xlIjoiQWRtaW4iLCJJc3N1ZXIiOiJDb252b3kgVGVzdCIsIlVzZXJuYW1lIjoiU21hcnQiLCJleHAiOjE2MzE2MjMzOTAsImlhdCI6MTYzMTYyMzM5MH0.u4kHClCgj9KjdyHfebQn8_AnU0DlXeJX8zvJvpMLCkQ",
-        "jwtTokenExpirySeconds": 3600
-    }
-<<<<<<< HEAD
-  },
-  "server": {
-    "http": {
-      "ssl": false,
-      "ssl_cert_file": "",
-      "ssl_key_file": "",
-      "port": 5005
-    }
-  },
-  "auth": {
-    "type": "none"
-  },
-  "group": {
+    "group": {
 		"signature": {
 			"header": "X-Company-Event-WebHook-Signature",
 			"hash": "SHA256"
@@ -100,22 +61,5 @@
 				"retryLimit": 3
 			}
 		}
-	},
-  "ui": {
-    "type": "none",
-    "basic": [
-      {
-        "username": "user1",
-        "password": "password1"
-      },
-      {
-        "username": "user2",
-        "password": "password2"
-      }
-    ],
-    "jwtKey": "eyJhbGciOiJIUzI1NiJ9.eyJSb2xlIjoiQWRtaW4iLCJJc3N1ZXIiOiJDb252b3kgVGVzdCIsIlVzZXJuYW1lIjoiU21hcnQiLCJleHAiOjE2MzE2MjMzOTAsImlhdCI6MTYzMTYyMzM5MH0.u4kHClCgj9KjdyHfebQn8_AnU0DlXeJX8zvJvpMLCkQ",
-    "jwtTokenExpirySeconds": 3600
-  }
-=======
->>>>>>> 95de700e
+	}
 }