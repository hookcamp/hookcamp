--- conflicted
+++ resolved
@@ -923,11 +923,7 @@
                 ],
                 "responses": {
                     "200": {
-<<<<<<< HEAD
                         "description": "OK",
-=======
-                        "description": "asc",
->>>>>>> 55beb5a8
                         "schema": {
                             "allOf": [
                                 {
@@ -1531,7 +1527,6 @@
                         "$ref": "#/definitions/convoy.EndpointMetadata"
                     }
                 },
-<<<<<<< HEAD
                 "group_id": {
                     "type": "string"
                 },
@@ -1561,8 +1556,6 @@
                 "events": {
                     "type": "integer"
                 },
-=======
->>>>>>> 55beb5a8
                 "group_id": {
                     "type": "string"
                 },
