--- conflicted
+++ resolved
@@ -21,22 +21,14 @@
     "host": "dashboard.getconvoy.io",
     "basePath": "/",
     "paths": {
-<<<<<<< HEAD
         "/api/v1/endpoints": {
-=======
-        "/api/v1/organisations": {
->>>>>>> ba1ec095
             "get": {
                 "security": [
                     {
                         "ApiKeyAuth": []
                     }
                 ],
-<<<<<<< HEAD
                 "description": "This endpoint fetches an endpoints",
-=======
-                "description": "This endpoint fetches the organisations a user is part of, this route can only be accessed with a personal api key",
->>>>>>> ba1ec095
                 "consumes": [
                     "application/json"
                 ],
@@ -44,7 +36,6 @@
                     "application/json"
                 ],
                 "tags": [
-<<<<<<< HEAD
                     "Endpoints"
                 ],
                 "summary": "Get endpoints",
@@ -54,10 +45,103 @@
                         "description": "group id",
                         "name": "groupId",
                         "in": "query",
-=======
-                    "Organisation"
-                ],
-                "summary": "Get organisations",
+                        "required": true
+                    }
+                ],
+                "responses": {
+                    "200": {
+                        "description": "OK",
+                        "schema": {
+                            "allOf": [
+                                {
+                                    "$ref": "#/definitions/util.ServerResponse"
+                                },
+                                {
+                                    "type": "object",
+                                    "properties": {
+                                        "data": {
+                                            "$ref": "#/definitions/server.Stub"
+                                        }
+                                    }
+                                }
+                            ]
+                        }
+                    },
+                    "400": {
+                        "description": "Bad Request",
+                        "schema": {
+                            "allOf": [
+                                {
+                                    "$ref": "#/definitions/util.ServerResponse"
+                                },
+                                {
+                                    "type": "object",
+                                    "properties": {
+                                        "data": {
+                                            "$ref": "#/definitions/server.Stub"
+                                        }
+                                    }
+                                }
+                            ]
+                        }
+                    },
+                    "401": {
+                        "description": "Unauthorized",
+                        "schema": {
+                            "allOf": [
+                                {
+                                    "$ref": "#/definitions/util.ServerResponse"
+                                },
+                                {
+                                    "type": "object",
+                                    "properties": {
+                                        "data": {
+                                            "$ref": "#/definitions/server.Stub"
+                                        }
+                                    }
+                                }
+                            ]
+                        }
+                    },
+                    "500": {
+                        "description": "Internal Server Error",
+                        "schema": {
+                            "allOf": [
+                                {
+                                    "$ref": "#/definitions/util.ServerResponse"
+                                },
+                                {
+                                    "type": "object",
+                                    "properties": {
+                                        "data": {
+                                            "$ref": "#/definitions/server.Stub"
+                                        }
+                                    }
+                                }
+                            ]
+                        }
+                    }
+                }
+            }
+        },
+        "/api/v1/projects/{projectID}/applications": {
+            "get": {
+                "security": [
+                    {
+                        "ApiKeyAuth": []
+                    }
+                ],
+                "description": "This endpoint creates an endpoint",
+                "consumes": [
+                    "application/json"
+                ],
+                "produces": [
+                    "application/json"
+                ],
+                "tags": [
+                    "Application"
+                ],
+                "summary": "Create an endpoint",
                 "parameters": [
                     {
                         "type": "string",
@@ -66,681 +150,6 @@
                         "in": "query"
                     },
                     {
-                        "type": "string",
-                        "description": "page number",
-                        "name": "page",
-                        "in": "query"
-                    },
-                    {
-                        "type": "string",
-                        "description": "sort order",
-                        "name": "sort",
-                        "in": "query"
-                    }
-                ],
-                "responses": {
-                    "200": {
-                        "description": "OK",
-                        "schema": {
-                            "allOf": [
-                                {
-                                    "$ref": "#/definitions/util.ServerResponse"
-                                },
-                                {
-                                    "type": "object",
-                                    "properties": {
-                                        "data": {
-                                            "allOf": [
-                                                {
-                                                    "$ref": "#/definitions/server.pagedResponse"
-                                                },
-                                                {
-                                                    "type": "object",
-                                                    "properties": {
-                                                        "content": {
-                                                            "type": "array",
-                                                            "items": {
-                                                                "$ref": "#/definitions/datastore.Organisation"
-                                                            }
-                                                        }
-                                                    }
-                                                }
-                                            ]
-                                        }
-                                    }
-                                }
-                            ]
-                        }
-                    },
-                    "400": {
-                        "description": "Bad Request",
-                        "schema": {
-                            "allOf": [
-                                {
-                                    "$ref": "#/definitions/util.ServerResponse"
-                                },
-                                {
-                                    "type": "object",
-                                    "properties": {
-                                        "data": {
-                                            "$ref": "#/definitions/server.Stub"
-                                        }
-                                    }
-                                }
-                            ]
-                        }
-                    },
-                    "401": {
-                        "description": "Unauthorized",
-                        "schema": {
-                            "allOf": [
-                                {
-                                    "$ref": "#/definitions/util.ServerResponse"
-                                },
-                                {
-                                    "type": "object",
-                                    "properties": {
-                                        "data": {
-                                            "$ref": "#/definitions/server.Stub"
-                                        }
-                                    }
-                                }
-                            ]
-                        }
-                    },
-                    "500": {
-                        "description": "Internal Server Error",
-                        "schema": {
-                            "allOf": [
-                                {
-                                    "$ref": "#/definitions/util.ServerResponse"
-                                },
-                                {
-                                    "type": "object",
-                                    "properties": {
-                                        "data": {
-                                            "$ref": "#/definitions/server.Stub"
-                                        }
-                                    }
-                                }
-                            ]
-                        }
-                    }
-                }
-            }
-        },
-        "/api/v1/projects": {
-            "get": {
-                "security": [
-                    {
-                        "ApiKeyAuth": []
-                    }
-                ],
-                "description": "This endpoint fetches groups",
-                "consumes": [
-                    "application/json"
-                ],
-                "produces": [
-                    "application/json"
-                ],
-                "tags": [
-                    "Group"
-                ],
-                "summary": "Get groups",
-                "parameters": [
-                    {
-                        "type": "string",
-                        "description": "group name",
-                        "name": "name",
-                        "in": "query"
-                    },
-                    {
-                        "type": "string",
-                        "description": "organisation id",
-                        "name": "orgID",
-                        "in": "query",
-                        "required": true
-                    }
-                ],
-                "responses": {
-                    "200": {
-                        "description": "OK",
-                        "schema": {
-                            "allOf": [
-                                {
-                                    "$ref": "#/definitions/util.ServerResponse"
-                                },
-                                {
-                                    "type": "object",
-                                    "properties": {
-                                        "data": {
-                                            "type": "array",
-                                            "items": {
-                                                "$ref": "#/definitions/datastore.Group"
-                                            }
-                                        }
-                                    }
-                                }
-                            ]
-                        }
-                    },
-                    "400": {
-                        "description": "Bad Request",
-                        "schema": {
-                            "allOf": [
-                                {
-                                    "$ref": "#/definitions/util.ServerResponse"
-                                },
-                                {
-                                    "type": "object",
-                                    "properties": {
-                                        "data": {
-                                            "$ref": "#/definitions/server.Stub"
-                                        }
-                                    }
-                                }
-                            ]
-                        }
-                    },
-                    "401": {
-                        "description": "Unauthorized",
-                        "schema": {
-                            "allOf": [
-                                {
-                                    "$ref": "#/definitions/util.ServerResponse"
-                                },
-                                {
-                                    "type": "object",
-                                    "properties": {
-                                        "data": {
-                                            "$ref": "#/definitions/server.Stub"
-                                        }
-                                    }
-                                }
-                            ]
-                        }
-                    },
-                    "500": {
-                        "description": "Internal Server Error",
-                        "schema": {
-                            "allOf": [
-                                {
-                                    "$ref": "#/definitions/util.ServerResponse"
-                                },
-                                {
-                                    "type": "object",
-                                    "properties": {
-                                        "data": {
-                                            "$ref": "#/definitions/server.Stub"
-                                        }
-                                    }
-                                }
-                            ]
-                        }
-                    }
-                }
-            },
-            "post": {
-                "security": [
-                    {
-                        "ApiKeyAuth": []
-                    }
-                ],
-                "description": "This endpoint creates a group",
-                "consumes": [
-                    "application/json"
-                ],
-                "produces": [
-                    "application/json"
-                ],
-                "tags": [
-                    "Group"
-                ],
-                "summary": "Create a group",
-                "parameters": [
-                    {
-                        "type": "string",
-                        "description": "Organisation id",
-                        "name": "orgID",
-                        "in": "query",
-                        "required": true
-                    },
-                    {
-                        "description": "Group Details",
-                        "name": "group",
-                        "in": "body",
-                        "required": true,
-                        "schema": {
-                            "$ref": "#/definitions/models.Group"
-                        }
-                    }
-                ],
-                "responses": {
-                    "200": {
-                        "description": "OK",
-                        "schema": {
-                            "allOf": [
-                                {
-                                    "$ref": "#/definitions/util.ServerResponse"
-                                },
-                                {
-                                    "type": "object",
-                                    "properties": {
-                                        "data": {
-                                            "$ref": "#/definitions/datastore.Group"
-                                        }
-                                    }
-                                }
-                            ]
-                        }
-                    },
-                    "400": {
-                        "description": "Bad Request",
-                        "schema": {
-                            "allOf": [
-                                {
-                                    "$ref": "#/definitions/util.ServerResponse"
-                                },
-                                {
-                                    "type": "object",
-                                    "properties": {
-                                        "data": {
-                                            "$ref": "#/definitions/server.Stub"
-                                        }
-                                    }
-                                }
-                            ]
-                        }
-                    },
-                    "401": {
-                        "description": "Unauthorized",
-                        "schema": {
-                            "allOf": [
-                                {
-                                    "$ref": "#/definitions/util.ServerResponse"
-                                },
-                                {
-                                    "type": "object",
-                                    "properties": {
-                                        "data": {
-                                            "$ref": "#/definitions/server.Stub"
-                                        }
-                                    }
-                                }
-                            ]
-                        }
-                    },
-                    "500": {
-                        "description": "Internal Server Error",
-                        "schema": {
-                            "allOf": [
-                                {
-                                    "$ref": "#/definitions/util.ServerResponse"
-                                },
-                                {
-                                    "type": "object",
-                                    "properties": {
-                                        "data": {
-                                            "$ref": "#/definitions/server.Stub"
-                                        }
-                                    }
-                                }
-                            ]
-                        }
-                    }
-                }
-            }
-        },
-        "/api/v1/projects/{projectID}": {
-            "get": {
-                "security": [
-                    {
-                        "ApiKeyAuth": []
-                    }
-                ],
-                "description": "This endpoint fetches a group by its id",
-                "consumes": [
-                    "application/json"
-                ],
-                "produces": [
-                    "application/json"
-                ],
-                "tags": [
-                    "Group"
-                ],
-                "summary": "Get a group",
-                "parameters": [
-                    {
-                        "type": "string",
-                        "description": "Project id",
-                        "name": "projectID",
-                        "in": "path",
-                        "required": true
-                    }
-                ],
-                "responses": {
-                    "200": {
-                        "description": "OK",
-                        "schema": {
-                            "allOf": [
-                                {
-                                    "$ref": "#/definitions/util.ServerResponse"
-                                },
-                                {
-                                    "type": "object",
-                                    "properties": {
-                                        "data": {
-                                            "$ref": "#/definitions/datastore.Group"
-                                        }
-                                    }
-                                }
-                            ]
-                        }
-                    },
-                    "400": {
-                        "description": "Bad Request",
-                        "schema": {
-                            "allOf": [
-                                {
-                                    "$ref": "#/definitions/util.ServerResponse"
-                                },
-                                {
-                                    "type": "object",
-                                    "properties": {
-                                        "data": {
-                                            "$ref": "#/definitions/server.Stub"
-                                        }
-                                    }
-                                }
-                            ]
-                        }
-                    },
-                    "401": {
-                        "description": "Unauthorized",
-                        "schema": {
-                            "allOf": [
-                                {
-                                    "$ref": "#/definitions/util.ServerResponse"
-                                },
-                                {
-                                    "type": "object",
-                                    "properties": {
-                                        "data": {
-                                            "$ref": "#/definitions/server.Stub"
-                                        }
-                                    }
-                                }
-                            ]
-                        }
-                    },
-                    "500": {
-                        "description": "Internal Server Error",
-                        "schema": {
-                            "allOf": [
-                                {
-                                    "$ref": "#/definitions/util.ServerResponse"
-                                },
-                                {
-                                    "type": "object",
-                                    "properties": {
-                                        "data": {
-                                            "$ref": "#/definitions/server.Stub"
-                                        }
-                                    }
-                                }
-                            ]
-                        }
-                    }
-                }
-            },
-            "put": {
-                "security": [
-                    {
-                        "ApiKeyAuth": []
-                    }
-                ],
-                "description": "This endpoint updates a group",
-                "consumes": [
-                    "application/json"
-                ],
-                "produces": [
-                    "application/json"
-                ],
-                "tags": [
-                    "Group"
-                ],
-                "summary": "Update a group",
-                "parameters": [
-                    {
-                        "type": "string",
-                        "description": "Project id",
-                        "name": "projectID",
-                        "in": "path",
-                        "required": true
-                    },
-                    {
-                        "description": "Group Details",
-                        "name": "group",
-                        "in": "body",
-                        "required": true,
-                        "schema": {
-                            "$ref": "#/definitions/models.Group"
-                        }
-                    }
-                ],
-                "responses": {
-                    "200": {
-                        "description": "OK",
-                        "schema": {
-                            "allOf": [
-                                {
-                                    "$ref": "#/definitions/util.ServerResponse"
-                                },
-                                {
-                                    "type": "object",
-                                    "properties": {
-                                        "data": {
-                                            "$ref": "#/definitions/datastore.Group"
-                                        }
-                                    }
-                                }
-                            ]
-                        }
-                    },
-                    "400": {
-                        "description": "Bad Request",
-                        "schema": {
-                            "allOf": [
-                                {
-                                    "$ref": "#/definitions/util.ServerResponse"
-                                },
-                                {
-                                    "type": "object",
-                                    "properties": {
-                                        "data": {
-                                            "$ref": "#/definitions/server.Stub"
-                                        }
-                                    }
-                                }
-                            ]
-                        }
-                    },
-                    "401": {
-                        "description": "Unauthorized",
-                        "schema": {
-                            "allOf": [
-                                {
-                                    "$ref": "#/definitions/util.ServerResponse"
-                                },
-                                {
-                                    "type": "object",
-                                    "properties": {
-                                        "data": {
-                                            "$ref": "#/definitions/server.Stub"
-                                        }
-                                    }
-                                }
-                            ]
-                        }
-                    },
-                    "500": {
-                        "description": "Internal Server Error",
-                        "schema": {
-                            "allOf": [
-                                {
-                                    "$ref": "#/definitions/util.ServerResponse"
-                                },
-                                {
-                                    "type": "object",
-                                    "properties": {
-                                        "data": {
-                                            "$ref": "#/definitions/server.Stub"
-                                        }
-                                    }
-                                }
-                            ]
-                        }
-                    }
-                }
-            },
-            "delete": {
-                "security": [
-                    {
-                        "ApiKeyAuth": []
-                    }
-                ],
-                "description": "This endpoint deletes a group using its id",
-                "consumes": [
-                    "application/json"
-                ],
-                "produces": [
-                    "application/json"
-                ],
-                "tags": [
-                    "Group"
-                ],
-                "summary": "Delete a group",
-                "parameters": [
-                    {
-                        "type": "string",
-                        "description": "Project id",
-                        "name": "projectID",
-                        "in": "path",
->>>>>>> ba1ec095
-                        "required": true
-                    }
-                ],
-                "responses": {
-                    "200": {
-                        "description": "OK",
-                        "schema": {
-                            "allOf": [
-                                {
-                                    "$ref": "#/definitions/util.ServerResponse"
-                                },
-                                {
-                                    "type": "object",
-                                    "properties": {
-                                        "data": {
-                                            "$ref": "#/definitions/server.Stub"
-                                        }
-                                    }
-                                }
-                            ]
-                        }
-                    },
-                    "400": {
-                        "description": "Bad Request",
-                        "schema": {
-                            "allOf": [
-                                {
-                                    "$ref": "#/definitions/util.ServerResponse"
-                                },
-                                {
-                                    "type": "object",
-                                    "properties": {
-                                        "data": {
-                                            "$ref": "#/definitions/server.Stub"
-                                        }
-                                    }
-                                }
-                            ]
-                        }
-                    },
-                    "401": {
-                        "description": "Unauthorized",
-                        "schema": {
-                            "allOf": [
-                                {
-                                    "$ref": "#/definitions/util.ServerResponse"
-                                },
-                                {
-                                    "type": "object",
-                                    "properties": {
-                                        "data": {
-                                            "$ref": "#/definitions/server.Stub"
-                                        }
-                                    }
-                                }
-                            ]
-                        }
-                    },
-                    "500": {
-                        "description": "Internal Server Error",
-                        "schema": {
-                            "allOf": [
-                                {
-                                    "$ref": "#/definitions/util.ServerResponse"
-                                },
-                                {
-                                    "type": "object",
-                                    "properties": {
-                                        "data": {
-                                            "$ref": "#/definitions/server.Stub"
-                                        }
-                                    }
-                                }
-                            ]
-                        }
-                    }
-                }
-            }
-        },
-        "/api/v1/projects/{projectID}/applications": {
-            "get": {
-                "security": [
-                    {
-                        "ApiKeyAuth": []
-                    }
-                ],
-<<<<<<< HEAD
-                "description": "This endpoint creates an endpoint",
-=======
-                "description": "This fetches all applications",
->>>>>>> ba1ec095
-                "consumes": [
-                    "application/json"
-                ],
-                "produces": [
-                    "application/json"
-                ],
-                "tags": [
-                    "Application"
-                ],
-<<<<<<< HEAD
-                "summary": "Create an endpoint",
-=======
-                "summary": "Get all applications",
->>>>>>> ba1ec095
-                "parameters": [
-                    {
-                        "type": "string",
-                        "description": "results per page",
-                        "name": "perPage",
-                        "in": "query"
-                    },
-                    {
-<<<<<<< HEAD
                         "description": "Endpoint Details",
                         "name": "endpoint",
                         "in": "body",
@@ -748,31 +157,6 @@
                         "schema": {
                             "$ref": "#/definitions/models.Endpoint"
                         }
-=======
-                        "type": "string",
-                        "description": "page number",
-                        "name": "page",
-                        "in": "query"
-                    },
-                    {
-                        "type": "string",
-                        "description": "sort order",
-                        "name": "sort",
-                        "in": "query"
-                    },
-                    {
-                        "type": "string",
-                        "description": "app title",
-                        "name": "q",
-                        "in": "query"
-                    },
-                    {
-                        "type": "string",
-                        "description": "Project id",
-                        "name": "projectID",
-                        "in": "path",
-                        "required": true
->>>>>>> ba1ec095
                     }
                 ],
                 "responses": {
@@ -864,25 +248,16 @@
                         }
                     }
                 }
-<<<<<<< HEAD
             }
         },
         "/api/v1/endpoints/{endpointID}": {
             "get": {
-=======
-            },
-            "post": {
->>>>>>> ba1ec095
                 "security": [
                     {
                         "ApiKeyAuth": []
                     }
                 ],
-<<<<<<< HEAD
                 "description": "This endpoint fetches an endpoint",
-=======
-                "description": "This endpoint creates an application",
->>>>>>> ba1ec095
                 "consumes": [
                     "application/json"
                 ],
@@ -890,7 +265,6 @@
                     "application/json"
                 ],
                 "tags": [
-<<<<<<< HEAD
                     "Endpoints"
                 ],
                 "summary": "Get endpoint",
@@ -908,27 +282,6 @@
                         "name": "endpointID",
                         "in": "path",
                         "required": true
-=======
-                    "Application"
-                ],
-                "summary": "Create an application",
-                "parameters": [
-                    {
-                        "type": "string",
-                        "description": "Project id",
-                        "name": "projectID",
-                        "in": "path",
-                        "required": true
-                    },
-                    {
-                        "description": "Application Details",
-                        "name": "application",
-                        "in": "body",
-                        "required": true,
-                        "schema": {
-                            "$ref": "#/definitions/models.Application"
-                        }
->>>>>>> ba1ec095
                     }
                 ],
                 "responses": {
@@ -1014,11 +367,7 @@
                         "ApiKeyAuth": []
                     }
                 ],
-<<<<<<< HEAD
                 "description": "This endpoint updates an endpoint",
-=======
-                "description": "This endpoint fetches an application by it's id",
->>>>>>> ba1ec095
                 "consumes": [
                     "application/json"
                 ],
@@ -1026,15 +375,9 @@
                     "application/json"
                 ],
                 "tags": [
-<<<<<<< HEAD
                     "Endpoints"
                 ],
                 "summary": "Update an endpoint",
-=======
-                    "Application"
-                ],
-                "summary": "Get an application",
->>>>>>> ba1ec095
                 "parameters": [
                     {
                         "type": "string",
@@ -1045,7 +388,6 @@
                     },
                     {
                         "type": "string",
-<<<<<<< HEAD
                         "description": "endpoint id",
                         "name": "endpointID",
                         "in": "path",
@@ -1059,12 +401,6 @@
                         "schema": {
                             "$ref": "#/definitions/models.Endpoint"
                         }
-=======
-                        "description": "application id",
-                        "name": "appID",
-                        "in": "path",
-                        "required": true
->>>>>>> ba1ec095
                     }
                 ],
                 "responses": {
@@ -1148,11 +484,7 @@
                         "ApiKeyAuth": []
                     }
                 ],
-<<<<<<< HEAD
                 "description": "This endpoint deletes an endpoint",
-=======
-                "description": "This endpoint updates an application",
->>>>>>> ba1ec095
                 "consumes": [
                     "application/json"
                 ],
@@ -1160,15 +492,9 @@
                     "application/json"
                 ],
                 "tags": [
-<<<<<<< HEAD
                     "Endpoints"
                 ],
                 "summary": "Delete endpoint",
-=======
-                    "Application"
-                ],
-                "summary": "Update an application",
->>>>>>> ba1ec095
                 "parameters": [
                     {
                         "type": "string",
@@ -1179,26 +505,10 @@
                     },
                     {
                         "type": "string",
-<<<<<<< HEAD
                         "description": "endpoint id",
                         "name": "endpointID",
                         "in": "path",
                         "required": true
-=======
-                        "description": "application id",
-                        "name": "appID",
-                        "in": "path",
-                        "required": true
-                    },
-                    {
-                        "description": "Application Details",
-                        "name": "application",
-                        "in": "body",
-                        "required": true,
-                        "schema": {
-                            "$ref": "#/definitions/models.Application"
-                        }
->>>>>>> ba1ec095
                     }
                 ],
                 "responses": {
@@ -4159,25 +3469,16 @@
                         }
                     }
                 }
-<<<<<<< HEAD
             }
         },
         "/api/v1/security/endpoints/{endpointID}/keys": {
             "post": {
-=======
-            },
-            "put": {
->>>>>>> ba1ec095
                 "security": [
                     {
                         "ApiKeyAuth": []
                     }
                 ],
-<<<<<<< HEAD
                 "description": "This endpoint creates an api key that will be used by endpoint portal or the cli",
-=======
-                "description": "This endpoint updates a source",
->>>>>>> ba1ec095
                 "consumes": [
                     "application/json"
                 ],
@@ -4187,21 +3488,12 @@
                 "tags": [
                     "Source"
                 ],
-<<<<<<< HEAD
                 "summary": "Create an api key for endpoint portal or the cli (API)",
                 "parameters": [
                     {
                         "type": "string",
                         "description": "Endpoint ID",
                         "name": "endpointID",
-=======
-                "summary": "Update a source",
-                "parameters": [
-                    {
-                        "type": "string",
-                        "description": "Project id",
-                        "name": "projectID",
->>>>>>> ba1ec095
                         "in": "path",
                         "required": true
                     },
@@ -7658,23 +6950,14 @@
                 }
             }
         },
-<<<<<<< HEAD
         "/ui/organisations/{orgID}/groups/{groupID}/endpoints/{endpointID}/keys/{keyID}/revoke": {
             "put": {
-=======
-        "/ui/organisations/{orgID}/invites/{inviteID}/cancel": {
-            "post": {
->>>>>>> ba1ec095
                 "security": [
                     {
                         "ApiKeyAuth": []
                     }
                 ],
-<<<<<<< HEAD
                 "description": "This endpoint revokes endpoint's an api key",
-=======
-                "description": "This endpoint cancels an organization invite",
->>>>>>> ba1ec095
                 "consumes": [
                     "application/json"
                 ],
@@ -7684,11 +6967,7 @@
                 "tags": [
                     "Organisation"
                 ],
-<<<<<<< HEAD
                 "summary": "Revoke an Endpoint's API Key",
-=======
-                "summary": "cancel organization invite",
->>>>>>> ba1ec095
                 "parameters": [
                     {
                         "type": "string",
@@ -7699,7 +6978,6 @@
                     },
                     {
                         "type": "string",
-<<<<<<< HEAD
                         "description": "Group id",
                         "name": "groupID",
                         "in": "path",
@@ -7716,10 +6994,6 @@
                         "type": "string",
                         "description": "API Key id",
                         "name": "keyID",
-=======
-                        "description": "invite id",
-                        "name": "inviteID",
->>>>>>> ba1ec095
                         "in": "path",
                         "required": true
                     }
@@ -8743,22 +8017,14 @@
                 }
             }
         },
-<<<<<<< HEAD
         "/ui/organisations/{orgID}/security/endpoints/{endpointID}/keys": {
-=======
-        "/ui/organisations/{orgID}/security/keys/{keyID}": {
->>>>>>> ba1ec095
             "get": {
                 "security": [
                     {
                         "ApiKeyAuth": []
                     }
                 ],
-<<<<<<< HEAD
                 "description": "This endpoint fetches multiple api keys belonging to an endpoint",
-=======
-                "description": "This endpoint fetches an api key by its id",
->>>>>>> ba1ec095
                 "consumes": [
                     "application/json"
                 ],
@@ -8768,11 +8034,7 @@
                 "tags": [
                     "APIKey"
                 ],
-<<<<<<< HEAD
                 "summary": "Fetch multiple api keys belonging to an endpoint",
-=======
-                "summary": "Get api key by id",
->>>>>>> ba1ec095
                 "parameters": [
                     {
                         "type": "string",
@@ -8783,13 +8045,8 @@
                     },
                     {
                         "type": "string",
-<<<<<<< HEAD
                         "description": "Endpoint ID",
                         "name": "endpointID",
-=======
-                        "description": "API Key id",
-                        "name": "keyID",
->>>>>>> ba1ec095
                         "in": "path",
                         "required": true
                     }
@@ -10274,12 +9531,6 @@
         "datastore.Endpoint": {
             "type": "object",
             "properties": {
-<<<<<<< HEAD
-=======
-                "advanced_signatures": {
-                    "type": "boolean"
-                },
->>>>>>> ba1ec095
                 "authentication": {
                     "$ref": "#/definitions/datastore.EndpointAuthentication"
                 },
@@ -10340,20 +9591,6 @@
             }
         },
         "datastore.EndpointAuthentication": {
-<<<<<<< HEAD
-=======
-            "type": "object",
-            "properties": {
-                "api_key": {
-                    "$ref": "#/definitions/datastore.ApiKey"
-                },
-                "type": {
-                    "type": "string"
-                }
-            }
-        },
-        "datastore.Event": {
->>>>>>> ba1ec095
             "type": "object",
             "properties": {
                 "api_key": {
@@ -10792,32 +10029,6 @@
                 },
                 "secret_key": {
                     "type": "string"
-<<<<<<< HEAD
-=======
-                }
-            }
-        },
-        "datastore.Secret": {
-            "type": "object",
-            "properties": {
-                "created_at": {
-                    "type": "string"
-                },
-                "deleted_at": {
-                    "type": "string"
-                },
-                "expires_at": {
-                    "type": "string"
-                },
-                "uid": {
-                    "type": "string"
-                },
-                "updated_at": {
-                    "type": "string"
-                },
-                "value": {
-                    "type": "string"
->>>>>>> ba1ec095
                 }
             }
         },
@@ -11150,12 +10361,6 @@
         "models.Endpoint": {
             "type": "object",
             "properties": {
-<<<<<<< HEAD
-=======
-                "advanced_signatures": {
-                    "type": "boolean"
-                },
->>>>>>> ba1ec095
                 "authentication": {
                     "$ref": "#/definitions/datastore.EndpointAuthentication"
                 },
