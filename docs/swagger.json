--- conflicted
+++ resolved
@@ -4401,6 +4401,599 @@
                     }
                 }
             }
+        },
+        "/subscriptions": {
+            "get": {
+                "security": [
+                    {
+                        "ApiKeyAuth": []
+                    }
+                ],
+                "description": "This endpoint fetches all the subscriptions",
+                "consumes": [
+                    "application/json"
+                ],
+                "produces": [
+                    "application/json"
+                ],
+                "tags": [
+                    "Subscriptions"
+                ],
+                "summary": "Get all subscriptions",
+                "parameters": [
+                    {
+                        "type": "string",
+                        "description": "results per page",
+                        "name": "perPage",
+                        "in": "query"
+                    },
+                    {
+                        "type": "string",
+                        "description": "page number",
+                        "name": "page",
+                        "in": "query"
+                    },
+                    {
+                        "type": "string",
+                        "description": "sort order",
+                        "name": "sort",
+                        "in": "query"
+                    },
+                    {
+                        "type": "string",
+                        "description": "subscription title",
+                        "name": "q",
+                        "in": "query"
+                    },
+                    {
+                        "type": "string",
+                        "description": "group id",
+                        "name": "groupId",
+                        "in": "query",
+                        "required": true
+                    }
+                ],
+                "responses": {
+                    "200": {
+                        "description": "OK",
+                        "schema": {
+                            "allOf": [
+                                {
+                                    "$ref": "#/definitions/server.serverResponse"
+                                },
+                                {
+                                    "type": "object",
+                                    "properties": {
+                                        "data": {
+                                            "allOf": [
+                                                {
+                                                    "$ref": "#/definitions/server.pagedResponse"
+                                                },
+                                                {
+                                                    "type": "object",
+                                                    "properties": {
+                                                        "content": {
+                                                            "type": "array",
+                                                            "items": {
+                                                                "$ref": "#/definitions/datastore.Subscription"
+                                                            }
+                                                        }
+                                                    }
+                                                }
+                                            ]
+                                        }
+                                    }
+                                }
+                            ]
+                        }
+                    },
+                    "400": {
+                        "description": "Bad Request",
+                        "schema": {
+                            "allOf": [
+                                {
+                                    "$ref": "#/definitions/server.serverResponse"
+                                },
+                                {
+                                    "type": "object",
+                                    "properties": {
+                                        "data": {
+                                            "$ref": "#/definitions/server.Stub"
+                                        }
+                                    }
+                                }
+                            ]
+                        }
+                    },
+                    "401": {
+                        "description": "Unauthorized",
+                        "schema": {
+                            "allOf": [
+                                {
+                                    "$ref": "#/definitions/server.serverResponse"
+                                },
+                                {
+                                    "type": "object",
+                                    "properties": {
+                                        "data": {
+                                            "$ref": "#/definitions/server.Stub"
+                                        }
+                                    }
+                                }
+                            ]
+                        }
+                    },
+                    "500": {
+                        "description": "Internal Server Error",
+                        "schema": {
+                            "allOf": [
+                                {
+                                    "$ref": "#/definitions/server.serverResponse"
+                                },
+                                {
+                                    "type": "object",
+                                    "properties": {
+                                        "data": {
+                                            "$ref": "#/definitions/server.Stub"
+                                        }
+                                    }
+                                }
+                            ]
+                        }
+                    }
+                }
+            },
+            "post": {
+                "security": [
+                    {
+                        "ApiKeyAuth": []
+                    }
+                ],
+                "description": "This endpoint creates a subscriptions",
+                "consumes": [
+                    "application/json"
+                ],
+                "produces": [
+                    "application/json"
+                ],
+                "tags": [
+                    "Subscriptions"
+                ],
+                "summary": "Creates a subscription",
+                "parameters": [
+                    {
+                        "type": "string",
+                        "description": "group id",
+                        "name": "groupId",
+                        "in": "query",
+                        "required": true
+                    }
+                ],
+                "responses": {
+                    "200": {
+                        "description": "OK",
+                        "schema": {
+                            "allOf": [
+                                {
+                                    "$ref": "#/definitions/server.serverResponse"
+                                },
+                                {
+                                    "type": "object",
+                                    "properties": {
+                                        "data": {
+                                            "allOf": [
+                                                {
+                                                    "$ref": "#/definitions/server.pagedResponse"
+                                                },
+                                                {
+                                                    "type": "object",
+                                                    "properties": {
+                                                        "content": {
+                                                            "type": "array",
+                                                            "items": {
+                                                                "$ref": "#/definitions/datastore.Subscription"
+                                                            }
+                                                        }
+                                                    }
+                                                }
+                                            ]
+                                        }
+                                    }
+                                }
+                            ]
+                        }
+                    },
+                    "400": {
+                        "description": "Bad Request",
+                        "schema": {
+                            "allOf": [
+                                {
+                                    "$ref": "#/definitions/server.serverResponse"
+                                },
+                                {
+                                    "type": "object",
+                                    "properties": {
+                                        "data": {
+                                            "$ref": "#/definitions/server.Stub"
+                                        }
+                                    }
+                                }
+                            ]
+                        }
+                    },
+                    "401": {
+                        "description": "Unauthorized",
+                        "schema": {
+                            "allOf": [
+                                {
+                                    "$ref": "#/definitions/server.serverResponse"
+                                },
+                                {
+                                    "type": "object",
+                                    "properties": {
+                                        "data": {
+                                            "$ref": "#/definitions/server.Stub"
+                                        }
+                                    }
+                                }
+                            ]
+                        }
+                    },
+                    "500": {
+                        "description": "Internal Server Error",
+                        "schema": {
+                            "allOf": [
+                                {
+                                    "$ref": "#/definitions/server.serverResponse"
+                                },
+                                {
+                                    "type": "object",
+                                    "properties": {
+                                        "data": {
+                                            "$ref": "#/definitions/server.Stub"
+                                        }
+                                    }
+                                }
+                            ]
+                        }
+                    }
+                }
+            }
+        },
+        "/subscriptions/{subscriptionID}": {
+            "get": {
+                "security": [
+                    {
+                        "ApiKeyAuth": []
+                    }
+                ],
+                "description": "This endpoint fetches an Subscription by it's id",
+                "consumes": [
+                    "application/json"
+                ],
+                "produces": [
+                    "application/json"
+                ],
+                "tags": [
+                    "Subscription"
+                ],
+                "summary": "Gets a subscription",
+                "parameters": [
+                    {
+                        "type": "string",
+                        "description": "group id",
+                        "name": "groupId",
+                        "in": "query",
+                        "required": true
+                    },
+                    {
+                        "type": "string",
+                        "description": "application id",
+                        "name": "subscriptionID",
+                        "in": "path",
+                        "required": true
+                    }
+                ],
+                "responses": {
+                    "200": {
+                        "description": "OK",
+                        "schema": {
+                            "allOf": [
+                                {
+                                    "$ref": "#/definitions/server.serverResponse"
+                                },
+                                {
+                                    "type": "object",
+                                    "properties": {
+                                        "data": {
+                                            "$ref": "#/definitions/datastore.Subscription"
+                                        }
+                                    }
+                                }
+                            ]
+                        }
+                    },
+                    "400": {
+                        "description": "Bad Request",
+                        "schema": {
+                            "allOf": [
+                                {
+                                    "$ref": "#/definitions/server.serverResponse"
+                                },
+                                {
+                                    "type": "object",
+                                    "properties": {
+                                        "data": {
+                                            "$ref": "#/definitions/server.Stub"
+                                        }
+                                    }
+                                }
+                            ]
+                        }
+                    },
+                    "401": {
+                        "description": "Unauthorized",
+                        "schema": {
+                            "allOf": [
+                                {
+                                    "$ref": "#/definitions/server.serverResponse"
+                                },
+                                {
+                                    "type": "object",
+                                    "properties": {
+                                        "data": {
+                                            "$ref": "#/definitions/server.Stub"
+                                        }
+                                    }
+                                }
+                            ]
+                        }
+                    },
+                    "500": {
+                        "description": "Internal Server Error",
+                        "schema": {
+                            "allOf": [
+                                {
+                                    "$ref": "#/definitions/server.serverResponse"
+                                },
+                                {
+                                    "type": "object",
+                                    "properties": {
+                                        "data": {
+                                            "$ref": "#/definitions/server.Stub"
+                                        }
+                                    }
+                                }
+                            ]
+                        }
+                    }
+                }
+            },
+            "put": {
+                "security": [
+                    {
+                        "ApiKeyAuth": []
+                    }
+                ],
+                "description": "This endpoint updates a subscription",
+                "consumes": [
+                    "application/json"
+                ],
+                "produces": [
+                    "application/json"
+                ],
+                "tags": [
+                    "Subscription"
+                ],
+                "summary": "Update a subscription",
+                "parameters": [
+                    {
+                        "type": "string",
+                        "description": "group id",
+                        "name": "groupId",
+                        "in": "path",
+                        "required": true
+                    },
+                    {
+                        "type": "string",
+                        "description": "subscription id",
+                        "name": "subscriptionID",
+                        "in": "path",
+                        "required": true
+                    },
+                    {
+                        "description": "Subscription Details",
+                        "name": "subscription",
+                        "in": "body",
+                        "required": true,
+                        "schema": {
+                            "$ref": "#/definitions/models.Subscription"
+                        }
+                    }
+                ],
+                "responses": {
+                    "200": {
+                        "description": "OK",
+                        "schema": {
+                            "allOf": [
+                                {
+                                    "$ref": "#/definitions/server.serverResponse"
+                                },
+                                {
+                                    "type": "object",
+                                    "properties": {
+                                        "data": {
+                                            "$ref": "#/definitions/datastore.Subscription"
+                                        }
+                                    }
+                                }
+                            ]
+                        }
+                    },
+                    "400": {
+                        "description": "Bad Request",
+                        "schema": {
+                            "allOf": [
+                                {
+                                    "$ref": "#/definitions/server.serverResponse"
+                                },
+                                {
+                                    "type": "object",
+                                    "properties": {
+                                        "data": {
+                                            "$ref": "#/definitions/server.Stub"
+                                        }
+                                    }
+                                }
+                            ]
+                        }
+                    },
+                    "401": {
+                        "description": "Unauthorized",
+                        "schema": {
+                            "allOf": [
+                                {
+                                    "$ref": "#/definitions/server.serverResponse"
+                                },
+                                {
+                                    "type": "object",
+                                    "properties": {
+                                        "data": {
+                                            "$ref": "#/definitions/server.Stub"
+                                        }
+                                    }
+                                }
+                            ]
+                        }
+                    },
+                    "500": {
+                        "description": "Internal Server Error",
+                        "schema": {
+                            "allOf": [
+                                {
+                                    "$ref": "#/definitions/server.serverResponse"
+                                },
+                                {
+                                    "type": "object",
+                                    "properties": {
+                                        "data": {
+                                            "$ref": "#/definitions/server.Stub"
+                                        }
+                                    }
+                                }
+                            ]
+                        }
+                    }
+                }
+            },
+            "delete": {
+                "security": [
+                    {
+                        "ApiKeyAuth": []
+                    }
+                ],
+                "description": "This endpoint deletes a subscription",
+                "consumes": [
+                    "application/json"
+                ],
+                "produces": [
+                    "application/json"
+                ],
+                "tags": [
+                    "Application"
+                ],
+                "summary": "Delete subscription",
+                "parameters": [
+                    {
+                        "type": "string",
+                        "description": "group id",
+                        "name": "groupId",
+                        "in": "query",
+                        "required": true
+                    },
+                    {
+                        "type": "string",
+                        "description": "subscription id",
+                        "name": "subscriptionID",
+                        "in": "path",
+                        "required": true
+                    }
+                ],
+                "responses": {
+                    "200": {
+                        "description": "OK",
+                        "schema": {
+                            "allOf": [
+                                {
+                                    "$ref": "#/definitions/server.serverResponse"
+                                },
+                                {
+                                    "type": "object",
+                                    "properties": {
+                                        "data": {
+                                            "$ref": "#/definitions/server.Stub"
+                                        }
+                                    }
+                                }
+                            ]
+                        }
+                    },
+                    "400": {
+                        "description": "Bad Request",
+                        "schema": {
+                            "allOf": [
+                                {
+                                    "$ref": "#/definitions/server.serverResponse"
+                                },
+                                {
+                                    "type": "object",
+                                    "properties": {
+                                        "data": {
+                                            "$ref": "#/definitions/server.Stub"
+                                        }
+                                    }
+                                }
+                            ]
+                        }
+                    },
+                    "401": {
+                        "description": "Unauthorized",
+                        "schema": {
+                            "allOf": [
+                                {
+                                    "$ref": "#/definitions/server.serverResponse"
+                                },
+                                {
+                                    "type": "object",
+                                    "properties": {
+                                        "data": {
+                                            "$ref": "#/definitions/server.Stub"
+                                        }
+                                    }
+                                }
+                            ]
+                        }
+                    },
+                    "500": {
+                        "description": "Internal Server Error",
+                        "schema": {
+                            "allOf": [
+                                {
+                                    "$ref": "#/definitions/server.serverResponse"
+                                },
+                                {
+                                    "type": "object",
+                                    "properties": {
+                                        "data": {
+                                            "$ref": "#/definitions/server.Stub"
+                                        }
+                                    }
+                                }
+                            ]
+                        }
+                    }
+                }
+            }
         }
     },
     "definitions": {
@@ -4430,7 +5023,7 @@
                 "created_at": {
                     "type": "integer"
                 },
-                "delted_at": {
+                "deleted_at": {
                     "type": "integer"
                 },
                 "expires_at": {
@@ -4459,6 +5052,17 @@
                 },
                 "updated_at": {
                     "type": "integer"
+                }
+            }
+        },
+        "datastore.AlertConfiguration": {
+            "type": "object",
+            "properties": {
+                "count": {
+                    "type": "integer"
+                },
+                "threshold": {
+                    "type": "string"
                 }
             }
         },
@@ -4532,20 +5136,6 @@
             }
         },
         "datastore.BasicAuth": {
-<<<<<<< HEAD
-            "type": "object",
-            "properties": {
-                "password": {
-                    "type": "string"
-                },
-                "username": {
-                    "type": "string"
-                }
-            }
-        },
-        "datastore.DefaultStrategyConfiguration": {
-=======
->>>>>>> b377ed70
             "type": "object",
             "properties": {
                 "password": {
@@ -4621,12 +5211,6 @@
                 "description": {
                     "type": "string"
                 },
-                "events": {
-                    "type": "array",
-                    "items": {
-                        "type": "string"
-                    }
-                },
                 "http_timeout": {
                     "type": "string"
                 },
@@ -4639,9 +5223,6 @@
                 "secret": {
                     "type": "string"
                 },
-                "status": {
-                    "type": "string"
-                },
                 "target_url": {
                     "type": "string"
                 },
@@ -4649,35 +5230,6 @@
                     "type": "string"
                 },
                 "updated_at": {
-                    "type": "string"
-                }
-            }
-        },
-        "datastore.EndpointMetadata": {
-            "type": "object",
-            "properties": {
-                "http_timeout": {
-                    "type": "string"
-                },
-                "rate_limit": {
-                    "type": "integer"
-                },
-                "rate_limit_duration": {
-                    "type": "string"
-                },
-                "secret": {
-                    "type": "string"
-                },
-                "sent": {
-                    "type": "boolean"
-                },
-                "status": {
-                    "type": "string"
-                },
-                "target_url": {
-                    "type": "string"
-                },
-                "uid": {
                     "type": "string"
                 }
             }
@@ -4722,8 +5274,8 @@
         "datastore.EventDelivery": {
             "type": "object",
             "properties": {
-                "app_metadata": {
-                    "$ref": "#/definitions/datastore.AppMetadata"
+                "app_id": {
+                    "type": "string"
                 },
                 "created_at": {
                     "type": "string"
@@ -4734,12 +5286,14 @@
                 "description": {
                     "type": "string"
                 },
-                "endpoint": {
-                    "description": "Endpoint contains the destination of the event.",
-                    "$ref": "#/definitions/datastore.EndpointMetadata"
-                },
-                "event_metadata": {
-                    "$ref": "#/definitions/datastore.EventMetadata"
+                "endpoint_id": {
+                    "type": "string"
+                },
+                "event_id": {
+                    "type": "string"
+                },
+                "group_id": {
+                    "type": "string"
                 },
                 "metadata": {
                     "$ref": "#/definitions/datastore.Metadata"
@@ -4747,6 +5301,9 @@
                 "status": {
                     "type": "string"
                 },
+                "subscription_id": {
+                    "type": "string"
+                },
                 "uid": {
                     "type": "string"
                 },
@@ -4755,14 +5312,14 @@
                 }
             }
         },
-        "datastore.EventMetadata": {
+        "datastore.FilterConfiguration": {
             "type": "object",
             "properties": {
-                "name": {
-                    "type": "string"
-                },
-                "uid": {
-                    "type": "string"
+                "event_types": {
+                    "type": "array",
+                    "items": {
+                        "type": "string"
+                    }
                 }
             }
         },
@@ -4839,12 +5396,9 @@
         "datastore.HMac": {
             "type": "object",
             "properties": {
-<<<<<<< HEAD
-=======
                 "encoding": {
                     "type": "string"
                 },
->>>>>>> b377ed70
                 "hash": {
                     "type": "string"
                 },
@@ -4925,6 +5479,20 @@
                 }
             }
         },
+        "datastore.RetryConfiguration": {
+            "type": "object",
+            "properties": {
+                "duration": {
+                    "type": "string"
+                },
+                "retry_count": {
+                    "type": "integer"
+                },
+                "type": {
+                    "type": "string"
+                }
+            }
+        },
         "datastore.SignatureConfiguration": {
             "type": "object",
             "properties": {
@@ -4933,6 +5501,41 @@
                 },
                 "header": {
                     "type": "string"
+                }
+            }
+        },
+        "datastore.Source": {
+            "type": "object",
+            "properties": {
+                "created_at": {
+                    "type": "integer"
+                },
+                "deleted_at": {
+                    "type": "integer"
+                },
+                "group_id": {
+                    "type": "string"
+                },
+                "is_disabled": {
+                    "type": "boolean"
+                },
+                "mask_id": {
+                    "type": "string"
+                },
+                "name": {
+                    "type": "string"
+                },
+                "type": {
+                    "type": "string"
+                },
+                "uid": {
+                    "type": "string"
+                },
+                "updated_at": {
+                    "type": "integer"
+                },
+                "verifier": {
+                    "$ref": "#/definitions/datastore.VerifierConfig"
                 }
             }
         },
@@ -4950,6 +5553,48 @@
                 }
             }
         },
+        "datastore.Subscription": {
+            "type": "object",
+            "properties": {
+                "alert_config": {
+                    "description": "subscription config",
+                    "$ref": "#/definitions/datastore.AlertConfiguration"
+                },
+                "created_at": {
+                    "type": "integer"
+                },
+                "deleted_at": {
+                    "type": "integer"
+                },
+                "endpoint": {
+                    "$ref": "#/definitions/datastore.Endpoint"
+                },
+                "filter_config": {
+                    "$ref": "#/definitions/datastore.FilterConfiguration"
+                },
+                "name": {
+                    "type": "string"
+                },
+                "retry_config": {
+                    "$ref": "#/definitions/datastore.RetryConfiguration"
+                },
+                "source": {
+                    "$ref": "#/definitions/datastore.Source"
+                },
+                "status": {
+                    "type": "string"
+                },
+                "type": {
+                    "type": "string"
+                },
+                "uid": {
+                    "type": "string"
+                },
+                "updated_at": {
+                    "type": "integer"
+                }
+            }
+        },
         "datastore.VerifierConfig": {
             "type": "object",
             "properties": {
@@ -4967,23 +5612,6 @@
                 }
             }
         },
-        "datastore.VerifierConfig": {
-            "type": "object",
-            "properties": {
-                "api_key": {
-                    "$ref": "#/definitions/datastore.ApiKey"
-                },
-                "basic_auth": {
-                    "$ref": "#/definitions/datastore.BasicAuth"
-                },
-                "hmac": {
-                    "$ref": "#/definitions/datastore.HMac"
-                },
-                "type": {
-                    "type": "string"
-                }
-            }
-        },
         "models.APIKey": {
             "type": "object",
             "properties": {
@@ -5189,6 +5817,35 @@
                 },
                 "verifier": {
                     "$ref": "#/definitions/datastore.VerifierConfig"
+                }
+            }
+        },
+        "models.Subscription": {
+            "type": "object",
+            "properties": {
+                "alert_config": {
+                    "$ref": "#/definitions/datastore.AlertConfiguration"
+                },
+                "app_id": {
+                    "type": "string"
+                },
+                "endpoint_id": {
+                    "type": "string"
+                },
+                "filter_config": {
+                    "$ref": "#/definitions/datastore.FilterConfiguration"
+                },
+                "name": {
+                    "type": "string"
+                },
+                "retry_config": {
+                    "$ref": "#/definitions/datastore.RetryConfiguration"
+                },
+                "source_id": {
+                    "type": "string"
+                },
+                "type": {
+                    "type": "string"
                 }
             }
         },
