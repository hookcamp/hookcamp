--- conflicted
+++ resolved
@@ -6601,52 +6601,6 @@
                 }
             }
         },
-<<<<<<< HEAD
-        "models.CreateEndpoint": {
-            "type": "object",
-            "properties": {
-                "advanced_signatures": {
-                    "type": "boolean"
-                },
-                "appID": {
-                    "description": "Deprecated but necessary for backward compatibility",
-                    "type": "string"
-                },
-                "authentication": {
-                    "$ref": "#/definitions/models.EndpointAuthentication"
-                },
-                "description": {
-                    "type": "string"
-                },
-                "http_timeout": {
-                    "type": "string"
-                },
-                "is_disabled": {
-                    "type": "boolean"
-                },
-                "name": {
-                    "type": "string"
-                },
-                "owner_id": {
-                    "type": "string"
-                },
-                "rate_limit": {
-                    "type": "integer"
-                },
-                "rate_limit_duration": {
-                    "type": "string"
-                },
-                "secret": {
-                    "type": "string"
-                },
-                "slack_webhook_url": {
-                    "type": "string"
-                },
-                "support_email": {
-                    "type": "string"
-                },
-                "url": {
-=======
         "models.CreateEvent": {
             "type": "object",
             "properties": {
@@ -6671,7 +6625,6 @@
                     "type": "string"
                 },
                 "event_type": {
->>>>>>> b9f5e42e
                     "type": "string"
                 }
             }
