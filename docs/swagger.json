{
    "schemes": [
        "https"
    ],
    "swagger": "2.0",
    "info": {
        "description": "Convoy is a fast and secure distributed webhooks service. This document contains datastore.s API specification.",
        "title": "Convoy API Specification",
        "termsOfService": "https://getconvoy.io/terms",
        "contact": {
            "name": "API Support",
            "url": "https://getconvoy.io/docs",
            "email": "Info@frain.dev"
        },
        "license": {
            "name": "Mozilla Public License 2.0",
            "url": "https://www.mozilla.org/en-US/MPL/2.0/"
        },
        "version": "0.1.12"
    },
    "host": "cloud.staging.getconvoy.io",
    "basePath": "/api/v1",
    "paths": {
        "/applications": {
            "get": {
                "security": [
                    {
                        "ApiKeyAuth": []
                    }
                ],
                "description": "This fetches all applications",
                "consumes": [
                    "application/json"
                ],
                "produces": [
                    "application/json"
                ],
                "tags": [
                    "Application"
                ],
                "summary": "Get all applications",
                "parameters": [
                    {
                        "type": "string",
                        "description": "results per page",
                        "name": "perPage",
                        "in": "query"
                    },
                    {
                        "type": "string",
                        "description": "page number",
                        "name": "page",
                        "in": "query"
                    },
                    {
                        "type": "string",
                        "description": "sort order",
                        "name": "sort",
                        "in": "query"
                    },
                    {
                        "type": "string",
                        "description": "app title",
                        "name": "q",
                        "in": "query"
                    },
                    {
                        "type": "string",
                        "description": "group id",
                        "name": "groupId",
                        "in": "query",
                        "required": true
                    }
                ],
                "responses": {
                    "200": {
                        "description": "OK",
                        "schema": {
                            "allOf": [
                                {
                                    "$ref": "#/definitions/server.serverResponse"
                                },
                                {
                                    "type": "object",
                                    "properties": {
                                        "data": {
                                            "allOf": [
                                                {
                                                    "$ref": "#/definitions/server.pagedResponse"
                                                },
                                                {
                                                    "type": "object",
                                                    "properties": {
                                                        "content": {
                                                            "type": "array",
                                                            "items": {
                                                                "$ref": "#/definitions/datastore.Application"
                                                            }
                                                        }
                                                    }
                                                }
                                            ]
                                        }
                                    }
                                }
                            ]
                        }
                    },
                    "400": {
                        "description": "Bad Request",
                        "schema": {
                            "allOf": [
                                {
                                    "$ref": "#/definitions/server.serverResponse"
                                },
                                {
                                    "type": "object",
                                    "properties": {
                                        "data": {
                                            "$ref": "#/definitions/server.Stub"
                                        }
                                    }
                                }
                            ]
                        }
                    },
                    "401": {
                        "description": "Unauthorized",
                        "schema": {
                            "allOf": [
                                {
                                    "$ref": "#/definitions/server.serverResponse"
                                },
                                {
                                    "type": "object",
                                    "properties": {
                                        "data": {
                                            "$ref": "#/definitions/server.Stub"
                                        }
                                    }
                                }
                            ]
                        }
                    },
                    "500": {
                        "description": "Internal Server Error",
                        "schema": {
                            "allOf": [
                                {
                                    "$ref": "#/definitions/server.serverResponse"
                                },
                                {
                                    "type": "object",
                                    "properties": {
                                        "data": {
                                            "$ref": "#/definitions/server.Stub"
                                        }
                                    }
                                }
                            ]
                        }
                    }
                }
            },
            "post": {
                "security": [
                    {
                        "ApiKeyAuth": []
                    }
                ],
                "description": "This endpoint creates an application",
                "consumes": [
                    "application/json"
                ],
                "produces": [
                    "application/json"
                ],
                "tags": [
                    "Application"
                ],
                "summary": "Create an application",
                "parameters": [
                    {
                        "type": "string",
                        "description": "group id",
                        "name": "groupId",
                        "in": "query",
                        "required": true
                    },
                    {
                        "description": "Application Details",
                        "name": "application",
                        "in": "body",
                        "required": true,
                        "schema": {
                            "$ref": "#/definitions/models.Application"
                        }
                    }
                ],
                "responses": {
                    "200": {
                        "description": "OK",
                        "schema": {
                            "allOf": [
                                {
                                    "$ref": "#/definitions/server.serverResponse"
                                },
                                {
                                    "type": "object",
                                    "properties": {
                                        "data": {
                                            "$ref": "#/definitions/datastore.Application"
                                        }
                                    }
                                }
                            ]
                        }
                    },
                    "400": {
                        "description": "Bad Request",
                        "schema": {
                            "allOf": [
                                {
                                    "$ref": "#/definitions/server.serverResponse"
                                },
                                {
                                    "type": "object",
                                    "properties": {
                                        "data": {
                                            "$ref": "#/definitions/server.Stub"
                                        }
                                    }
                                }
                            ]
                        }
                    },
                    "401": {
                        "description": "Unauthorized",
                        "schema": {
                            "allOf": [
                                {
                                    "$ref": "#/definitions/server.serverResponse"
                                },
                                {
                                    "type": "object",
                                    "properties": {
                                        "data": {
                                            "$ref": "#/definitions/server.Stub"
                                        }
                                    }
                                }
                            ]
                        }
                    },
                    "500": {
                        "description": "Internal Server Error",
                        "schema": {
                            "allOf": [
                                {
                                    "$ref": "#/definitions/server.serverResponse"
                                },
                                {
                                    "type": "object",
                                    "properties": {
                                        "data": {
                                            "$ref": "#/definitions/server.Stub"
                                        }
                                    }
                                }
                            ]
                        }
                    }
                }
            }
        },
        "/applications/{appID}": {
            "get": {
                "security": [
                    {
                        "ApiKeyAuth": []
                    }
                ],
                "description": "This endpoint fetches an application by it's id",
                "consumes": [
                    "application/json"
                ],
                "produces": [
                    "application/json"
                ],
                "tags": [
                    "Application"
                ],
                "summary": "Get an application",
                "parameters": [
                    {
                        "type": "string",
                        "description": "group id",
                        "name": "groupId",
                        "in": "query",
                        "required": true
                    },
                    {
                        "type": "string",
                        "description": "application id",
                        "name": "appID",
                        "in": "path",
                        "required": true
                    }
                ],
                "responses": {
                    "200": {
                        "description": "OK",
                        "schema": {
                            "allOf": [
                                {
                                    "$ref": "#/definitions/server.serverResponse"
                                },
                                {
                                    "type": "object",
                                    "properties": {
                                        "data": {
                                            "$ref": "#/definitions/datastore.Application"
                                        }
                                    }
                                }
                            ]
                        }
                    },
                    "400": {
                        "description": "Bad Request",
                        "schema": {
                            "allOf": [
                                {
                                    "$ref": "#/definitions/server.serverResponse"
                                },
                                {
                                    "type": "object",
                                    "properties": {
                                        "data": {
                                            "$ref": "#/definitions/server.Stub"
                                        }
                                    }
                                }
                            ]
                        }
                    },
                    "401": {
                        "description": "Unauthorized",
                        "schema": {
                            "allOf": [
                                {
                                    "$ref": "#/definitions/server.serverResponse"
                                },
                                {
                                    "type": "object",
                                    "properties": {
                                        "data": {
                                            "$ref": "#/definitions/server.Stub"
                                        }
                                    }
                                }
                            ]
                        }
                    },
                    "500": {
                        "description": "Internal Server Error",
                        "schema": {
                            "allOf": [
                                {
                                    "$ref": "#/definitions/server.serverResponse"
                                },
                                {
                                    "type": "object",
                                    "properties": {
                                        "data": {
                                            "$ref": "#/definitions/server.Stub"
                                        }
                                    }
                                }
                            ]
                        }
                    }
                }
            },
            "put": {
                "security": [
                    {
                        "ApiKeyAuth": []
                    }
                ],
                "description": "This endpoint updates an application",
                "consumes": [
                    "application/json"
                ],
                "produces": [
                    "application/json"
                ],
                "tags": [
                    "Application"
                ],
                "summary": "Update an application",
                "parameters": [
                    {
                        "type": "string",
                        "description": "group id",
                        "name": "groupId",
                        "in": "query",
                        "required": true
                    },
                    {
                        "type": "string",
                        "description": "application id",
                        "name": "appID",
                        "in": "path",
                        "required": true
                    },
                    {
                        "description": "Application Details",
                        "name": "application",
                        "in": "body",
                        "required": true,
                        "schema": {
                            "$ref": "#/definitions/models.Application"
                        }
                    }
                ],
                "responses": {
                    "200": {
                        "description": "OK",
                        "schema": {
                            "allOf": [
                                {
                                    "$ref": "#/definitions/server.serverResponse"
                                },
                                {
                                    "type": "object",
                                    "properties": {
                                        "data": {
                                            "$ref": "#/definitions/datastore.Application"
                                        }
                                    }
                                }
                            ]
                        }
                    },
                    "400": {
                        "description": "Bad Request",
                        "schema": {
                            "allOf": [
                                {
                                    "$ref": "#/definitions/server.serverResponse"
                                },
                                {
                                    "type": "object",
                                    "properties": {
                                        "data": {
                                            "$ref": "#/definitions/server.Stub"
                                        }
                                    }
                                }
                            ]
                        }
                    },
                    "401": {
                        "description": "Unauthorized",
                        "schema": {
                            "allOf": [
                                {
                                    "$ref": "#/definitions/server.serverResponse"
                                },
                                {
                                    "type": "object",
                                    "properties": {
                                        "data": {
                                            "$ref": "#/definitions/server.Stub"
                                        }
                                    }
                                }
                            ]
                        }
                    },
                    "500": {
                        "description": "Internal Server Error",
                        "schema": {
                            "allOf": [
                                {
                                    "$ref": "#/definitions/server.serverResponse"
                                },
                                {
                                    "type": "object",
                                    "properties": {
                                        "data": {
                                            "$ref": "#/definitions/server.Stub"
                                        }
                                    }
                                }
                            ]
                        }
                    }
                }
            },
            "delete": {
                "security": [
                    {
                        "ApiKeyAuth": []
                    }
                ],
                "description": "This endpoint deletes an app",
                "consumes": [
                    "application/json"
                ],
                "produces": [
                    "application/json"
                ],
                "tags": [
                    "Application"
                ],
                "summary": "Delete app",
                "parameters": [
                    {
                        "type": "string",
                        "description": "group id",
                        "name": "groupId",
                        "in": "query",
                        "required": true
                    },
                    {
                        "type": "string",
                        "description": "application id",
                        "name": "appID",
                        "in": "path",
                        "required": true
                    }
                ],
                "responses": {
                    "200": {
                        "description": "OK",
                        "schema": {
                            "allOf": [
                                {
                                    "$ref": "#/definitions/server.serverResponse"
                                },
                                {
                                    "type": "object",
                                    "properties": {
                                        "data": {
                                            "$ref": "#/definitions/server.Stub"
                                        }
                                    }
                                }
                            ]
                        }
                    },
                    "400": {
                        "description": "Bad Request",
                        "schema": {
                            "allOf": [
                                {
                                    "$ref": "#/definitions/server.serverResponse"
                                },
                                {
                                    "type": "object",
                                    "properties": {
                                        "data": {
                                            "$ref": "#/definitions/server.Stub"
                                        }
                                    }
                                }
                            ]
                        }
                    },
                    "401": {
                        "description": "Unauthorized",
                        "schema": {
                            "allOf": [
                                {
                                    "$ref": "#/definitions/server.serverResponse"
                                },
                                {
                                    "type": "object",
                                    "properties": {
                                        "data": {
                                            "$ref": "#/definitions/server.Stub"
                                        }
                                    }
                                }
                            ]
                        }
                    },
                    "500": {
                        "description": "Internal Server Error",
                        "schema": {
                            "allOf": [
                                {
                                    "$ref": "#/definitions/server.serverResponse"
                                },
                                {
                                    "type": "object",
                                    "properties": {
                                        "data": {
                                            "$ref": "#/definitions/server.Stub"
                                        }
                                    }
                                }
                            ]
                        }
                    }
                }
            }
        },
        "/applications/{appID}/endpoints": {
            "get": {
                "security": [
                    {
                        "ApiKeyAuth": []
                    }
                ],
                "description": "This endpoint fetches an application's endpoints",
                "consumes": [
                    "application/json"
                ],
                "produces": [
                    "application/json"
                ],
                "tags": [
                    "Application Endpoints"
                ],
                "summary": "Get application endpoints",
                "parameters": [
                    {
                        "type": "string",
                        "description": "group id",
                        "name": "groupId",
                        "in": "query",
                        "required": true
                    },
                    {
                        "type": "string",
                        "description": "application id",
                        "name": "appID",
                        "in": "path",
                        "required": true
                    }
                ],
                "responses": {
                    "200": {
                        "description": "OK",
                        "schema": {
                            "allOf": [
                                {
                                    "$ref": "#/definitions/server.serverResponse"
                                },
                                {
                                    "type": "object",
                                    "properties": {
                                        "data": {
                                            "type": "array",
                                            "items": {
                                                "$ref": "#/definitions/datastore.Endpoint"
                                            }
                                        }
                                    }
                                }
                            ]
                        }
                    },
                    "400": {
                        "description": "Bad Request",
                        "schema": {
                            "allOf": [
                                {
                                    "$ref": "#/definitions/server.serverResponse"
                                },
                                {
                                    "type": "object",
                                    "properties": {
                                        "data": {
                                            "$ref": "#/definitions/server.Stub"
                                        }
                                    }
                                }
                            ]
                        }
                    },
                    "401": {
                        "description": "Unauthorized",
                        "schema": {
                            "allOf": [
                                {
                                    "$ref": "#/definitions/server.serverResponse"
                                },
                                {
                                    "type": "object",
                                    "properties": {
                                        "data": {
                                            "$ref": "#/definitions/server.Stub"
                                        }
                                    }
                                }
                            ]
                        }
                    },
                    "500": {
                        "description": "Internal Server Error",
                        "schema": {
                            "allOf": [
                                {
                                    "$ref": "#/definitions/server.serverResponse"
                                },
                                {
                                    "type": "object",
                                    "properties": {
                                        "data": {
                                            "$ref": "#/definitions/server.Stub"
                                        }
                                    }
                                }
                            ]
                        }
                    }
                }
            },
            "post": {
                "security": [
                    {
                        "ApiKeyAuth": []
                    }
                ],
                "description": "This endpoint creates an application endpoint",
                "consumes": [
                    "application/json"
                ],
                "produces": [
                    "application/json"
                ],
                "tags": [
                    "Application Endpoints"
                ],
                "summary": "Create an application endpoint",
                "parameters": [
                    {
                        "type": "string",
                        "description": "group id",
                        "name": "groupId",
                        "in": "query",
                        "required": true
                    },
                    {
                        "type": "string",
                        "description": "application id",
                        "name": "appID",
                        "in": "path",
                        "required": true
                    },
                    {
                        "description": "Endpoint Details",
                        "name": "endpoint",
                        "in": "body",
                        "required": true,
                        "schema": {
                            "$ref": "#/definitions/models.Endpoint"
                        }
                    }
                ],
                "responses": {
                    "200": {
                        "description": "OK",
                        "schema": {
                            "allOf": [
                                {
                                    "$ref": "#/definitions/server.serverResponse"
                                },
                                {
                                    "type": "object",
                                    "properties": {
                                        "data": {
                                            "$ref": "#/definitions/datastore.Endpoint"
                                        }
                                    }
                                }
                            ]
                        }
                    },
                    "400": {
                        "description": "Bad Request",
                        "schema": {
                            "allOf": [
                                {
                                    "$ref": "#/definitions/server.serverResponse"
                                },
                                {
                                    "type": "object",
                                    "properties": {
                                        "data": {
                                            "$ref": "#/definitions/server.Stub"
                                        }
                                    }
                                }
                            ]
                        }
                    },
                    "401": {
                        "description": "Unauthorized",
                        "schema": {
                            "allOf": [
                                {
                                    "$ref": "#/definitions/server.serverResponse"
                                },
                                {
                                    "type": "object",
                                    "properties": {
                                        "data": {
                                            "$ref": "#/definitions/server.Stub"
                                        }
                                    }
                                }
                            ]
                        }
                    },
                    "500": {
                        "description": "Internal Server Error",
                        "schema": {
                            "allOf": [
                                {
                                    "$ref": "#/definitions/server.serverResponse"
                                },
                                {
                                    "type": "object",
                                    "properties": {
                                        "data": {
                                            "$ref": "#/definitions/server.Stub"
                                        }
                                    }
                                }
                            ]
                        }
                    }
                }
            }
        },
        "/applications/{appID}/endpoints/{endpointID}": {
            "get": {
                "security": [
                    {
                        "ApiKeyAuth": []
                    }
                ],
                "description": "This endpoint fetches an application endpoint",
                "consumes": [
                    "application/json"
                ],
                "produces": [
                    "application/json"
                ],
                "tags": [
                    "Application Endpoints"
                ],
                "summary": "Get application endpoint",
                "parameters": [
                    {
                        "type": "string",
                        "description": "group id",
                        "name": "groupId",
                        "in": "query",
                        "required": true
                    },
                    {
                        "type": "string",
                        "description": "application id",
                        "name": "appID",
                        "in": "path",
                        "required": true
                    },
                    {
                        "type": "string",
                        "description": "endpoint id",
                        "name": "endpointID",
                        "in": "path",
                        "required": true
                    }
                ],
                "responses": {
                    "200": {
                        "description": "OK",
                        "schema": {
                            "allOf": [
                                {
                                    "$ref": "#/definitions/server.serverResponse"
                                },
                                {
                                    "type": "object",
                                    "properties": {
                                        "data": {
                                            "$ref": "#/definitions/datastore.Endpoint"
                                        }
                                    }
                                }
                            ]
                        }
                    },
                    "400": {
                        "description": "Bad Request",
                        "schema": {
                            "allOf": [
                                {
                                    "$ref": "#/definitions/server.serverResponse"
                                },
                                {
                                    "type": "object",
                                    "properties": {
                                        "data": {
                                            "$ref": "#/definitions/server.Stub"
                                        }
                                    }
                                }
                            ]
                        }
                    },
                    "401": {
                        "description": "Unauthorized",
                        "schema": {
                            "allOf": [
                                {
                                    "$ref": "#/definitions/server.serverResponse"
                                },
                                {
                                    "type": "object",
                                    "properties": {
                                        "data": {
                                            "$ref": "#/definitions/server.Stub"
                                        }
                                    }
                                }
                            ]
                        }
                    },
                    "500": {
                        "description": "Internal Server Error",
                        "schema": {
                            "allOf": [
                                {
                                    "$ref": "#/definitions/server.serverResponse"
                                },
                                {
                                    "type": "object",
                                    "properties": {
                                        "data": {
                                            "$ref": "#/definitions/server.Stub"
                                        }
                                    }
                                }
                            ]
                        }
                    }
                }
            },
            "put": {
                "security": [
                    {
                        "ApiKeyAuth": []
                    }
                ],
                "description": "This endpoint updates an application endpoint",
                "consumes": [
                    "application/json"
                ],
                "produces": [
                    "application/json"
                ],
                "tags": [
                    "Application Endpoints"
                ],
                "summary": "Update an application endpoint",
                "parameters": [
                    {
                        "type": "string",
                        "description": "group id",
                        "name": "groupId",
                        "in": "query",
                        "required": true
                    },
                    {
                        "type": "string",
                        "description": "application id",
                        "name": "appID",
                        "in": "path",
                        "required": true
                    },
                    {
                        "type": "string",
                        "description": "endpoint id",
                        "name": "endpointID",
                        "in": "path",
                        "required": true
                    },
                    {
                        "description": "Endpoint Details",
                        "name": "endpoint",
                        "in": "body",
                        "required": true,
                        "schema": {
                            "$ref": "#/definitions/models.Endpoint"
                        }
                    }
                ],
                "responses": {
                    "200": {
                        "description": "OK",
                        "schema": {
                            "allOf": [
                                {
                                    "$ref": "#/definitions/server.serverResponse"
                                },
                                {
                                    "type": "object",
                                    "properties": {
                                        "data": {
                                            "$ref": "#/definitions/datastore.Endpoint"
                                        }
                                    }
                                }
                            ]
                        }
                    },
                    "400": {
                        "description": "Bad Request",
                        "schema": {
                            "allOf": [
                                {
                                    "$ref": "#/definitions/server.serverResponse"
                                },
                                {
                                    "type": "object",
                                    "properties": {
                                        "data": {
                                            "$ref": "#/definitions/server.Stub"
                                        }
                                    }
                                }
                            ]
                        }
                    },
                    "401": {
                        "description": "Unauthorized",
                        "schema": {
                            "allOf": [
                                {
                                    "$ref": "#/definitions/server.serverResponse"
                                },
                                {
                                    "type": "object",
                                    "properties": {
                                        "data": {
                                            "$ref": "#/definitions/server.Stub"
                                        }
                                    }
                                }
                            ]
                        }
                    },
                    "500": {
                        "description": "Internal Server Error",
                        "schema": {
                            "allOf": [
                                {
                                    "$ref": "#/definitions/server.serverResponse"
                                },
                                {
                                    "type": "object",
                                    "properties": {
                                        "data": {
                                            "$ref": "#/definitions/server.Stub"
                                        }
                                    }
                                }
                            ]
                        }
                    }
                }
            },
            "delete": {
                "security": [
                    {
                        "ApiKeyAuth": []
                    }
                ],
                "description": "This endpoint deletes an application endpoint",
                "consumes": [
                    "application/json"
                ],
                "produces": [
                    "application/json"
                ],
                "tags": [
                    "Application Endpoints"
                ],
                "summary": "Delete application endpoint",
                "parameters": [
                    {
                        "type": "string",
                        "description": "group id",
                        "name": "groupId",
                        "in": "query",
                        "required": true
                    },
                    {
                        "type": "string",
                        "description": "application id",
                        "name": "appID",
                        "in": "path",
                        "required": true
                    },
                    {
                        "type": "string",
                        "description": "endpoint id",
                        "name": "endpointID",
                        "in": "path",
                        "required": true
                    }
                ],
                "responses": {
                    "200": {
                        "description": "OK",
                        "schema": {
                            "allOf": [
                                {
                                    "$ref": "#/definitions/server.serverResponse"
                                },
                                {
                                    "type": "object",
                                    "properties": {
                                        "data": {
                                            "$ref": "#/definitions/server.Stub"
                                        }
                                    }
                                }
                            ]
                        }
                    },
                    "400": {
                        "description": "Bad Request",
                        "schema": {
                            "allOf": [
                                {
                                    "$ref": "#/definitions/server.serverResponse"
                                },
                                {
                                    "type": "object",
                                    "properties": {
                                        "data": {
                                            "$ref": "#/definitions/server.Stub"
                                        }
                                    }
                                }
                            ]
                        }
                    },
                    "401": {
                        "description": "Unauthorized",
                        "schema": {
                            "allOf": [
                                {
                                    "$ref": "#/definitions/server.serverResponse"
                                },
                                {
                                    "type": "object",
                                    "properties": {
                                        "data": {
                                            "$ref": "#/definitions/server.Stub"
                                        }
                                    }
                                }
                            ]
                        }
                    },
                    "500": {
                        "description": "Internal Server Error",
                        "schema": {
                            "allOf": [
                                {
                                    "$ref": "#/definitions/server.serverResponse"
                                },
                                {
                                    "type": "object",
                                    "properties": {
                                        "data": {
                                            "$ref": "#/definitions/server.Stub"
                                        }
                                    }
                                }
                            ]
                        }
                    }
                }
            }
        },
        "/auth/login": {
            "post": {
                "description": "This endpoint logs in a user",
                "consumes": [
                    "application/json"
                ],
                "produces": [
                    "application/json"
                ],
                "tags": [
                    "User"
                ],
                "summary": "Login a user",
                "parameters": [
                    {
                        "description": "User Details",
                        "name": "user",
                        "in": "body",
                        "required": true,
                        "schema": {
                            "$ref": "#/definitions/models.LoginUser"
                        }
                    }
                ],
                "responses": {
                    "200": {
                        "description": "OK",
                        "schema": {
                            "allOf": [
                                {
                                    "$ref": "#/definitions/server.serverResponse"
                                },
                                {
                                    "type": "object",
                                    "properties": {
                                        "data": {
                                            "$ref": "#/definitions/models.LoginUserResponse"
                                        }
                                    }
                                }
                            ]
                        }
                    },
                    "400": {
                        "description": "Bad Request",
                        "schema": {
                            "allOf": [
                                {
                                    "$ref": "#/definitions/server.serverResponse"
                                },
                                {
                                    "type": "object",
                                    "properties": {
                                        "data": {
                                            "$ref": "#/definitions/server.Stub"
                                        }
                                    }
                                }
                            ]
                        }
                    },
                    "401": {
                        "description": "Unauthorized",
                        "schema": {
                            "allOf": [
                                {
                                    "$ref": "#/definitions/server.serverResponse"
                                },
                                {
                                    "type": "object",
                                    "properties": {
                                        "data": {
                                            "$ref": "#/definitions/server.Stub"
                                        }
                                    }
                                }
                            ]
                        }
                    },
                    "500": {
                        "description": "Internal Server Error",
                        "schema": {
                            "allOf": [
                                {
                                    "$ref": "#/definitions/server.serverResponse"
                                },
                                {
                                    "type": "object",
                                    "properties": {
                                        "data": {
                                            "$ref": "#/definitions/server.Stub"
                                        }
                                    }
                                }
                            ]
                        }
                    }
                }
            }
        },
        "/auth/logout": {
            "post": {
                "security": [
                    {
                        "ApiKeyAuth": []
                    }
                ],
                "description": "This endpoint logs out a user",
                "consumes": [
                    "application/json"
                ],
                "produces": [
                    "application/json"
                ],
                "tags": [
                    "User"
                ],
                "summary": "Logs out a user",
                "responses": {
                    "200": {
                        "description": "OK",
                        "schema": {
                            "allOf": [
                                {
                                    "$ref": "#/definitions/server.serverResponse"
                                },
                                {
                                    "type": "object",
                                    "properties": {
                                        "data": {
                                            "$ref": "#/definitions/server.Stub"
                                        }
                                    }
                                }
                            ]
                        }
                    },
                    "400": {
                        "description": "Bad Request",
                        "schema": {
                            "allOf": [
                                {
                                    "$ref": "#/definitions/server.serverResponse"
                                },
                                {
                                    "type": "object",
                                    "properties": {
                                        "data": {
                                            "$ref": "#/definitions/server.Stub"
                                        }
                                    }
                                }
                            ]
                        }
                    },
                    "401": {
                        "description": "Unauthorized",
                        "schema": {
                            "allOf": [
                                {
                                    "$ref": "#/definitions/server.serverResponse"
                                },
                                {
                                    "type": "object",
                                    "properties": {
                                        "data": {
                                            "$ref": "#/definitions/server.Stub"
                                        }
                                    }
                                }
                            ]
                        }
                    },
                    "500": {
                        "description": "Internal Server Error",
                        "schema": {
                            "allOf": [
                                {
                                    "$ref": "#/definitions/server.serverResponse"
                                },
                                {
                                    "type": "object",
                                    "properties": {
                                        "data": {
                                            "$ref": "#/definitions/server.Stub"
                                        }
                                    }
                                }
                            ]
                        }
                    }
                }
            }
        },
        "/auth/token/refresh": {
            "post": {
                "description": "This endpoint refreshes an access token",
                "consumes": [
                    "application/json"
                ],
                "produces": [
                    "application/json"
                ],
                "tags": [
                    "User"
                ],
                "summary": "Refresh an access token",
                "parameters": [
                    {
                        "description": "Token Details",
                        "name": "token",
                        "in": "body",
                        "required": true,
                        "schema": {
                            "$ref": "#/definitions/models.Token"
                        }
                    }
                ],
                "responses": {
                    "200": {
                        "description": "OK",
                        "schema": {
                            "allOf": [
                                {
                                    "$ref": "#/definitions/server.serverResponse"
                                },
                                {
                                    "type": "object",
                                    "properties": {
                                        "data": {
                                            "$ref": "#/definitions/models.Token"
                                        }
                                    }
                                }
                            ]
                        }
                    },
                    "400": {
                        "description": "Bad Request",
                        "schema": {
                            "allOf": [
                                {
                                    "$ref": "#/definitions/server.serverResponse"
                                },
                                {
                                    "type": "object",
                                    "properties": {
                                        "data": {
                                            "$ref": "#/definitions/server.Stub"
                                        }
                                    }
                                }
                            ]
                        }
                    },
                    "401": {
                        "description": "Unauthorized",
                        "schema": {
                            "allOf": [
                                {
                                    "$ref": "#/definitions/server.serverResponse"
                                },
                                {
                                    "type": "object",
                                    "properties": {
                                        "data": {
                                            "$ref": "#/definitions/server.Stub"
                                        }
                                    }
                                }
                            ]
                        }
                    },
                    "500": {
                        "description": "Internal Server Error",
                        "schema": {
                            "allOf": [
                                {
                                    "$ref": "#/definitions/server.serverResponse"
                                },
                                {
                                    "type": "object",
                                    "properties": {
                                        "data": {
                                            "$ref": "#/definitions/server.Stub"
                                        }
                                    }
                                }
                            ]
                        }
                    }
                }
            }
        },
        "/eventdeliveries": {
            "get": {
                "security": [
                    {
                        "ApiKeyAuth": []
                    }
                ],
                "description": "This endpoint fetch event deliveries.",
                "consumes": [
                    "application/json"
                ],
                "produces": [
                    "application/json"
                ],
                "tags": [
                    "EventDelivery"
                ],
                "summary": "Get event deliveries",
                "parameters": [
                    {
                        "type": "string",
                        "description": "application id",
                        "name": "appId",
                        "in": "query"
                    },
                    {
                        "type": "string",
                        "description": "group id",
                        "name": "groupId",
                        "in": "query",
                        "required": true
                    },
                    {
                        "type": "string",
                        "description": "event id",
                        "name": "eventId",
                        "in": "query"
                    },
                    {
                        "type": "string",
                        "description": "start date",
                        "name": "startDate",
                        "in": "query"
                    },
                    {
                        "type": "string",
                        "description": "end date",
                        "name": "endDate",
                        "in": "query"
                    },
                    {
                        "type": "string",
                        "description": "results per page",
                        "name": "perPage",
                        "in": "query"
                    },
                    {
                        "type": "string",
                        "description": "page number",
                        "name": "page",
                        "in": "query"
                    },
                    {
                        "type": "string",
                        "description": "sort order",
                        "name": "sort",
                        "in": "query"
                    },
                    {
                        "type": "array",
                        "items": {
                            "type": "string"
                        },
                        "description": "status",
                        "name": "status",
                        "in": "query"
                    }
                ],
                "responses": {
                    "200": {
                        "description": "OK",
                        "schema": {
                            "allOf": [
                                {
                                    "$ref": "#/definitions/server.serverResponse"
                                },
                                {
                                    "type": "object",
                                    "properties": {
                                        "data": {
                                            "allOf": [
                                                {
                                                    "$ref": "#/definitions/server.pagedResponse"
                                                },
                                                {
                                                    "type": "object",
                                                    "properties": {
                                                        "content": {
                                                            "type": "array",
                                                            "items": {
                                                                "allOf": [
                                                                    {
                                                                        "$ref": "#/definitions/datastore.EventDelivery"
                                                                    },
                                                                    {
                                                                        "type": "object",
                                                                        "properties": {
                                                                            "data": {
                                                                                "$ref": "#/definitions/server.Stub"
                                                                            }
                                                                        }
                                                                    }
                                                                ]
                                                            }
                                                        }
                                                    }
                                                }
                                            ]
                                        }
                                    }
                                }
                            ]
                        }
                    },
                    "400": {
                        "description": "Bad Request",
                        "schema": {
                            "allOf": [
                                {
                                    "$ref": "#/definitions/server.serverResponse"
                                },
                                {
                                    "type": "object",
                                    "properties": {
                                        "data": {
                                            "$ref": "#/definitions/server.Stub"
                                        }
                                    }
                                }
                            ]
                        }
                    },
                    "401": {
                        "description": "Unauthorized",
                        "schema": {
                            "allOf": [
                                {
                                    "$ref": "#/definitions/server.serverResponse"
                                },
                                {
                                    "type": "object",
                                    "properties": {
                                        "data": {
                                            "$ref": "#/definitions/server.Stub"
                                        }
                                    }
                                }
                            ]
                        }
                    },
                    "500": {
                        "description": "Internal Server Error",
                        "schema": {
                            "allOf": [
                                {
                                    "$ref": "#/definitions/server.serverResponse"
                                },
                                {
                                    "type": "object",
                                    "properties": {
                                        "data": {
                                            "$ref": "#/definitions/server.Stub"
                                        }
                                    }
                                }
                            ]
                        }
                    }
                }
            }
        },
        "/eventdeliveries/batchretry": {
            "post": {
                "security": [
                    {
                        "ApiKeyAuth": []
                    }
                ],
                "description": "This endpoint resends multiple app events",
                "consumes": [
                    "application/json"
                ],
                "produces": [
                    "application/json"
                ],
                "tags": [
                    "EventDelivery"
                ],
                "summary": "Batch Resend app events",
                "parameters": [
                    {
                        "type": "string",
                        "description": "group id",
                        "name": "groupId",
                        "in": "query",
                        "required": true
                    },
                    {
                        "description": "event delivery ids",
                        "name": "ids",
                        "in": "body",
                        "required": true,
                        "schema": {
                            "allOf": [
                                {
                                    "$ref": "#/definitions/server.Stub"
                                },
                                {
                                    "type": "object",
                                    "properties": {
                                        "ids": {
                                            "type": "array",
                                            "items": {
                                                "type": "string"
                                            }
                                        }
                                    }
                                }
                            ]
                        }
                    }
                ],
                "responses": {
                    "200": {
                        "description": "OK",
                        "schema": {
                            "allOf": [
                                {
                                    "$ref": "#/definitions/server.serverResponse"
                                },
                                {
                                    "type": "object",
                                    "properties": {
                                        "data": {
                                            "$ref": "#/definitions/server.Stub"
                                        }
                                    }
                                }
                            ]
                        }
                    },
                    "400": {
                        "description": "Bad Request",
                        "schema": {
                            "allOf": [
                                {
                                    "$ref": "#/definitions/server.serverResponse"
                                },
                                {
                                    "type": "object",
                                    "properties": {
                                        "data": {
                                            "$ref": "#/definitions/server.Stub"
                                        }
                                    }
                                }
                            ]
                        }
                    },
                    "401": {
                        "description": "Unauthorized",
                        "schema": {
                            "allOf": [
                                {
                                    "$ref": "#/definitions/server.serverResponse"
                                },
                                {
                                    "type": "object",
                                    "properties": {
                                        "data": {
                                            "$ref": "#/definitions/server.Stub"
                                        }
                                    }
                                }
                            ]
                        }
                    },
                    "500": {
                        "description": "Internal Server Error",
                        "schema": {
                            "allOf": [
                                {
                                    "$ref": "#/definitions/server.serverResponse"
                                },
                                {
                                    "type": "object",
                                    "properties": {
                                        "data": {
                                            "$ref": "#/definitions/server.Stub"
                                        }
                                    }
                                }
                            ]
                        }
                    }
                }
            }
        },
        "/eventdeliveries/countbatchretryevents": {
            "get": {
                "security": [
                    {
                        "ApiKeyAuth": []
                    }
                ],
                "description": "This endpoint counts app events that will be affected by a batch retry operation",
                "consumes": [
                    "application/json"
                ],
                "produces": [
                    "application/json"
                ],
                "tags": [
                    "EventDelivery"
                ],
                "summary": "Count affected eventDeliveries",
                "parameters": [
                    {
                        "type": "string",
                        "description": "application id",
                        "name": "appId",
                        "in": "query"
                    },
                    {
                        "type": "string",
                        "description": "group Id",
                        "name": "groupId",
                        "in": "query",
                        "required": true
                    },
                    {
                        "type": "string",
                        "description": "start date",
                        "name": "startDate",
                        "in": "query"
                    },
                    {
                        "type": "string",
                        "description": "end date",
                        "name": "endDate",
                        "in": "query"
                    },
                    {
                        "type": "string",
                        "description": "results per page",
                        "name": "perPage",
                        "in": "query"
                    },
                    {
                        "type": "string",
                        "description": "page number",
                        "name": "page",
                        "in": "query"
                    },
                    {
                        "type": "string",
                        "description": "sort order",
                        "name": "sort",
                        "in": "query"
                    }
                ],
                "responses": {
                    "200": {
                        "description": "OK",
                        "schema": {
                            "allOf": [
                                {
                                    "$ref": "#/definitions/server.serverResponse"
                                },
                                {
                                    "type": "object",
                                    "properties": {
                                        "data": {
                                            "allOf": [
                                                {
                                                    "$ref": "#/definitions/server.Stub"
                                                },
                                                {
                                                    "type": "object",
                                                    "properties": {
                                                        "num": {
                                                            "type": "integer"
                                                        }
                                                    }
                                                }
                                            ]
                                        }
                                    }
                                }
                            ]
                        }
                    },
                    "400": {
                        "description": "Bad Request",
                        "schema": {
                            "allOf": [
                                {
                                    "$ref": "#/definitions/server.serverResponse"
                                },
                                {
                                    "type": "object",
                                    "properties": {
                                        "data": {
                                            "$ref": "#/definitions/server.Stub"
                                        }
                                    }
                                }
                            ]
                        }
                    },
                    "401": {
                        "description": "Unauthorized",
                        "schema": {
                            "allOf": [
                                {
                                    "$ref": "#/definitions/server.serverResponse"
                                },
                                {
                                    "type": "object",
                                    "properties": {
                                        "data": {
                                            "$ref": "#/definitions/server.Stub"
                                        }
                                    }
                                }
                            ]
                        }
                    },
                    "500": {
                        "description": "Internal Server Error",
                        "schema": {
                            "allOf": [
                                {
                                    "$ref": "#/definitions/server.serverResponse"
                                },
                                {
                                    "type": "object",
                                    "properties": {
                                        "data": {
                                            "$ref": "#/definitions/server.Stub"
                                        }
                                    }
                                }
                            ]
                        }
                    }
                }
            }
        },
        "/eventdeliveries/forceresend": {
            "post": {
                "security": [
                    {
                        "ApiKeyAuth": []
                    }
                ],
                "description": "This endpoint force resends multiple app events",
                "consumes": [
                    "application/json"
                ],
                "produces": [
                    "application/json"
                ],
                "tags": [
                    "EventDelivery"
                ],
                "summary": "Force Resend app events",
                "parameters": [
                    {
                        "type": "string",
                        "description": "group Id",
                        "name": "groupId",
                        "in": "query",
                        "required": true
                    },
                    {
                        "description": "event delivery ids",
                        "name": "ids",
                        "in": "body",
                        "required": true,
                        "schema": {
                            "allOf": [
                                {
                                    "$ref": "#/definitions/server.Stub"
                                },
                                {
                                    "type": "object",
                                    "properties": {
                                        "ids": {
                                            "type": "array",
                                            "items": {
                                                "type": "string"
                                            }
                                        }
                                    }
                                }
                            ]
                        }
                    }
                ],
                "responses": {
                    "200": {
                        "description": "OK",
                        "schema": {
                            "allOf": [
                                {
                                    "$ref": "#/definitions/server.serverResponse"
                                },
                                {
                                    "type": "object",
                                    "properties": {
                                        "data": {
                                            "$ref": "#/definitions/server.Stub"
                                        }
                                    }
                                }
                            ]
                        }
                    },
                    "400": {
                        "description": "Bad Request",
                        "schema": {
                            "allOf": [
                                {
                                    "$ref": "#/definitions/server.serverResponse"
                                },
                                {
                                    "type": "object",
                                    "properties": {
                                        "data": {
                                            "$ref": "#/definitions/server.Stub"
                                        }
                                    }
                                }
                            ]
                        }
                    },
                    "401": {
                        "description": "Unauthorized",
                        "schema": {
                            "allOf": [
                                {
                                    "$ref": "#/definitions/server.serverResponse"
                                },
                                {
                                    "type": "object",
                                    "properties": {
                                        "data": {
                                            "$ref": "#/definitions/server.Stub"
                                        }
                                    }
                                }
                            ]
                        }
                    },
                    "500": {
                        "description": "Internal Server Error",
                        "schema": {
                            "allOf": [
                                {
                                    "$ref": "#/definitions/server.serverResponse"
                                },
                                {
                                    "type": "object",
                                    "properties": {
                                        "data": {
                                            "$ref": "#/definitions/server.Stub"
                                        }
                                    }
                                }
                            ]
                        }
                    }
                }
            }
        },
        "/eventdeliveries/{eventDeliveryID}": {
            "get": {
                "security": [
                    {
                        "ApiKeyAuth": []
                    }
                ],
                "description": "This endpoint fetches an event delivery.",
                "consumes": [
                    "application/json"
                ],
                "produces": [
                    "application/json"
                ],
                "tags": [
                    "EventDelivery"
                ],
                "summary": "Get event delivery",
                "parameters": [
                    {
                        "type": "string",
                        "description": "group id",
                        "name": "groupId",
                        "in": "query",
                        "required": true
                    },
                    {
                        "type": "string",
                        "description": "event delivery id",
                        "name": "eventDeliveryID",
                        "in": "path",
                        "required": true
                    }
                ],
                "responses": {
                    "200": {
                        "description": "OK",
                        "schema": {
                            "allOf": [
                                {
                                    "$ref": "#/definitions/server.serverResponse"
                                },
                                {
                                    "type": "object",
                                    "properties": {
                                        "data": {
                                            "allOf": [
                                                {
                                                    "$ref": "#/definitions/datastore.Event"
                                                },
                                                {
                                                    "type": "object",
                                                    "properties": {
                                                        "data": {
                                                            "$ref": "#/definitions/server.Stub"
                                                        }
                                                    }
                                                }
                                            ]
                                        }
                                    }
                                }
                            ]
                        }
                    },
                    "400": {
                        "description": "Bad Request",
                        "schema": {
                            "allOf": [
                                {
                                    "$ref": "#/definitions/server.serverResponse"
                                },
                                {
                                    "type": "object",
                                    "properties": {
                                        "data": {
                                            "$ref": "#/definitions/server.Stub"
                                        }
                                    }
                                }
                            ]
                        }
                    },
                    "401": {
                        "description": "Unauthorized",
                        "schema": {
                            "allOf": [
                                {
                                    "$ref": "#/definitions/server.serverResponse"
                                },
                                {
                                    "type": "object",
                                    "properties": {
                                        "data": {
                                            "$ref": "#/definitions/server.Stub"
                                        }
                                    }
                                }
                            ]
                        }
                    },
                    "500": {
                        "description": "Internal Server Error",
                        "schema": {
                            "allOf": [
                                {
                                    "$ref": "#/definitions/server.serverResponse"
                                },
                                {
                                    "type": "object",
                                    "properties": {
                                        "data": {
                                            "$ref": "#/definitions/server.Stub"
                                        }
                                    }
                                }
                            ]
                        }
                    }
                }
            }
        },
        "/eventdeliveries/{eventDeliveryID}/resend": {
            "put": {
                "security": [
                    {
                        "ApiKeyAuth": []
                    }
                ],
                "description": "This endpoint resends an app event",
                "consumes": [
                    "application/json"
                ],
                "produces": [
                    "application/json"
                ],
                "tags": [
                    "EventDelivery"
                ],
                "summary": "Resend an app event",
                "parameters": [
                    {
                        "type": "string",
                        "description": "group id",
                        "name": "groupId",
                        "in": "query",
                        "required": true
                    },
                    {
                        "type": "string",
                        "description": "event delivery id",
                        "name": "eventDeliveryID",
                        "in": "path",
                        "required": true
                    }
                ],
                "responses": {
                    "200": {
                        "description": "OK",
                        "schema": {
                            "allOf": [
                                {
                                    "$ref": "#/definitions/server.serverResponse"
                                },
                                {
                                    "type": "object",
                                    "properties": {
                                        "data": {
                                            "allOf": [
                                                {
                                                    "$ref": "#/definitions/datastore.Event"
                                                },
                                                {
                                                    "type": "object",
                                                    "properties": {
                                                        "data": {
                                                            "$ref": "#/definitions/server.Stub"
                                                        }
                                                    }
                                                }
                                            ]
                                        }
                                    }
                                }
                            ]
                        }
                    },
                    "400": {
                        "description": "Bad Request",
                        "schema": {
                            "allOf": [
                                {
                                    "$ref": "#/definitions/server.serverResponse"
                                },
                                {
                                    "type": "object",
                                    "properties": {
                                        "data": {
                                            "$ref": "#/definitions/server.Stub"
                                        }
                                    }
                                }
                            ]
                        }
                    },
                    "401": {
                        "description": "Unauthorized",
                        "schema": {
                            "allOf": [
                                {
                                    "$ref": "#/definitions/server.serverResponse"
                                },
                                {
                                    "type": "object",
                                    "properties": {
                                        "data": {
                                            "$ref": "#/definitions/server.Stub"
                                        }
                                    }
                                }
                            ]
                        }
                    },
                    "500": {
                        "description": "Internal Server Error",
                        "schema": {
                            "allOf": [
                                {
                                    "$ref": "#/definitions/server.serverResponse"
                                },
                                {
                                    "type": "object",
                                    "properties": {
                                        "data": {
                                            "$ref": "#/definitions/server.Stub"
                                        }
                                    }
                                }
                            ]
                        }
                    }
                }
            }
        },
        "/events": {
            "get": {
                "security": [
                    {
                        "ApiKeyAuth": []
                    }
                ],
                "description": "This endpoint fetches app events with pagination",
                "consumes": [
                    "application/json"
                ],
                "produces": [
                    "application/json"
                ],
                "tags": [
                    "Events"
                ],
                "summary": "Get app events with pagination",
                "parameters": [
                    {
                        "type": "string",
                        "description": "application id",
                        "name": "appId",
                        "in": "query"
                    },
                    {
                        "type": "string",
                        "description": "group id",
                        "name": "groupId",
                        "in": "query",
                        "required": true
                    },
                    {
                        "type": "string",
                        "description": "start date",
                        "name": "startDate",
                        "in": "query"
                    },
                    {
                        "type": "string",
                        "description": "end date",
                        "name": "endDate",
                        "in": "query"
                    },
                    {
                        "type": "string",
                        "description": "results per page",
                        "name": "perPage",
                        "in": "query"
                    },
                    {
                        "type": "string",
                        "description": "page number",
                        "name": "page",
                        "in": "query"
                    },
                    {
                        "type": "string",
                        "description": "sort order",
                        "name": "sort",
                        "in": "query"
                    }
                ],
                "responses": {
                    "200": {
                        "description": "OK",
                        "schema": {
                            "allOf": [
                                {
                                    "$ref": "#/definitions/server.serverResponse"
                                },
                                {
                                    "type": "object",
                                    "properties": {
                                        "data": {
                                            "allOf": [
                                                {
                                                    "$ref": "#/definitions/server.pagedResponse"
                                                },
                                                {
                                                    "type": "object",
                                                    "properties": {
                                                        "content": {
                                                            "type": "array",
                                                            "items": {
                                                                "allOf": [
                                                                    {
                                                                        "$ref": "#/definitions/datastore.Event"
                                                                    },
                                                                    {
                                                                        "type": "object",
                                                                        "properties": {
                                                                            "data": {
                                                                                "$ref": "#/definitions/server.Stub"
                                                                            }
                                                                        }
                                                                    }
                                                                ]
                                                            }
                                                        }
                                                    }
                                                }
                                            ]
                                        }
                                    }
                                }
                            ]
                        }
                    },
                    "400": {
                        "description": "Bad Request",
                        "schema": {
                            "allOf": [
                                {
                                    "$ref": "#/definitions/server.serverResponse"
                                },
                                {
                                    "type": "object",
                                    "properties": {
                                        "data": {
                                            "$ref": "#/definitions/server.Stub"
                                        }
                                    }
                                }
                            ]
                        }
                    },
                    "401": {
                        "description": "Unauthorized",
                        "schema": {
                            "allOf": [
                                {
                                    "$ref": "#/definitions/server.serverResponse"
                                },
                                {
                                    "type": "object",
                                    "properties": {
                                        "data": {
                                            "$ref": "#/definitions/server.Stub"
                                        }
                                    }
                                }
                            ]
                        }
                    },
                    "500": {
                        "description": "Internal Server Error",
                        "schema": {
                            "allOf": [
                                {
                                    "$ref": "#/definitions/server.serverResponse"
                                },
                                {
                                    "type": "object",
                                    "properties": {
                                        "data": {
                                            "$ref": "#/definitions/server.Stub"
                                        }
                                    }
                                }
                            ]
                        }
                    }
                }
            },
            "post": {
                "security": [
                    {
                        "ApiKeyAuth": []
                    }
                ],
                "description": "This endpoint creates an app event",
                "consumes": [
                    "application/json"
                ],
                "produces": [
                    "application/json"
                ],
                "tags": [
                    "Events"
                ],
                "summary": "Create app event",
                "parameters": [
                    {
                        "type": "string",
                        "description": "group id",
                        "name": "groupId",
                        "in": "query",
                        "required": true
                    },
                    {
                        "description": "Event Details",
                        "name": "event",
                        "in": "body",
                        "required": true,
                        "schema": {
                            "$ref": "#/definitions/models.Event"
                        }
                    }
                ],
                "responses": {
                    "200": {
                        "description": "OK",
                        "schema": {
                            "allOf": [
                                {
                                    "$ref": "#/definitions/server.serverResponse"
                                },
                                {
                                    "type": "object",
                                    "properties": {
                                        "data": {
                                            "allOf": [
                                                {
                                                    "$ref": "#/definitions/datastore.Event"
                                                },
                                                {
                                                    "type": "object",
                                                    "properties": {
                                                        "data": {
                                                            "$ref": "#/definitions/server.Stub"
                                                        }
                                                    }
                                                }
                                            ]
                                        }
                                    }
                                }
                            ]
                        }
                    },
                    "400": {
                        "description": "Bad Request",
                        "schema": {
                            "allOf": [
                                {
                                    "$ref": "#/definitions/server.serverResponse"
                                },
                                {
                                    "type": "object",
                                    "properties": {
                                        "data": {
                                            "$ref": "#/definitions/server.Stub"
                                        }
                                    }
                                }
                            ]
                        }
                    },
                    "401": {
                        "description": "Unauthorized",
                        "schema": {
                            "allOf": [
                                {
                                    "$ref": "#/definitions/server.serverResponse"
                                },
                                {
                                    "type": "object",
                                    "properties": {
                                        "data": {
                                            "$ref": "#/definitions/server.Stub"
                                        }
                                    }
                                }
                            ]
                        }
                    },
                    "500": {
                        "description": "Internal Server Error",
                        "schema": {
                            "allOf": [
                                {
                                    "$ref": "#/definitions/server.serverResponse"
                                },
                                {
                                    "type": "object",
                                    "properties": {
                                        "data": {
                                            "$ref": "#/definitions/server.Stub"
                                        }
                                    }
                                }
                            ]
                        }
                    }
                }
            }
        },
        "/events/{eventID}": {
            "get": {
                "security": [
                    {
                        "ApiKeyAuth": []
                    }
                ],
                "description": "This endpoint fetches an app event",
                "consumes": [
                    "application/json"
                ],
                "produces": [
                    "application/json"
                ],
                "tags": [
                    "Events"
                ],
                "summary": "Get app event",
                "parameters": [
                    {
                        "type": "string",
                        "description": "group id",
                        "name": "groupId",
                        "in": "query",
                        "required": true
                    },
                    {
                        "type": "string",
                        "description": "event id",
                        "name": "eventID",
                        "in": "path",
                        "required": true
                    }
                ],
                "responses": {
                    "200": {
                        "description": "OK",
                        "schema": {
                            "allOf": [
                                {
                                    "$ref": "#/definitions/server.serverResponse"
                                },
                                {
                                    "type": "object",
                                    "properties": {
                                        "data": {
                                            "allOf": [
                                                {
                                                    "$ref": "#/definitions/datastore.Event"
                                                },
                                                {
                                                    "type": "object",
                                                    "properties": {
                                                        "data": {
                                                            "$ref": "#/definitions/server.Stub"
                                                        }
                                                    }
                                                }
                                            ]
                                        }
                                    }
                                }
                            ]
                        }
                    },
                    "400": {
                        "description": "Bad Request",
                        "schema": {
                            "allOf": [
                                {
                                    "$ref": "#/definitions/server.serverResponse"
                                },
                                {
                                    "type": "object",
                                    "properties": {
                                        "data": {
                                            "$ref": "#/definitions/server.Stub"
                                        }
                                    }
                                }
                            ]
                        }
                    },
                    "401": {
                        "description": "Unauthorized",
                        "schema": {
                            "allOf": [
                                {
                                    "$ref": "#/definitions/server.serverResponse"
                                },
                                {
                                    "type": "object",
                                    "properties": {
                                        "data": {
                                            "$ref": "#/definitions/server.Stub"
                                        }
                                    }
                                }
                            ]
                        }
                    },
                    "500": {
                        "description": "Internal Server Error",
                        "schema": {
                            "allOf": [
                                {
                                    "$ref": "#/definitions/server.serverResponse"
                                },
                                {
                                    "type": "object",
                                    "properties": {
                                        "data": {
                                            "$ref": "#/definitions/server.Stub"
                                        }
                                    }
                                }
                            ]
                        }
                    }
                }
            }
        },
        "/events/{eventID}/eventdeliveries/{eventDeliveryID}/deliveryattempts": {
            "get": {
                "security": [
                    {
                        "ApiKeyAuth": []
                    }
                ],
                "description": "This endpoint fetches an app message's delivery attempts",
                "consumes": [
                    "application/json"
                ],
                "produces": [
                    "application/json"
                ],
                "tags": [
                    "DeliveryAttempts"
                ],
                "summary": "Get delivery attempts",
                "parameters": [
                    {
                        "type": "string",
                        "description": "event id",
                        "name": "eventID",
                        "in": "path",
                        "required": true
                    },
                    {
                        "type": "string",
                        "description": "event delivery id",
                        "name": "eventDeliveryID",
                        "in": "path",
                        "required": true
                    }
                ],
                "responses": {
                    "200": {
                        "description": "OK",
                        "schema": {
                            "allOf": [
                                {
                                    "$ref": "#/definitions/server.serverResponse"
                                },
                                {
                                    "type": "object",
                                    "properties": {
                                        "data": {
                                            "type": "array",
                                            "items": {
                                                "$ref": "#/definitions/datastore.DeliveryAttempt"
                                            }
                                        }
                                    }
                                }
                            ]
                        }
                    },
                    "400": {
                        "description": "Bad Request",
                        "schema": {
                            "allOf": [
                                {
                                    "$ref": "#/definitions/server.serverResponse"
                                },
                                {
                                    "type": "object",
                                    "properties": {
                                        "data": {
                                            "$ref": "#/definitions/server.Stub"
                                        }
                                    }
                                }
                            ]
                        }
                    },
                    "401": {
                        "description": "Unauthorized",
                        "schema": {
                            "allOf": [
                                {
                                    "$ref": "#/definitions/server.serverResponse"
                                },
                                {
                                    "type": "object",
                                    "properties": {
                                        "data": {
                                            "$ref": "#/definitions/server.Stub"
                                        }
                                    }
                                }
                            ]
                        }
                    },
                    "500": {
                        "description": "Internal Server Error",
                        "schema": {
                            "allOf": [
                                {
                                    "$ref": "#/definitions/server.serverResponse"
                                },
                                {
                                    "type": "object",
                                    "properties": {
                                        "data": {
                                            "$ref": "#/definitions/server.Stub"
                                        }
                                    }
                                }
                            ]
                        }
                    }
                }
            }
        },
        "/events/{eventID}/eventdeliveries/{eventDeliveryID}/deliveryattempts/{deliveryAttemptID}": {
            "get": {
                "security": [
                    {
                        "ApiKeyAuth": []
                    }
                ],
                "description": "This endpoint fetches an app event delivery attempt",
                "consumes": [
                    "application/json"
                ],
                "produces": [
                    "application/json"
                ],
                "tags": [
                    "DeliveryAttempts"
                ],
                "summary": "Get delivery attempt",
                "parameters": [
                    {
                        "type": "string",
                        "description": "event id",
                        "name": "eventID",
                        "in": "path",
                        "required": true
                    },
                    {
                        "type": "string",
                        "description": "event delivery id",
                        "name": "eventDeliveryID",
                        "in": "path",
                        "required": true
                    },
                    {
                        "type": "string",
                        "description": "delivery attempt id",
                        "name": "deliveryAttemptID",
                        "in": "path",
                        "required": true
                    }
                ],
                "responses": {
                    "200": {
                        "description": "OK",
                        "schema": {
                            "allOf": [
                                {
                                    "$ref": "#/definitions/server.serverResponse"
                                },
                                {
                                    "type": "object",
                                    "properties": {
                                        "data": {
                                            "$ref": "#/definitions/datastore.DeliveryAttempt"
                                        }
                                    }
                                }
                            ]
                        }
                    },
                    "400": {
                        "description": "Bad Request",
                        "schema": {
                            "allOf": [
                                {
                                    "$ref": "#/definitions/server.serverResponse"
                                },
                                {
                                    "type": "object",
                                    "properties": {
                                        "data": {
                                            "$ref": "#/definitions/server.Stub"
                                        }
                                    }
                                }
                            ]
                        }
                    },
                    "401": {
                        "description": "Unauthorized",
                        "schema": {
                            "allOf": [
                                {
                                    "$ref": "#/definitions/server.serverResponse"
                                },
                                {
                                    "type": "object",
                                    "properties": {
                                        "data": {
                                            "$ref": "#/definitions/server.Stub"
                                        }
                                    }
                                }
                            ]
                        }
                    },
                    "500": {
                        "description": "Internal Server Error",
                        "schema": {
                            "allOf": [
                                {
                                    "$ref": "#/definitions/server.serverResponse"
                                },
                                {
                                    "type": "object",
                                    "properties": {
                                        "data": {
                                            "$ref": "#/definitions/server.Stub"
                                        }
                                    }
                                }
                            ]
                        }
                    }
                }
            }
        },
        "/events/{eventID}/replay": {
            "put": {
                "security": [
                    {
                        "ApiKeyAuth": []
                    }
                ],
                "description": "This endpoint replays an app event",
                "consumes": [
                    "application/json"
                ],
                "produces": [
                    "application/json"
                ],
                "tags": [
                    "Events"
                ],
                "summary": "Replay app event",
                "parameters": [
                    {
                        "type": "string",
                        "description": "group id",
                        "name": "groupId",
                        "in": "query",
                        "required": true
                    },
                    {
                        "type": "string",
                        "description": "event id",
                        "name": "eventID",
                        "in": "path",
                        "required": true
                    }
                ],
                "responses": {
                    "200": {
                        "description": "OK",
                        "schema": {
                            "allOf": [
                                {
                                    "$ref": "#/definitions/server.serverResponse"
                                },
                                {
                                    "type": "object",
                                    "properties": {
                                        "data": {
                                            "allOf": [
                                                {
                                                    "$ref": "#/definitions/datastore.Event"
                                                },
                                                {
                                                    "type": "object",
                                                    "properties": {
                                                        "data": {
                                                            "$ref": "#/definitions/server.Stub"
                                                        }
                                                    }
                                                }
                                            ]
                                        }
                                    }
                                }
                            ]
                        }
                    },
                    "400": {
                        "description": "Bad Request",
                        "schema": {
                            "allOf": [
                                {
                                    "$ref": "#/definitions/server.serverResponse"
                                },
                                {
                                    "type": "object",
                                    "properties": {
                                        "data": {
                                            "$ref": "#/definitions/server.Stub"
                                        }
                                    }
                                }
                            ]
                        }
                    },
                    "401": {
                        "description": "Unauthorized",
                        "schema": {
                            "allOf": [
                                {
                                    "$ref": "#/definitions/server.serverResponse"
                                },
                                {
                                    "type": "object",
                                    "properties": {
                                        "data": {
                                            "$ref": "#/definitions/server.Stub"
                                        }
                                    }
                                }
                            ]
                        }
                    },
                    "500": {
                        "description": "Internal Server Error",
                        "schema": {
                            "allOf": [
                                {
                                    "$ref": "#/definitions/server.serverResponse"
                                },
                                {
                                    "type": "object",
                                    "properties": {
                                        "data": {
                                            "$ref": "#/definitions/server.Stub"
                                        }
                                    }
                                }
                            ]
                        }
                    }
                }
            }
        },
        "/groups": {
            "get": {
                "security": [
                    {
                        "ApiKeyAuth": []
                    }
                ],
                "description": "This endpoint fetches groups",
                "consumes": [
                    "application/json"
                ],
                "produces": [
                    "application/json"
                ],
                "tags": [
                    "Group"
                ],
                "summary": "Get groups",
                "parameters": [
                    {
                        "type": "string",
                        "description": "group name",
                        "name": "name",
                        "in": "query"
                    }
                ],
                "responses": {
                    "200": {
                        "description": "OK",
                        "schema": {
                            "allOf": [
                                {
                                    "$ref": "#/definitions/server.serverResponse"
                                },
                                {
                                    "type": "object",
                                    "properties": {
                                        "data": {
                                            "type": "array",
                                            "items": {
                                                "$ref": "#/definitions/datastore.Group"
                                            }
                                        }
                                    }
                                }
                            ]
                        }
                    },
                    "400": {
                        "description": "Bad Request",
                        "schema": {
                            "allOf": [
                                {
                                    "$ref": "#/definitions/server.serverResponse"
                                },
                                {
                                    "type": "object",
                                    "properties": {
                                        "data": {
                                            "$ref": "#/definitions/server.Stub"
                                        }
                                    }
                                }
                            ]
                        }
                    },
                    "401": {
                        "description": "Unauthorized",
                        "schema": {
                            "allOf": [
                                {
                                    "$ref": "#/definitions/server.serverResponse"
                                },
                                {
                                    "type": "object",
                                    "properties": {
                                        "data": {
                                            "$ref": "#/definitions/server.Stub"
                                        }
                                    }
                                }
                            ]
                        }
                    },
                    "500": {
                        "description": "Internal Server Error",
                        "schema": {
                            "allOf": [
                                {
                                    "$ref": "#/definitions/server.serverResponse"
                                },
                                {
                                    "type": "object",
                                    "properties": {
                                        "data": {
                                            "$ref": "#/definitions/server.Stub"
                                        }
                                    }
                                }
                            ]
                        }
                    }
                }
            },
            "post": {
                "security": [
                    {
                        "ApiKeyAuth": []
                    }
                ],
                "description": "This endpoint creates a group",
                "consumes": [
                    "application/json"
                ],
                "produces": [
                    "application/json"
                ],
                "tags": [
                    "Group"
                ],
                "summary": "Create a group",
                "parameters": [
                    {
                        "description": "Group Details",
                        "name": "group",
                        "in": "body",
                        "required": true,
                        "schema": {
                            "$ref": "#/definitions/models.Group"
                        }
                    }
                ],
                "responses": {
                    "200": {
                        "description": "OK",
                        "schema": {
                            "allOf": [
                                {
                                    "$ref": "#/definitions/server.serverResponse"
                                },
                                {
                                    "type": "object",
                                    "properties": {
                                        "data": {
                                            "$ref": "#/definitions/datastore.Group"
                                        }
                                    }
                                }
                            ]
                        }
                    },
                    "400": {
                        "description": "Bad Request",
                        "schema": {
                            "allOf": [
                                {
                                    "$ref": "#/definitions/server.serverResponse"
                                },
                                {
                                    "type": "object",
                                    "properties": {
                                        "data": {
                                            "$ref": "#/definitions/server.Stub"
                                        }
                                    }
                                }
                            ]
                        }
                    },
                    "401": {
                        "description": "Unauthorized",
                        "schema": {
                            "allOf": [
                                {
                                    "$ref": "#/definitions/server.serverResponse"
                                },
                                {
                                    "type": "object",
                                    "properties": {
                                        "data": {
                                            "$ref": "#/definitions/server.Stub"
                                        }
                                    }
                                }
                            ]
                        }
                    },
                    "500": {
                        "description": "Internal Server Error",
                        "schema": {
                            "allOf": [
                                {
                                    "$ref": "#/definitions/server.serverResponse"
                                },
                                {
                                    "type": "object",
                                    "properties": {
                                        "data": {
                                            "$ref": "#/definitions/server.Stub"
                                        }
                                    }
                                }
                            ]
                        }
                    }
                }
            }
        },
        "/groups/{groupID}": {
            "get": {
                "security": [
                    {
                        "ApiKeyAuth": []
                    }
                ],
                "description": "This endpoint fetches a group by its id",
                "consumes": [
                    "application/json"
                ],
                "produces": [
                    "application/json"
                ],
                "tags": [
                    "Group"
                ],
                "summary": "Get a group",
                "parameters": [
                    {
                        "type": "string",
                        "description": "group id",
                        "name": "groupID",
                        "in": "path",
                        "required": true
                    }
                ],
                "responses": {
                    "200": {
                        "description": "OK",
                        "schema": {
                            "allOf": [
                                {
                                    "$ref": "#/definitions/server.serverResponse"
                                },
                                {
                                    "type": "object",
                                    "properties": {
                                        "data": {
                                            "$ref": "#/definitions/datastore.Group"
                                        }
                                    }
                                }
                            ]
                        }
                    },
                    "400": {
                        "description": "Bad Request",
                        "schema": {
                            "allOf": [
                                {
                                    "$ref": "#/definitions/server.serverResponse"
                                },
                                {
                                    "type": "object",
                                    "properties": {
                                        "data": {
                                            "$ref": "#/definitions/server.Stub"
                                        }
                                    }
                                }
                            ]
                        }
                    },
                    "401": {
                        "description": "Unauthorized",
                        "schema": {
                            "allOf": [
                                {
                                    "$ref": "#/definitions/server.serverResponse"
                                },
                                {
                                    "type": "object",
                                    "properties": {
                                        "data": {
                                            "$ref": "#/definitions/server.Stub"
                                        }
                                    }
                                }
                            ]
                        }
                    },
                    "500": {
                        "description": "Internal Server Error",
                        "schema": {
                            "allOf": [
                                {
                                    "$ref": "#/definitions/server.serverResponse"
                                },
                                {
                                    "type": "object",
                                    "properties": {
                                        "data": {
                                            "$ref": "#/definitions/server.Stub"
                                        }
                                    }
                                }
                            ]
                        }
                    }
                }
            },
            "put": {
                "security": [
                    {
                        "ApiKeyAuth": []
                    }
                ],
                "description": "This endpoint updates a group",
                "consumes": [
                    "application/json"
                ],
                "produces": [
                    "application/json"
                ],
                "tags": [
                    "Group"
                ],
                "summary": "Update a group",
                "parameters": [
                    {
                        "type": "string",
                        "description": "group id",
                        "name": "groupID",
                        "in": "path",
                        "required": true
                    },
                    {
                        "description": "Group Details",
                        "name": "group",
                        "in": "body",
                        "required": true,
                        "schema": {
                            "$ref": "#/definitions/models.Group"
                        }
                    }
                ],
                "responses": {
                    "200": {
                        "description": "OK",
                        "schema": {
                            "allOf": [
                                {
                                    "$ref": "#/definitions/server.serverResponse"
                                },
                                {
                                    "type": "object",
                                    "properties": {
                                        "data": {
                                            "$ref": "#/definitions/datastore.Group"
                                        }
                                    }
                                }
                            ]
                        }
                    },
                    "400": {
                        "description": "Bad Request",
                        "schema": {
                            "allOf": [
                                {
                                    "$ref": "#/definitions/server.serverResponse"
                                },
                                {
                                    "type": "object",
                                    "properties": {
                                        "data": {
                                            "$ref": "#/definitions/server.Stub"
                                        }
                                    }
                                }
                            ]
                        }
                    },
                    "401": {
                        "description": "Unauthorized",
                        "schema": {
                            "allOf": [
                                {
                                    "$ref": "#/definitions/server.serverResponse"
                                },
                                {
                                    "type": "object",
                                    "properties": {
                                        "data": {
                                            "$ref": "#/definitions/server.Stub"
                                        }
                                    }
                                }
                            ]
                        }
                    },
                    "500": {
                        "description": "Internal Server Error",
                        "schema": {
                            "allOf": [
                                {
                                    "$ref": "#/definitions/server.serverResponse"
                                },
                                {
                                    "type": "object",
                                    "properties": {
                                        "data": {
                                            "$ref": "#/definitions/server.Stub"
                                        }
                                    }
                                }
                            ]
                        }
                    }
                }
            },
            "delete": {
                "security": [
                    {
                        "ApiKeyAuth": []
                    }
                ],
                "description": "This endpoint deletes a group using its id",
                "consumes": [
                    "application/json"
                ],
                "produces": [
                    "application/json"
                ],
                "tags": [
                    "Group"
                ],
                "summary": "Delete a group",
                "parameters": [
                    {
                        "type": "string",
                        "description": "group id",
                        "name": "groupID",
                        "in": "path",
                        "required": true
                    }
                ],
                "responses": {
                    "200": {
                        "description": "OK",
                        "schema": {
                            "allOf": [
                                {
                                    "$ref": "#/definitions/server.serverResponse"
                                },
                                {
                                    "type": "object",
                                    "properties": {
                                        "data": {
                                            "$ref": "#/definitions/server.Stub"
                                        }
                                    }
                                }
                            ]
                        }
                    },
                    "400": {
                        "description": "Bad Request",
                        "schema": {
                            "allOf": [
                                {
                                    "$ref": "#/definitions/server.serverResponse"
                                },
                                {
                                    "type": "object",
                                    "properties": {
                                        "data": {
                                            "$ref": "#/definitions/server.Stub"
                                        }
                                    }
                                }
                            ]
                        }
                    },
                    "401": {
                        "description": "Unauthorized",
                        "schema": {
                            "allOf": [
                                {
                                    "$ref": "#/definitions/server.serverResponse"
                                },
                                {
                                    "type": "object",
                                    "properties": {
                                        "data": {
                                            "$ref": "#/definitions/server.Stub"
                                        }
                                    }
                                }
                            ]
                        }
                    },
                    "500": {
                        "description": "Internal Server Error",
                        "schema": {
                            "allOf": [
                                {
                                    "$ref": "#/definitions/server.serverResponse"
                                },
                                {
                                    "type": "object",
                                    "properties": {
                                        "data": {
                                            "$ref": "#/definitions/server.Stub"
                                        }
                                    }
                                }
                            ]
                        }
                    }
                }
            }
        },
        "/organisations": {
            "get": {
                "security": [
                    {
                        "ApiKeyAuth": []
                    }
                ],
                "description": "This endpoint fetches multiple organisations",
                "consumes": [
                    "application/json"
                ],
                "produces": [
                    "application/json"
                ],
                "tags": [
                    "Organisation"
                ],
                "summary": "Get organisations",
                "parameters": [
                    {
                        "type": "string",
                        "description": "results per page",
                        "name": "perPage",
                        "in": "query"
                    },
                    {
                        "type": "string",
                        "description": "page number",
                        "name": "page",
                        "in": "query"
                    },
                    {
                        "type": "string",
                        "description": "sort order",
                        "name": "sort",
                        "in": "query"
                    }
                ],
                "responses": {
                    "200": {
                        "description": "OK",
                        "schema": {
                            "allOf": [
                                {
                                    "$ref": "#/definitions/server.serverResponse"
                                },
                                {
                                    "type": "object",
                                    "properties": {
                                        "data": {
                                            "allOf": [
                                                {
                                                    "$ref": "#/definitions/server.pagedResponse"
                                                },
                                                {
                                                    "type": "object",
                                                    "properties": {
                                                        "content": {
                                                            "type": "array",
                                                            "items": {
                                                                "$ref": "#/definitions/datastore.Organisation"
                                                            }
                                                        }
                                                    }
                                                }
                                            ]
                                        }
                                    }
                                }
                            ]
                        }
                    },
                    "400": {
                        "description": "Bad Request",
                        "schema": {
                            "allOf": [
                                {
                                    "$ref": "#/definitions/server.serverResponse"
                                },
                                {
                                    "type": "object",
                                    "properties": {
                                        "data": {
                                            "$ref": "#/definitions/server.Stub"
                                        }
                                    }
                                }
                            ]
                        }
                    },
                    "401": {
                        "description": "Unauthorized",
                        "schema": {
                            "allOf": [
                                {
                                    "$ref": "#/definitions/server.serverResponse"
                                },
                                {
                                    "type": "object",
                                    "properties": {
                                        "data": {
                                            "$ref": "#/definitions/server.Stub"
                                        }
                                    }
                                }
                            ]
                        }
                    },
                    "500": {
                        "description": "Internal Server Error",
                        "schema": {
                            "allOf": [
                                {
                                    "$ref": "#/definitions/server.serverResponse"
                                },
                                {
                                    "type": "object",
                                    "properties": {
                                        "data": {
                                            "$ref": "#/definitions/server.Stub"
                                        }
                                    }
                                }
                            ]
                        }
                    }
                }
            },
            "post": {
                "security": [
                    {
                        "ApiKeyAuth": []
                    }
                ],
                "description": "This endpoint creates an organisation",
                "consumes": [
                    "application/json"
                ],
                "produces": [
                    "application/json"
                ],
                "tags": [
                    "Application"
                ],
                "summary": "Create an organisation",
                "parameters": [
                    {
                        "description": "Organisation Details",
                        "name": "organisation",
                        "in": "body",
                        "required": true,
                        "schema": {
                            "$ref": "#/definitions/models.Organisation"
                        }
                    }
                ],
                "responses": {
                    "200": {
                        "description": "OK",
                        "schema": {
                            "allOf": [
                                {
                                    "$ref": "#/definitions/server.serverResponse"
                                },
                                {
                                    "type": "object",
                                    "properties": {
                                        "data": {
                                            "$ref": "#/definitions/datastore.Organisation"
                                        }
                                    }
                                }
                            ]
                        }
                    },
                    "400": {
                        "description": "Bad Request",
                        "schema": {
                            "allOf": [
                                {
                                    "$ref": "#/definitions/server.serverResponse"
                                },
                                {
                                    "type": "object",
                                    "properties": {
                                        "data": {
                                            "$ref": "#/definitions/server.Stub"
                                        }
                                    }
                                }
                            ]
                        }
                    },
                    "401": {
                        "description": "Unauthorized",
                        "schema": {
                            "allOf": [
                                {
                                    "$ref": "#/definitions/server.serverResponse"
                                },
                                {
                                    "type": "object",
                                    "properties": {
                                        "data": {
                                            "$ref": "#/definitions/server.Stub"
                                        }
                                    }
                                }
                            ]
                        }
                    },
                    "500": {
                        "description": "Internal Server Error",
                        "schema": {
                            "allOf": [
                                {
                                    "$ref": "#/definitions/server.serverResponse"
                                },
                                {
                                    "type": "object",
                                    "properties": {
                                        "data": {
                                            "$ref": "#/definitions/server.Stub"
                                        }
                                    }
                                }
                            ]
                        }
                    }
                }
            }
        },
        "/organisations/{orgID}": {
            "get": {
                "security": [
                    {
                        "ApiKeyAuth": []
                    }
                ],
                "description": "This endpoint fetches an organisation by its id",
                "consumes": [
                    "application/json"
                ],
                "produces": [
                    "application/json"
                ],
                "tags": [
                    "Organisation"
                ],
                "summary": "Get an organisation",
                "parameters": [
                    {
                        "type": "string",
                        "description": "organisation id",
                        "name": "orgID",
                        "in": "path",
                        "required": true
                    }
                ],
                "responses": {
                    "200": {
                        "description": "OK",
                        "schema": {
                            "allOf": [
                                {
                                    "$ref": "#/definitions/server.serverResponse"
                                },
                                {
                                    "type": "object",
                                    "properties": {
                                        "data": {
                                            "$ref": "#/definitions/datastore.Organisation"
                                        }
                                    }
                                }
                            ]
                        }
                    },
                    "400": {
                        "description": "Bad Request",
                        "schema": {
                            "allOf": [
                                {
                                    "$ref": "#/definitions/server.serverResponse"
                                },
                                {
                                    "type": "object",
                                    "properties": {
                                        "data": {
                                            "$ref": "#/definitions/server.Stub"
                                        }
                                    }
                                }
                            ]
                        }
                    },
                    "401": {
                        "description": "Unauthorized",
                        "schema": {
                            "allOf": [
                                {
                                    "$ref": "#/definitions/server.serverResponse"
                                },
                                {
                                    "type": "object",
                                    "properties": {
                                        "data": {
                                            "$ref": "#/definitions/server.Stub"
                                        }
                                    }
                                }
                            ]
                        }
                    },
                    "500": {
                        "description": "Internal Server Error",
                        "schema": {
                            "allOf": [
                                {
                                    "$ref": "#/definitions/server.serverResponse"
                                },
                                {
                                    "type": "object",
                                    "properties": {
                                        "data": {
                                            "$ref": "#/definitions/server.Stub"
                                        }
                                    }
                                }
                            ]
                        }
                    }
                }
            },
            "put": {
                "security": [
                    {
                        "ApiKeyAuth": []
                    }
                ],
                "description": "This endpoint updates an organisation",
                "consumes": [
                    "application/json"
                ],
                "produces": [
                    "application/json"
                ],
                "tags": [
                    "Organisation"
                ],
                "summary": "Update an organisation",
                "parameters": [
                    {
                        "type": "string",
                        "description": "organisation id",
                        "name": "orgID",
                        "in": "path",
                        "required": true
                    },
                    {
                        "description": "Organisation Details",
                        "name": "organisation",
                        "in": "body",
                        "required": true,
                        "schema": {
                            "$ref": "#/definitions/models.Organisation"
                        }
                    }
                ],
                "responses": {
                    "200": {
                        "description": "OK",
                        "schema": {
                            "allOf": [
                                {
                                    "$ref": "#/definitions/server.serverResponse"
                                },
                                {
                                    "type": "object",
                                    "properties": {
                                        "data": {
                                            "$ref": "#/definitions/datastore.Organisation"
                                        }
                                    }
                                }
                            ]
                        }
                    },
                    "400": {
                        "description": "Bad Request",
                        "schema": {
                            "allOf": [
                                {
                                    "$ref": "#/definitions/server.serverResponse"
                                },
                                {
                                    "type": "object",
                                    "properties": {
                                        "data": {
                                            "$ref": "#/definitions/server.Stub"
                                        }
                                    }
                                }
                            ]
                        }
                    },
                    "401": {
                        "description": "Unauthorized",
                        "schema": {
                            "allOf": [
                                {
                                    "$ref": "#/definitions/server.serverResponse"
                                },
                                {
                                    "type": "object",
                                    "properties": {
                                        "data": {
                                            "$ref": "#/definitions/server.Stub"
                                        }
                                    }
                                }
                            ]
                        }
                    },
                    "500": {
                        "description": "Internal Server Error",
                        "schema": {
                            "allOf": [
                                {
                                    "$ref": "#/definitions/server.serverResponse"
                                },
                                {
                                    "type": "object",
                                    "properties": {
                                        "data": {
                                            "$ref": "#/definitions/server.Stub"
                                        }
                                    }
                                }
                            ]
                        }
                    }
                }
            },
            "delete": {
                "security": [
                    {
                        "ApiKeyAuth": []
                    }
                ],
                "description": "This endpoint deletes an organisation",
                "consumes": [
                    "application/json"
                ],
                "produces": [
                    "application/json"
                ],
                "tags": [
                    "Organisation"
                ],
                "summary": "Delete organisation",
                "parameters": [
                    {
                        "type": "string",
                        "description": "organisation id",
                        "name": "orgID",
                        "in": "path",
                        "required": true
                    }
                ],
                "responses": {
                    "200": {
                        "description": "OK",
                        "schema": {
                            "allOf": [
                                {
                                    "$ref": "#/definitions/server.serverResponse"
                                },
                                {
                                    "type": "object",
                                    "properties": {
                                        "data": {
                                            "$ref": "#/definitions/server.Stub"
                                        }
                                    }
                                }
                            ]
                        }
                    },
                    "400": {
                        "description": "Bad Request",
                        "schema": {
                            "allOf": [
                                {
                                    "$ref": "#/definitions/server.serverResponse"
                                },
                                {
                                    "type": "object",
                                    "properties": {
                                        "data": {
                                            "$ref": "#/definitions/server.Stub"
                                        }
                                    }
                                }
                            ]
                        }
                    },
                    "401": {
                        "description": "Unauthorized",
                        "schema": {
                            "allOf": [
                                {
                                    "$ref": "#/definitions/server.serverResponse"
                                },
                                {
                                    "type": "object",
                                    "properties": {
                                        "data": {
                                            "$ref": "#/definitions/server.Stub"
                                        }
                                    }
                                }
                            ]
                        }
                    },
                    "500": {
                        "description": "Internal Server Error",
                        "schema": {
                            "allOf": [
                                {
                                    "$ref": "#/definitions/server.serverResponse"
                                },
                                {
                                    "type": "object",
                                    "properties": {
                                        "data": {
                                            "$ref": "#/definitions/server.Stub"
                                        }
                                    }
                                }
                            ]
                        }
                    }
                }
            }
        },
        "/organisations/{orgID}/invite_user": {
            "post": {
                "security": [
                    {
                        "ApiKeyAuth": []
                    }
                ],
                "description": "This endpoint invites a user to join an organisation",
                "consumes": [
                    "application/json"
                ],
                "produces": [
                    "application/json"
                ],
                "tags": [
                    "Organisation"
                ],
                "summary": "Get an organisation",
                "parameters": [
                    {
                        "type": "string",
                        "description": "organisation id",
                        "name": "orgID",
                        "in": "path",
                        "required": true
                    },
                    {
                        "description": "Organisation Invite Details",
                        "name": "invite",
                        "in": "body",
                        "required": true,
                        "schema": {
                            "$ref": "#/definitions/models.OrganisationInvite"
                        }
                    }
                ],
                "responses": {
                    "200": {
                        "description": "OK",
                        "schema": {
                            "allOf": [
                                {
                                    "$ref": "#/definitions/server.serverResponse"
                                },
                                {
                                    "type": "object",
                                    "properties": {
                                        "data": {
                                            "$ref": "#/definitions/server.Stub"
                                        }
                                    }
                                }
                            ]
                        }
                    },
                    "400": {
                        "description": "Bad Request",
                        "schema": {
                            "allOf": [
                                {
                                    "$ref": "#/definitions/server.serverResponse"
                                },
                                {
                                    "type": "object",
                                    "properties": {
                                        "data": {
                                            "$ref": "#/definitions/server.Stub"
                                        }
                                    }
                                }
                            ]
                        }
                    },
                    "401": {
                        "description": "Unauthorized",
                        "schema": {
                            "allOf": [
                                {
                                    "$ref": "#/definitions/server.serverResponse"
                                },
                                {
                                    "type": "object",
                                    "properties": {
                                        "data": {
                                            "$ref": "#/definitions/server.Stub"
                                        }
                                    }
                                }
                            ]
                        }
                    },
                    "500": {
                        "description": "Internal Server Error",
                        "schema": {
                            "allOf": [
                                {
                                    "$ref": "#/definitions/server.serverResponse"
                                },
                                {
                                    "type": "object",
                                    "properties": {
                                        "data": {
                                            "$ref": "#/definitions/server.Stub"
                                        }
                                    }
                                }
                            ]
                        }
                    }
                }
            }
        },
        "/organisations/{orgID}/members": {
            "get": {
                "security": [
                    {
                        "ApiKeyAuth": []
                    }
                ],
                "description": "This endpoint fetches an organisation's members",
                "consumes": [
                    "application/json"
                ],
                "produces": [
                    "application/json"
                ],
                "tags": [
                    "Organisation"
                ],
                "summary": "Get organisation members",
                "parameters": [
                    {
                        "type": "string",
                        "description": "organisation id",
                        "name": "orgID",
                        "in": "path",
                        "required": true
                    },
                    {
                        "type": "string",
                        "description": "results per page",
                        "name": "perPage",
                        "in": "query"
                    },
                    {
                        "type": "string",
                        "description": "page number",
                        "name": "page",
                        "in": "query"
                    },
                    {
                        "type": "string",
                        "description": "sort order",
                        "name": "sort",
                        "in": "query"
                    }
                ],
                "responses": {
                    "200": {
                        "description": "OK",
                        "schema": {
                            "allOf": [
                                {
                                    "$ref": "#/definitions/server.serverResponse"
                                },
                                {
                                    "type": "object",
                                    "properties": {
                                        "data": {
                                            "allOf": [
                                                {
                                                    "$ref": "#/definitions/server.pagedResponse"
                                                },
                                                {
                                                    "type": "object",
                                                    "properties": {
                                                        "content": {
                                                            "type": "array",
                                                            "items": {
                                                                "$ref": "#/definitions/datastore.OrganisationMember"
                                                            }
                                                        }
                                                    }
                                                }
                                            ]
                                        }
                                    }
                                }
                            ]
                        }
                    },
                    "400": {
                        "description": "Bad Request",
                        "schema": {
                            "allOf": [
                                {
                                    "$ref": "#/definitions/server.serverResponse"
                                },
                                {
                                    "type": "object",
                                    "properties": {
                                        "data": {
                                            "$ref": "#/definitions/server.Stub"
                                        }
                                    }
                                }
                            ]
                        }
                    },
                    "401": {
                        "description": "Unauthorized",
                        "schema": {
                            "allOf": [
                                {
                                    "$ref": "#/definitions/server.serverResponse"
                                },
                                {
                                    "type": "object",
                                    "properties": {
                                        "data": {
                                            "$ref": "#/definitions/server.Stub"
                                        }
                                    }
                                }
                            ]
                        }
                    },
                    "500": {
                        "description": "Internal Server Error",
                        "schema": {
                            "allOf": [
                                {
                                    "$ref": "#/definitions/server.serverResponse"
                                },
                                {
                                    "type": "object",
                                    "properties": {
                                        "data": {
                                            "$ref": "#/definitions/server.Stub"
                                        }
                                    }
                                }
                            ]
                        }
                    }
                }
            }
        },
        "/organisations/{orgID}/members/{memberID}": {
            "get": {
                "security": [
                    {
                        "ApiKeyAuth": []
                    }
                ],
                "description": "This endpoint fetches an organisation's member",
                "consumes": [
                    "application/json"
                ],
                "produces": [
                    "application/json"
                ],
                "tags": [
                    "Organisation"
                ],
                "summary": "Get organisation member",
                "parameters": [
                    {
                        "type": "string",
                        "description": "organisation id",
                        "name": "orgID",
                        "in": "path",
                        "required": true
                    },
                    {
                        "type": "string",
                        "description": "organisation member id",
                        "name": "memberID",
                        "in": "path",
                        "required": true
                    }
                ],
                "responses": {
                    "200": {
                        "description": "OK",
                        "schema": {
                            "allOf": [
                                {
                                    "$ref": "#/definitions/server.serverResponse"
                                },
                                {
                                    "type": "object",
                                    "properties": {
                                        "data": {
                                            "$ref": "#/definitions/datastore.OrganisationMember"
                                        }
                                    }
                                }
                            ]
                        }
                    },
                    "400": {
                        "description": "Bad Request",
                        "schema": {
                            "allOf": [
                                {
                                    "$ref": "#/definitions/server.serverResponse"
                                },
                                {
                                    "type": "object",
                                    "properties": {
                                        "data": {
                                            "$ref": "#/definitions/server.Stub"
                                        }
                                    }
                                }
                            ]
                        }
                    },
                    "401": {
                        "description": "Unauthorized",
                        "schema": {
                            "allOf": [
                                {
                                    "$ref": "#/definitions/server.serverResponse"
                                },
                                {
                                    "type": "object",
                                    "properties": {
                                        "data": {
                                            "$ref": "#/definitions/server.Stub"
                                        }
                                    }
                                }
                            ]
                        }
                    },
                    "500": {
                        "description": "Internal Server Error",
                        "schema": {
                            "allOf": [
                                {
                                    "$ref": "#/definitions/server.serverResponse"
                                },
                                {
                                    "type": "object",
                                    "properties": {
                                        "data": {
                                            "$ref": "#/definitions/server.Stub"
                                        }
                                    }
                                }
                            ]
                        }
                    }
                }
            },
            "put": {
                "security": [
                    {
                        "ApiKeyAuth": []
                    }
                ],
                "description": "This endpoint updates an organisation's member",
                "consumes": [
                    "application/json"
                ],
                "produces": [
                    "application/json"
                ],
                "tags": [
                    "Organisation"
                ],
                "summary": "Update an organisation's member",
                "parameters": [
                    {
                        "type": "string",
                        "description": "organisation id",
                        "name": "orgID",
                        "in": "path",
                        "required": true
                    },
                    {
                        "type": "string",
                        "description": "organisation member id",
                        "name": "memberID",
                        "in": "path",
                        "required": true
                    },
                    {
                        "description": "Organisation member Details",
                        "name": "organisation_member",
                        "in": "body",
                        "required": true,
                        "schema": {
                            "$ref": "#/definitions/models.UpdateOrganisationMember"
                        }
                    }
                ],
                "responses": {
                    "200": {
                        "description": "OK",
                        "schema": {
                            "allOf": [
                                {
                                    "$ref": "#/definitions/server.serverResponse"
                                },
                                {
                                    "type": "object",
                                    "properties": {
                                        "data": {
                                            "$ref": "#/definitions/datastore.Organisation"
                                        }
                                    }
                                }
                            ]
                        }
                    },
                    "400": {
                        "description": "Bad Request",
                        "schema": {
                            "allOf": [
                                {
                                    "$ref": "#/definitions/server.serverResponse"
                                },
                                {
                                    "type": "object",
                                    "properties": {
                                        "data": {
                                            "$ref": "#/definitions/server.Stub"
                                        }
                                    }
                                }
                            ]
                        }
                    },
                    "401": {
                        "description": "Unauthorized",
                        "schema": {
                            "allOf": [
                                {
                                    "$ref": "#/definitions/server.serverResponse"
                                },
                                {
                                    "type": "object",
                                    "properties": {
                                        "data": {
                                            "$ref": "#/definitions/server.Stub"
                                        }
                                    }
                                }
                            ]
                        }
                    },
                    "500": {
                        "description": "Internal Server Error",
                        "schema": {
                            "allOf": [
                                {
                                    "$ref": "#/definitions/server.serverResponse"
                                },
                                {
                                    "type": "object",
                                    "properties": {
                                        "data": {
                                            "$ref": "#/definitions/server.Stub"
                                        }
                                    }
                                }
                            ]
                        }
                    }
                }
            },
            "delete": {
                "security": [
                    {
                        "ApiKeyAuth": []
                    }
                ],
                "description": "This endpoint deletes an organisation's member",
                "consumes": [
                    "application/json"
                ],
                "produces": [
                    "application/json"
                ],
                "tags": [
                    "Organisation"
                ],
                "summary": "Delete an organisation's member",
                "parameters": [
                    {
                        "type": "string",
                        "description": "organisation id",
                        "name": "orgID",
                        "in": "path",
                        "required": true
                    },
                    {
                        "type": "string",
                        "description": "organisation member id",
                        "name": "memberID",
                        "in": "path",
                        "required": true
                    }
                ],
                "responses": {
                    "200": {
                        "description": "OK",
                        "schema": {
                            "allOf": [
                                {
                                    "$ref": "#/definitions/server.serverResponse"
                                },
                                {
                                    "type": "object",
                                    "properties": {
                                        "data": {
                                            "$ref": "#/definitions/server.Stub"
                                        }
                                    }
                                }
                            ]
                        }
                    },
                    "400": {
                        "description": "Bad Request",
                        "schema": {
                            "allOf": [
                                {
                                    "$ref": "#/definitions/server.serverResponse"
                                },
                                {
                                    "type": "object",
                                    "properties": {
                                        "data": {
                                            "$ref": "#/definitions/server.Stub"
                                        }
                                    }
                                }
                            ]
                        }
                    },
                    "401": {
                        "description": "Unauthorized",
                        "schema": {
                            "allOf": [
                                {
                                    "$ref": "#/definitions/server.serverResponse"
                                },
                                {
                                    "type": "object",
                                    "properties": {
                                        "data": {
                                            "$ref": "#/definitions/server.Stub"
                                        }
                                    }
                                }
                            ]
                        }
                    },
                    "500": {
                        "description": "Internal Server Error",
                        "schema": {
                            "allOf": [
                                {
                                    "$ref": "#/definitions/server.serverResponse"
                                },
                                {
                                    "type": "object",
                                    "properties": {
                                        "data": {
                                            "$ref": "#/definitions/server.Stub"
                                        }
                                    }
                                }
                            ]
                        }
                    }
                }
            }
        },
        "/process_organisation_member_invite": {
            "post": {
                "security": [
                    {
                        "ApiKeyAuth": []
                    }
                ],
                "description": "This endpoint process a user's response to an organisation invite",
                "consumes": [
                    "application/json"
                ],
                "produces": [
                    "application/json"
                ],
                "tags": [
                    "Organisation"
                ],
                "summary": "Get organisations",
                "parameters": [
                    {
                        "type": "string",
                        "description": "invite token",
                        "name": "token",
                        "in": "query",
                        "required": true
                    },
                    {
                        "type": "string",
                        "description": "email",
                        "name": "email",
                        "in": "query",
                        "required": true
                    },
                    {
                        "type": "string",
                        "description": "email",
                        "name": "accepted",
                        "in": "query",
                        "required": true
                    },
                    {
                        "description": "User Details",
                        "name": "user",
                        "in": "body",
                        "schema": {
                            "$ref": "#/definitions/models.User"
                        }
                    }
                ],
                "responses": {
                    "200": {
                        "description": "OK",
                        "schema": {
                            "allOf": [
                                {
                                    "$ref": "#/definitions/server.serverResponse"
                                },
                                {
                                    "type": "object",
                                    "properties": {
                                        "data": {
                                            "$ref": "#/definitions/server.Stub"
                                        }
                                    }
                                }
                            ]
                        }
                    },
                    "400": {
                        "description": "Bad Request",
                        "schema": {
                            "allOf": [
                                {
                                    "$ref": "#/definitions/server.serverResponse"
                                },
                                {
                                    "type": "object",
                                    "properties": {
                                        "data": {
                                            "$ref": "#/definitions/server.Stub"
                                        }
                                    }
                                }
                            ]
                        }
                    },
                    "401": {
                        "description": "Unauthorized",
                        "schema": {
                            "allOf": [
                                {
                                    "$ref": "#/definitions/server.serverResponse"
                                },
                                {
                                    "type": "object",
                                    "properties": {
                                        "data": {
                                            "$ref": "#/definitions/server.Stub"
                                        }
                                    }
                                }
                            ]
                        }
                    },
                    "500": {
                        "description": "Internal Server Error",
                        "schema": {
                            "allOf": [
                                {
                                    "$ref": "#/definitions/server.serverResponse"
                                },
                                {
                                    "type": "object",
                                    "properties": {
                                        "data": {
                                            "$ref": "#/definitions/server.Stub"
                                        }
                                    }
                                }
                            ]
                        }
                    }
                }
            }
        },
        "/security/applications/{appID}/keys": {
            "post": {
                "security": [
                    {
                        "ApiKeyAuth": []
                    }
                ],
                "description": "This endpoint creates an api key that will be used by app portal",
                "consumes": [
                    "application/json"
                ],
                "produces": [
                    "application/json"
                ],
                "tags": [
                    "APIKey"
                ],
                "summary": "Create an api key for app portal",
                "parameters": [
                    {
                        "type": "string",
                        "description": "application ID",
                        "name": "appID",
                        "in": "path",
                        "required": true
                    }
                ],
                "responses": {
                    "201": {
                        "description": "Created",
                        "schema": {
                            "allOf": [
                                {
                                    "$ref": "#/definitions/server.serverResponse"
                                },
                                {
                                    "type": "object",
                                    "properties": {
                                        "data": {
                                            "$ref": "#/definitions/models.PortalAPIKeyResponse"
                                        }
                                    }
                                }
                            ]
                        }
                    },
                    "400": {
                        "description": "Bad Request",
                        "schema": {
                            "allOf": [
                                {
                                    "$ref": "#/definitions/server.serverResponse"
                                },
                                {
                                    "type": "object",
                                    "properties": {
                                        "data": {
                                            "$ref": "#/definitions/server.Stub"
                                        }
                                    }
                                }
                            ]
                        }
                    },
                    "401": {
                        "description": "Unauthorized",
                        "schema": {
                            "allOf": [
                                {
                                    "$ref": "#/definitions/server.serverResponse"
                                },
                                {
                                    "type": "object",
                                    "properties": {
                                        "data": {
                                            "$ref": "#/definitions/server.Stub"
                                        }
                                    }
                                }
                            ]
                        }
                    },
                    "500": {
                        "description": "Internal Server Error",
                        "schema": {
                            "allOf": [
                                {
                                    "$ref": "#/definitions/server.serverResponse"
                                },
                                {
                                    "type": "object",
                                    "properties": {
                                        "data": {
                                            "$ref": "#/definitions/server.Stub"
                                        }
                                    }
                                }
                            ]
                        }
                    }
                }
            }
        },
        "/security/keys": {
            "get": {
                "security": [
                    {
                        "ApiKeyAuth": []
                    }
                ],
                "description": "This endpoint fetches multiple api keys",
                "consumes": [
                    "application/json"
                ],
                "produces": [
                    "application/json"
                ],
                "tags": [
                    "APIKey"
                ],
                "summary": "Fetch multiple api keys",
                "parameters": [
                    {
                        "type": "string",
                        "description": "results per page",
                        "name": "perPage",
                        "in": "query"
                    },
                    {
                        "type": "string",
                        "description": "page number",
                        "name": "page",
                        "in": "query"
                    },
                    {
                        "type": "string",
                        "description": "sort order",
                        "name": "sort",
                        "in": "query"
                    }
                ],
                "responses": {
                    "200": {
                        "description": "OK",
                        "schema": {
                            "allOf": [
                                {
                                    "$ref": "#/definitions/server.serverResponse"
                                },
                                {
                                    "type": "object",
                                    "properties": {
                                        "data": {
                                            "allOf": [
                                                {
                                                    "$ref": "#/definitions/server.pagedResponse"
                                                },
                                                {
                                                    "type": "object",
                                                    "properties": {
                                                        "content": {
                                                            "type": "array",
                                                            "items": {
                                                                "$ref": "#/definitions/datastore.APIKey"
                                                            }
                                                        }
                                                    }
                                                }
                                            ]
                                        }
                                    }
                                }
                            ]
                        }
                    },
                    "400": {
                        "description": "Bad Request",
                        "schema": {
                            "allOf": [
                                {
                                    "$ref": "#/definitions/server.serverResponse"
                                },
                                {
                                    "type": "object",
                                    "properties": {
                                        "data": {
                                            "$ref": "#/definitions/server.Stub"
                                        }
                                    }
                                }
                            ]
                        }
                    },
                    "401": {
                        "description": "Unauthorized",
                        "schema": {
                            "allOf": [
                                {
                                    "$ref": "#/definitions/server.serverResponse"
                                },
                                {
                                    "type": "object",
                                    "properties": {
                                        "data": {
                                            "$ref": "#/definitions/server.Stub"
                                        }
                                    }
                                }
                            ]
                        }
                    },
                    "500": {
                        "description": "Internal Server Error",
                        "schema": {
                            "allOf": [
                                {
                                    "$ref": "#/definitions/server.serverResponse"
                                },
                                {
                                    "type": "object",
                                    "properties": {
                                        "data": {
                                            "$ref": "#/definitions/server.Stub"
                                        }
                                    }
                                }
                            ]
                        }
                    }
                }
            },
            "post": {
                "security": [
                    {
                        "ApiKeyAuth": []
                    }
                ],
                "description": "This endpoint creates an api key that will be used by the native auth realm",
                "consumes": [
                    "application/json"
                ],
                "produces": [
                    "application/json"
                ],
                "tags": [
                    "APIKey"
                ],
                "summary": "Create an api key",
                "parameters": [
                    {
                        "description": "API Key",
                        "name": "apiKey",
                        "in": "body",
                        "required": true,
                        "schema": {
                            "$ref": "#/definitions/models.APIKey"
                        }
                    }
                ],
                "responses": {
                    "200": {
                        "description": "OK",
                        "schema": {
                            "allOf": [
                                {
                                    "$ref": "#/definitions/server.serverResponse"
                                },
                                {
                                    "type": "object",
                                    "properties": {
                                        "data": {
                                            "$ref": "#/definitions/models.APIKeyResponse"
                                        }
                                    }
                                }
                            ]
                        }
                    },
                    "400": {
                        "description": "Bad Request",
                        "schema": {
                            "allOf": [
                                {
                                    "$ref": "#/definitions/server.serverResponse"
                                },
                                {
                                    "type": "object",
                                    "properties": {
                                        "data": {
                                            "$ref": "#/definitions/server.Stub"
                                        }
                                    }
                                }
                            ]
                        }
                    },
                    "401": {
                        "description": "Unauthorized",
                        "schema": {
                            "allOf": [
                                {
                                    "$ref": "#/definitions/server.serverResponse"
                                },
                                {
                                    "type": "object",
                                    "properties": {
                                        "data": {
                                            "$ref": "#/definitions/server.Stub"
                                        }
                                    }
                                }
                            ]
                        }
                    },
                    "500": {
                        "description": "Internal Server Error",
                        "schema": {
                            "allOf": [
                                {
                                    "$ref": "#/definitions/server.serverResponse"
                                },
                                {
                                    "type": "object",
                                    "properties": {
                                        "data": {
                                            "$ref": "#/definitions/server.Stub"
                                        }
                                    }
                                }
                            ]
                        }
                    }
                }
            }
        },
        "/security/keys/{keyID}": {
            "get": {
                "security": [
                    {
                        "ApiKeyAuth": []
                    }
                ],
                "description": "This endpoint fetches an api key by its id",
                "consumes": [
                    "application/json"
                ],
                "produces": [
                    "application/json"
                ],
                "tags": [
                    "APIKey"
                ],
                "summary": "Get api key by id",
                "parameters": [
                    {
                        "type": "string",
                        "description": "API Key id",
                        "name": "keyID",
                        "in": "path",
                        "required": true
                    }
                ],
                "responses": {
                    "200": {
                        "description": "OK",
                        "schema": {
                            "allOf": [
                                {
                                    "$ref": "#/definitions/server.serverResponse"
                                },
                                {
                                    "type": "object",
                                    "properties": {
                                        "data": {
                                            "$ref": "#/definitions/datastore.APIKey"
                                        }
                                    }
                                }
                            ]
                        }
                    },
                    "400": {
                        "description": "Bad Request",
                        "schema": {
                            "allOf": [
                                {
                                    "$ref": "#/definitions/server.serverResponse"
                                },
                                {
                                    "type": "object",
                                    "properties": {
                                        "data": {
                                            "$ref": "#/definitions/server.Stub"
                                        }
                                    }
                                }
                            ]
                        }
                    },
                    "401": {
                        "description": "Unauthorized",
                        "schema": {
                            "allOf": [
                                {
                                    "$ref": "#/definitions/server.serverResponse"
                                },
                                {
                                    "type": "object",
                                    "properties": {
                                        "data": {
                                            "$ref": "#/definitions/server.Stub"
                                        }
                                    }
                                }
                            ]
                        }
                    },
                    "500": {
                        "description": "Internal Server Error",
                        "schema": {
                            "allOf": [
                                {
                                    "$ref": "#/definitions/server.serverResponse"
                                },
                                {
                                    "type": "object",
                                    "properties": {
                                        "data": {
                                            "$ref": "#/definitions/server.Stub"
                                        }
                                    }
                                }
                            ]
                        }
                    }
                }
            },
            "put": {
                "security": [
                    {
                        "ApiKeyAuth": []
                    }
                ],
                "description": "This endpoint updates an api key",
                "consumes": [
                    "application/json"
                ],
                "produces": [
                    "application/json"
                ],
                "tags": [
                    "APIKey"
                ],
                "summary": "update api key",
                "parameters": [
                    {
                        "type": "string",
                        "description": "API Key id",
                        "name": "keyID",
                        "in": "path",
                        "required": true
                    }
                ],
                "responses": {
                    "200": {
                        "description": "OK",
                        "schema": {
                            "allOf": [
                                {
                                    "$ref": "#/definitions/server.serverResponse"
                                },
                                {
                                    "type": "object",
                                    "properties": {
                                        "data": {
                                            "$ref": "#/definitions/datastore.APIKey"
                                        }
                                    }
                                }
                            ]
                        }
                    },
                    "400": {
                        "description": "Bad Request",
                        "schema": {
                            "allOf": [
                                {
                                    "$ref": "#/definitions/server.serverResponse"
                                },
                                {
                                    "type": "object",
                                    "properties": {
                                        "data": {
                                            "$ref": "#/definitions/server.Stub"
                                        }
                                    }
                                }
                            ]
                        }
                    },
                    "401": {
                        "description": "Unauthorized",
                        "schema": {
                            "allOf": [
                                {
                                    "$ref": "#/definitions/server.serverResponse"
                                },
                                {
                                    "type": "object",
                                    "properties": {
                                        "data": {
                                            "$ref": "#/definitions/server.Stub"
                                        }
                                    }
                                }
                            ]
                        }
                    },
                    "500": {
                        "description": "Internal Server Error",
                        "schema": {
                            "allOf": [
                                {
                                    "$ref": "#/definitions/server.serverResponse"
                                },
                                {
                                    "type": "object",
                                    "properties": {
                                        "data": {
                                            "$ref": "#/definitions/server.Stub"
                                        }
                                    }
                                }
                            ]
                        }
                    }
                }
            }
        },
        "/security/keys/{keyID}/revoke": {
            "put": {
                "security": [
                    {
                        "ApiKeyAuth": []
                    }
                ],
                "description": "This endpoint revokes an api key",
                "consumes": [
                    "application/json"
                ],
                "produces": [
                    "application/json"
                ],
                "tags": [
                    "APIKey"
                ],
                "summary": "Revoke API Key",
                "parameters": [
                    {
                        "type": "string",
                        "description": "API Key id",
                        "name": "keyID",
                        "in": "path",
                        "required": true
                    }
                ],
                "responses": {
                    "200": {
                        "description": "OK",
                        "schema": {
                            "allOf": [
                                {
                                    "$ref": "#/definitions/server.serverResponse"
                                },
                                {
                                    "type": "object",
                                    "properties": {
                                        "data": {
                                            "$ref": "#/definitions/server.Stub"
                                        }
                                    }
                                }
                            ]
                        }
                    },
                    "400": {
                        "description": "Bad Request",
                        "schema": {
                            "allOf": [
                                {
                                    "$ref": "#/definitions/server.serverResponse"
                                },
                                {
                                    "type": "object",
                                    "properties": {
                                        "data": {
                                            "$ref": "#/definitions/server.Stub"
                                        }
                                    }
                                }
                            ]
                        }
                    },
                    "401": {
                        "description": "Unauthorized",
                        "schema": {
                            "allOf": [
                                {
                                    "$ref": "#/definitions/server.serverResponse"
                                },
                                {
                                    "type": "object",
                                    "properties": {
                                        "data": {
                                            "$ref": "#/definitions/server.Stub"
                                        }
                                    }
                                }
                            ]
                        }
                    },
                    "500": {
                        "description": "Internal Server Error",
                        "schema": {
                            "allOf": [
                                {
                                    "$ref": "#/definitions/server.serverResponse"
                                },
                                {
                                    "type": "object",
                                    "properties": {
                                        "data": {
                                            "$ref": "#/definitions/server.Stub"
                                        }
                                    }
                                }
                            ]
                        }
                    }
                }
            }
        },
        "/sources": {
            "get": {
                "security": [
                    {
                        "ApiKeyAuth": []
                    }
                ],
                "description": "This endpoint fetches multiple sources",
                "consumes": [
                    "application/json"
                ],
                "produces": [
                    "application/json"
                ],
                "tags": [
                    "Source"
                ],
                "summary": "Fetch multiple sources",
                "parameters": [
                    {
                        "type": "string",
                        "description": "results per page",
                        "name": "perPage",
                        "in": "query"
                    },
                    {
                        "type": "string",
                        "description": "page number",
                        "name": "page",
                        "in": "query"
                    },
                    {
                        "type": "string",
                        "description": "sort order",
                        "name": "sort",
                        "in": "query"
                    }
                ],
                "responses": {
                    "200": {
                        "description": "OK",
                        "schema": {
                            "allOf": [
                                {
                                    "$ref": "#/definitions/server.serverResponse"
                                },
                                {
                                    "type": "object",
                                    "properties": {
                                        "data": {
                                            "allOf": [
                                                {
                                                    "$ref": "#/definitions/server.pagedResponse"
                                                },
                                                {
                                                    "type": "object",
                                                    "properties": {
                                                        "content": {
                                                            "type": "array",
                                                            "items": {
                                                                "$ref": "#/definitions/models.SourceResponse"
                                                            }
                                                        }
                                                    }
                                                }
                                            ]
                                        }
                                    }
                                }
                            ]
                        }
                    },
                    "400": {
                        "description": "Bad Request",
                        "schema": {
                            "allOf": [
                                {
                                    "$ref": "#/definitions/server.serverResponse"
                                },
                                {
                                    "type": "object",
                                    "properties": {
                                        "data": {
                                            "$ref": "#/definitions/server.Stub"
                                        }
                                    }
                                }
                            ]
                        }
                    },
                    "401": {
                        "description": "Unauthorized",
                        "schema": {
                            "allOf": [
                                {
                                    "$ref": "#/definitions/server.serverResponse"
                                },
                                {
                                    "type": "object",
                                    "properties": {
                                        "data": {
                                            "$ref": "#/definitions/server.Stub"
                                        }
                                    }
                                }
                            ]
                        }
                    },
                    "500": {
                        "description": "Internal Server Error",
                        "schema": {
                            "allOf": [
                                {
                                    "$ref": "#/definitions/server.serverResponse"
                                },
                                {
                                    "type": "object",
                                    "properties": {
                                        "data": {
                                            "$ref": "#/definitions/server.Stub"
                                        }
                                    }
                                }
                            ]
                        }
                    }
                }
            },
            "post": {
                "security": [
                    {
                        "ApiKeyAuth": []
                    }
                ],
                "description": "This endpoint creates a source",
                "consumes": [
                    "application/json"
                ],
                "produces": [
                    "application/json"
                ],
                "tags": [
                    "Source"
                ],
                "summary": "Create a source",
                "parameters": [
                    {
                        "type": "string",
                        "description": "group id",
                        "name": "groupId",
                        "in": "query",
                        "required": true
                    },
                    {
                        "description": "Source Details",
                        "name": "source",
                        "in": "body",
                        "required": true,
                        "schema": {
                            "$ref": "#/definitions/models.Source"
                        }
                    }
                ],
                "responses": {
                    "200": {
                        "description": "OK",
                        "schema": {
                            "allOf": [
                                {
                                    "$ref": "#/definitions/server.serverResponse"
                                },
                                {
                                    "type": "object",
                                    "properties": {
                                        "data": {
                                            "$ref": "#/definitions/models.SourceResponse"
                                        }
                                    }
                                }
                            ]
                        }
                    },
                    "400": {
                        "description": "Bad Request",
                        "schema": {
                            "allOf": [
                                {
                                    "$ref": "#/definitions/server.serverResponse"
                                },
                                {
                                    "type": "object",
                                    "properties": {
                                        "data": {
                                            "$ref": "#/definitions/server.Stub"
                                        }
                                    }
                                }
                            ]
                        }
                    },
                    "401": {
                        "description": "Unauthorized",
                        "schema": {
                            "allOf": [
                                {
                                    "$ref": "#/definitions/server.serverResponse"
                                },
                                {
                                    "type": "object",
                                    "properties": {
                                        "data": {
                                            "$ref": "#/definitions/server.Stub"
                                        }
                                    }
                                }
                            ]
                        }
                    },
                    "500": {
                        "description": "Internal Server Error",
                        "schema": {
                            "allOf": [
                                {
                                    "$ref": "#/definitions/server.serverResponse"
                                },
                                {
                                    "type": "object",
                                    "properties": {
                                        "data": {
                                            "$ref": "#/definitions/server.Stub"
                                        }
                                    }
                                }
                            ]
                        }
                    }
                }
            }
        },
        "/sources/{sourceID}": {
            "get": {
                "security": [
                    {
                        "ApiKeyAuth": []
                    }
                ],
                "description": "This endpoint fetches a source by its id",
                "consumes": [
                    "application/json"
                ],
                "produces": [
                    "application/json"
                ],
                "tags": [
                    "Source"
                ],
                "summary": "Get a source",
                "parameters": [
                    {
                        "type": "string",
                        "description": "group id",
                        "name": "groupId",
                        "in": "query",
                        "required": true
                    },
                    {
                        "type": "string",
                        "description": "source id",
                        "name": "sourceID",
                        "in": "path",
                        "required": true
                    }
                ],
                "responses": {
                    "200": {
                        "description": "OK",
                        "schema": {
                            "allOf": [
                                {
                                    "$ref": "#/definitions/server.serverResponse"
                                },
                                {
                                    "type": "object",
                                    "properties": {
                                        "data": {
                                            "$ref": "#/definitions/models.SourceResponse"
                                        }
                                    }
                                }
                            ]
                        }
                    },
                    "400": {
                        "description": "Bad Request",
                        "schema": {
                            "allOf": [
                                {
                                    "$ref": "#/definitions/server.serverResponse"
                                },
                                {
                                    "type": "object",
                                    "properties": {
                                        "data": {
                                            "$ref": "#/definitions/server.Stub"
                                        }
                                    }
                                }
                            ]
                        }
                    },
                    "401": {
                        "description": "Unauthorized",
                        "schema": {
                            "allOf": [
                                {
                                    "$ref": "#/definitions/server.serverResponse"
                                },
                                {
                                    "type": "object",
                                    "properties": {
                                        "data": {
                                            "$ref": "#/definitions/server.Stub"
                                        }
                                    }
                                }
                            ]
                        }
                    },
                    "500": {
                        "description": "Internal Server Error",
                        "schema": {
                            "allOf": [
                                {
                                    "$ref": "#/definitions/server.serverResponse"
                                },
                                {
                                    "type": "object",
                                    "properties": {
                                        "data": {
                                            "$ref": "#/definitions/server.Stub"
                                        }
                                    }
                                }
                            ]
                        }
                    }
                }
            },
            "put": {
                "security": [
                    {
                        "ApiKeyAuth": []
                    }
                ],
                "description": "This endpoint updates a source",
                "consumes": [
                    "application/json"
                ],
                "produces": [
                    "application/json"
                ],
                "tags": [
                    "Source"
                ],
                "summary": "Update a source",
                "parameters": [
                    {
                        "type": "string",
                        "description": "group id",
                        "name": "groupId",
                        "in": "query",
                        "required": true
                    },
                    {
                        "type": "string",
                        "description": "source id",
                        "name": "sourceID",
                        "in": "path",
                        "required": true
                    },
                    {
                        "description": "Source Details",
                        "name": "source",
                        "in": "body",
                        "required": true,
                        "schema": {
                            "$ref": "#/definitions/models.Source"
                        }
                    }
                ],
                "responses": {
                    "200": {
                        "description": "OK",
                        "schema": {
                            "allOf": [
                                {
                                    "$ref": "#/definitions/server.serverResponse"
                                },
                                {
                                    "type": "object",
                                    "properties": {
                                        "data": {
                                            "$ref": "#/definitions/models.SourceResponse"
                                        }
                                    }
                                }
                            ]
                        }
                    },
                    "400": {
                        "description": "Bad Request",
                        "schema": {
                            "allOf": [
                                {
                                    "$ref": "#/definitions/server.serverResponse"
                                },
                                {
                                    "type": "object",
                                    "properties": {
                                        "data": {
                                            "$ref": "#/definitions/server.Stub"
                                        }
                                    }
                                }
                            ]
                        }
                    },
                    "401": {
                        "description": "Unauthorized",
                        "schema": {
                            "allOf": [
                                {
                                    "$ref": "#/definitions/server.serverResponse"
                                },
                                {
                                    "type": "object",
                                    "properties": {
                                        "data": {
                                            "$ref": "#/definitions/server.Stub"
                                        }
                                    }
                                }
                            ]
                        }
                    },
                    "500": {
                        "description": "Internal Server Error",
                        "schema": {
                            "allOf": [
                                {
                                    "$ref": "#/definitions/server.serverResponse"
                                },
                                {
                                    "type": "object",
                                    "properties": {
                                        "data": {
                                            "$ref": "#/definitions/server.Stub"
                                        }
                                    }
                                }
                            ]
                        }
                    }
                }
            },
            "delete": {
                "security": [
                    {
                        "ApiKeyAuth": []
                    }
                ],
                "description": "This endpoint deletes a source",
                "consumes": [
                    "application/json"
                ],
                "produces": [
                    "application/json"
                ],
                "tags": [
                    "Source"
                ],
                "summary": "Delete source",
                "parameters": [
                    {
                        "type": "string",
                        "description": "group id",
                        "name": "groupId",
                        "in": "query",
                        "required": true
                    },
                    {
                        "type": "string",
                        "description": "source id",
                        "name": "sourceID",
                        "in": "path",
                        "required": true
                    }
                ],
                "responses": {
                    "200": {
                        "description": "OK",
                        "schema": {
                            "allOf": [
                                {
                                    "$ref": "#/definitions/server.serverResponse"
                                },
                                {
                                    "type": "object",
                                    "properties": {
                                        "data": {
                                            "$ref": "#/definitions/server.Stub"
                                        }
                                    }
                                }
                            ]
                        }
                    },
                    "400": {
                        "description": "Bad Request",
                        "schema": {
                            "allOf": [
                                {
                                    "$ref": "#/definitions/server.serverResponse"
                                },
                                {
                                    "type": "object",
                                    "properties": {
                                        "data": {
                                            "$ref": "#/definitions/server.Stub"
                                        }
                                    }
                                }
                            ]
                        }
                    },
                    "401": {
                        "description": "Unauthorized",
                        "schema": {
                            "allOf": [
                                {
                                    "$ref": "#/definitions/server.serverResponse"
                                },
                                {
                                    "type": "object",
                                    "properties": {
                                        "data": {
                                            "$ref": "#/definitions/server.Stub"
                                        }
                                    }
                                }
                            ]
                        }
                    },
                    "500": {
                        "description": "Internal Server Error",
                        "schema": {
                            "allOf": [
                                {
                                    "$ref": "#/definitions/server.serverResponse"
                                },
                                {
                                    "type": "object",
                                    "properties": {
                                        "data": {
                                            "$ref": "#/definitions/server.Stub"
                                        }
                                    }
                                }
                            ]
                        }
                    }
                }
            }
        },
        "/subscriptions": {
            "get": {
                "security": [
                    {
                        "ApiKeyAuth": []
                    }
                ],
                "description": "This endpoint fetches all the subscriptions",
                "consumes": [
                    "application/json"
                ],
                "produces": [
                    "application/json"
                ],
                "tags": [
                    "Subscriptions"
                ],
                "summary": "Get all subscriptions",
                "parameters": [
                    {
                        "type": "string",
                        "description": "results per page",
                        "name": "perPage",
                        "in": "query"
                    },
                    {
                        "type": "string",
                        "description": "page number",
                        "name": "page",
                        "in": "query"
                    },
                    {
                        "type": "string",
                        "description": "sort order",
                        "name": "sort",
                        "in": "query"
                    },
                    {
                        "type": "string",
                        "description": "subscription title",
                        "name": "q",
                        "in": "query"
                    },
                    {
                        "type": "string",
                        "description": "group id",
                        "name": "groupId",
                        "in": "query",
                        "required": true
                    }
                ],
                "responses": {
                    "200": {
                        "description": "OK",
                        "schema": {
                            "allOf": [
                                {
                                    "$ref": "#/definitions/server.serverResponse"
                                },
                                {
                                    "type": "object",
                                    "properties": {
                                        "data": {
                                            "allOf": [
                                                {
                                                    "$ref": "#/definitions/server.pagedResponse"
                                                },
                                                {
                                                    "type": "object",
                                                    "properties": {
                                                        "content": {
                                                            "type": "array",
                                                            "items": {
                                                                "$ref": "#/definitions/datastore.Subscription"
                                                            }
                                                        }
                                                    }
                                                }
                                            ]
                                        }
                                    }
                                }
                            ]
                        }
                    },
                    "400": {
                        "description": "Bad Request",
                        "schema": {
                            "allOf": [
                                {
                                    "$ref": "#/definitions/server.serverResponse"
                                },
                                {
                                    "type": "object",
                                    "properties": {
                                        "data": {
                                            "$ref": "#/definitions/server.Stub"
                                        }
                                    }
                                }
                            ]
                        }
                    },
                    "401": {
                        "description": "Unauthorized",
                        "schema": {
                            "allOf": [
                                {
                                    "$ref": "#/definitions/server.serverResponse"
                                },
                                {
                                    "type": "object",
                                    "properties": {
                                        "data": {
                                            "$ref": "#/definitions/server.Stub"
                                        }
                                    }
                                }
                            ]
                        }
                    },
                    "500": {
                        "description": "Internal Server Error",
                        "schema": {
                            "allOf": [
                                {
                                    "$ref": "#/definitions/server.serverResponse"
                                },
                                {
                                    "type": "object",
                                    "properties": {
                                        "data": {
                                            "$ref": "#/definitions/server.Stub"
                                        }
                                    }
                                }
                            ]
                        }
                    }
                }
            },
            "post": {
                "security": [
                    {
                        "ApiKeyAuth": []
                    }
                ],
                "description": "This endpoint creates a subscriptions",
                "consumes": [
                    "application/json"
                ],
                "produces": [
                    "application/json"
                ],
                "tags": [
                    "Subscriptions"
                ],
                "summary": "Creates a subscription",
                "parameters": [
                    {
                        "type": "string",
                        "description": "group id",
                        "name": "groupId",
                        "in": "query",
                        "required": true
                    }
                ],
                "responses": {
                    "200": {
                        "description": "OK",
                        "schema": {
                            "allOf": [
                                {
                                    "$ref": "#/definitions/server.serverResponse"
                                },
                                {
                                    "type": "object",
                                    "properties": {
                                        "data": {
                                            "allOf": [
                                                {
                                                    "$ref": "#/definitions/server.pagedResponse"
                                                },
                                                {
                                                    "type": "object",
                                                    "properties": {
                                                        "content": {
                                                            "type": "array",
                                                            "items": {
                                                                "$ref": "#/definitions/datastore.Subscription"
                                                            }
                                                        }
                                                    }
                                                }
                                            ]
                                        }
                                    }
                                }
                            ]
                        }
                    },
                    "400": {
                        "description": "Bad Request",
                        "schema": {
                            "allOf": [
                                {
                                    "$ref": "#/definitions/server.serverResponse"
                                },
                                {
                                    "type": "object",
                                    "properties": {
                                        "data": {
                                            "$ref": "#/definitions/server.Stub"
                                        }
                                    }
                                }
                            ]
                        }
                    },
                    "401": {
                        "description": "Unauthorized",
                        "schema": {
                            "allOf": [
                                {
                                    "$ref": "#/definitions/server.serverResponse"
                                },
                                {
                                    "type": "object",
                                    "properties": {
                                        "data": {
                                            "$ref": "#/definitions/server.Stub"
                                        }
                                    }
                                }
                            ]
                        }
                    },
                    "500": {
                        "description": "Internal Server Error",
                        "schema": {
                            "allOf": [
                                {
                                    "$ref": "#/definitions/server.serverResponse"
                                },
                                {
                                    "type": "object",
                                    "properties": {
                                        "data": {
                                            "$ref": "#/definitions/server.Stub"
                                        }
                                    }
                                }
                            ]
                        }
                    }
                }
            }
        },
        "/subscriptions/{subscriptionID}": {
            "get": {
                "security": [
                    {
                        "ApiKeyAuth": []
                    }
                ],
                "description": "This endpoint fetches an Subscription by it's id",
                "consumes": [
                    "application/json"
                ],
                "produces": [
                    "application/json"
                ],
                "tags": [
                    "Subscription"
                ],
                "summary": "Gets a subscription",
                "parameters": [
                    {
                        "type": "string",
                        "description": "group id",
                        "name": "groupId",
                        "in": "query",
                        "required": true
                    },
                    {
                        "type": "string",
                        "description": "application id",
                        "name": "subscriptionID",
                        "in": "path",
                        "required": true
                    }
                ],
                "responses": {
                    "200": {
                        "description": "OK",
                        "schema": {
                            "allOf": [
                                {
                                    "$ref": "#/definitions/server.serverResponse"
                                },
                                {
                                    "type": "object",
                                    "properties": {
                                        "data": {
                                            "$ref": "#/definitions/datastore.Subscription"
                                        }
                                    }
                                }
                            ]
                        }
                    },
                    "400": {
                        "description": "Bad Request",
                        "schema": {
                            "allOf": [
                                {
                                    "$ref": "#/definitions/server.serverResponse"
                                },
                                {
                                    "type": "object",
                                    "properties": {
                                        "data": {
                                            "$ref": "#/definitions/server.Stub"
                                        }
                                    }
                                }
                            ]
                        }
                    },
                    "401": {
                        "description": "Unauthorized",
                        "schema": {
                            "allOf": [
                                {
                                    "$ref": "#/definitions/server.serverResponse"
                                },
                                {
                                    "type": "object",
                                    "properties": {
                                        "data": {
                                            "$ref": "#/definitions/server.Stub"
                                        }
                                    }
                                }
                            ]
                        }
                    },
                    "500": {
                        "description": "Internal Server Error",
                        "schema": {
                            "allOf": [
                                {
                                    "$ref": "#/definitions/server.serverResponse"
                                },
                                {
                                    "type": "object",
                                    "properties": {
                                        "data": {
                                            "$ref": "#/definitions/server.Stub"
                                        }
                                    }
                                }
                            ]
                        }
                    }
                }
            },
            "put": {
                "security": [
                    {
                        "ApiKeyAuth": []
                    }
                ],
                "description": "This endpoint updates a subscription",
                "consumes": [
                    "application/json"
                ],
                "produces": [
                    "application/json"
                ],
                "tags": [
                    "Subscription"
                ],
                "summary": "Update a subscription",
                "parameters": [
                    {
                        "type": "string",
                        "description": "group id",
                        "name": "groupId",
                        "in": "path",
                        "required": true
                    },
                    {
                        "type": "string",
                        "description": "subscription id",
                        "name": "subscriptionID",
                        "in": "path",
                        "required": true
                    },
                    {
                        "description": "Subscription Details",
                        "name": "subscription",
                        "in": "body",
                        "required": true,
                        "schema": {
                            "$ref": "#/definitions/models.Subscription"
                        }
                    }
                ],
                "responses": {
                    "200": {
                        "description": "OK",
                        "schema": {
                            "allOf": [
                                {
                                    "$ref": "#/definitions/server.serverResponse"
                                },
                                {
                                    "type": "object",
                                    "properties": {
                                        "data": {
                                            "$ref": "#/definitions/datastore.Subscription"
                                        }
                                    }
                                }
                            ]
                        }
                    },
                    "400": {
                        "description": "Bad Request",
                        "schema": {
                            "allOf": [
                                {
                                    "$ref": "#/definitions/server.serverResponse"
                                },
                                {
                                    "type": "object",
                                    "properties": {
                                        "data": {
                                            "$ref": "#/definitions/server.Stub"
                                        }
                                    }
                                }
                            ]
                        }
                    },
                    "401": {
                        "description": "Unauthorized",
                        "schema": {
                            "allOf": [
                                {
                                    "$ref": "#/definitions/server.serverResponse"
                                },
                                {
                                    "type": "object",
                                    "properties": {
                                        "data": {
                                            "$ref": "#/definitions/server.Stub"
                                        }
                                    }
                                }
                            ]
                        }
                    },
                    "500": {
                        "description": "Internal Server Error",
                        "schema": {
                            "allOf": [
                                {
                                    "$ref": "#/definitions/server.serverResponse"
                                },
                                {
                                    "type": "object",
                                    "properties": {
                                        "data": {
                                            "$ref": "#/definitions/server.Stub"
                                        }
                                    }
                                }
                            ]
                        }
                    }
                }
            },
            "delete": {
                "security": [
                    {
                        "ApiKeyAuth": []
                    }
                ],
                "description": "This endpoint deletes a subscription",
                "consumes": [
                    "application/json"
                ],
                "produces": [
                    "application/json"
                ],
                "tags": [
                    "Application"
                ],
                "summary": "Delete subscription",
                "parameters": [
                    {
                        "type": "string",
                        "description": "group id",
                        "name": "groupId",
                        "in": "query",
                        "required": true
                    },
                    {
                        "type": "string",
                        "description": "subscription id",
                        "name": "subscriptionID",
                        "in": "path",
                        "required": true
                    }
                ],
                "responses": {
                    "200": {
                        "description": "OK",
                        "schema": {
                            "allOf": [
                                {
                                    "$ref": "#/definitions/server.serverResponse"
                                },
                                {
                                    "type": "object",
                                    "properties": {
                                        "data": {
                                            "$ref": "#/definitions/server.Stub"
                                        }
                                    }
                                }
                            ]
                        }
                    },
                    "400": {
                        "description": "Bad Request",
                        "schema": {
                            "allOf": [
                                {
                                    "$ref": "#/definitions/server.serverResponse"
                                },
                                {
                                    "type": "object",
                                    "properties": {
                                        "data": {
                                            "$ref": "#/definitions/server.Stub"
                                        }
                                    }
                                }
                            ]
                        }
                    },
                    "401": {
                        "description": "Unauthorized",
                        "schema": {
                            "allOf": [
                                {
                                    "$ref": "#/definitions/server.serverResponse"
                                },
                                {
                                    "type": "object",
                                    "properties": {
                                        "data": {
                                            "$ref": "#/definitions/server.Stub"
                                        }
                                    }
                                }
                            ]
                        }
                    },
                    "500": {
                        "description": "Internal Server Error",
                        "schema": {
                            "allOf": [
                                {
                                    "$ref": "#/definitions/server.serverResponse"
                                },
                                {
                                    "type": "object",
                                    "properties": {
                                        "data": {
                                            "$ref": "#/definitions/server.Stub"
                                        }
                                    }
                                }
                            ]
                        }
                    }
                }
            }
        }
    },
    "definitions": {
        "auth.Role": {
            "type": "object",
            "properties": {
                "apps": {
                    "type": "array",
                    "items": {
                        "type": "string"
                    }
                },
                "groups": {
                    "type": "array",
                    "items": {
                        "type": "string"
                    }
                },
                "type": {
                    "type": "string"
                }
            }
        },
        "datastore.APIKey": {
            "type": "object",
            "properties": {
                "created_at": {
                    "type": "integer"
                },
                "deleted_at": {
<<<<<<< HEAD
                    "type": "string"
=======
                    "type": "integer"
>>>>>>> 3bebacc2
                },
                "expires_at": {
                    "type": "integer"
                },
                "hash": {
                    "type": "string"
                },
                "key_type": {
                    "type": "string"
                },
                "mask_id": {
                    "type": "string"
                },
                "name": {
                    "type": "string"
                },
                "role": {
                    "$ref": "#/definitions/auth.Role"
                },
                "salt": {
                    "type": "string"
                },
                "uid": {
                    "type": "string"
                },
                "updated_at": {
                    "type": "integer"
                }
            }
        },
        "datastore.AlertConfiguration": {
            "type": "object",
            "properties": {
                "count": {
                    "type": "integer"
                },
                "threshold": {
                    "type": "string"
                }
            }
        },
        "datastore.ApiKey": {
            "type": "object",
            "properties": {
                "header": {
                    "type": "string"
                },
                "key": {
                    "type": "string"
                }
            }
        },
        "datastore.Application": {
            "type": "object",
            "properties": {
                "created_at": {
                    "type": "string"
                },
                "deleted_at": {
                    "type": "string"
                },
                "endpoints": {
                    "type": "array",
                    "items": {
                        "$ref": "#/definitions/datastore.Endpoint"
                    }
                },
                "events": {
                    "type": "integer"
                },
                "group_id": {
                    "type": "string"
                },
                "is_disabled": {
                    "type": "boolean"
                },
                "name": {
                    "type": "string"
                },
                "slack_webhook_url": {
                    "type": "string"
                },
                "support_email": {
                    "type": "string"
                },
                "uid": {
                    "type": "string"
                },
                "updated_at": {
                    "type": "string"
                }
            }
        },
        "datastore.BasicAuth": {
            "type": "object",
            "properties": {
                "password": {
                    "type": "string"
                },
                "username": {
                    "type": "string"
                }
            }
        },
        "datastore.DeliveryAttempt": {
            "type": "object",
            "properties": {
                "api_version": {
                    "type": "string"
                },
                "created_at": {
                    "type": "string"
                },
                "deleted_at": {
                    "type": "string"
                },
                "endpoint_id": {
                    "type": "string"
                },
                "error": {
                    "type": "string"
                },
                "http_status": {
                    "type": "string"
                },
                "ip_address": {
                    "type": "string"
                },
                "method": {
                    "type": "string"
                },
                "msg_id": {
                    "type": "string"
                },
                "request_http_header": {
                    "$ref": "#/definitions/datastore.HttpHeader"
                },
                "response_data": {
                    "type": "string"
                },
                "response_http_header": {
                    "$ref": "#/definitions/datastore.HttpHeader"
                },
                "status": {
                    "type": "boolean"
                },
                "uid": {
                    "type": "string"
                },
                "updated_at": {
                    "type": "string"
                },
                "url": {
                    "type": "string"
                }
            }
        },
        "datastore.Endpoint": {
            "type": "object",
            "properties": {
                "created_at": {
                    "type": "string"
                },
                "deleted_at": {
                    "type": "string"
                },
                "description": {
                    "type": "string"
                },
                "http_timeout": {
                    "type": "string"
                },
                "rate_limit": {
                    "type": "integer"
                },
                "rate_limit_duration": {
                    "type": "string"
                },
                "secret": {
                    "type": "string"
                },
                "target_url": {
                    "type": "string"
                },
                "uid": {
                    "type": "string"
                },
                "updated_at": {
                    "type": "string"
                }
            }
        },
        "datastore.Event": {
            "type": "object",
            "properties": {
                "app_id": {
                    "type": "string"
                },
                "created_at": {
                    "type": "string"
                },
                "data": {
                    "description": "Data is an arbitrary JSON value that gets sent as the body of the\nwebhook to the endpoints",
                    "type": "array",
                    "items": {
                        "type": "integer"
                    }
                },
                "deleted_at": {
                    "type": "string"
                },
                "event_type": {
                    "type": "string"
                },
                "group_id": {
                    "type": "string"
                },
                "matched_endpoints": {
                    "type": "integer"
                },
                "provider_id": {
                    "description": "ProviderID is a custom ID that can be used to reconcile this Event\nwith your internal systems.\nThis is optional\nIf not provided, we will generate one for you",
                    "type": "string"
                },
                "source_id": {
                    "type": "string"
                },
                "uid": {
                    "type": "string"
                },
                "updated_at": {
                    "type": "string"
                }
            }
        },
        "datastore.EventDelivery": {
            "type": "object",
            "properties": {
                "app_id": {
                    "type": "string"
                },
                "created_at": {
                    "type": "string"
                },
                "deleted_at": {
                    "type": "string"
                },
                "description": {
                    "type": "string"
                },
                "endpoint_id": {
                    "type": "string"
                },
                "event_id": {
                    "type": "string"
                },
                "group_id": {
                    "type": "string"
                },
                "metadata": {
                    "$ref": "#/definitions/datastore.Metadata"
                },
                "status": {
                    "type": "string"
                },
                "subscription_id": {
                    "type": "string"
                },
                "uid": {
                    "type": "string"
                },
                "updated_at": {
                    "type": "string"
                }
            }
        },
        "datastore.FilterConfiguration": {
            "type": "object",
            "properties": {
                "event_types": {
                    "type": "array",
                    "items": {
                        "type": "string"
                    }
                }
            }
        },
        "datastore.Group": {
            "type": "object",
            "properties": {
                "config": {
                    "$ref": "#/definitions/datastore.GroupConfig"
                },
                "created_at": {
                    "type": "string"
                },
                "deleted_at": {
                    "type": "string"
                },
                "logo_url": {
                    "type": "string"
                },
                "name": {
                    "type": "string"
                },
                "rate_limit": {
                    "description": "TODO(subomi): refactor this into the Instance API.",
                    "type": "integer"
                },
                "rate_limit_duration": {
                    "type": "string"
                },
                "statistics": {
                    "$ref": "#/definitions/datastore.GroupStatistics"
                },
                "type": {
                    "type": "string"
                },
                "uid": {
                    "type": "string"
                },
                "updated_at": {
                    "type": "string"
                }
            }
        },
        "datastore.GroupConfig": {
            "type": "object",
            "properties": {
                "disable_endpoint": {
                    "type": "boolean"
                },
                "ratelimit": {
                    "$ref": "#/definitions/datastore.RateLimitConfiguration"
                },
                "replay_attacks": {
                    "type": "boolean"
                },
                "signature": {
                    "$ref": "#/definitions/datastore.SignatureConfiguration"
                },
                "strategy": {
                    "$ref": "#/definitions/datastore.StrategyConfiguration"
                }
            }
        },
        "datastore.GroupStatistics": {
            "type": "object",
            "properties": {
                "messages_sent": {
                    "type": "integer"
                },
                "total_apps": {
                    "type": "integer"
                }
            }
        },
        "datastore.HMac": {
            "type": "object",
            "properties": {
                "encoding": {
                    "type": "string"
                },
                "hash": {
                    "type": "string"
                },
                "header": {
                    "type": "string"
                },
                "secret": {
                    "type": "string"
                }
            }
        },
        "datastore.HttpHeader": {
            "type": "object",
            "additionalProperties": {
                "type": "string"
            }
        },
        "datastore.Metadata": {
            "type": "object",
            "properties": {
                "data": {
                    "description": "Data to be sent to endpoint.",
                    "type": "array",
                    "items": {
                        "type": "integer"
                    }
                },
                "interval_seconds": {
                    "type": "integer"
                },
                "next_send_time": {
                    "description": "NextSendTime denotes the next time a Event will be published in\ncase it failed the first time",
                    "type": "integer"
                },
                "num_trials": {
                    "description": "NumTrials: number of times we have tried to deliver this Event to\nan application",
                    "type": "integer"
                },
                "retry_limit": {
                    "type": "integer"
                },
                "strategy": {
                    "type": "string"
                }
            }
        },
        "datastore.Organisation": {
            "type": "object",
            "properties": {
                "created_at": {
                    "type": "string"
                },
                "deleted_at": {
                    "type": "string"
                },
                "name": {
                    "type": "string"
                },
                "uid": {
                    "type": "string"
                },
                "updated_at": {
                    "type": "string"
                }
            }
        },
        "datastore.OrganisationMember": {
            "type": "object",
            "properties": {
                "created_at": {
                    "type": "string"
                },
                "deleted_at": {
                    "type": "string"
                },
                "organisation_id": {
                    "type": "string"
                },
                "role": {
                    "$ref": "#/definitions/auth.Role"
                },
                "uid": {
                    "type": "string"
                },
                "updated_at": {
                    "type": "string"
                },
                "user_id": {
                    "type": "string"
                }
            }
        },
        "datastore.PaginationData": {
            "type": "object",
            "properties": {
                "next": {
                    "type": "integer"
                },
                "page": {
                    "type": "integer"
                },
                "perPage": {
                    "type": "integer"
                },
                "prev": {
                    "type": "integer"
                },
                "total": {
                    "type": "integer"
                },
                "totalPage": {
                    "type": "integer"
                }
            }
        },
        "datastore.RateLimitConfiguration": {
            "type": "object",
            "properties": {
                "count": {
                    "type": "integer"
                },
                "duration": {
                    "type": "string"
                }
            }
        },
        "datastore.RetryConfiguration": {
            "type": "object",
            "properties": {
                "duration": {
                    "type": "string"
                },
                "retry_count": {
                    "type": "integer"
                },
                "type": {
                    "type": "string"
                }
            }
        },
        "datastore.SignatureConfiguration": {
            "type": "object",
            "properties": {
                "hash": {
                    "type": "string"
                },
                "header": {
                    "type": "string"
                }
            }
        },
        "datastore.Source": {
            "type": "object",
            "properties": {
                "created_at": {
                    "type": "string"
                },
                "deleted_at": {
                    "type": "string"
                },
                "group_id": {
                    "type": "string"
                },
                "is_disabled": {
                    "type": "boolean"
                },
                "mask_id": {
                    "type": "string"
                },
                "name": {
                    "type": "string"
                },
                "type": {
                    "type": "string"
                },
                "uid": {
                    "type": "string"
                },
                "updated_at": {
                    "type": "string"
                },
                "verifier": {
                    "$ref": "#/definitions/datastore.VerifierConfig"
                }
            }
        },
        "datastore.StrategyConfiguration": {
            "type": "object",
            "properties": {
                "duration": {
                    "type": "integer"
                },
                "retry_count": {
                    "type": "integer"
                },
                "type": {
                    "type": "string"
                }
            }
        },
        "datastore.Subscription": {
            "type": "object",
            "properties": {
                "alert_config": {
                    "description": "subscription config",
                    "$ref": "#/definitions/datastore.AlertConfiguration"
                },
                "created_at": {
                    "type": "string"
                },
                "delted_at": {
                    "type": "string"
                },
                "endpoint": {
                    "$ref": "#/definitions/datastore.Endpoint"
                },
                "filter_config": {
                    "$ref": "#/definitions/datastore.FilterConfiguration"
                },
                "name": {
                    "type": "string"
                },
                "retry_config": {
                    "$ref": "#/definitions/datastore.RetryConfiguration"
                },
                "source": {
                    "$ref": "#/definitions/datastore.Source"
                },
                "status": {
                    "type": "string"
                },
                "type": {
                    "type": "string"
                },
                "uid": {
                    "type": "string"
                },
                "updated_at": {
                    "type": "string"
                }
            }
        },
        "datastore.VerifierConfig": {
            "type": "object",
            "properties": {
                "api_key": {
                    "$ref": "#/definitions/datastore.ApiKey"
                },
                "basic_auth": {
                    "$ref": "#/definitions/datastore.BasicAuth"
                },
                "hmac": {
                    "$ref": "#/definitions/datastore.HMac"
                },
                "type": {
                    "type": "string"
                }
            }
        },
        "models.APIKey": {
            "type": "object",
            "properties": {
                "expires_at": {
                    "type": "string"
                },
                "key_type": {
                    "type": "string"
                },
                "name": {
                    "type": "string"
                },
                "role": {
                    "$ref": "#/definitions/auth.Role"
                }
            }
        },
        "models.APIKeyResponse": {
            "type": "object",
            "properties": {
                "created_at": {
                    "type": "string"
                },
                "expires_at": {
                    "type": "string"
                },
                "key": {
                    "type": "string"
                },
                "key_type": {
                    "type": "string"
                },
                "name": {
                    "type": "string"
                },
                "role": {
                    "$ref": "#/definitions/auth.Role"
                },
                "uid": {
                    "type": "string"
                }
            }
        },
        "models.Application": {
            "type": "object",
            "properties": {
                "is_disabled": {
                    "type": "boolean"
                },
                "name": {
                    "type": "string"
                },
                "slack_webhook_url": {
                    "type": "string"
                },
                "support_email": {
                    "type": "string"
                }
            }
        },
        "models.Endpoint": {
            "type": "object",
            "properties": {
                "description": {
                    "type": "string"
                },
                "events": {
                    "type": "array",
                    "items": {
                        "type": "string"
                    }
                },
                "http_timeout": {
                    "type": "string"
                },
                "rate_limit": {
                    "type": "integer"
                },
                "rate_limit_duration": {
                    "type": "string"
                },
                "secret": {
                    "type": "string"
                },
                "url": {
                    "type": "string"
                }
            }
        },
        "models.Event": {
            "type": "object",
            "properties": {
                "app_id": {
                    "type": "string"
                },
                "data": {
                    "description": "Data is an arbitrary JSON value that gets sent as the body of the\nwebhook to the endpoints",
                    "type": "array",
                    "items": {
                        "type": "integer"
                    }
                },
                "event_type": {
                    "type": "string"
                }
            }
        },
        "models.Group": {
            "type": "object",
            "properties": {
                "config": {
                    "$ref": "#/definitions/datastore.GroupConfig"
                },
                "logo_url": {
                    "type": "string"
                },
                "name": {
                    "type": "string"
                },
                "rate_limit": {
                    "type": "integer"
                },
                "rate_limit_duration": {
                    "type": "string"
                },
                "type": {
                    "type": "string"
                }
            }
        },
        "models.LoginUser": {
            "type": "object",
            "properties": {
                "password": {
                    "type": "string"
                },
                "username": {
                    "type": "string"
                }
            }
        },
        "models.LoginUserResponse": {
            "type": "object",
            "properties": {
                "created_at": {
                    "type": "integer"
                },
                "deleted_at": {
                    "type": "integer"
                },
                "email": {
                    "type": "string"
                },
                "first_name": {
                    "type": "string"
                },
                "last_name": {
                    "type": "string"
                },
                "role": {
                    "$ref": "#/definitions/auth.Role"
                },
                "token": {
                    "$ref": "#/definitions/models.Token"
                },
                "uid": {
                    "type": "string"
                },
                "updated_at": {
                    "type": "integer"
                }
            }
        },
        "models.Organisation": {
            "type": "object",
            "properties": {
                "name": {
                    "type": "string"
                }
            }
        },
        "models.OrganisationInvite": {
            "type": "object",
            "properties": {
                "invitee_email": {
                    "type": "string"
                },
                "role": {
                    "$ref": "#/definitions/auth.Role"
                }
            }
        },
        "models.PortalAPIKeyResponse": {
            "type": "object",
            "properties": {
                "app_id": {
                    "type": "string"
                },
                "group_id": {
                    "type": "string"
                },
                "key": {
                    "type": "string"
                },
                "key_type": {
                    "type": "string"
                },
                "role": {
                    "$ref": "#/definitions/auth.Role"
                },
                "url": {
                    "type": "string"
                }
            }
        },
        "models.Source": {
            "type": "object",
            "properties": {
                "is_disabled": {
                    "type": "boolean"
                },
                "name": {
                    "type": "string"
                },
                "type": {
                    "type": "string"
                },
                "verifier": {
                    "$ref": "#/definitions/datastore.VerifierConfig"
                }
            }
        },
        "models.SourceResponse": {
            "type": "object",
            "properties": {
                "created_at": {
                    "type": "integer"
                },
                "deleted_at": {
                    "type": "integer"
                },
                "group_id": {
                    "type": "string"
                },
                "is_disabled": {
                    "type": "boolean"
                },
                "mask_id": {
                    "type": "string"
                },
                "name": {
                    "type": "string"
                },
                "type": {
                    "type": "string"
                },
                "uid": {
                    "type": "string"
                },
                "updated_at": {
                    "type": "integer"
                },
                "url": {
                    "type": "string"
                },
                "verifier": {
                    "$ref": "#/definitions/datastore.VerifierConfig"
                }
            }
        },
        "models.Subscription": {
            "type": "object",
            "properties": {
                "alert_config": {
                    "$ref": "#/definitions/datastore.AlertConfiguration"
                },
                "app_id": {
                    "type": "string"
                },
                "endpoint_id": {
                    "type": "string"
                },
                "filter_config": {
                    "$ref": "#/definitions/datastore.FilterConfiguration"
                },
                "name": {
                    "type": "string"
                },
                "retry_config": {
                    "$ref": "#/definitions/datastore.RetryConfiguration"
                },
                "source_id": {
                    "type": "string"
                },
                "type": {
                    "type": "string"
                }
            }
        },
        "models.Token": {
            "type": "object",
            "properties": {
                "access_token": {
                    "type": "string"
                },
                "refresh_token": {
                    "type": "string"
                }
            }
        },
        "models.UpdateOrganisationMember": {
            "type": "object",
            "properties": {
                "role": {
                    "$ref": "#/definitions/auth.Role"
                }
            }
        },
        "models.User": {
            "type": "object",
            "properties": {
                "email": {
                    "type": "string"
                },
                "first_name": {
                    "type": "string"
                },
                "last_name": {
                    "type": "string"
                },
                "password": {
                    "type": "string"
                },
                "role": {
                    "$ref": "#/definitions/auth.Role"
                }
            }
        },
        "server.Stub": {
            "type": "object"
        },
        "server.pagedResponse": {
            "type": "object",
            "properties": {
                "content": {},
                "pagination": {
                    "$ref": "#/definitions/datastore.PaginationData"
                }
            }
        },
        "server.serverResponse": {
            "type": "object",
            "properties": {
                "data": {
                    "type": "array",
                    "items": {
                        "type": "integer"
                    }
                },
                "message": {
                    "type": "string"
                },
                "status": {
                    "type": "boolean"
                }
            }
        }
    },
    "securityDefinitions": {
        "ApiKeyAuth": {
            "type": "apiKey",
            "name": "Authorization",
            "in": "header"
        }
    },
    "tags": [
        {
            "description": "Application related APIs",
            "name": "Application"
        },
        {
            "description": "Endpoint related APIs",
            "name": "Application Endpoints"
        },
        {
            "description": "Event related APIs",
            "name": "Events"
        },
        {
            "description": "API Key related APIs",
            "name": "APIKey"
        },
        {
            "description": "EventDelivery related APIs",
            "name": "EventDelivery"
        },
        {
            "description": "Delivery Attempt related APIs",
            "name": "DeliveryAttempts"
        },
        {
            "description": "Group related APIs",
            "name": "Group"
        }
    ]
}<|MERGE_RESOLUTION|>--- conflicted
+++ resolved
@@ -6694,11 +6694,7 @@
                     "type": "integer"
                 },
                 "deleted_at": {
-<<<<<<< HEAD
-                    "type": "string"
-=======
                     "type": "integer"
->>>>>>> 3bebacc2
                 },
                 "expires_at": {
                     "type": "integer"
@@ -7272,7 +7268,7 @@
                 "created_at": {
                     "type": "string"
                 },
-                "delted_at": {
+                "deleted_at": {
                     "type": "string"
                 },
                 "endpoint": {
