{
    "schemes": [
        "https"
    ],
    "swagger": "2.0",
    "info": {
        "description": "Convoy is a fast and secure webhooks proxy. This document contains datastore.s API specification.",
        "title": "Convoy API Reference",
        "termsOfService": "https://getconvoy.io/terms",
        "contact": {
            "name": "Convoy Support",
            "url": "https://getconvoy.io/docs",
            "email": "support@getconvoy.io"
        },
        "license": {
            "name": "Mozilla Public License 2.0",
            "url": "https://www.mozilla.org/en-US/MPL/2.0/"
        },
        "version": "24.1.4"
    },
    "host": "dashboard.getconvoy.io",
    "basePath": "/api",
    "paths": {
        "/v1/projects/{projectID}/catalogue": {
            "get": {
                "security": [
                    {
                        "ApiKeyAuth": []
                    }
                ],
                "description": "This endpoint Fetches the event catalogue for the current project",
                "consumes": [
                    "application/json"
                ],
                "produces": [
                    "application/json"
                ],
                "tags": [
                    "Events"
                ],
                "summary": "Fetches the event catalogue for the current project.",
                "parameters": [
                    {
                        "type": "string",
                        "description": "Project ID",
                        "name": "projectID",
                        "in": "path",
                        "required": true
                    }
                ],
                "responses": {
                    "200": {
                        "description": "OK",
                        "schema": {
                            "allOf": [
                                {
                                    "$ref": "#/definitions/util.ServerResponse"
                                },
                                {
                                    "type": "object",
                                    "properties": {
                                        "data": {
                                            "$ref": "#/definitions/datastore.EventCatalogue"
                                        }
                                    }
                                }
                            ]
                        }
                    },
                    "400": {
                        "description": "Bad Request",
                        "schema": {
                            "allOf": [
                                {
                                    "$ref": "#/definitions/util.ServerResponse"
                                },
                                {
                                    "type": "object",
                                    "properties": {
                                        "data": {
                                            "$ref": "#/definitions/handlers.Stub"
                                        }
                                    }
                                }
                            ]
                        }
                    },
                    "401": {
                        "description": "Unauthorized",
                        "schema": {
                            "allOf": [
                                {
                                    "$ref": "#/definitions/util.ServerResponse"
                                },
                                {
                                    "type": "object",
                                    "properties": {
                                        "data": {
                                            "$ref": "#/definitions/handlers.Stub"
                                        }
                                    }
                                }
                            ]
                        }
                    },
                    "404": {
                        "description": "Not Found",
                        "schema": {
                            "allOf": [
                                {
                                    "$ref": "#/definitions/util.ServerResponse"
                                },
                                {
                                    "type": "object",
                                    "properties": {
                                        "data": {
                                            "$ref": "#/definitions/handlers.Stub"
                                        }
                                    }
                                }
                            ]
                        }
                    }
                }
            }
        },
        "/v1/projects/{projectID}/catalogue/add_event": {
            "post": {
                "security": [
                    {
                        "ApiKeyAuth": []
                    }
                ],
                "description": "This endpoint Adds an event to the event catalogue for the current project.",
                "consumes": [
                    "application/json"
                ],
                "produces": [
                    "application/json"
                ],
                "tags": [
                    "Events"
                ],
                "summary": "Adds an event to the event catalogue for the current project.",
                "parameters": [
                    {
                        "type": "string",
                        "description": "Project ID",
                        "name": "projectID",
                        "in": "path",
                        "required": true
                    },
                    {
                        "description": "Event Details",
                        "name": "event",
                        "in": "body",
                        "required": true,
                        "schema": {
                            "$ref": "#/definitions/models.AddEventToCatalogue"
                        }
                    }
                ],
                "responses": {
                    "200": {
                        "description": "OK",
                        "schema": {
                            "allOf": [
                                {
                                    "$ref": "#/definitions/util.ServerResponse"
                                },
                                {
                                    "type": "object",
                                    "properties": {
                                        "data": {
                                            "$ref": "#/definitions/datastore.EventCatalogue"
                                        }
                                    }
                                }
                            ]
                        }
                    },
                    "400": {
                        "description": "Bad Request",
                        "schema": {
                            "allOf": [
                                {
                                    "$ref": "#/definitions/util.ServerResponse"
                                },
                                {
                                    "type": "object",
                                    "properties": {
                                        "data": {
                                            "$ref": "#/definitions/handlers.Stub"
                                        }
                                    }
                                }
                            ]
                        }
                    },
                    "401": {
                        "description": "Unauthorized",
                        "schema": {
                            "allOf": [
                                {
                                    "$ref": "#/definitions/util.ServerResponse"
                                },
                                {
                                    "type": "object",
                                    "properties": {
                                        "data": {
                                            "$ref": "#/definitions/handlers.Stub"
                                        }
                                    }
                                }
                            ]
                        }
                    },
                    "404": {
                        "description": "Not Found",
                        "schema": {
                            "allOf": [
                                {
                                    "$ref": "#/definitions/util.ServerResponse"
                                },
                                {
                                    "type": "object",
                                    "properties": {
                                        "data": {
                                            "$ref": "#/definitions/handlers.Stub"
                                        }
                                    }
                                }
                            ]
                        }
                    }
                }
            }
        },
        "/v1/projects/{projectID}/catalogue/add_openapi_spec": {
            "post": {
                "security": [
                    {
                        "ApiKeyAuth": []
                    }
                ],
                "description": "This endpoint Creates an event catalogue for the current project using an openapi spec.",
                "consumes": [
                    "application/json"
                ],
                "produces": [
                    "application/json"
                ],
                "tags": [
                    "Events"
                ],
                "summary": "Creates an event catalogue for the current project using an openapi spec.",
                "parameters": [
                    {
                        "type": "string",
                        "description": "Project ID",
                        "name": "projectID",
                        "in": "path",
                        "required": true
                    },
                    {
                        "description": "Event Details",
                        "name": "event",
                        "in": "body",
                        "required": true,
                        "schema": {
                            "$ref": "#/definitions/models.CatalogueOpenAPISpec"
                        }
                    }
                ],
                "responses": {
                    "201": {
                        "description": "Created",
                        "schema": {
                            "allOf": [
                                {
                                    "$ref": "#/definitions/util.ServerResponse"
                                },
                                {
                                    "type": "object",
                                    "properties": {
                                        "data": {
                                            "$ref": "#/definitions/datastore.EventCatalogue"
                                        }
                                    }
                                }
                            ]
                        }
                    },
                    "400": {
                        "description": "Bad Request",
                        "schema": {
                            "allOf": [
                                {
                                    "$ref": "#/definitions/util.ServerResponse"
                                },
                                {
                                    "type": "object",
                                    "properties": {
                                        "data": {
                                            "$ref": "#/definitions/handlers.Stub"
                                        }
                                    }
                                }
                            ]
                        }
                    },
                    "401": {
                        "description": "Unauthorized",
                        "schema": {
                            "allOf": [
                                {
                                    "$ref": "#/definitions/util.ServerResponse"
                                },
                                {
                                    "type": "object",
                                    "properties": {
                                        "data": {
                                            "$ref": "#/definitions/handlers.Stub"
                                        }
                                    }
                                }
                            ]
                        }
                    },
                    "404": {
                        "description": "Not Found",
                        "schema": {
                            "allOf": [
                                {
                                    "$ref": "#/definitions/util.ServerResponse"
                                },
                                {
                                    "type": "object",
                                    "properties": {
                                        "data": {
                                            "$ref": "#/definitions/handlers.Stub"
                                        }
                                    }
                                }
                            ]
                        }
                    }
                }
            }
        },
        "/v1/projects/{projectID}/catalogue/{catalogueID}": {
            "put": {
                "security": [
                    {
                        "ApiKeyAuth": []
                    }
                ],
                "description": "This endpoint Adds an openapi spec to the event catalogue for the current project.",
                "consumes": [
                    "application/json"
                ],
                "produces": [
                    "application/json"
                ],
                "tags": [
                    "Events"
                ],
                "summary": "Adds an openapi spec to the event catalogue for the current project.",
                "parameters": [
                    {
                        "type": "string",
                        "description": "Project ID",
                        "name": "projectID",
                        "in": "path",
                        "required": true
                    },
                    {
                        "type": "string",
                        "description": "Catalogue ID",
                        "name": "catalogueID",
                        "in": "path",
                        "required": true
                    },
                    {
                        "description": "Event Details",
                        "name": "event",
                        "in": "body",
                        "required": true,
                        "schema": {
                            "$ref": "#/definitions/models.UpdateCatalogue"
                        }
                    }
                ],
                "responses": {
                    "200": {
                        "description": "OK",
                        "schema": {
                            "allOf": [
                                {
                                    "$ref": "#/definitions/util.ServerResponse"
                                },
                                {
                                    "type": "object",
                                    "properties": {
                                        "data": {
                                            "$ref": "#/definitions/datastore.EventCatalogue"
                                        }
                                    }
                                }
                            ]
                        }
                    },
                    "400": {
                        "description": "Bad Request",
                        "schema": {
                            "allOf": [
                                {
                                    "$ref": "#/definitions/util.ServerResponse"
                                },
                                {
                                    "type": "object",
                                    "properties": {
                                        "data": {
                                            "$ref": "#/definitions/handlers.Stub"
                                        }
                                    }
                                }
                            ]
                        }
                    },
                    "401": {
                        "description": "Unauthorized",
                        "schema": {
                            "allOf": [
                                {
                                    "$ref": "#/definitions/util.ServerResponse"
                                },
                                {
                                    "type": "object",
                                    "properties": {
                                        "data": {
                                            "$ref": "#/definitions/handlers.Stub"
                                        }
                                    }
                                }
                            ]
                        }
                    },
                    "404": {
                        "description": "Not Found",
                        "schema": {
                            "allOf": [
                                {
                                    "$ref": "#/definitions/util.ServerResponse"
                                },
                                {
                                    "type": "object",
                                    "properties": {
                                        "data": {
                                            "$ref": "#/definitions/handlers.Stub"
                                        }
                                    }
                                }
                            ]
                        }
                    }
                }
            },
            "delete": {
                "security": [
                    {
                        "ApiKeyAuth": []
                    }
                ],
                "description": "This endpoint Deletes the event catalogue for the current project",
                "consumes": [
                    "application/json"
                ],
                "produces": [
                    "application/json"
                ],
                "tags": [
                    "Events"
                ],
                "summary": "Deletes the event catalogue for the current project.",
                "parameters": [
                    {
                        "type": "string",
                        "description": "Project ID",
                        "name": "projectID",
                        "in": "path",
                        "required": true
                    },
                    {
                        "type": "string",
                        "description": "Catalogue ID",
                        "name": "catalogueID",
                        "in": "path",
                        "required": true
                    }
                ],
                "responses": {
                    "200": {
                        "description": "OK",
                        "schema": {
                            "allOf": [
                                {
                                    "$ref": "#/definitions/util.ServerResponse"
                                },
                                {
                                    "type": "object",
                                    "properties": {
                                        "data": {
                                            "$ref": "#/definitions/handlers.Stub"
                                        }
                                    }
                                }
                            ]
                        }
                    },
                    "400": {
                        "description": "Bad Request",
                        "schema": {
                            "allOf": [
                                {
                                    "$ref": "#/definitions/util.ServerResponse"
                                },
                                {
                                    "type": "object",
                                    "properties": {
                                        "data": {
                                            "$ref": "#/definitions/handlers.Stub"
                                        }
                                    }
                                }
                            ]
                        }
                    },
                    "401": {
                        "description": "Unauthorized",
                        "schema": {
                            "allOf": [
                                {
                                    "$ref": "#/definitions/util.ServerResponse"
                                },
                                {
                                    "type": "object",
                                    "properties": {
                                        "data": {
                                            "$ref": "#/definitions/handlers.Stub"
                                        }
                                    }
                                }
                            ]
                        }
                    },
                    "404": {
                        "description": "Not Found",
                        "schema": {
                            "allOf": [
                                {
                                    "$ref": "#/definitions/util.ServerResponse"
                                },
                                {
                                    "type": "object",
                                    "properties": {
                                        "data": {
                                            "$ref": "#/definitions/handlers.Stub"
                                        }
                                    }
                                }
                            ]
                        }
                    }
                }
            }
        },
        "/v1/projects/{projectID}/endpoints": {
            "get": {
                "security": [
                    {
                        "ApiKeyAuth": []
                    }
                ],
                "description": "This endpoint fetches an endpoints",
                "consumes": [
                    "application/json"
                ],
                "produces": [
                    "application/json"
                ],
                "tags": [
                    "Endpoints"
                ],
                "summary": "List all endpoints",
                "operationId": "GetEndpoints",
                "parameters": [
                    {
                        "type": "string",
                        "description": "Project ID",
                        "name": "projectID",
                        "in": "path",
                        "required": true
                    },
                    {
                        "enum": [
                            "next",
                            "prev"
                        ],
                        "type": "string",
                        "x-enum-varnames": [
                            "Next",
                            "Prev"
                        ],
                        "name": "direction",
                        "in": "query"
                    },
                    {
                        "type": "string",
                        "example": "01H0JA5MEES38RRK3HTEJC647K",
                        "description": "A pagination cursor to fetch the next page of a list",
                        "name": "next_page_cursor",
                        "in": "query"
                    },
                    {
                        "type": "string",
                        "example": "01H0JA5MEES38RRK3HTEJC647K",
                        "description": "The owner ID of the endpoint",
                        "name": "ownerId",
                        "in": "query"
                    },
                    {
                        "type": "integer",
                        "example": 20,
                        "description": "The number of items to return per page",
                        "name": "perPage",
                        "in": "query"
                    },
                    {
                        "type": "string",
                        "example": "01H0JATTVCXZK8FRDX1M1JN3QY",
                        "description": "A pagination cursor to fetch the previous page of a list",
                        "name": "prev_page_cursor",
                        "in": "query"
                    },
                    {
                        "type": "string",
                        "example": "endpoint-1",
                        "description": "The name of the endpoint",
                        "name": "q",
                        "in": "query"
                    },
                    {
                        "type": "string",
                        "example": "ASC | DESC",
                        "description": "Sort order, values are `ASC` or `DESC`, defaults to `DESC`",
                        "name": "sort",
                        "in": "query"
                    }
                ],
                "responses": {
                    "200": {
                        "description": "OK",
                        "schema": {
                            "allOf": [
                                {
                                    "$ref": "#/definitions/util.ServerResponse"
                                },
                                {
                                    "type": "object",
                                    "properties": {
                                        "data": {
                                            "allOf": [
                                                {
                                                    "$ref": "#/definitions/models.PagedResponse"
                                                },
                                                {
                                                    "type": "object",
                                                    "properties": {
                                                        "content": {
                                                            "type": "array",
                                                            "items": {
                                                                "$ref": "#/definitions/models.EndpointResponse"
                                                            }
                                                        }
                                                    }
                                                }
                                            ]
                                        }
                                    }
                                }
                            ]
                        }
                    },
                    "400": {
                        "description": "Bad Request",
                        "schema": {
                            "allOf": [
                                {
                                    "$ref": "#/definitions/util.ServerResponse"
                                },
                                {
                                    "type": "object",
                                    "properties": {
                                        "data": {
                                            "$ref": "#/definitions/handlers.Stub"
                                        }
                                    }
                                }
                            ]
                        }
                    },
                    "401": {
                        "description": "Unauthorized",
                        "schema": {
                            "allOf": [
                                {
                                    "$ref": "#/definitions/util.ServerResponse"
                                },
                                {
                                    "type": "object",
                                    "properties": {
                                        "data": {
                                            "$ref": "#/definitions/handlers.Stub"
                                        }
                                    }
                                }
                            ]
                        }
                    },
                    "404": {
                        "description": "Not Found",
                        "schema": {
                            "allOf": [
                                {
                                    "$ref": "#/definitions/util.ServerResponse"
                                },
                                {
                                    "type": "object",
                                    "properties": {
                                        "data": {
                                            "$ref": "#/definitions/handlers.Stub"
                                        }
                                    }
                                }
                            ]
                        }
                    }
                }
            },
            "post": {
                "security": [
                    {
                        "ApiKeyAuth": []
                    }
                ],
                "description": "This endpoint creates an endpoint",
                "consumes": [
                    "application/json"
                ],
                "produces": [
                    "application/json"
                ],
                "tags": [
                    "Endpoints"
                ],
                "summary": "Create an endpoint",
                "operationId": "CreateEndpoint",
                "parameters": [
                    {
                        "type": "string",
                        "description": "Project ID",
                        "name": "projectID",
                        "in": "path",
                        "required": true
                    },
                    {
                        "description": "Endpoint Details",
                        "name": "endpoint",
                        "in": "body",
                        "required": true,
                        "schema": {
                            "$ref": "#/definitions/models.CreateEndpoint"
                        }
                    }
                ],
                "responses": {
                    "201": {
                        "description": "Created",
                        "schema": {
                            "allOf": [
                                {
                                    "$ref": "#/definitions/util.ServerResponse"
                                },
                                {
                                    "type": "object",
                                    "properties": {
                                        "data": {
                                            "$ref": "#/definitions/models.EndpointResponse"
                                        }
                                    }
                                }
                            ]
                        }
                    },
                    "400": {
                        "description": "Bad Request",
                        "schema": {
                            "allOf": [
                                {
                                    "$ref": "#/definitions/util.ServerResponse"
                                },
                                {
                                    "type": "object",
                                    "properties": {
                                        "data": {
                                            "$ref": "#/definitions/handlers.Stub"
                                        }
                                    }
                                }
                            ]
                        }
                    },
                    "401": {
                        "description": "Unauthorized",
                        "schema": {
                            "allOf": [
                                {
                                    "$ref": "#/definitions/util.ServerResponse"
                                },
                                {
                                    "type": "object",
                                    "properties": {
                                        "data": {
                                            "$ref": "#/definitions/handlers.Stub"
                                        }
                                    }
                                }
                            ]
                        }
                    },
                    "404": {
                        "description": "Not Found",
                        "schema": {
                            "allOf": [
                                {
                                    "$ref": "#/definitions/util.ServerResponse"
                                },
                                {
                                    "type": "object",
                                    "properties": {
                                        "data": {
                                            "$ref": "#/definitions/handlers.Stub"
                                        }
                                    }
                                }
                            ]
                        }
                    }
                }
            }
        },
        "/v1/projects/{projectID}/endpoints/{endpointID}": {
            "get": {
                "security": [
                    {
                        "ApiKeyAuth": []
                    }
                ],
                "description": "This endpoint fetches an endpoint",
                "consumes": [
                    "application/json"
                ],
                "produces": [
                    "application/json"
                ],
                "tags": [
                    "Endpoints"
                ],
                "summary": "Retrieve endpoint",
                "operationId": "GetEndpoint",
                "parameters": [
                    {
                        "type": "string",
                        "description": "Project ID",
                        "name": "projectID",
                        "in": "path",
                        "required": true
                    },
                    {
                        "type": "string",
                        "description": "Endpoint ID",
                        "name": "endpointID",
                        "in": "path",
                        "required": true
                    }
                ],
                "responses": {
                    "200": {
                        "description": "OK",
                        "schema": {
                            "allOf": [
                                {
                                    "$ref": "#/definitions/util.ServerResponse"
                                },
                                {
                                    "type": "object",
                                    "properties": {
                                        "data": {
                                            "$ref": "#/definitions/models.EndpointResponse"
                                        }
                                    }
                                }
                            ]
                        }
                    },
                    "400": {
                        "description": "Bad Request",
                        "schema": {
                            "allOf": [
                                {
                                    "$ref": "#/definitions/util.ServerResponse"
                                },
                                {
                                    "type": "object",
                                    "properties": {
                                        "data": {
                                            "$ref": "#/definitions/handlers.Stub"
                                        }
                                    }
                                }
                            ]
                        }
                    },
                    "401": {
                        "description": "Unauthorized",
                        "schema": {
                            "allOf": [
                                {
                                    "$ref": "#/definitions/util.ServerResponse"
                                },
                                {
                                    "type": "object",
                                    "properties": {
                                        "data": {
                                            "$ref": "#/definitions/handlers.Stub"
                                        }
                                    }
                                }
                            ]
                        }
                    },
                    "404": {
                        "description": "Not Found",
                        "schema": {
                            "allOf": [
                                {
                                    "$ref": "#/definitions/util.ServerResponse"
                                },
                                {
                                    "type": "object",
                                    "properties": {
                                        "data": {
                                            "$ref": "#/definitions/handlers.Stub"
                                        }
                                    }
                                }
                            ]
                        }
                    }
                }
            },
            "put": {
                "security": [
                    {
                        "ApiKeyAuth": []
                    }
                ],
                "description": "This endpoint updates an endpoint",
                "consumes": [
                    "application/json"
                ],
                "produces": [
                    "application/json"
                ],
                "tags": [
                    "Endpoints"
                ],
                "summary": "Update an endpoint",
                "operationId": "UpdateEndpoint",
                "parameters": [
                    {
                        "type": "string",
                        "description": "Project ID",
                        "name": "projectID",
                        "in": "path",
                        "required": true
                    },
                    {
                        "type": "string",
                        "description": "Endpoint ID",
                        "name": "endpointID",
                        "in": "path",
                        "required": true
                    },
                    {
                        "description": "Endpoint Details",
                        "name": "endpoint",
                        "in": "body",
                        "required": true,
                        "schema": {
                            "$ref": "#/definitions/models.UpdateEndpoint"
                        }
                    }
                ],
                "responses": {
                    "202": {
                        "description": "Accepted",
                        "schema": {
                            "allOf": [
                                {
                                    "$ref": "#/definitions/util.ServerResponse"
                                },
                                {
                                    "type": "object",
                                    "properties": {
                                        "data": {
                                            "$ref": "#/definitions/models.EndpointResponse"
                                        }
                                    }
                                }
                            ]
                        }
                    },
                    "400": {
                        "description": "Bad Request",
                        "schema": {
                            "allOf": [
                                {
                                    "$ref": "#/definitions/util.ServerResponse"
                                },
                                {
                                    "type": "object",
                                    "properties": {
                                        "data": {
                                            "$ref": "#/definitions/handlers.Stub"
                                        }
                                    }
                                }
                            ]
                        }
                    },
                    "401": {
                        "description": "Unauthorized",
                        "schema": {
                            "allOf": [
                                {
                                    "$ref": "#/definitions/util.ServerResponse"
                                },
                                {
                                    "type": "object",
                                    "properties": {
                                        "data": {
                                            "$ref": "#/definitions/handlers.Stub"
                                        }
                                    }
                                }
                            ]
                        }
                    },
                    "404": {
                        "description": "Not Found",
                        "schema": {
                            "allOf": [
                                {
                                    "$ref": "#/definitions/util.ServerResponse"
                                },
                                {
                                    "type": "object",
                                    "properties": {
                                        "data": {
                                            "$ref": "#/definitions/handlers.Stub"
                                        }
                                    }
                                }
                            ]
                        }
                    }
                }
            },
            "delete": {
                "security": [
                    {
                        "ApiKeyAuth": []
                    }
                ],
                "description": "This endpoint deletes an endpoint",
                "consumes": [
                    "application/json"
                ],
                "produces": [
                    "application/json"
                ],
                "tags": [
                    "Endpoints"
                ],
                "summary": "Delete endpoint",
                "operationId": "DeleteEndpoint",
                "parameters": [
                    {
                        "type": "string",
                        "description": "Project ID",
                        "name": "projectID",
                        "in": "path",
                        "required": true
                    },
                    {
                        "type": "string",
                        "description": "Endpoint ID",
                        "name": "endpointID",
                        "in": "path",
                        "required": true
                    }
                ],
                "responses": {
                    "200": {
                        "description": "OK",
                        "schema": {
                            "allOf": [
                                {
                                    "$ref": "#/definitions/util.ServerResponse"
                                },
                                {
                                    "type": "object",
                                    "properties": {
                                        "data": {
                                            "$ref": "#/definitions/handlers.Stub"
                                        }
                                    }
                                }
                            ]
                        }
                    },
                    "400": {
                        "description": "Bad Request",
                        "schema": {
                            "allOf": [
                                {
                                    "$ref": "#/definitions/util.ServerResponse"
                                },
                                {
                                    "type": "object",
                                    "properties": {
                                        "data": {
                                            "$ref": "#/definitions/handlers.Stub"
                                        }
                                    }
                                }
                            ]
                        }
                    },
                    "401": {
                        "description": "Unauthorized",
                        "schema": {
                            "allOf": [
                                {
                                    "$ref": "#/definitions/util.ServerResponse"
                                },
                                {
                                    "type": "object",
                                    "properties": {
                                        "data": {
                                            "$ref": "#/definitions/handlers.Stub"
                                        }
                                    }
                                }
                            ]
                        }
                    },
                    "404": {
                        "description": "Not Found",
                        "schema": {
                            "allOf": [
                                {
                                    "$ref": "#/definitions/util.ServerResponse"
                                },
                                {
                                    "type": "object",
                                    "properties": {
                                        "data": {
                                            "$ref": "#/definitions/handlers.Stub"
                                        }
                                    }
                                }
                            ]
                        }
                    }
                }
            }
        },
        "/v1/projects/{projectID}/endpoints/{endpointID}/expire_secret": {
            "put": {
                "security": [
                    {
                        "ApiKeyAuth": []
                    }
                ],
                "description": "This endpoint expires and re-generates the endpoint secret.",
                "consumes": [
                    "application/json"
                ],
                "produces": [
                    "application/json"
                ],
                "tags": [
                    "Endpoints"
                ],
                "summary": "Roll endpoint secret",
                "operationId": "ExpireSecret",
                "parameters": [
                    {
                        "type": "string",
                        "description": "Project ID",
                        "name": "projectID",
                        "in": "path",
                        "required": true
                    },
                    {
                        "type": "string",
                        "description": "Endpoint ID",
                        "name": "endpointID",
                        "in": "path",
                        "required": true
                    },
                    {
                        "description": "Expire Secret Body Parameters",
                        "name": "endpoint",
                        "in": "body",
                        "required": true,
                        "schema": {
                            "$ref": "#/definitions/models.ExpireSecret"
                        }
                    }
                ],
                "responses": {
                    "200": {
                        "description": "OK",
                        "schema": {
                            "allOf": [
                                {
                                    "$ref": "#/definitions/util.ServerResponse"
                                },
                                {
                                    "type": "object",
                                    "properties": {
                                        "data": {
                                            "$ref": "#/definitions/models.EndpointResponse"
                                        }
                                    }
                                }
                            ]
                        }
                    },
                    "400": {
                        "description": "Bad Request",
                        "schema": {
                            "allOf": [
                                {
                                    "$ref": "#/definitions/util.ServerResponse"
                                },
                                {
                                    "type": "object",
                                    "properties": {
                                        "data": {
                                            "$ref": "#/definitions/handlers.Stub"
                                        }
                                    }
                                }
                            ]
                        }
                    },
                    "401": {
                        "description": "Unauthorized",
                        "schema": {
                            "allOf": [
                                {
                                    "$ref": "#/definitions/util.ServerResponse"
                                },
                                {
                                    "type": "object",
                                    "properties": {
                                        "data": {
                                            "$ref": "#/definitions/handlers.Stub"
                                        }
                                    }
                                }
                            ]
                        }
                    },
                    "404": {
                        "description": "Not Found",
                        "schema": {
                            "allOf": [
                                {
                                    "$ref": "#/definitions/util.ServerResponse"
                                },
                                {
                                    "type": "object",
                                    "properties": {
                                        "data": {
                                            "$ref": "#/definitions/handlers.Stub"
                                        }
                                    }
                                }
                            ]
                        }
                    }
                }
            }
        },
        "/v1/projects/{projectID}/endpoints/{endpointID}/pause": {
            "put": {
                "security": [
                    {
                        "ApiKeyAuth": []
                    }
                ],
                "description": "This endpoint toggles an endpoint status between the active and paused states",
                "consumes": [
                    "application/json"
                ],
                "produces": [
                    "application/json"
                ],
                "tags": [
                    "Endpoints"
                ],
                "summary": "Pause endpoint",
                "operationId": "PauseEndpoint",
                "parameters": [
                    {
                        "type": "string",
                        "description": "Project ID",
                        "name": "projectID",
                        "in": "path",
                        "required": true
                    },
                    {
                        "type": "string",
                        "description": "Endpoint ID",
                        "name": "endpointID",
                        "in": "path",
                        "required": true
                    }
                ],
                "responses": {
                    "202": {
                        "description": "Accepted",
                        "schema": {
                            "allOf": [
                                {
                                    "$ref": "#/definitions/util.ServerResponse"
                                },
                                {
                                    "type": "object",
                                    "properties": {
                                        "data": {
                                            "$ref": "#/definitions/models.EndpointResponse"
                                        }
                                    }
                                }
                            ]
                        }
                    },
                    "400": {
                        "description": "Bad Request",
                        "schema": {
                            "allOf": [
                                {
                                    "$ref": "#/definitions/util.ServerResponse"
                                },
                                {
                                    "type": "object",
                                    "properties": {
                                        "data": {
                                            "$ref": "#/definitions/handlers.Stub"
                                        }
                                    }
                                }
                            ]
                        }
                    },
                    "401": {
                        "description": "Unauthorized",
                        "schema": {
                            "allOf": [
                                {
                                    "$ref": "#/definitions/util.ServerResponse"
                                },
                                {
                                    "type": "object",
                                    "properties": {
                                        "data": {
                                            "$ref": "#/definitions/handlers.Stub"
                                        }
                                    }
                                }
                            ]
                        }
                    },
                    "404": {
                        "description": "Not Found",
                        "schema": {
                            "allOf": [
                                {
                                    "$ref": "#/definitions/util.ServerResponse"
                                },
                                {
                                    "type": "object",
                                    "properties": {
                                        "data": {
                                            "$ref": "#/definitions/handlers.Stub"
                                        }
                                    }
                                }
                            ]
                        }
                    }
                }
            }
        },
        "/v1/projects/{projectID}/eventdeliveries": {
            "get": {
                "security": [
                    {
                        "ApiKeyAuth": []
                    }
                ],
                "description": "This endpoint retrieves all event deliveries paginated.",
                "consumes": [
                    "application/json"
                ],
                "produces": [
                    "application/json"
                ],
                "tags": [
                    "Event Deliveries"
                ],
                "summary": "List all event deliveries",
                "operationId": "GetEventDeliveriesPaged",
                "parameters": [
                    {
                        "type": "string",
                        "description": "Project ID",
                        "name": "projectID",
                        "in": "path",
                        "required": true
                    },
                    {
                        "enum": [
                            "next",
                            "prev"
                        ],
                        "type": "string",
                        "x-enum-varnames": [
                            "Next",
                            "Prev"
                        ],
                        "name": "direction",
                        "in": "query"
                    },
                    {
                        "type": "string",
                        "example": "2008-05-02T15:04:05",
                        "description": "The end date",
                        "name": "endDate",
                        "in": "query"
                    },
                    {
                        "type": "array",
                        "items": {
                            "type": "string"
                        },
                        "collectionFormat": "csv",
                        "description": "A list of endpoint IDs to filter by",
                        "name": "endpointId",
                        "in": "query"
                    },
                    {
                        "type": "string",
                        "description": "Event ID to filter by",
                        "name": "eventId",
                        "in": "query"
                    },
                    {
                        "type": "string",
                        "description": "EventType to filter by",
                        "name": "event_type",
                        "in": "query"
                    },
                    {
                        "type": "string",
                        "description": "IdempotencyKey to filter by",
                        "name": "idempotencyKey",
                        "in": "query"
                    },
                    {
                        "type": "string",
                        "example": "01H0JA5MEES38RRK3HTEJC647K",
                        "description": "A pagination cursor to fetch the next page of a list",
                        "name": "next_page_cursor",
                        "in": "query"
                    },
                    {
                        "type": "integer",
                        "example": 20,
                        "description": "The number of items to return per page",
                        "name": "perPage",
                        "in": "query"
                    },
                    {
                        "type": "string",
                        "example": "01H0JATTVCXZK8FRDX1M1JN3QY",
                        "description": "A pagination cursor to fetch the previous page of a list",
                        "name": "prev_page_cursor",
                        "in": "query"
                    },
                    {
                        "type": "string",
                        "example": "ASC | DESC",
                        "description": "Sort order, values are `ASC` or `DESC`, defaults to `DESC`",
                        "name": "sort",
                        "in": "query"
                    },
                    {
                        "type": "string",
                        "example": "2006-01-02T15:04:05",
                        "description": "The start date",
                        "name": "startDate",
                        "in": "query"
                    },
                    {
                        "type": "array",
                        "items": {
                            "type": "string"
                        },
                        "collectionFormat": "csv",
                        "description": "A list of event delivery statuses to filter by",
                        "name": "status",
                        "in": "query"
                    },
                    {
                        "type": "string",
                        "description": "SubscriptionID to filter by",
                        "name": "subscriptionId",
                        "in": "query"
                    }
                ],
                "responses": {
                    "200": {
                        "description": "OK",
                        "schema": {
                            "allOf": [
                                {
                                    "$ref": "#/definitions/util.ServerResponse"
                                },
                                {
                                    "type": "object",
                                    "properties": {
                                        "data": {
                                            "allOf": [
                                                {
                                                    "$ref": "#/definitions/models.PagedResponse"
                                                },
                                                {
                                                    "type": "object",
                                                    "properties": {
                                                        "content": {
                                                            "type": "array",
                                                            "items": {
                                                                "$ref": "#/definitions/models.EventDeliveryResponse"
                                                            }
                                                        }
                                                    }
                                                }
                                            ]
                                        }
                                    }
                                }
                            ]
                        }
                    },
                    "400": {
                        "description": "Bad Request",
                        "schema": {
                            "allOf": [
                                {
                                    "$ref": "#/definitions/util.ServerResponse"
                                },
                                {
                                    "type": "object",
                                    "properties": {
                                        "data": {
                                            "$ref": "#/definitions/handlers.Stub"
                                        }
                                    }
                                }
                            ]
                        }
                    },
                    "401": {
                        "description": "Unauthorized",
                        "schema": {
                            "allOf": [
                                {
                                    "$ref": "#/definitions/util.ServerResponse"
                                },
                                {
                                    "type": "object",
                                    "properties": {
                                        "data": {
                                            "$ref": "#/definitions/handlers.Stub"
                                        }
                                    }
                                }
                            ]
                        }
                    },
                    "404": {
                        "description": "Not Found",
                        "schema": {
                            "allOf": [
                                {
                                    "$ref": "#/definitions/util.ServerResponse"
                                },
                                {
                                    "type": "object",
                                    "properties": {
                                        "data": {
                                            "$ref": "#/definitions/handlers.Stub"
                                        }
                                    }
                                }
                            ]
                        }
                    }
                }
            }
        },
        "/v1/projects/{projectID}/eventdeliveries/batchretry": {
            "post": {
                "security": [
                    {
                        "ApiKeyAuth": []
                    }
                ],
                "description": "This endpoint batch retries multiple event deliveries at once.",
                "consumes": [
                    "application/json"
                ],
                "produces": [
                    "application/json"
                ],
                "tags": [
                    "Event Deliveries"
                ],
                "summary": "Batch retry event delivery",
                "operationId": "BatchRetryEventDelivery",
                "parameters": [
                    {
                        "type": "string",
                        "description": "Project ID",
                        "name": "projectID",
                        "in": "path",
                        "required": true
                    },
                    {
                        "enum": [
                            "next",
                            "prev"
                        ],
                        "type": "string",
                        "x-enum-varnames": [
                            "Next",
                            "Prev"
                        ],
                        "name": "direction",
                        "in": "query"
                    },
                    {
                        "type": "string",
                        "example": "2008-05-02T15:04:05",
                        "description": "The end date",
                        "name": "endDate",
                        "in": "query"
                    },
                    {
                        "type": "array",
                        "items": {
                            "type": "string"
                        },
                        "collectionFormat": "csv",
                        "description": "A list of endpoint IDs to filter by",
                        "name": "endpointId",
                        "in": "query"
                    },
                    {
                        "type": "string",
                        "description": "Event ID to filter by",
                        "name": "eventId",
                        "in": "query"
                    },
                    {
                        "type": "string",
                        "description": "EventType to filter by",
                        "name": "event_type",
                        "in": "query"
                    },
                    {
                        "type": "string",
                        "description": "IdempotencyKey to filter by",
                        "name": "idempotencyKey",
                        "in": "query"
                    },
                    {
                        "type": "string",
                        "example": "01H0JA5MEES38RRK3HTEJC647K",
                        "description": "A pagination cursor to fetch the next page of a list",
                        "name": "next_page_cursor",
                        "in": "query"
                    },
                    {
                        "type": "integer",
                        "example": 20,
                        "description": "The number of items to return per page",
                        "name": "perPage",
                        "in": "query"
                    },
                    {
                        "type": "string",
                        "example": "01H0JATTVCXZK8FRDX1M1JN3QY",
                        "description": "A pagination cursor to fetch the previous page of a list",
                        "name": "prev_page_cursor",
                        "in": "query"
                    },
                    {
                        "type": "string",
                        "example": "ASC | DESC",
                        "description": "Sort order, values are `ASC` or `DESC`, defaults to `DESC`",
                        "name": "sort",
                        "in": "query"
                    },
                    {
                        "type": "string",
                        "example": "2006-01-02T15:04:05",
                        "description": "The start date",
                        "name": "startDate",
                        "in": "query"
                    },
                    {
                        "type": "array",
                        "items": {
                            "type": "string"
                        },
                        "collectionFormat": "csv",
                        "description": "A list of event delivery statuses to filter by",
                        "name": "status",
                        "in": "query"
                    },
                    {
                        "type": "string",
                        "description": "SubscriptionID to filter by",
                        "name": "subscriptionId",
                        "in": "query"
                    }
                ],
                "responses": {
                    "200": {
                        "description": "OK",
                        "schema": {
                            "allOf": [
                                {
                                    "$ref": "#/definitions/util.ServerResponse"
                                },
                                {
                                    "type": "object",
                                    "properties": {
                                        "data": {
                                            "$ref": "#/definitions/handlers.Stub"
                                        }
                                    }
                                }
                            ]
                        }
                    },
                    "400": {
                        "description": "Bad Request",
                        "schema": {
                            "allOf": [
                                {
                                    "$ref": "#/definitions/util.ServerResponse"
                                },
                                {
                                    "type": "object",
                                    "properties": {
                                        "data": {
                                            "$ref": "#/definitions/handlers.Stub"
                                        }
                                    }
                                }
                            ]
                        }
                    },
                    "401": {
                        "description": "Unauthorized",
                        "schema": {
                            "allOf": [
                                {
                                    "$ref": "#/definitions/util.ServerResponse"
                                },
                                {
                                    "type": "object",
                                    "properties": {
                                        "data": {
                                            "$ref": "#/definitions/handlers.Stub"
                                        }
                                    }
                                }
                            ]
                        }
                    },
                    "404": {
                        "description": "Not Found",
                        "schema": {
                            "allOf": [
                                {
                                    "$ref": "#/definitions/util.ServerResponse"
                                },
                                {
                                    "type": "object",
                                    "properties": {
                                        "data": {
                                            "$ref": "#/definitions/handlers.Stub"
                                        }
                                    }
                                }
                            ]
                        }
                    }
                }
            }
        },
        "/v1/projects/{projectID}/eventdeliveries/forceresend": {
            "post": {
                "security": [
                    {
                        "ApiKeyAuth": []
                    }
                ],
                "description": "This endpoint enables you retry a previously successful event delivery",
                "consumes": [
                    "application/json"
                ],
                "produces": [
                    "application/json"
                ],
                "tags": [
                    "Event Deliveries"
                ],
                "summary": "Force retry event delivery",
                "operationId": "ForceResendEventDeliveries",
                "parameters": [
                    {
                        "type": "string",
                        "description": "Project ID",
                        "name": "projectID",
                        "in": "path",
                        "required": true
                    },
                    {
                        "description": "event delivery ids",
                        "name": "deliveryIds",
                        "in": "body",
                        "required": true,
                        "schema": {
                            "$ref": "#/definitions/models.IDs"
                        }
                    }
                ],
                "responses": {
                    "200": {
                        "description": "OK",
                        "schema": {
                            "allOf": [
                                {
                                    "$ref": "#/definitions/util.ServerResponse"
                                },
                                {
                                    "type": "object",
                                    "properties": {
                                        "data": {
                                            "$ref": "#/definitions/handlers.Stub"
                                        }
                                    }
                                }
                            ]
                        }
                    },
                    "400": {
                        "description": "Bad Request",
                        "schema": {
                            "allOf": [
                                {
                                    "$ref": "#/definitions/util.ServerResponse"
                                },
                                {
                                    "type": "object",
                                    "properties": {
                                        "data": {
                                            "$ref": "#/definitions/handlers.Stub"
                                        }
                                    }
                                }
                            ]
                        }
                    },
                    "401": {
                        "description": "Unauthorized",
                        "schema": {
                            "allOf": [
                                {
                                    "$ref": "#/definitions/util.ServerResponse"
                                },
                                {
                                    "type": "object",
                                    "properties": {
                                        "data": {
                                            "$ref": "#/definitions/handlers.Stub"
                                        }
                                    }
                                }
                            ]
                        }
                    },
                    "404": {
                        "description": "Not Found",
                        "schema": {
                            "allOf": [
                                {
                                    "$ref": "#/definitions/util.ServerResponse"
                                },
                                {
                                    "type": "object",
                                    "properties": {
                                        "data": {
                                            "$ref": "#/definitions/handlers.Stub"
                                        }
                                    }
                                }
                            ]
                        }
                    }
                }
            }
        },
        "/v1/projects/{projectID}/eventdeliveries/{eventDeliveryID}": {
            "get": {
                "security": [
                    {
                        "ApiKeyAuth": []
                    }
                ],
                "description": "This endpoint fetches an event delivery.",
                "consumes": [
                    "application/json"
                ],
                "produces": [
                    "application/json"
                ],
                "tags": [
                    "Event Deliveries"
                ],
                "summary": "Retrieve an event delivery",
                "operationId": "GetEventDelivery",
                "parameters": [
                    {
                        "type": "string",
                        "description": "Project ID",
                        "name": "projectID",
                        "in": "path",
                        "required": true
                    },
                    {
                        "type": "string",
                        "description": "event delivery id",
                        "name": "eventDeliveryID",
                        "in": "path",
                        "required": true
                    }
                ],
                "responses": {
                    "200": {
                        "description": "OK",
                        "schema": {
                            "allOf": [
                                {
                                    "$ref": "#/definitions/util.ServerResponse"
                                },
                                {
                                    "type": "object",
                                    "properties": {
                                        "data": {
                                            "$ref": "#/definitions/models.EventDeliveryResponse"
                                        }
                                    }
                                }
                            ]
                        }
                    },
                    "400": {
                        "description": "Bad Request",
                        "schema": {
                            "allOf": [
                                {
                                    "$ref": "#/definitions/util.ServerResponse"
                                },
                                {
                                    "type": "object",
                                    "properties": {
                                        "data": {
                                            "$ref": "#/definitions/handlers.Stub"
                                        }
                                    }
                                }
                            ]
                        }
                    },
                    "401": {
                        "description": "Unauthorized",
                        "schema": {
                            "allOf": [
                                {
                                    "$ref": "#/definitions/util.ServerResponse"
                                },
                                {
                                    "type": "object",
                                    "properties": {
                                        "data": {
                                            "$ref": "#/definitions/handlers.Stub"
                                        }
                                    }
                                }
                            ]
                        }
                    },
                    "404": {
                        "description": "Not Found",
                        "schema": {
                            "allOf": [
                                {
                                    "$ref": "#/definitions/util.ServerResponse"
                                },
                                {
                                    "type": "object",
                                    "properties": {
                                        "data": {
                                            "$ref": "#/definitions/handlers.Stub"
                                        }
                                    }
                                }
                            ]
                        }
                    }
                }
            }
        },
        "/v1/projects/{projectID}/eventdeliveries/{eventDeliveryID}/deliveryattempts": {
            "get": {
                "security": [
                    {
                        "ApiKeyAuth": []
                    }
                ],
                "description": "This endpoint fetches an app message's delivery attempts",
                "consumes": [
                    "application/json"
                ],
                "produces": [
                    "application/json"
                ],
                "tags": [
                    "Delivery Attempts"
                ],
                "summary": "List delivery attempts",
                "operationId": "GetDeliveryAttempts",
                "parameters": [
                    {
                        "type": "string",
                        "description": "Project ID",
                        "name": "projectID",
                        "in": "path",
                        "required": true
                    },
                    {
                        "type": "string",
                        "description": "event delivery id",
                        "name": "eventDeliveryID",
                        "in": "path",
                        "required": true
                    }
                ],
                "responses": {
                    "200": {
                        "description": "OK",
                        "schema": {
                            "allOf": [
                                {
                                    "$ref": "#/definitions/util.ServerResponse"
                                },
                                {
                                    "type": "object",
                                    "properties": {
                                        "data": {
                                            "type": "array",
                                            "items": {
                                                "$ref": "#/definitions/datastore.DeliveryAttempt"
                                            }
                                        }
                                    }
                                }
                            ]
                        }
                    },
                    "400": {
                        "description": "Bad Request",
                        "schema": {
                            "allOf": [
                                {
                                    "$ref": "#/definitions/util.ServerResponse"
                                },
                                {
                                    "type": "object",
                                    "properties": {
                                        "data": {
                                            "$ref": "#/definitions/handlers.Stub"
                                        }
                                    }
                                }
                            ]
                        }
                    },
                    "401": {
                        "description": "Unauthorized",
                        "schema": {
                            "allOf": [
                                {
                                    "$ref": "#/definitions/util.ServerResponse"
                                },
                                {
                                    "type": "object",
                                    "properties": {
                                        "data": {
                                            "$ref": "#/definitions/handlers.Stub"
                                        }
                                    }
                                }
                            ]
                        }
                    },
                    "404": {
                        "description": "Not Found",
                        "schema": {
                            "allOf": [
                                {
                                    "$ref": "#/definitions/util.ServerResponse"
                                },
                                {
                                    "type": "object",
                                    "properties": {
                                        "data": {
                                            "$ref": "#/definitions/handlers.Stub"
                                        }
                                    }
                                }
                            ]
                        }
                    }
                }
            }
        },
        "/v1/projects/{projectID}/eventdeliveries/{eventDeliveryID}/deliveryattempts/{deliveryAttemptID}": {
            "get": {
                "security": [
                    {
                        "ApiKeyAuth": []
                    }
                ],
                "description": "This endpoint fetches an app event delivery attempt",
                "consumes": [
                    "application/json"
                ],
                "produces": [
                    "application/json"
                ],
                "tags": [
                    "Delivery Attempts"
                ],
                "summary": "Retrieve a delivery attempt",
                "operationId": "GetDeliveryAttempt",
                "parameters": [
                    {
                        "type": "string",
                        "description": "Project ID",
                        "name": "projectID",
                        "in": "path",
                        "required": true
                    },
                    {
                        "type": "string",
                        "description": "event delivery id",
                        "name": "eventDeliveryID",
                        "in": "path",
                        "required": true
                    },
                    {
                        "type": "string",
                        "description": "delivery attempt id",
                        "name": "deliveryAttemptID",
                        "in": "path",
                        "required": true
                    }
                ],
                "responses": {
                    "200": {
                        "description": "OK",
                        "schema": {
                            "allOf": [
                                {
                                    "$ref": "#/definitions/util.ServerResponse"
                                },
                                {
                                    "type": "object",
                                    "properties": {
                                        "data": {
                                            "$ref": "#/definitions/datastore.DeliveryAttempt"
                                        }
                                    }
                                }
                            ]
                        }
                    },
                    "400": {
                        "description": "Bad Request",
                        "schema": {
                            "allOf": [
                                {
                                    "$ref": "#/definitions/util.ServerResponse"
                                },
                                {
                                    "type": "object",
                                    "properties": {
                                        "data": {
                                            "$ref": "#/definitions/handlers.Stub"
                                        }
                                    }
                                }
                            ]
                        }
                    },
                    "401": {
                        "description": "Unauthorized",
                        "schema": {
                            "allOf": [
                                {
                                    "$ref": "#/definitions/util.ServerResponse"
                                },
                                {
                                    "type": "object",
                                    "properties": {
                                        "data": {
                                            "$ref": "#/definitions/handlers.Stub"
                                        }
                                    }
                                }
                            ]
                        }
                    },
                    "404": {
                        "description": "Not Found",
                        "schema": {
                            "allOf": [
                                {
                                    "$ref": "#/definitions/util.ServerResponse"
                                },
                                {
                                    "type": "object",
                                    "properties": {
                                        "data": {
                                            "$ref": "#/definitions/handlers.Stub"
                                        }
                                    }
                                }
                            ]
                        }
                    }
                }
            }
        },
        "/v1/projects/{projectID}/eventdeliveries/{eventDeliveryID}/resend": {
            "put": {
                "security": [
                    {
                        "ApiKeyAuth": []
                    }
                ],
                "description": "This endpoint retries an event delivery.",
                "consumes": [
                    "application/json"
                ],
                "produces": [
                    "application/json"
                ],
                "tags": [
                    "Event Deliveries"
                ],
                "summary": "Retry event delivery",
                "operationId": "ResendEventDelivery",
                "parameters": [
                    {
                        "type": "string",
                        "description": "Project ID",
                        "name": "projectID",
                        "in": "path",
                        "required": true
                    },
                    {
                        "type": "string",
                        "description": "event delivery id",
                        "name": "eventDeliveryID",
                        "in": "path",
                        "required": true
                    }
                ],
                "responses": {
                    "200": {
                        "description": "OK",
                        "schema": {
                            "allOf": [
                                {
                                    "$ref": "#/definitions/util.ServerResponse"
                                },
                                {
                                    "type": "object",
                                    "properties": {
                                        "data": {
                                            "$ref": "#/definitions/models.EventDeliveryResponse"
                                        }
                                    }
                                }
                            ]
                        }
                    },
                    "400": {
                        "description": "Bad Request",
                        "schema": {
                            "allOf": [
                                {
                                    "$ref": "#/definitions/util.ServerResponse"
                                },
                                {
                                    "type": "object",
                                    "properties": {
                                        "data": {
                                            "$ref": "#/definitions/handlers.Stub"
                                        }
                                    }
                                }
                            ]
                        }
                    },
                    "401": {
                        "description": "Unauthorized",
                        "schema": {
                            "allOf": [
                                {
                                    "$ref": "#/definitions/util.ServerResponse"
                                },
                                {
                                    "type": "object",
                                    "properties": {
                                        "data": {
                                            "$ref": "#/definitions/handlers.Stub"
                                        }
                                    }
                                }
                            ]
                        }
                    },
                    "404": {
                        "description": "Not Found",
                        "schema": {
                            "allOf": [
                                {
                                    "$ref": "#/definitions/util.ServerResponse"
                                },
                                {
                                    "type": "object",
                                    "properties": {
                                        "data": {
                                            "$ref": "#/definitions/handlers.Stub"
                                        }
                                    }
                                }
                            ]
                        }
                    }
                }
            }
        },
        "/v1/projects/{projectID}/events": {
            "get": {
                "security": [
                    {
                        "ApiKeyAuth": []
                    }
                ],
                "description": "This endpoint fetches app events with pagination",
                "consumes": [
                    "application/json"
                ],
                "produces": [
                    "application/json"
                ],
                "tags": [
                    "Events"
                ],
                "summary": "List all events",
                "operationId": "GetEventsPaged",
                "parameters": [
                    {
                        "type": "string",
                        "description": "Project ID",
                        "name": "projectID",
                        "in": "path",
                        "required": true
                    },
                    {
                        "enum": [
                            "next",
                            "prev"
                        ],
                        "type": "string",
                        "x-enum-varnames": [
                            "Next",
                            "Prev"
                        ],
                        "name": "direction",
                        "in": "query"
                    },
                    {
                        "type": "string",
                        "example": "2008-05-02T15:04:05",
                        "description": "The end date",
                        "name": "endDate",
                        "in": "query"
                    },
                    {
                        "type": "array",
                        "items": {
                            "type": "string"
                        },
                        "collectionFormat": "csv",
                        "description": "A list of endpoint ids to filter by",
                        "name": "endpointId",
                        "in": "query"
                    },
                    {
                        "type": "string",
                        "description": "IdempotencyKey to filter by",
                        "name": "idempotencyKey",
                        "in": "query"
                    },
                    {
                        "type": "string",
                        "example": "01H0JA5MEES38RRK3HTEJC647K",
                        "description": "A pagination cursor to fetch the next page of a list",
                        "name": "next_page_cursor",
                        "in": "query"
                    },
                    {
                        "type": "integer",
                        "example": 20,
                        "description": "The number of items to return per page",
                        "name": "perPage",
                        "in": "query"
                    },
                    {
                        "type": "string",
                        "example": "01H0JATTVCXZK8FRDX1M1JN3QY",
                        "description": "A pagination cursor to fetch the previous page of a list",
                        "name": "prev_page_cursor",
                        "in": "query"
                    },
                    {
                        "type": "string",
                        "description": "Any arbitrary value to filter the events payload",
                        "name": "query",
                        "in": "query"
                    },
                    {
                        "type": "string",
                        "example": "ASC | DESC",
                        "description": "Sort order, values are `ASC` or `DESC`, defaults to `DESC`",
                        "name": "sort",
                        "in": "query"
                    },
                    {
                        "type": "array",
                        "items": {
                            "type": "string"
                        },
                        "collectionFormat": "csv",
                        "description": "A list of Source IDs to filter the events by.",
                        "name": "sourceId",
                        "in": "query"
                    },
                    {
                        "type": "string",
                        "example": "2006-01-02T15:04:05",
                        "description": "The start date",
                        "name": "startDate",
                        "in": "query"
                    }
                ],
                "responses": {
                    "200": {
                        "description": "OK",
                        "schema": {
                            "allOf": [
                                {
                                    "$ref": "#/definitions/util.ServerResponse"
                                },
                                {
                                    "type": "object",
                                    "properties": {
                                        "data": {
                                            "allOf": [
                                                {
                                                    "$ref": "#/definitions/models.PagedResponse"
                                                },
                                                {
                                                    "type": "object",
                                                    "properties": {
                                                        "content": {
                                                            "type": "array",
                                                            "items": {
                                                                "$ref": "#/definitions/models.EventResponse"
                                                            }
                                                        }
                                                    }
                                                }
                                            ]
                                        }
                                    }
                                }
                            ]
                        }
                    },
                    "400": {
                        "description": "Bad Request",
                        "schema": {
                            "allOf": [
                                {
                                    "$ref": "#/definitions/util.ServerResponse"
                                },
                                {
                                    "type": "object",
                                    "properties": {
                                        "data": {
                                            "$ref": "#/definitions/handlers.Stub"
                                        }
                                    }
                                }
                            ]
                        }
                    },
                    "401": {
                        "description": "Unauthorized",
                        "schema": {
                            "allOf": [
                                {
                                    "$ref": "#/definitions/util.ServerResponse"
                                },
                                {
                                    "type": "object",
                                    "properties": {
                                        "data": {
                                            "$ref": "#/definitions/handlers.Stub"
                                        }
                                    }
                                }
                            ]
                        }
                    },
                    "404": {
                        "description": "Not Found",
                        "schema": {
                            "allOf": [
                                {
                                    "$ref": "#/definitions/util.ServerResponse"
                                },
                                {
                                    "type": "object",
                                    "properties": {
                                        "data": {
                                            "$ref": "#/definitions/handlers.Stub"
                                        }
                                    }
                                }
                            ]
                        }
                    }
                }
            },
            "post": {
                "security": [
                    {
                        "ApiKeyAuth": []
                    }
                ],
                "description": "This endpoint creates an endpoint event",
                "consumes": [
                    "application/json"
                ],
                "produces": [
                    "application/json"
                ],
                "tags": [
                    "Events"
                ],
                "summary": "Create an event",
                "operationId": "CreateEndpointEvent",
                "parameters": [
                    {
                        "type": "string",
                        "description": "Project ID",
                        "name": "projectID",
                        "in": "path",
                        "required": true
                    },
                    {
                        "description": "Event Details",
                        "name": "event",
                        "in": "body",
                        "required": true,
                        "schema": {
                            "$ref": "#/definitions/models.CreateEvent"
                        }
                    }
                ],
                "responses": {
                    "201": {
                        "description": "Created",
                        "schema": {
                            "allOf": [
                                {
                                    "$ref": "#/definitions/util.ServerResponse"
                                },
                                {
                                    "type": "object",
                                    "properties": {
                                        "data": {
                                            "$ref": "#/definitions/handlers.Stub"
                                        }
                                    }
                                }
                            ]
                        }
                    },
                    "400": {
                        "description": "Bad Request",
                        "schema": {
                            "allOf": [
                                {
                                    "$ref": "#/definitions/util.ServerResponse"
                                },
                                {
                                    "type": "object",
                                    "properties": {
                                        "data": {
                                            "$ref": "#/definitions/handlers.Stub"
                                        }
                                    }
                                }
                            ]
                        }
                    },
                    "401": {
                        "description": "Unauthorized",
                        "schema": {
                            "allOf": [
                                {
                                    "$ref": "#/definitions/util.ServerResponse"
                                },
                                {
                                    "type": "object",
                                    "properties": {
                                        "data": {
                                            "$ref": "#/definitions/handlers.Stub"
                                        }
                                    }
                                }
                            ]
                        }
                    },
                    "404": {
                        "description": "Not Found",
                        "schema": {
                            "allOf": [
                                {
                                    "$ref": "#/definitions/util.ServerResponse"
                                },
                                {
                                    "type": "object",
                                    "properties": {
                                        "data": {
                                            "$ref": "#/definitions/handlers.Stub"
                                        }
                                    }
                                }
                            ]
                        }
                    }
                }
            }
        },
        "/v1/projects/{projectID}/events/batchreplay": {
            "post": {
                "security": [
                    {
                        "ApiKeyAuth": []
                    }
                ],
                "description": "This endpoint replays multiple events at once.",
                "consumes": [
                    "application/json"
                ],
                "produces": [
                    "application/json"
                ],
                "tags": [
                    "Events"
                ],
                "summary": "Batch replay events",
                "operationId": "BatchReplayEvents",
                "parameters": [
                    {
                        "type": "string",
                        "description": "Project ID",
                        "name": "projectID",
                        "in": "path",
                        "required": true
                    },
                    {
                        "enum": [
                            "next",
                            "prev"
                        ],
                        "type": "string",
                        "x-enum-varnames": [
                            "Next",
                            "Prev"
                        ],
                        "name": "direction",
                        "in": "query"
                    },
                    {
                        "type": "string",
                        "example": "2008-05-02T15:04:05",
                        "description": "The end date",
                        "name": "endDate",
                        "in": "query"
                    },
                    {
                        "type": "array",
                        "items": {
                            "type": "string"
                        },
                        "collectionFormat": "csv",
                        "description": "A list of endpoint ids to filter by",
                        "name": "endpointId",
                        "in": "query"
                    },
                    {
                        "type": "string",
                        "description": "IdempotencyKey to filter by",
                        "name": "idempotencyKey",
                        "in": "query"
                    },
                    {
                        "type": "string",
                        "example": "01H0JA5MEES38RRK3HTEJC647K",
                        "description": "A pagination cursor to fetch the next page of a list",
                        "name": "next_page_cursor",
                        "in": "query"
                    },
                    {
                        "type": "integer",
                        "example": 20,
                        "description": "The number of items to return per page",
                        "name": "perPage",
                        "in": "query"
                    },
                    {
                        "type": "string",
                        "example": "01H0JATTVCXZK8FRDX1M1JN3QY",
                        "description": "A pagination cursor to fetch the previous page of a list",
                        "name": "prev_page_cursor",
                        "in": "query"
                    },
                    {
                        "type": "string",
                        "description": "Any arbitrary value to filter the events payload",
                        "name": "query",
                        "in": "query"
                    },
                    {
                        "type": "string",
                        "example": "ASC | DESC",
                        "description": "Sort order, values are `ASC` or `DESC`, defaults to `DESC`",
                        "name": "sort",
                        "in": "query"
                    },
                    {
                        "type": "array",
                        "items": {
                            "type": "string"
                        },
                        "collectionFormat": "csv",
                        "description": "A list of Source IDs to filter the events by.",
                        "name": "sourceId",
                        "in": "query"
                    },
                    {
                        "type": "string",
                        "example": "2006-01-02T15:04:05",
                        "description": "The start date",
                        "name": "startDate",
                        "in": "query"
                    }
                ],
                "responses": {
                    "200": {
                        "description": "OK",
                        "schema": {
                            "allOf": [
                                {
                                    "$ref": "#/definitions/util.ServerResponse"
                                },
                                {
                                    "type": "object",
                                    "properties": {
                                        "data": {
                                            "allOf": [
                                                {
                                                    "$ref": "#/definitions/datastore.Event"
                                                },
                                                {
                                                    "type": "object",
                                                    "properties": {
                                                        "data": {
                                                            "$ref": "#/definitions/handlers.Stub"
                                                        }
                                                    }
                                                }
                                            ]
                                        }
                                    }
                                }
                            ]
                        }
                    },
                    "400": {
                        "description": "Bad Request",
                        "schema": {
                            "allOf": [
                                {
                                    "$ref": "#/definitions/util.ServerResponse"
                                },
                                {
                                    "type": "object",
                                    "properties": {
                                        "data": {
                                            "$ref": "#/definitions/handlers.Stub"
                                        }
                                    }
                                }
                            ]
                        }
                    },
                    "401": {
                        "description": "Unauthorized",
                        "schema": {
                            "allOf": [
                                {
                                    "$ref": "#/definitions/util.ServerResponse"
                                },
                                {
                                    "type": "object",
                                    "properties": {
                                        "data": {
                                            "$ref": "#/definitions/handlers.Stub"
                                        }
                                    }
                                }
                            ]
                        }
                    },
                    "404": {
                        "description": "Not Found",
                        "schema": {
                            "allOf": [
                                {
                                    "$ref": "#/definitions/util.ServerResponse"
                                },
                                {
                                    "type": "object",
                                    "properties": {
                                        "data": {
                                            "$ref": "#/definitions/handlers.Stub"
                                        }
                                    }
                                }
                            ]
                        }
                    }
                }
            }
        },
        "/v1/projects/{projectID}/events/broadcast": {
            "post": {
                "security": [
                    {
                        "ApiKeyAuth": []
                    }
                ],
<<<<<<< HEAD
                "description": "This endpoint broadcasts an endpoint event to all matching subscriptions",
=======
                "description": "This endpoint creates a event that is broadcast to every endpoint whose subscription matches the given event type.",
>>>>>>> 9a13bcaf
                "consumes": [
                    "application/json"
                ],
                "produces": [
                    "application/json"
                ],
                "tags": [
                    "Events"
                ],
                "summary": "Create a broadcast event",
<<<<<<< HEAD
=======
                "operationId": "CreateBroadcastEvent",
>>>>>>> 9a13bcaf
                "parameters": [
                    {
                        "type": "string",
                        "description": "Project ID",
                        "name": "projectID",
                        "in": "path",
                        "required": true
                    },
                    {
                        "description": "Broadcast Event Details",
                        "name": "event",
                        "in": "body",
                        "required": true,
                        "schema": {
                            "$ref": "#/definitions/models.BroadcastEvent"
                        }
                    }
                ],
                "responses": {
<<<<<<< HEAD
                    "200": {
                        "description": "OK",
=======
                    "201": {
                        "description": "Created",
>>>>>>> 9a13bcaf
                        "schema": {
                            "allOf": [
                                {
                                    "$ref": "#/definitions/util.ServerResponse"
                                },
                                {
                                    "type": "object",
                                    "properties": {
                                        "data": {
<<<<<<< HEAD
                                            "$ref": "#/definitions/handlers.Stub"
=======
                                            "$ref": "#/definitions/models.EventResponse"
>>>>>>> 9a13bcaf
                                        }
                                    }
                                }
                            ]
                        }
                    },
                    "400": {
                        "description": "Bad Request",
                        "schema": {
                            "allOf": [
                                {
                                    "$ref": "#/definitions/util.ServerResponse"
                                },
                                {
                                    "type": "object",
                                    "properties": {
                                        "data": {
                                            "$ref": "#/definitions/handlers.Stub"
                                        }
                                    }
                                }
                            ]
                        }
                    },
                    "401": {
                        "description": "Unauthorized",
                        "schema": {
                            "allOf": [
                                {
                                    "$ref": "#/definitions/util.ServerResponse"
                                },
                                {
                                    "type": "object",
                                    "properties": {
                                        "data": {
                                            "$ref": "#/definitions/handlers.Stub"
                                        }
                                    }
                                }
                            ]
                        }
                    },
                    "404": {
                        "description": "Not Found",
                        "schema": {
                            "allOf": [
                                {
                                    "$ref": "#/definitions/util.ServerResponse"
                                },
                                {
                                    "type": "object",
                                    "properties": {
                                        "data": {
                                            "$ref": "#/definitions/handlers.Stub"
                                        }
                                    }
                                }
                            ]
                        }
                    }
                }
            }
        },
        "/v1/projects/{projectID}/events/dynamic": {
            "post": {
                "security": [
                    {
                        "ApiKeyAuth": []
                    }
                ],
                "description": "This endpoint does not require creating endpoint and subscriptions ahead of time. Instead, you supply the endpoint and the payload, and Convoy delivers the events",
                "consumes": [
                    "application/json"
                ],
                "produces": [
                    "application/json"
                ],
                "tags": [
                    "Events"
                ],
                "summary": "Dynamic Events",
                "operationId": "CreateDynamicEvent",
                "parameters": [
                    {
                        "type": "string",
                        "description": "Project ID",
                        "name": "projectID",
                        "in": "path",
                        "required": true
                    },
                    {
                        "description": "Event Details",
                        "name": "event",
                        "in": "body",
                        "required": true,
                        "schema": {
                            "$ref": "#/definitions/models.DynamicEvent"
                        }
                    }
                ],
                "responses": {
                    "201": {
                        "description": "Created",
                        "schema": {
                            "$ref": "#/definitions/handlers.Stub"
                        }
                    },
                    "400": {
                        "description": "Bad Request",
                        "schema": {
                            "allOf": [
                                {
                                    "$ref": "#/definitions/util.ServerResponse"
                                },
                                {
                                    "type": "object",
                                    "properties": {
                                        "data": {
                                            "$ref": "#/definitions/handlers.Stub"
                                        }
                                    }
                                }
                            ]
                        }
                    },
                    "401": {
                        "description": "Unauthorized",
                        "schema": {
                            "allOf": [
                                {
                                    "$ref": "#/definitions/util.ServerResponse"
                                },
                                {
                                    "type": "object",
                                    "properties": {
                                        "data": {
                                            "$ref": "#/definitions/handlers.Stub"
                                        }
                                    }
                                }
                            ]
                        }
                    },
                    "404": {
                        "description": "Not Found",
                        "schema": {
                            "allOf": [
                                {
                                    "$ref": "#/definitions/util.ServerResponse"
                                },
                                {
                                    "type": "object",
                                    "properties": {
                                        "data": {
                                            "$ref": "#/definitions/handlers.Stub"
                                        }
                                    }
                                }
                            ]
                        }
                    }
                }
            }
        },
        "/v1/projects/{projectID}/events/fanout": {
            "post": {
                "security": [
                    {
                        "ApiKeyAuth": []
                    }
                ],
                "description": "This endpoint uses the owner_id to fan out an event to multiple endpoints.",
                "consumes": [
                    "application/json"
                ],
                "produces": [
                    "application/json"
                ],
                "tags": [
                    "Events"
                ],
                "summary": "Fan out an event",
                "operationId": "CreateEndpointFanoutEvent",
                "parameters": [
                    {
                        "type": "string",
                        "description": "Project ID",
                        "name": "projectID",
                        "in": "path",
                        "required": true
                    },
                    {
                        "description": "Event Details",
                        "name": "event",
                        "in": "body",
                        "required": true,
                        "schema": {
                            "$ref": "#/definitions/models.FanoutEvent"
                        }
                    }
                ],
                "responses": {
                    "201": {
                        "description": "Created",
                        "schema": {
                            "allOf": [
                                {
                                    "$ref": "#/definitions/util.ServerResponse"
                                },
                                {
                                    "type": "object",
                                    "properties": {
                                        "data": {
                                            "$ref": "#/definitions/handlers.Stub"
                                        }
                                    }
                                }
                            ]
                        }
                    },
                    "400": {
                        "description": "Bad Request",
                        "schema": {
                            "allOf": [
                                {
                                    "$ref": "#/definitions/util.ServerResponse"
                                },
                                {
                                    "type": "object",
                                    "properties": {
                                        "data": {
                                            "$ref": "#/definitions/handlers.Stub"
                                        }
                                    }
                                }
                            ]
                        }
                    },
                    "401": {
                        "description": "Unauthorized",
                        "schema": {
                            "allOf": [
                                {
                                    "$ref": "#/definitions/util.ServerResponse"
                                },
                                {
                                    "type": "object",
                                    "properties": {
                                        "data": {
                                            "$ref": "#/definitions/handlers.Stub"
                                        }
                                    }
                                }
                            ]
                        }
                    },
                    "404": {
                        "description": "Not Found",
                        "schema": {
                            "allOf": [
                                {
                                    "$ref": "#/definitions/util.ServerResponse"
                                },
                                {
                                    "type": "object",
                                    "properties": {
                                        "data": {
                                            "$ref": "#/definitions/handlers.Stub"
                                        }
                                    }
                                }
                            ]
                        }
                    }
                }
            }
        },
        "/v1/projects/{projectID}/events/{eventID}": {
            "get": {
                "security": [
                    {
                        "ApiKeyAuth": []
                    }
                ],
                "description": "This endpoint retrieves an event",
                "consumes": [
                    "application/json"
                ],
                "produces": [
                    "application/json"
                ],
                "tags": [
                    "Events"
                ],
                "summary": "Retrieve an event",
                "operationId": "GetEndpointEvent",
                "parameters": [
                    {
                        "type": "string",
                        "description": "Project ID",
                        "name": "projectID",
                        "in": "path",
                        "required": true
                    },
                    {
                        "type": "string",
                        "description": "event id",
                        "name": "eventID",
                        "in": "path",
                        "required": true
                    }
                ],
                "responses": {
                    "200": {
                        "description": "OK",
                        "schema": {
                            "allOf": [
                                {
                                    "$ref": "#/definitions/util.ServerResponse"
                                },
                                {
                                    "type": "object",
                                    "properties": {
                                        "data": {
                                            "$ref": "#/definitions/models.EventResponse"
                                        }
                                    }
                                }
                            ]
                        }
                    },
                    "400": {
                        "description": "Bad Request",
                        "schema": {
                            "allOf": [
                                {
                                    "$ref": "#/definitions/util.ServerResponse"
                                },
                                {
                                    "type": "object",
                                    "properties": {
                                        "data": {
                                            "$ref": "#/definitions/handlers.Stub"
                                        }
                                    }
                                }
                            ]
                        }
                    },
                    "401": {
                        "description": "Unauthorized",
                        "schema": {
                            "allOf": [
                                {
                                    "$ref": "#/definitions/util.ServerResponse"
                                },
                                {
                                    "type": "object",
                                    "properties": {
                                        "data": {
                                            "$ref": "#/definitions/handlers.Stub"
                                        }
                                    }
                                }
                            ]
                        }
                    },
                    "404": {
                        "description": "Not Found",
                        "schema": {
                            "allOf": [
                                {
                                    "$ref": "#/definitions/util.ServerResponse"
                                },
                                {
                                    "type": "object",
                                    "properties": {
                                        "data": {
                                            "$ref": "#/definitions/handlers.Stub"
                                        }
                                    }
                                }
                            ]
                        }
                    }
                }
            }
        },
        "/v1/projects/{projectID}/events/{eventID}/replay": {
            "put": {
                "security": [
                    {
                        "ApiKeyAuth": []
                    }
                ],
                "description": "This endpoint replays an event afresh assuming it is a new event.",
                "consumes": [
                    "application/json"
                ],
                "produces": [
                    "application/json"
                ],
                "tags": [
                    "Events"
                ],
                "summary": "Replay event",
                "operationId": "ReplayEndpointEvent",
                "parameters": [
                    {
                        "type": "string",
                        "description": "Project ID",
                        "name": "projectID",
                        "in": "path",
                        "required": true
                    },
                    {
                        "type": "string",
                        "description": "event id",
                        "name": "eventID",
                        "in": "path",
                        "required": true
                    }
                ],
                "responses": {
                    "200": {
                        "description": "OK",
                        "schema": {
                            "allOf": [
                                {
                                    "$ref": "#/definitions/util.ServerResponse"
                                },
                                {
                                    "type": "object",
                                    "properties": {
                                        "data": {
                                            "$ref": "#/definitions/models.EventResponse"
                                        }
                                    }
                                }
                            ]
                        }
                    },
                    "400": {
                        "description": "Bad Request",
                        "schema": {
                            "allOf": [
                                {
                                    "$ref": "#/definitions/util.ServerResponse"
                                },
                                {
                                    "type": "object",
                                    "properties": {
                                        "data": {
                                            "$ref": "#/definitions/handlers.Stub"
                                        }
                                    }
                                }
                            ]
                        }
                    },
                    "401": {
                        "description": "Unauthorized",
                        "schema": {
                            "allOf": [
                                {
                                    "$ref": "#/definitions/util.ServerResponse"
                                },
                                {
                                    "type": "object",
                                    "properties": {
                                        "data": {
                                            "$ref": "#/definitions/handlers.Stub"
                                        }
                                    }
                                }
                            ]
                        }
                    },
                    "404": {
                        "description": "Not Found",
                        "schema": {
                            "allOf": [
                                {
                                    "$ref": "#/definitions/util.ServerResponse"
                                },
                                {
                                    "type": "object",
                                    "properties": {
                                        "data": {
                                            "$ref": "#/definitions/handlers.Stub"
                                        }
                                    }
                                }
                            ]
                        }
                    }
                }
            }
        },
        "/v1/projects/{projectID}/meta-events": {
            "get": {
                "security": [
                    {
                        "ApiKeyAuth": []
                    }
                ],
                "description": "This endpoint fetches meta events with pagination",
                "consumes": [
                    "application/json"
                ],
                "produces": [
                    "application/json"
                ],
                "tags": [
                    "Meta Events"
                ],
                "summary": "List all meta events",
                "operationId": "GetMetaEventsPaged",
                "parameters": [
                    {
                        "type": "string",
                        "description": "Project ID",
                        "name": "projectID",
                        "in": "path",
                        "required": true
                    },
                    {
                        "enum": [
                            "next",
                            "prev"
                        ],
                        "type": "string",
                        "x-enum-varnames": [
                            "Next",
                            "Prev"
                        ],
                        "name": "direction",
                        "in": "query"
                    },
                    {
                        "type": "string",
                        "example": "2008-05-02T15:04:05",
                        "description": "The end date",
                        "name": "endDate",
                        "in": "query"
                    },
                    {
                        "type": "string",
                        "example": "01H0JA5MEES38RRK3HTEJC647K",
                        "description": "A pagination cursor to fetch the next page of a list",
                        "name": "next_page_cursor",
                        "in": "query"
                    },
                    {
                        "type": "integer",
                        "example": 20,
                        "description": "The number of items to return per page",
                        "name": "perPage",
                        "in": "query"
                    },
                    {
                        "type": "string",
                        "example": "01H0JATTVCXZK8FRDX1M1JN3QY",
                        "description": "A pagination cursor to fetch the previous page of a list",
                        "name": "prev_page_cursor",
                        "in": "query"
                    },
                    {
                        "type": "string",
                        "example": "ASC | DESC",
                        "description": "Sort order, values are `ASC` or `DESC`, defaults to `DESC`",
                        "name": "sort",
                        "in": "query"
                    },
                    {
                        "type": "string",
                        "example": "2006-01-02T15:04:05",
                        "description": "The start date",
                        "name": "startDate",
                        "in": "query"
                    }
                ],
                "responses": {
                    "200": {
                        "description": "OK",
                        "schema": {
                            "allOf": [
                                {
                                    "$ref": "#/definitions/util.ServerResponse"
                                },
                                {
                                    "type": "object",
                                    "properties": {
                                        "data": {
                                            "allOf": [
                                                {
                                                    "$ref": "#/definitions/models.PagedResponse"
                                                },
                                                {
                                                    "type": "object",
                                                    "properties": {
                                                        "content": {
                                                            "type": "array",
                                                            "items": {
                                                                "$ref": "#/definitions/models.MetaEventResponse"
                                                            }
                                                        }
                                                    }
                                                }
                                            ]
                                        }
                                    }
                                }
                            ]
                        }
                    },
                    "400": {
                        "description": "Bad Request",
                        "schema": {
                            "allOf": [
                                {
                                    "$ref": "#/definitions/util.ServerResponse"
                                },
                                {
                                    "type": "object",
                                    "properties": {
                                        "data": {
                                            "$ref": "#/definitions/handlers.Stub"
                                        }
                                    }
                                }
                            ]
                        }
                    },
                    "401": {
                        "description": "Unauthorized",
                        "schema": {
                            "allOf": [
                                {
                                    "$ref": "#/definitions/util.ServerResponse"
                                },
                                {
                                    "type": "object",
                                    "properties": {
                                        "data": {
                                            "$ref": "#/definitions/handlers.Stub"
                                        }
                                    }
                                }
                            ]
                        }
                    },
                    "404": {
                        "description": "Not Found",
                        "schema": {
                            "allOf": [
                                {
                                    "$ref": "#/definitions/util.ServerResponse"
                                },
                                {
                                    "type": "object",
                                    "properties": {
                                        "data": {
                                            "$ref": "#/definitions/handlers.Stub"
                                        }
                                    }
                                }
                            ]
                        }
                    }
                }
            }
        },
        "/v1/projects/{projectID}/meta-events/{metaEventID}": {
            "get": {
                "security": [
                    {
                        "ApiKeyAuth": []
                    }
                ],
                "description": "This endpoint retrieves a meta event",
                "consumes": [
                    "application/json"
                ],
                "produces": [
                    "application/json"
                ],
                "tags": [
                    "Meta Events"
                ],
                "summary": "Retrieve a meta event",
                "operationId": "GetMetaEvent",
                "parameters": [
                    {
                        "type": "string",
                        "description": "Project ID",
                        "name": "projectID",
                        "in": "path",
                        "required": true
                    },
                    {
                        "type": "string",
                        "description": "meta event id",
                        "name": "metaEventID",
                        "in": "path",
                        "required": true
                    }
                ],
                "responses": {
                    "200": {
                        "description": "OK",
                        "schema": {
                            "allOf": [
                                {
                                    "$ref": "#/definitions/util.ServerResponse"
                                },
                                {
                                    "type": "object",
                                    "properties": {
                                        "data": {
                                            "$ref": "#/definitions/models.MetaEventResponse"
                                        }
                                    }
                                }
                            ]
                        }
                    },
                    "400": {
                        "description": "Bad Request",
                        "schema": {
                            "allOf": [
                                {
                                    "$ref": "#/definitions/util.ServerResponse"
                                },
                                {
                                    "type": "object",
                                    "properties": {
                                        "data": {
                                            "$ref": "#/definitions/handlers.Stub"
                                        }
                                    }
                                }
                            ]
                        }
                    },
                    "401": {
                        "description": "Unauthorized",
                        "schema": {
                            "allOf": [
                                {
                                    "$ref": "#/definitions/util.ServerResponse"
                                },
                                {
                                    "type": "object",
                                    "properties": {
                                        "data": {
                                            "$ref": "#/definitions/handlers.Stub"
                                        }
                                    }
                                }
                            ]
                        }
                    },
                    "404": {
                        "description": "Not Found",
                        "schema": {
                            "allOf": [
                                {
                                    "$ref": "#/definitions/util.ServerResponse"
                                },
                                {
                                    "type": "object",
                                    "properties": {
                                        "data": {
                                            "$ref": "#/definitions/handlers.Stub"
                                        }
                                    }
                                }
                            ]
                        }
                    }
                }
            }
        },
        "/v1/projects/{projectID}/meta-events/{metaEventID}/resend": {
            "put": {
                "security": [
                    {
                        "ApiKeyAuth": []
                    }
                ],
                "description": "This endpoint retries a meta event",
                "consumes": [
                    "application/json"
                ],
                "produces": [
                    "application/json"
                ],
                "tags": [
                    "Meta Events"
                ],
                "summary": "Retry meta event",
                "operationId": "ResendMetaEvent",
                "parameters": [
                    {
                        "type": "string",
                        "description": "Project ID",
                        "name": "projectID",
                        "in": "path",
                        "required": true
                    },
                    {
                        "type": "string",
                        "description": "meta event id",
                        "name": "metaEventID",
                        "in": "path",
                        "required": true
                    }
                ],
                "responses": {
                    "200": {
                        "description": "OK",
                        "schema": {
                            "allOf": [
                                {
                                    "$ref": "#/definitions/util.ServerResponse"
                                },
                                {
                                    "type": "object",
                                    "properties": {
                                        "data": {
                                            "$ref": "#/definitions/models.MetaEventResponse"
                                        }
                                    }
                                }
                            ]
                        }
                    },
                    "400": {
                        "description": "Bad Request",
                        "schema": {
                            "allOf": [
                                {
                                    "$ref": "#/definitions/util.ServerResponse"
                                },
                                {
                                    "type": "object",
                                    "properties": {
                                        "data": {
                                            "$ref": "#/definitions/handlers.Stub"
                                        }
                                    }
                                }
                            ]
                        }
                    },
                    "401": {
                        "description": "Unauthorized",
                        "schema": {
                            "allOf": [
                                {
                                    "$ref": "#/definitions/util.ServerResponse"
                                },
                                {
                                    "type": "object",
                                    "properties": {
                                        "data": {
                                            "$ref": "#/definitions/handlers.Stub"
                                        }
                                    }
                                }
                            ]
                        }
                    },
                    "404": {
                        "description": "Not Found",
                        "schema": {
                            "allOf": [
                                {
                                    "$ref": "#/definitions/util.ServerResponse"
                                },
                                {
                                    "type": "object",
                                    "properties": {
                                        "data": {
                                            "$ref": "#/definitions/handlers.Stub"
                                        }
                                    }
                                }
                            ]
                        }
                    }
                }
            }
        },
        "/v1/projects/{projectID}/portal-links": {
            "get": {
                "security": [
                    {
                        "ApiKeyAuth": []
                    }
                ],
                "description": "This endpoint fetches multiple portal links",
                "consumes": [
                    "application/json"
                ],
                "produces": [
                    "application/json"
                ],
                "tags": [
                    "Portal Links"
                ],
                "summary": "List all portal links",
                "operationId": "LoadPortalLinksPaged",
                "parameters": [
                    {
                        "type": "string",
                        "description": "Project ID",
                        "name": "projectID",
                        "in": "path",
                        "required": true
                    },
                    {
                        "enum": [
                            "next",
                            "prev"
                        ],
                        "type": "string",
                        "x-enum-varnames": [
                            "Next",
                            "Prev"
                        ],
                        "name": "direction",
                        "in": "query"
                    },
                    {
                        "type": "string",
                        "example": "01H0JA5MEES38RRK3HTEJC647K",
                        "description": "A pagination cursor to fetch the next page of a list",
                        "name": "next_page_cursor",
                        "in": "query"
                    },
                    {
                        "type": "string",
                        "example": "01H0JA5MEES38RRK3HTEJC647K",
                        "description": "The owner ID of the endpoint",
                        "name": "ownerId",
                        "in": "query"
                    },
                    {
                        "type": "integer",
                        "example": 20,
                        "description": "The number of items to return per page",
                        "name": "perPage",
                        "in": "query"
                    },
                    {
                        "type": "string",
                        "example": "01H0JATTVCXZK8FRDX1M1JN3QY",
                        "description": "A pagination cursor to fetch the previous page of a list",
                        "name": "prev_page_cursor",
                        "in": "query"
                    },
                    {
                        "type": "string",
                        "example": "endpoint-1",
                        "description": "The name of the endpoint",
                        "name": "q",
                        "in": "query"
                    },
                    {
                        "type": "string",
                        "example": "ASC | DESC",
                        "description": "Sort order, values are `ASC` or `DESC`, defaults to `DESC`",
                        "name": "sort",
                        "in": "query"
                    }
                ],
                "responses": {
                    "200": {
                        "description": "OK",
                        "schema": {
                            "allOf": [
                                {
                                    "$ref": "#/definitions/util.ServerResponse"
                                },
                                {
                                    "type": "object",
                                    "properties": {
                                        "data": {
                                            "allOf": [
                                                {
                                                    "$ref": "#/definitions/models.PagedResponse"
                                                },
                                                {
                                                    "type": "object",
                                                    "properties": {
                                                        "content": {
                                                            "type": "array",
                                                            "items": {
                                                                "$ref": "#/definitions/models.PortalLinkResponse"
                                                            }
                                                        }
                                                    }
                                                }
                                            ]
                                        }
                                    }
                                }
                            ]
                        }
                    },
                    "400": {
                        "description": "Bad Request",
                        "schema": {
                            "allOf": [
                                {
                                    "$ref": "#/definitions/util.ServerResponse"
                                },
                                {
                                    "type": "object",
                                    "properties": {
                                        "data": {
                                            "$ref": "#/definitions/handlers.Stub"
                                        }
                                    }
                                }
                            ]
                        }
                    },
                    "401": {
                        "description": "Unauthorized",
                        "schema": {
                            "allOf": [
                                {
                                    "$ref": "#/definitions/util.ServerResponse"
                                },
                                {
                                    "type": "object",
                                    "properties": {
                                        "data": {
                                            "$ref": "#/definitions/handlers.Stub"
                                        }
                                    }
                                }
                            ]
                        }
                    },
                    "404": {
                        "description": "Not Found",
                        "schema": {
                            "allOf": [
                                {
                                    "$ref": "#/definitions/util.ServerResponse"
                                },
                                {
                                    "type": "object",
                                    "properties": {
                                        "data": {
                                            "$ref": "#/definitions/handlers.Stub"
                                        }
                                    }
                                }
                            ]
                        }
                    }
                }
            },
            "post": {
                "security": [
                    {
                        "ApiKeyAuth": []
                    }
                ],
                "description": "This endpoint creates a portal link",
                "consumes": [
                    "application/json"
                ],
                "produces": [
                    "application/json"
                ],
                "tags": [
                    "Portal Links"
                ],
                "summary": "Create a portal link",
                "operationId": "CreatePortalLink",
                "parameters": [
                    {
                        "type": "string",
                        "description": "Project ID",
                        "name": "projectID",
                        "in": "path",
                        "required": true
                    },
                    {
                        "description": "Portal Link Details",
                        "name": "portallink",
                        "in": "body",
                        "required": true,
                        "schema": {
                            "$ref": "#/definitions/models.PortalLink"
                        }
                    }
                ],
                "responses": {
                    "201": {
                        "description": "Created",
                        "schema": {
                            "allOf": [
                                {
                                    "$ref": "#/definitions/util.ServerResponse"
                                },
                                {
                                    "type": "object",
                                    "properties": {
                                        "data": {
                                            "$ref": "#/definitions/models.PortalLinkResponse"
                                        }
                                    }
                                }
                            ]
                        }
                    },
                    "400": {
                        "description": "Bad Request",
                        "schema": {
                            "allOf": [
                                {
                                    "$ref": "#/definitions/util.ServerResponse"
                                },
                                {
                                    "type": "object",
                                    "properties": {
                                        "data": {
                                            "$ref": "#/definitions/handlers.Stub"
                                        }
                                    }
                                }
                            ]
                        }
                    },
                    "401": {
                        "description": "Unauthorized",
                        "schema": {
                            "allOf": [
                                {
                                    "$ref": "#/definitions/util.ServerResponse"
                                },
                                {
                                    "type": "object",
                                    "properties": {
                                        "data": {
                                            "$ref": "#/definitions/handlers.Stub"
                                        }
                                    }
                                }
                            ]
                        }
                    },
                    "404": {
                        "description": "Not Found",
                        "schema": {
                            "allOf": [
                                {
                                    "$ref": "#/definitions/util.ServerResponse"
                                },
                                {
                                    "type": "object",
                                    "properties": {
                                        "data": {
                                            "$ref": "#/definitions/handlers.Stub"
                                        }
                                    }
                                }
                            ]
                        }
                    }
                }
            }
        },
        "/v1/projects/{projectID}/portal-links/{portalLinkID}": {
            "get": {
                "security": [
                    {
                        "ApiKeyAuth": []
                    }
                ],
                "description": "This endpoint retrieves a portal link by its id.",
                "consumes": [
                    "application/json"
                ],
                "produces": [
                    "application/json"
                ],
                "tags": [
                    "Portal Links"
                ],
                "summary": "Retrieve a portal link",
                "operationId": "GetPortalLink",
                "parameters": [
                    {
                        "type": "string",
                        "description": "Project ID",
                        "name": "projectID",
                        "in": "path",
                        "required": true
                    },
                    {
                        "type": "string",
                        "description": "portal link id",
                        "name": "portalLinkID",
                        "in": "path",
                        "required": true
                    }
                ],
                "responses": {
                    "200": {
                        "description": "OK",
                        "schema": {
                            "allOf": [
                                {
                                    "$ref": "#/definitions/util.ServerResponse"
                                },
                                {
                                    "type": "object",
                                    "properties": {
                                        "data": {
                                            "$ref": "#/definitions/models.PortalLinkResponse"
                                        }
                                    }
                                }
                            ]
                        }
                    },
                    "400": {
                        "description": "Bad Request",
                        "schema": {
                            "allOf": [
                                {
                                    "$ref": "#/definitions/util.ServerResponse"
                                },
                                {
                                    "type": "object",
                                    "properties": {
                                        "data": {
                                            "$ref": "#/definitions/handlers.Stub"
                                        }
                                    }
                                }
                            ]
                        }
                    },
                    "401": {
                        "description": "Unauthorized",
                        "schema": {
                            "allOf": [
                                {
                                    "$ref": "#/definitions/util.ServerResponse"
                                },
                                {
                                    "type": "object",
                                    "properties": {
                                        "data": {
                                            "$ref": "#/definitions/handlers.Stub"
                                        }
                                    }
                                }
                            ]
                        }
                    },
                    "404": {
                        "description": "Not Found",
                        "schema": {
                            "allOf": [
                                {
                                    "$ref": "#/definitions/util.ServerResponse"
                                },
                                {
                                    "type": "object",
                                    "properties": {
                                        "data": {
                                            "$ref": "#/definitions/handlers.Stub"
                                        }
                                    }
                                }
                            ]
                        }
                    }
                }
            },
            "put": {
                "security": [
                    {
                        "ApiKeyAuth": []
                    }
                ],
                "description": "This endpoint updates a portal link",
                "consumes": [
                    "application/json"
                ],
                "produces": [
                    "application/json"
                ],
                "tags": [
                    "Portal Links"
                ],
                "summary": "Update a portal link",
                "operationId": "UpdatePortalLink",
                "parameters": [
                    {
                        "type": "string",
                        "description": "Project ID",
                        "name": "projectID",
                        "in": "path",
                        "required": true
                    },
                    {
                        "type": "string",
                        "description": "portal link id",
                        "name": "portalLinkID",
                        "in": "path",
                        "required": true
                    },
                    {
                        "description": "Portal Link Details",
                        "name": "portallink",
                        "in": "body",
                        "required": true,
                        "schema": {
                            "$ref": "#/definitions/models.PortalLink"
                        }
                    }
                ],
                "responses": {
                    "202": {
                        "description": "Accepted",
                        "schema": {
                            "allOf": [
                                {
                                    "$ref": "#/definitions/util.ServerResponse"
                                },
                                {
                                    "type": "object",
                                    "properties": {
                                        "data": {
                                            "$ref": "#/definitions/models.PortalLinkResponse"
                                        }
                                    }
                                }
                            ]
                        }
                    },
                    "400": {
                        "description": "Bad Request",
                        "schema": {
                            "allOf": [
                                {
                                    "$ref": "#/definitions/util.ServerResponse"
                                },
                                {
                                    "type": "object",
                                    "properties": {
                                        "data": {
                                            "$ref": "#/definitions/handlers.Stub"
                                        }
                                    }
                                }
                            ]
                        }
                    },
                    "401": {
                        "description": "Unauthorized",
                        "schema": {
                            "allOf": [
                                {
                                    "$ref": "#/definitions/util.ServerResponse"
                                },
                                {
                                    "type": "object",
                                    "properties": {
                                        "data": {
                                            "$ref": "#/definitions/handlers.Stub"
                                        }
                                    }
                                }
                            ]
                        }
                    },
                    "404": {
                        "description": "Not Found",
                        "schema": {
                            "allOf": [
                                {
                                    "$ref": "#/definitions/util.ServerResponse"
                                },
                                {
                                    "type": "object",
                                    "properties": {
                                        "data": {
                                            "$ref": "#/definitions/handlers.Stub"
                                        }
                                    }
                                }
                            ]
                        }
                    }
                }
            }
        },
        "/v1/projects/{projectID}/portal-links/{portalLinkID}/revoke": {
            "put": {
                "security": [
                    {
                        "ApiKeyAuth": []
                    }
                ],
                "description": "This endpoint revokes a portal link",
                "consumes": [
                    "application/json"
                ],
                "produces": [
                    "application/json"
                ],
                "tags": [
                    "Portal Links"
                ],
                "summary": "Revoke a portal link",
                "operationId": "RevokePortalLink",
                "parameters": [
                    {
                        "type": "string",
                        "description": "Project ID",
                        "name": "projectID",
                        "in": "path",
                        "required": true
                    },
                    {
                        "type": "string",
                        "description": "portal link id",
                        "name": "portalLinkID",
                        "in": "path",
                        "required": true
                    }
                ],
                "responses": {
                    "200": {
                        "description": "OK",
                        "schema": {
                            "allOf": [
                                {
                                    "$ref": "#/definitions/util.ServerResponse"
                                },
                                {
                                    "type": "object",
                                    "properties": {
                                        "data": {
                                            "$ref": "#/definitions/handlers.Stub"
                                        }
                                    }
                                }
                            ]
                        }
                    },
                    "400": {
                        "description": "Bad Request",
                        "schema": {
                            "allOf": [
                                {
                                    "$ref": "#/definitions/util.ServerResponse"
                                },
                                {
                                    "type": "object",
                                    "properties": {
                                        "data": {
                                            "$ref": "#/definitions/handlers.Stub"
                                        }
                                    }
                                }
                            ]
                        }
                    },
                    "401": {
                        "description": "Unauthorized",
                        "schema": {
                            "allOf": [
                                {
                                    "$ref": "#/definitions/util.ServerResponse"
                                },
                                {
                                    "type": "object",
                                    "properties": {
                                        "data": {
                                            "$ref": "#/definitions/handlers.Stub"
                                        }
                                    }
                                }
                            ]
                        }
                    },
                    "404": {
                        "description": "Not Found",
                        "schema": {
                            "allOf": [
                                {
                                    "$ref": "#/definitions/util.ServerResponse"
                                },
                                {
                                    "type": "object",
                                    "properties": {
                                        "data": {
                                            "$ref": "#/definitions/handlers.Stub"
                                        }
                                    }
                                }
                            ]
                        }
                    }
                }
            }
        },
        "/v1/projects/{projectID}/sources": {
            "get": {
                "security": [
                    {
                        "ApiKeyAuth": []
                    }
                ],
                "description": "This endpoint fetches multiple sources",
                "consumes": [
                    "application/json"
                ],
                "produces": [
                    "application/json"
                ],
                "tags": [
                    "Sources"
                ],
                "summary": "List all sources",
                "operationId": "LoadSourcesPaged",
                "parameters": [
                    {
                        "type": "string",
                        "description": "Project ID",
                        "name": "projectID",
                        "in": "path",
                        "required": true
                    },
                    {
                        "enum": [
                            "next",
                            "prev"
                        ],
                        "type": "string",
                        "x-enum-varnames": [
                            "Next",
                            "Prev"
                        ],
                        "name": "direction",
                        "in": "query"
                    },
                    {
                        "type": "string",
                        "example": "01H0JA5MEES38RRK3HTEJC647K",
                        "description": "A pagination cursor to fetch the next page of a list",
                        "name": "next_page_cursor",
                        "in": "query"
                    },
                    {
                        "type": "integer",
                        "example": 20,
                        "description": "The number of items to return per page",
                        "name": "perPage",
                        "in": "query"
                    },
                    {
                        "type": "string",
                        "example": "01H0JATTVCXZK8FRDX1M1JN3QY",
                        "description": "A pagination cursor to fetch the previous page of a list",
                        "name": "prev_page_cursor",
                        "in": "query"
                    },
                    {
                        "type": "string",
                        "example": "twitter",
                        "description": "The custom source provider e.g. twitter, shopify",
                        "name": "provider",
                        "in": "query"
                    },
                    {
                        "type": "string",
                        "example": "ASC | DESC",
                        "description": "Sort order, values are `ASC` or `DESC`, defaults to `DESC`",
                        "name": "sort",
                        "in": "query"
                    },
                    {
                        "type": "string",
                        "example": "http",
                        "description": "The source type e.g. http, pub_sub",
                        "name": "type",
                        "in": "query"
                    }
                ],
                "responses": {
                    "200": {
                        "description": "OK",
                        "schema": {
                            "allOf": [
                                {
                                    "$ref": "#/definitions/util.ServerResponse"
                                },
                                {
                                    "type": "object",
                                    "properties": {
                                        "data": {
                                            "allOf": [
                                                {
                                                    "$ref": "#/definitions/models.PagedResponse"
                                                },
                                                {
                                                    "type": "object",
                                                    "properties": {
                                                        "content": {
                                                            "type": "array",
                                                            "items": {
                                                                "$ref": "#/definitions/models.SourceResponse"
                                                            }
                                                        }
                                                    }
                                                }
                                            ]
                                        }
                                    }
                                }
                            ]
                        }
                    },
                    "400": {
                        "description": "Bad Request",
                        "schema": {
                            "allOf": [
                                {
                                    "$ref": "#/definitions/util.ServerResponse"
                                },
                                {
                                    "type": "object",
                                    "properties": {
                                        "data": {
                                            "$ref": "#/definitions/handlers.Stub"
                                        }
                                    }
                                }
                            ]
                        }
                    },
                    "401": {
                        "description": "Unauthorized",
                        "schema": {
                            "allOf": [
                                {
                                    "$ref": "#/definitions/util.ServerResponse"
                                },
                                {
                                    "type": "object",
                                    "properties": {
                                        "data": {
                                            "$ref": "#/definitions/handlers.Stub"
                                        }
                                    }
                                }
                            ]
                        }
                    },
                    "404": {
                        "description": "Not Found",
                        "schema": {
                            "allOf": [
                                {
                                    "$ref": "#/definitions/util.ServerResponse"
                                },
                                {
                                    "type": "object",
                                    "properties": {
                                        "data": {
                                            "$ref": "#/definitions/handlers.Stub"
                                        }
                                    }
                                }
                            ]
                        }
                    }
                }
            },
            "post": {
                "security": [
                    {
                        "ApiKeyAuth": []
                    }
                ],
                "description": "This endpoint creates a source",
                "consumes": [
                    "application/json"
                ],
                "produces": [
                    "application/json"
                ],
                "tags": [
                    "Sources"
                ],
                "summary": "Create a source",
                "operationId": "CreateSource",
                "parameters": [
                    {
                        "type": "string",
                        "description": "Project ID",
                        "name": "projectID",
                        "in": "path",
                        "required": true
                    },
                    {
                        "description": "Source Details",
                        "name": "source",
                        "in": "body",
                        "required": true,
                        "schema": {
                            "$ref": "#/definitions/models.CreateSource"
                        }
                    }
                ],
                "responses": {
                    "201": {
                        "description": "Created",
                        "schema": {
                            "allOf": [
                                {
                                    "$ref": "#/definitions/util.ServerResponse"
                                },
                                {
                                    "type": "object",
                                    "properties": {
                                        "data": {
                                            "$ref": "#/definitions/models.SourceResponse"
                                        }
                                    }
                                }
                            ]
                        }
                    },
                    "400": {
                        "description": "Bad Request",
                        "schema": {
                            "allOf": [
                                {
                                    "$ref": "#/definitions/util.ServerResponse"
                                },
                                {
                                    "type": "object",
                                    "properties": {
                                        "data": {
                                            "$ref": "#/definitions/handlers.Stub"
                                        }
                                    }
                                }
                            ]
                        }
                    },
                    "401": {
                        "description": "Unauthorized",
                        "schema": {
                            "allOf": [
                                {
                                    "$ref": "#/definitions/util.ServerResponse"
                                },
                                {
                                    "type": "object",
                                    "properties": {
                                        "data": {
                                            "$ref": "#/definitions/handlers.Stub"
                                        }
                                    }
                                }
                            ]
                        }
                    },
                    "404": {
                        "description": "Not Found",
                        "schema": {
                            "allOf": [
                                {
                                    "$ref": "#/definitions/util.ServerResponse"
                                },
                                {
                                    "type": "object",
                                    "properties": {
                                        "data": {
                                            "$ref": "#/definitions/handlers.Stub"
                                        }
                                    }
                                }
                            ]
                        }
                    }
                }
            }
        },
        "/v1/projects/{projectID}/sources/{sourceID}": {
            "get": {
                "security": [
                    {
                        "ApiKeyAuth": []
                    }
                ],
                "description": "This endpoint retrieves a source by its id",
                "consumes": [
                    "application/json"
                ],
                "produces": [
                    "application/json"
                ],
                "tags": [
                    "Sources"
                ],
                "summary": "Retrieve a source",
                "operationId": "GetSource",
                "parameters": [
                    {
                        "type": "string",
                        "description": "Project ID",
                        "name": "projectID",
                        "in": "path",
                        "required": true
                    },
                    {
                        "type": "string",
                        "description": "Source ID",
                        "name": "sourceID",
                        "in": "path",
                        "required": true
                    }
                ],
                "responses": {
                    "200": {
                        "description": "OK",
                        "schema": {
                            "allOf": [
                                {
                                    "$ref": "#/definitions/util.ServerResponse"
                                },
                                {
                                    "type": "object",
                                    "properties": {
                                        "data": {
                                            "$ref": "#/definitions/models.SourceResponse"
                                        }
                                    }
                                }
                            ]
                        }
                    },
                    "400": {
                        "description": "Bad Request",
                        "schema": {
                            "allOf": [
                                {
                                    "$ref": "#/definitions/util.ServerResponse"
                                },
                                {
                                    "type": "object",
                                    "properties": {
                                        "data": {
                                            "$ref": "#/definitions/handlers.Stub"
                                        }
                                    }
                                }
                            ]
                        }
                    },
                    "401": {
                        "description": "Unauthorized",
                        "schema": {
                            "allOf": [
                                {
                                    "$ref": "#/definitions/util.ServerResponse"
                                },
                                {
                                    "type": "object",
                                    "properties": {
                                        "data": {
                                            "$ref": "#/definitions/handlers.Stub"
                                        }
                                    }
                                }
                            ]
                        }
                    },
                    "404": {
                        "description": "Not Found",
                        "schema": {
                            "allOf": [
                                {
                                    "$ref": "#/definitions/util.ServerResponse"
                                },
                                {
                                    "type": "object",
                                    "properties": {
                                        "data": {
                                            "$ref": "#/definitions/handlers.Stub"
                                        }
                                    }
                                }
                            ]
                        }
                    }
                }
            },
            "put": {
                "security": [
                    {
                        "ApiKeyAuth": []
                    }
                ],
                "description": "This endpoint updates a source",
                "consumes": [
                    "application/json"
                ],
                "produces": [
                    "application/json"
                ],
                "tags": [
                    "Sources"
                ],
                "summary": "Update a source",
                "operationId": "UpdateSource",
                "parameters": [
                    {
                        "type": "string",
                        "description": "Project ID",
                        "name": "projectID",
                        "in": "path",
                        "required": true
                    },
                    {
                        "type": "string",
                        "description": "source id",
                        "name": "sourceID",
                        "in": "path",
                        "required": true
                    },
                    {
                        "description": "Source Details",
                        "name": "source",
                        "in": "body",
                        "required": true,
                        "schema": {
                            "$ref": "#/definitions/models.UpdateSource"
                        }
                    }
                ],
                "responses": {
                    "202": {
                        "description": "Accepted",
                        "schema": {
                            "allOf": [
                                {
                                    "$ref": "#/definitions/util.ServerResponse"
                                },
                                {
                                    "type": "object",
                                    "properties": {
                                        "data": {
                                            "$ref": "#/definitions/models.SourceResponse"
                                        }
                                    }
                                }
                            ]
                        }
                    },
                    "400": {
                        "description": "Bad Request",
                        "schema": {
                            "allOf": [
                                {
                                    "$ref": "#/definitions/util.ServerResponse"
                                },
                                {
                                    "type": "object",
                                    "properties": {
                                        "data": {
                                            "$ref": "#/definitions/handlers.Stub"
                                        }
                                    }
                                }
                            ]
                        }
                    },
                    "401": {
                        "description": "Unauthorized",
                        "schema": {
                            "allOf": [
                                {
                                    "$ref": "#/definitions/util.ServerResponse"
                                },
                                {
                                    "type": "object",
                                    "properties": {
                                        "data": {
                                            "$ref": "#/definitions/handlers.Stub"
                                        }
                                    }
                                }
                            ]
                        }
                    },
                    "404": {
                        "description": "Not Found",
                        "schema": {
                            "allOf": [
                                {
                                    "$ref": "#/definitions/util.ServerResponse"
                                },
                                {
                                    "type": "object",
                                    "properties": {
                                        "data": {
                                            "$ref": "#/definitions/handlers.Stub"
                                        }
                                    }
                                }
                            ]
                        }
                    }
                }
            },
            "delete": {
                "security": [
                    {
                        "ApiKeyAuth": []
                    }
                ],
                "description": "This endpoint deletes a source",
                "consumes": [
                    "application/json"
                ],
                "produces": [
                    "application/json"
                ],
                "tags": [
                    "Sources"
                ],
                "summary": "Delete a source",
                "operationId": "DeleteSource",
                "parameters": [
                    {
                        "type": "string",
                        "description": "Project ID",
                        "name": "projectID",
                        "in": "path",
                        "required": true
                    },
                    {
                        "type": "string",
                        "description": "source id",
                        "name": "sourceID",
                        "in": "path",
                        "required": true
                    }
                ],
                "responses": {
                    "200": {
                        "description": "OK",
                        "schema": {
                            "allOf": [
                                {
                                    "$ref": "#/definitions/util.ServerResponse"
                                },
                                {
                                    "type": "object",
                                    "properties": {
                                        "data": {
                                            "$ref": "#/definitions/handlers.Stub"
                                        }
                                    }
                                }
                            ]
                        }
                    },
                    "400": {
                        "description": "Bad Request",
                        "schema": {
                            "allOf": [
                                {
                                    "$ref": "#/definitions/util.ServerResponse"
                                },
                                {
                                    "type": "object",
                                    "properties": {
                                        "data": {
                                            "$ref": "#/definitions/handlers.Stub"
                                        }
                                    }
                                }
                            ]
                        }
                    },
                    "401": {
                        "description": "Unauthorized",
                        "schema": {
                            "allOf": [
                                {
                                    "$ref": "#/definitions/util.ServerResponse"
                                },
                                {
                                    "type": "object",
                                    "properties": {
                                        "data": {
                                            "$ref": "#/definitions/handlers.Stub"
                                        }
                                    }
                                }
                            ]
                        }
                    },
                    "404": {
                        "description": "Not Found",
                        "schema": {
                            "allOf": [
                                {
                                    "$ref": "#/definitions/util.ServerResponse"
                                },
                                {
                                    "type": "object",
                                    "properties": {
                                        "data": {
                                            "$ref": "#/definitions/handlers.Stub"
                                        }
                                    }
                                }
                            ]
                        }
                    }
                }
            }
        },
        "/v1/projects/{projectID}/subscriptions": {
            "get": {
                "security": [
                    {
                        "ApiKeyAuth": []
                    }
                ],
                "description": "This endpoint fetches all the subscriptions",
                "consumes": [
                    "application/json"
                ],
                "produces": [
                    "application/json"
                ],
                "tags": [
                    "Subscriptions"
                ],
                "summary": "List all subscriptions",
                "operationId": "GetSubscriptions",
                "parameters": [
                    {
                        "type": "string",
                        "description": "Project ID",
                        "name": "projectID",
                        "in": "path",
                        "required": true
                    },
                    {
                        "enum": [
                            "next",
                            "prev"
                        ],
                        "type": "string",
                        "x-enum-varnames": [
                            "Next",
                            "Prev"
                        ],
                        "name": "direction",
                        "in": "query"
                    },
                    {
                        "type": "array",
                        "items": {
                            "type": "string"
                        },
                        "collectionFormat": "csv",
                        "description": "A list of endpointIDs to filter by",
                        "name": "endpointId",
                        "in": "query"
                    },
                    {
                        "type": "string",
                        "description": "Subscription name to filter by",
                        "name": "name",
                        "in": "query"
                    },
                    {
                        "type": "string",
                        "example": "01H0JA5MEES38RRK3HTEJC647K",
                        "description": "A pagination cursor to fetch the next page of a list",
                        "name": "next_page_cursor",
                        "in": "query"
                    },
                    {
                        "type": "integer",
                        "example": 20,
                        "description": "The number of items to return per page",
                        "name": "perPage",
                        "in": "query"
                    },
                    {
                        "type": "string",
                        "example": "01H0JATTVCXZK8FRDX1M1JN3QY",
                        "description": "A pagination cursor to fetch the previous page of a list",
                        "name": "prev_page_cursor",
                        "in": "query"
                    },
                    {
                        "type": "string",
                        "example": "ASC | DESC",
                        "description": "Sort order, values are `ASC` or `DESC`, defaults to `DESC`",
                        "name": "sort",
                        "in": "query"
                    }
                ],
                "responses": {
                    "200": {
                        "description": "OK",
                        "schema": {
                            "allOf": [
                                {
                                    "$ref": "#/definitions/util.ServerResponse"
                                },
                                {
                                    "type": "object",
                                    "properties": {
                                        "data": {
                                            "allOf": [
                                                {
                                                    "$ref": "#/definitions/models.PagedResponse"
                                                },
                                                {
                                                    "type": "object",
                                                    "properties": {
                                                        "content": {
                                                            "type": "array",
                                                            "items": {
                                                                "$ref": "#/definitions/models.SubscriptionResponse"
                                                            }
                                                        }
                                                    }
                                                }
                                            ]
                                        }
                                    }
                                }
                            ]
                        }
                    },
                    "400": {
                        "description": "Bad Request",
                        "schema": {
                            "allOf": [
                                {
                                    "$ref": "#/definitions/util.ServerResponse"
                                },
                                {
                                    "type": "object",
                                    "properties": {
                                        "data": {
                                            "$ref": "#/definitions/handlers.Stub"
                                        }
                                    }
                                }
                            ]
                        }
                    },
                    "401": {
                        "description": "Unauthorized",
                        "schema": {
                            "allOf": [
                                {
                                    "$ref": "#/definitions/util.ServerResponse"
                                },
                                {
                                    "type": "object",
                                    "properties": {
                                        "data": {
                                            "$ref": "#/definitions/handlers.Stub"
                                        }
                                    }
                                }
                            ]
                        }
                    },
                    "404": {
                        "description": "Not Found",
                        "schema": {
                            "allOf": [
                                {
                                    "$ref": "#/definitions/util.ServerResponse"
                                },
                                {
                                    "type": "object",
                                    "properties": {
                                        "data": {
                                            "$ref": "#/definitions/handlers.Stub"
                                        }
                                    }
                                }
                            ]
                        }
                    }
                }
            },
            "post": {
                "security": [
                    {
                        "ApiKeyAuth": []
                    }
                ],
                "description": "This endpoint creates a subscriptions",
                "consumes": [
                    "application/json"
                ],
                "produces": [
                    "application/json"
                ],
                "tags": [
                    "Subscriptions"
                ],
                "summary": "Create a subscription",
                "operationId": "CreateSubscription",
                "parameters": [
                    {
                        "type": "string",
                        "description": "Project ID",
                        "name": "projectID",
                        "in": "path",
                        "required": true
                    },
                    {
                        "description": "Subscription details",
                        "name": "subscription",
                        "in": "body",
                        "required": true,
                        "schema": {
                            "$ref": "#/definitions/models.CreateSubscription"
                        }
                    }
                ],
                "responses": {
                    "201": {
                        "description": "Created",
                        "schema": {
                            "allOf": [
                                {
                                    "$ref": "#/definitions/util.ServerResponse"
                                },
                                {
                                    "type": "object",
                                    "properties": {
                                        "data": {
                                            "$ref": "#/definitions/models.SubscriptionResponse"
                                        }
                                    }
                                }
                            ]
                        }
                    },
                    "400": {
                        "description": "Bad Request",
                        "schema": {
                            "allOf": [
                                {
                                    "$ref": "#/definitions/util.ServerResponse"
                                },
                                {
                                    "type": "object",
                                    "properties": {
                                        "data": {
                                            "$ref": "#/definitions/handlers.Stub"
                                        }
                                    }
                                }
                            ]
                        }
                    },
                    "401": {
                        "description": "Unauthorized",
                        "schema": {
                            "allOf": [
                                {
                                    "$ref": "#/definitions/util.ServerResponse"
                                },
                                {
                                    "type": "object",
                                    "properties": {
                                        "data": {
                                            "$ref": "#/definitions/handlers.Stub"
                                        }
                                    }
                                }
                            ]
                        }
                    },
                    "404": {
                        "description": "Not Found",
                        "schema": {
                            "allOf": [
                                {
                                    "$ref": "#/definitions/util.ServerResponse"
                                },
                                {
                                    "type": "object",
                                    "properties": {
                                        "data": {
                                            "$ref": "#/definitions/handlers.Stub"
                                        }
                                    }
                                }
                            ]
                        }
                    }
                }
            }
        },
        "/v1/projects/{projectID}/subscriptions/test_filter": {
            "post": {
                "security": [
                    {
                        "ApiKeyAuth": []
                    }
                ],
                "description": "This endpoint validates that a filter will match a certain payload structure.",
                "consumes": [
                    "application/json"
                ],
                "produces": [
                    "application/json"
                ],
                "tags": [
                    "Subscriptions"
                ],
                "summary": "Validate subscription filter",
                "operationId": "TestSubscriptionFilter",
                "parameters": [
                    {
                        "type": "string",
                        "description": "Project ID",
                        "name": "projectID",
                        "in": "path",
                        "required": true
                    },
                    {
                        "description": "Filter Details",
                        "name": "filter",
                        "in": "body",
                        "required": true,
                        "schema": {
                            "$ref": "#/definitions/models.TestFilter"
                        }
                    }
                ],
                "responses": {
                    "200": {
                        "description": "OK",
                        "schema": {
                            "allOf": [
                                {
                                    "$ref": "#/definitions/util.ServerResponse"
                                },
                                {
                                    "type": "object",
                                    "properties": {
                                        "data": {
                                            "type": "boolean"
                                        }
                                    }
                                }
                            ]
                        }
                    },
                    "400": {
                        "description": "Bad Request",
                        "schema": {
                            "allOf": [
                                {
                                    "$ref": "#/definitions/util.ServerResponse"
                                },
                                {
                                    "type": "object",
                                    "properties": {
                                        "data": {
                                            "$ref": "#/definitions/handlers.Stub"
                                        }
                                    }
                                }
                            ]
                        }
                    },
                    "401": {
                        "description": "Unauthorized",
                        "schema": {
                            "allOf": [
                                {
                                    "$ref": "#/definitions/util.ServerResponse"
                                },
                                {
                                    "type": "object",
                                    "properties": {
                                        "data": {
                                            "$ref": "#/definitions/handlers.Stub"
                                        }
                                    }
                                }
                            ]
                        }
                    },
                    "404": {
                        "description": "Not Found",
                        "schema": {
                            "allOf": [
                                {
                                    "$ref": "#/definitions/util.ServerResponse"
                                },
                                {
                                    "type": "object",
                                    "properties": {
                                        "data": {
                                            "$ref": "#/definitions/handlers.Stub"
                                        }
                                    }
                                }
                            ]
                        }
                    }
                }
            }
        },
        "/v1/projects/{projectID}/subscriptions/test_function": {
            "post": {
                "security": [
                    {
                        "ApiKeyAuth": []
                    }
                ],
                "description": "This endpoint test runs a transform function against a payload.",
                "consumes": [
                    "application/json"
                ],
                "produces": [
                    "application/json"
                ],
                "tags": [
                    "Subscriptions"
                ],
                "summary": "Test a subscription function",
                "operationId": "TestSubscriptionFunction",
                "parameters": [
                    {
                        "type": "string",
                        "description": "Project ID",
                        "name": "projectID",
                        "in": "path",
                        "required": true
                    },
                    {
                        "description": "Function Details",
                        "name": "filter",
                        "in": "body",
                        "required": true,
                        "schema": {
                            "$ref": "#/definitions/models.FunctionRequest"
                        }
                    }
                ],
                "responses": {
                    "200": {
                        "description": "OK",
                        "schema": {
                            "allOf": [
                                {
                                    "$ref": "#/definitions/util.ServerResponse"
                                },
                                {
                                    "type": "object",
                                    "properties": {
                                        "data": {
                                            "$ref": "#/definitions/models.FunctionResponse"
                                        }
                                    }
                                }
                            ]
                        }
                    },
                    "400": {
                        "description": "Bad Request",
                        "schema": {
                            "allOf": [
                                {
                                    "$ref": "#/definitions/util.ServerResponse"
                                },
                                {
                                    "type": "object",
                                    "properties": {
                                        "data": {
                                            "$ref": "#/definitions/handlers.Stub"
                                        }
                                    }
                                }
                            ]
                        }
                    },
                    "401": {
                        "description": "Unauthorized",
                        "schema": {
                            "allOf": [
                                {
                                    "$ref": "#/definitions/util.ServerResponse"
                                },
                                {
                                    "type": "object",
                                    "properties": {
                                        "data": {
                                            "$ref": "#/definitions/handlers.Stub"
                                        }
                                    }
                                }
                            ]
                        }
                    },
                    "404": {
                        "description": "Not Found",
                        "schema": {
                            "allOf": [
                                {
                                    "$ref": "#/definitions/util.ServerResponse"
                                },
                                {
                                    "type": "object",
                                    "properties": {
                                        "data": {
                                            "$ref": "#/definitions/handlers.Stub"
                                        }
                                    }
                                }
                            ]
                        }
                    }
                }
            }
        },
        "/v1/projects/{projectID}/subscriptions/{subscriptionID}": {
            "get": {
                "security": [
                    {
                        "ApiKeyAuth": []
                    }
                ],
                "description": "This endpoint retrieves a single subscription",
                "consumes": [
                    "application/json"
                ],
                "produces": [
                    "application/json"
                ],
                "tags": [
                    "Subscriptions"
                ],
                "summary": "Retrieve a subscription",
                "operationId": "GetSubscription",
                "parameters": [
                    {
                        "type": "string",
                        "description": "Project ID",
                        "name": "projectID",
                        "in": "path",
                        "required": true
                    },
                    {
                        "type": "string",
                        "description": "subscription id",
                        "name": "subscriptionID",
                        "in": "path",
                        "required": true
                    }
                ],
                "responses": {
                    "200": {
                        "description": "OK",
                        "schema": {
                            "allOf": [
                                {
                                    "$ref": "#/definitions/util.ServerResponse"
                                },
                                {
                                    "type": "object",
                                    "properties": {
                                        "data": {
                                            "$ref": "#/definitions/models.SubscriptionResponse"
                                        }
                                    }
                                }
                            ]
                        }
                    },
                    "400": {
                        "description": "Bad Request",
                        "schema": {
                            "allOf": [
                                {
                                    "$ref": "#/definitions/util.ServerResponse"
                                },
                                {
                                    "type": "object",
                                    "properties": {
                                        "data": {
                                            "$ref": "#/definitions/handlers.Stub"
                                        }
                                    }
                                }
                            ]
                        }
                    },
                    "401": {
                        "description": "Unauthorized",
                        "schema": {
                            "allOf": [
                                {
                                    "$ref": "#/definitions/util.ServerResponse"
                                },
                                {
                                    "type": "object",
                                    "properties": {
                                        "data": {
                                            "$ref": "#/definitions/handlers.Stub"
                                        }
                                    }
                                }
                            ]
                        }
                    },
                    "404": {
                        "description": "Not Found",
                        "schema": {
                            "allOf": [
                                {
                                    "$ref": "#/definitions/util.ServerResponse"
                                },
                                {
                                    "type": "object",
                                    "properties": {
                                        "data": {
                                            "$ref": "#/definitions/handlers.Stub"
                                        }
                                    }
                                }
                            ]
                        }
                    }
                }
            },
            "put": {
                "security": [
                    {
                        "ApiKeyAuth": []
                    }
                ],
                "description": "This endpoint updates a subscription",
                "consumes": [
                    "application/json"
                ],
                "produces": [
                    "application/json"
                ],
                "tags": [
                    "Subscriptions"
                ],
                "summary": "Update a subscription",
                "operationId": "UpdateSubscription",
                "parameters": [
                    {
                        "type": "string",
                        "description": "Project ID",
                        "name": "projectID",
                        "in": "path",
                        "required": true
                    },
                    {
                        "type": "string",
                        "description": "subscription id",
                        "name": "subscriptionID",
                        "in": "path",
                        "required": true
                    },
                    {
                        "description": "Subscription Details",
                        "name": "subscription",
                        "in": "body",
                        "required": true,
                        "schema": {
                            "$ref": "#/definitions/models.UpdateSubscription"
                        }
                    }
                ],
                "responses": {
                    "202": {
                        "description": "Accepted",
                        "schema": {
                            "allOf": [
                                {
                                    "$ref": "#/definitions/util.ServerResponse"
                                },
                                {
                                    "type": "object",
                                    "properties": {
                                        "data": {
                                            "$ref": "#/definitions/models.SubscriptionResponse"
                                        }
                                    }
                                }
                            ]
                        }
                    },
                    "400": {
                        "description": "Bad Request",
                        "schema": {
                            "allOf": [
                                {
                                    "$ref": "#/definitions/util.ServerResponse"
                                },
                                {
                                    "type": "object",
                                    "properties": {
                                        "data": {
                                            "$ref": "#/definitions/handlers.Stub"
                                        }
                                    }
                                }
                            ]
                        }
                    },
                    "401": {
                        "description": "Unauthorized",
                        "schema": {
                            "allOf": [
                                {
                                    "$ref": "#/definitions/util.ServerResponse"
                                },
                                {
                                    "type": "object",
                                    "properties": {
                                        "data": {
                                            "$ref": "#/definitions/handlers.Stub"
                                        }
                                    }
                                }
                            ]
                        }
                    },
                    "404": {
                        "description": "Not Found",
                        "schema": {
                            "allOf": [
                                {
                                    "$ref": "#/definitions/util.ServerResponse"
                                },
                                {
                                    "type": "object",
                                    "properties": {
                                        "data": {
                                            "$ref": "#/definitions/handlers.Stub"
                                        }
                                    }
                                }
                            ]
                        }
                    }
                }
            },
            "delete": {
                "security": [
                    {
                        "ApiKeyAuth": []
                    }
                ],
                "description": "This endpoint deletes a subscription",
                "consumes": [
                    "application/json"
                ],
                "produces": [
                    "application/json"
                ],
                "tags": [
                    "Subscriptions"
                ],
                "summary": "Delete subscription",
                "operationId": "DeleteSubscription",
                "parameters": [
                    {
                        "type": "string",
                        "description": "Project ID",
                        "name": "projectID",
                        "in": "path",
                        "required": true
                    },
                    {
                        "type": "string",
                        "description": "subscription id",
                        "name": "subscriptionID",
                        "in": "path",
                        "required": true
                    }
                ],
                "responses": {
                    "200": {
                        "description": "OK",
                        "schema": {
                            "allOf": [
                                {
                                    "$ref": "#/definitions/util.ServerResponse"
                                },
                                {
                                    "type": "object",
                                    "properties": {
                                        "data": {
                                            "$ref": "#/definitions/handlers.Stub"
                                        }
                                    }
                                }
                            ]
                        }
                    },
                    "400": {
                        "description": "Bad Request",
                        "schema": {
                            "allOf": [
                                {
                                    "$ref": "#/definitions/util.ServerResponse"
                                },
                                {
                                    "type": "object",
                                    "properties": {
                                        "data": {
                                            "$ref": "#/definitions/handlers.Stub"
                                        }
                                    }
                                }
                            ]
                        }
                    },
                    "401": {
                        "description": "Unauthorized",
                        "schema": {
                            "allOf": [
                                {
                                    "$ref": "#/definitions/util.ServerResponse"
                                },
                                {
                                    "type": "object",
                                    "properties": {
                                        "data": {
                                            "$ref": "#/definitions/handlers.Stub"
                                        }
                                    }
                                }
                            ]
                        }
                    },
                    "404": {
                        "description": "Not Found",
                        "schema": {
                            "allOf": [
                                {
                                    "$ref": "#/definitions/util.ServerResponse"
                                },
                                {
                                    "type": "object",
                                    "properties": {
                                        "data": {
                                            "$ref": "#/definitions/handlers.Stub"
                                        }
                                    }
                                }
                            ]
                        }
                    }
                }
            }
        }
    },
    "definitions": {
        "datastore.AlertConfiguration": {
            "type": "object",
            "properties": {
                "count": {
                    "type": "integer"
                },
                "threshold": {
                    "type": "string"
                }
            }
        },
        "datastore.AmqpCredentials": {
            "type": "object",
            "properties": {
                "password": {
                    "type": "string"
                },
                "user": {
                    "type": "string"
                }
            }
        },
        "datastore.AmqpPubSubConfig": {
            "type": "object",
            "properties": {
                "auth": {
                    "$ref": "#/definitions/datastore.AmqpCredentials"
                },
                "bindedExchange": {
                    "type": "string"
                },
                "deadLetterExchange": {
                    "type": "string"
                },
                "host": {
                    "type": "string"
                },
                "port": {
                    "type": "string"
                },
                "queue": {
                    "type": "string"
                },
                "routingKey": {
                    "type": "string"
                },
                "schema": {
                    "type": "string"
                },
                "vhost": {
                    "type": "string"
                }
            }
        },
        "datastore.ApiKey": {
            "type": "object",
            "properties": {
                "header_name": {
                    "type": "string"
                },
                "header_value": {
                    "type": "string"
                }
            }
        },
        "datastore.BasicAuth": {
            "type": "object",
            "properties": {
                "password": {
                    "type": "string"
                },
                "username": {
                    "type": "string"
                }
            }
        },
        "datastore.CLIMetadata": {
            "type": "object",
            "properties": {
                "event_type": {
                    "type": "string"
                },
                "source_id": {
                    "type": "string"
                }
            }
        },
        "datastore.CatalogueType": {
            "type": "string",
            "enum": [
                "events_data",
                "openapi"
            ],
            "x-enum-varnames": [
                "EventsDataCatalogueType",
                "OpenAPICatalogueType"
            ]
        },
        "datastore.CustomResponse": {
            "type": "object",
            "properties": {
                "body": {
                    "type": "string"
                },
                "content_type": {
                    "type": "string"
                }
            }
        },
        "datastore.DeliveryAttempt": {
            "type": "object",
            "properties": {
                "api_version": {
                    "type": "string"
                },
                "created_at": {
                    "type": "string"
                },
                "deleted_at": {
                    "type": "string"
                },
                "endpoint_id": {
                    "type": "string"
                },
                "error": {
                    "type": "string"
                },
                "http_status": {
                    "type": "string"
                },
                "ip_address": {
                    "type": "string"
                },
                "method": {
                    "type": "string"
                },
                "msg_id": {
                    "type": "string"
                },
                "project_id": {
                    "type": "string"
                },
                "request_http_header": {
                    "$ref": "#/definitions/datastore.HttpHeader"
                },
                "response_data": {
                    "type": "string"
                },
                "response_http_header": {
                    "$ref": "#/definitions/datastore.HttpHeader"
                },
                "status": {
                    "type": "boolean"
                },
                "uid": {
                    "type": "string"
                },
                "updated_at": {
                    "type": "string"
                },
                "url": {
                    "type": "string"
                }
            }
        },
        "datastore.Device": {
            "type": "object",
            "properties": {
                "created_at": {
                    "type": "string"
                },
                "deleted_at": {
                    "type": "string"
                },
                "endpoint_id": {
                    "type": "string"
                },
                "host_name": {
                    "type": "string"
                },
                "last_seen_at": {
                    "type": "string"
                },
                "project_id": {
                    "type": "string"
                },
                "status": {
                    "$ref": "#/definitions/datastore.DeviceStatus"
                },
                "uid": {
                    "type": "string"
                },
                "updated_at": {
                    "type": "string"
                }
            }
        },
        "datastore.DeviceStatus": {
            "type": "string",
            "enum": [
                "offline",
                "online",
                "disabled"
            ],
            "x-enum-varnames": [
                "DeviceStatusOffline",
                "DeviceStatusOnline",
                "DeviceStatusDisabled"
            ]
        },
        "datastore.EncodingType": {
            "type": "string",
            "enum": [
                "base64",
                "hex"
            ],
            "x-enum-varnames": [
                "Base64Encoding",
                "HexEncoding"
            ]
        },
        "datastore.Endpoint": {
            "type": "object",
            "properties": {
                "advanced_signatures": {
                    "type": "boolean"
                },
                "authentication": {
                    "$ref": "#/definitions/datastore.EndpointAuthentication"
                },
                "created_at": {
                    "type": "string"
                },
                "deleted_at": {
                    "type": "string"
                },
                "description": {
                    "type": "string"
                },
                "events": {
                    "type": "integer"
                },
                "http_timeout": {
                    "type": "integer"
                },
                "name": {
                    "type": "string"
                },
                "owner_id": {
                    "type": "string"
                },
                "project_id": {
                    "type": "string"
                },
                "rate_limit": {
                    "type": "integer"
                },
                "rate_limit_duration": {
                    "type": "integer"
                },
                "secrets": {
                    "type": "array",
                    "items": {
                        "$ref": "#/definitions/datastore.Secret"
                    }
                },
                "slack_webhook_url": {
                    "type": "string"
                },
                "status": {
                    "$ref": "#/definitions/datastore.EndpointStatus"
                },
                "support_email": {
                    "type": "string"
                },
                "uid": {
                    "type": "string"
                },
                "updated_at": {
                    "type": "string"
                },
                "url": {
                    "type": "string"
                }
            }
        },
        "datastore.EndpointAuthentication": {
            "type": "object",
            "properties": {
                "api_key": {
                    "$ref": "#/definitions/datastore.ApiKey"
                },
                "type": {
                    "$ref": "#/definitions/datastore.EndpointAuthenticationType"
                }
            }
        },
        "datastore.EndpointAuthenticationType": {
            "type": "string",
            "enum": [
                "api_key"
            ],
            "x-enum-varnames": [
                "APIKeyAuthentication"
            ]
        },
        "datastore.EndpointStatus": {
            "type": "string",
            "enum": [
                "active",
                "inactive",
                "pending",
                "paused"
            ],
            "x-enum-varnames": [
                "ActiveEndpointStatus",
                "InactiveEndpointStatus",
                "PendingEndpointStatus",
                "PausedEndpointStatus"
            ]
        },
        "datastore.Event": {
            "type": "object",
            "properties": {
                "acknowledged_at": {
                    "type": "string"
                },
                "app_id": {
                    "description": "Deprecated",
                    "type": "string"
                },
                "created_at": {
                    "type": "string"
                },
                "data": {
                    "description": "Data is an arbitrary JSON value that gets sent as the body of the\nwebhook to the endpoints",
                    "type": "array",
                    "items": {
                        "type": "integer"
                    }
                },
                "deleted_at": {
                    "type": "string"
                },
                "endpoint_metadata": {
                    "type": "array",
                    "items": {
                        "$ref": "#/definitions/datastore.Endpoint"
                    }
                },
                "endpoints": {
                    "type": "array",
                    "items": {
                        "type": "string"
                    }
                },
                "event_type": {
                    "type": "string"
                },
                "headers": {
                    "$ref": "#/definitions/httpheader.HTTPHeader"
                },
                "idempotency_key": {
                    "type": "string"
                },
                "is_duplicate_event": {
                    "type": "boolean"
                },
                "project_id": {
                    "type": "string"
                },
                "raw": {
                    "type": "string"
                },
                "source_id": {
                    "type": "string"
                },
                "source_metadata": {
                    "$ref": "#/definitions/datastore.Source"
                },
                "uid": {
                    "type": "string"
                },
                "updated_at": {
                    "type": "string"
                },
                "url_query_params": {
                    "type": "string"
                }
            }
        },
        "datastore.EventCatalogue": {
            "type": "object",
            "properties": {
                "created_at": {
                    "type": "string"
                },
                "deleted_at": {
                    "type": "string"
                },
                "events": {
                    "type": "array",
                    "items": {
                        "$ref": "#/definitions/datastore.EventDataCatalogue"
                    }
                },
                "open_api_spec": {
                    "type": "array",
                    "items": {
                        "type": "integer"
                    }
                },
                "project_id": {
                    "type": "string"
                },
                "type": {
                    "$ref": "#/definitions/datastore.CatalogueType"
                },
                "uid": {
                    "type": "string"
                },
                "updated_at": {
                    "type": "string"
                }
            }
        },
        "datastore.EventDataCatalogue": {
            "type": "object",
            "properties": {
                "data": {
                    "type": "array",
                    "items": {
                        "type": "integer"
                    }
                },
                "description": {
                    "type": "string"
                },
                "event_id": {
                    "type": "string"
                },
                "name": {
                    "type": "string"
                }
            }
        },
        "datastore.EventDeliveryStatus": {
            "type": "string",
            "enum": [
                "Scheduled",
                "Processing",
                "Discarded",
                "Failure",
                "Success",
                "Retry"
            ],
            "x-enum-varnames": [
                "ScheduledEventStatus",
                "ProcessingEventStatus",
                "DiscardedEventStatus",
                "FailureEventStatus",
                "SuccessEventStatus",
                "RetryEventStatus"
            ]
        },
        "datastore.FilterConfiguration": {
            "type": "object",
            "properties": {
                "event_types": {
                    "type": "array",
                    "items": {
                        "type": "string"
                    }
                },
                "filter": {
                    "$ref": "#/definitions/datastore.FilterSchema"
                }
            }
        },
        "datastore.FilterSchema": {
            "type": "object",
            "properties": {
                "body": {
                    "$ref": "#/definitions/datastore.M"
                },
                "headers": {
                    "$ref": "#/definitions/datastore.M"
                },
                "is_flattened": {
                    "type": "boolean"
                }
            }
        },
        "datastore.GooglePubSubConfig": {
            "type": "object",
            "properties": {
                "project_id": {
                    "type": "string"
                },
                "service_account": {
                    "type": "array",
                    "items": {
                        "type": "integer"
                    }
                },
                "subscription_id": {
                    "type": "string"
                }
            }
        },
        "datastore.HMac": {
            "type": "object",
            "properties": {
                "encoding": {
                    "$ref": "#/definitions/datastore.EncodingType"
                },
                "hash": {
                    "type": "string"
                },
                "header": {
                    "type": "string"
                },
                "secret": {
                    "type": "string"
                }
            }
        },
        "datastore.HttpHeader": {
            "type": "object",
            "additionalProperties": {
                "type": "string"
            }
        },
        "datastore.KafkaAuth": {
            "type": "object",
            "properties": {
                "hash": {
                    "type": "string"
                },
                "password": {
                    "type": "string"
                },
                "tls": {
                    "type": "boolean"
                },
                "type": {
                    "type": "string"
                },
                "username": {
                    "type": "string"
                }
            }
        },
        "datastore.KafkaPubSubConfig": {
            "type": "object",
            "properties": {
                "auth": {
                    "$ref": "#/definitions/datastore.KafkaAuth"
                },
                "brokers": {
                    "type": "array",
                    "items": {
                        "type": "string"
                    }
                },
                "consumer_group_id": {
                    "type": "string"
                },
                "topic_name": {
                    "type": "string"
                }
            }
        },
        "datastore.M": {
            "type": "object",
            "additionalProperties": true
        },
        "datastore.MetaEventAttempt": {
            "type": "object",
            "properties": {
                "request_http_header": {
                    "$ref": "#/definitions/datastore.HttpHeader"
                },
                "response_data": {
                    "type": "string"
                },
                "response_http_header": {
                    "$ref": "#/definitions/datastore.HttpHeader"
                }
            }
        },
        "datastore.Metadata": {
            "type": "object",
            "properties": {
                "data": {
                    "description": "Data to be sent to endpoint.",
                    "type": "array",
                    "items": {
                        "type": "integer"
                    }
                },
                "interval_seconds": {
                    "type": "integer"
                },
                "max_retry_seconds": {
                    "type": "integer"
                },
                "next_send_time": {
                    "type": "string"
                },
                "num_trials": {
                    "description": "NumTrials: number of times we have tried to deliver this Event to\nan application",
                    "type": "integer"
                },
                "raw": {
                    "type": "string"
                },
                "retry_limit": {
                    "type": "integer"
                },
                "strategy": {
                    "$ref": "#/definitions/datastore.StrategyProvider"
                }
            }
        },
        "datastore.PageDirection": {
            "type": "string",
            "enum": [
                "next",
                "prev"
            ],
            "x-enum-varnames": [
                "Next",
                "Prev"
            ]
        },
        "datastore.PaginationData": {
            "type": "object",
            "properties": {
                "has_next_page": {
                    "type": "boolean"
                },
                "has_prev_page": {
                    "type": "boolean"
                },
                "next_page_cursor": {
                    "type": "string"
                },
                "per_page": {
                    "type": "integer"
                },
                "prev_page_cursor": {
                    "type": "string"
                }
            }
        },
        "datastore.ProviderConfig": {
            "type": "object",
            "properties": {
                "twitter": {
                    "$ref": "#/definitions/datastore.TwitterProviderConfig"
                }
            }
        },
        "datastore.PubSubConfig": {
            "type": "object",
            "properties": {
                "amqp": {
                    "$ref": "#/definitions/datastore.AmqpPubSubConfig"
                },
                "google": {
                    "$ref": "#/definitions/datastore.GooglePubSubConfig"
                },
                "kafka": {
                    "$ref": "#/definitions/datastore.KafkaPubSubConfig"
                },
                "sqs": {
                    "$ref": "#/definitions/datastore.SQSPubSubConfig"
                },
                "type": {
                    "$ref": "#/definitions/datastore.PubSubType"
                },
                "workers": {
                    "type": "integer"
                }
            }
        },
        "datastore.PubSubType": {
            "type": "string",
            "enum": [
                "sqs",
                "google",
                "kafka",
                "amqp"
            ],
            "x-enum-varnames": [
                "SqsPubSub",
                "GooglePubSub",
                "KafkaPubSub",
                "AmqpPubSub"
            ]
        },
        "datastore.RateLimitConfiguration": {
            "type": "object",
            "properties": {
                "count": {
                    "type": "integer"
                },
                "duration": {
                    "type": "integer"
                }
            }
        },
        "datastore.RetryConfiguration": {
            "type": "object",
            "properties": {
                "duration": {
                    "type": "integer"
                },
                "retry_count": {
                    "type": "integer"
                },
                "type": {
                    "$ref": "#/definitions/datastore.StrategyProvider"
                }
            }
        },
        "datastore.SQSPubSubConfig": {
            "type": "object",
            "properties": {
                "access_key_id": {
                    "type": "string"
                },
                "default_region": {
                    "type": "string"
                },
                "queue_name": {
                    "type": "string"
                },
                "secret_key": {
                    "type": "string"
                }
            }
        },
        "datastore.Secret": {
            "type": "object",
            "properties": {
                "created_at": {
                    "type": "string"
                },
                "deleted_at": {
                    "type": "string"
                },
                "expires_at": {
                    "type": "string"
                },
                "uid": {
                    "type": "string"
                },
                "updated_at": {
                    "type": "string"
                },
                "value": {
                    "type": "string"
                }
            }
        },
        "datastore.Source": {
            "type": "object",
            "properties": {
                "body_function": {
                    "type": "string"
                },
                "created_at": {
                    "type": "string"
                },
                "custom_response": {
                    "$ref": "#/definitions/datastore.CustomResponse"
                },
                "deleted_at": {
                    "type": "string"
                },
                "forward_headers": {
                    "type": "array",
                    "items": {
                        "type": "string"
                    }
                },
                "header_function": {
                    "type": "string"
                },
                "idempotency_keys": {
                    "type": "array",
                    "items": {
                        "type": "string"
                    }
                },
                "is_disabled": {
                    "type": "boolean"
                },
                "mask_id": {
                    "type": "string"
                },
                "name": {
                    "type": "string"
                },
                "project_id": {
                    "type": "string"
                },
                "provider": {
                    "$ref": "#/definitions/datastore.SourceProvider"
                },
                "provider_config": {
                    "$ref": "#/definitions/datastore.ProviderConfig"
                },
                "pub_sub": {
                    "$ref": "#/definitions/datastore.PubSubConfig"
                },
                "type": {
                    "$ref": "#/definitions/datastore.SourceType"
                },
                "uid": {
                    "type": "string"
                },
                "updated_at": {
                    "type": "string"
                },
                "url": {
                    "type": "string"
                },
                "verifier": {
                    "$ref": "#/definitions/datastore.VerifierConfig"
                }
            }
        },
        "datastore.SourceProvider": {
            "type": "string",
            "enum": [
                "github",
                "twitter",
                "shopify"
            ],
            "x-enum-varnames": [
                "GithubSourceProvider",
                "TwitterSourceProvider",
                "ShopifySourceProvider"
            ]
        },
        "datastore.SourceType": {
            "type": "string",
            "enum": [
                "http",
                "rest_api",
                "pub_sub",
                "db_change_stream"
            ],
            "x-enum-varnames": [
                "HTTPSource",
                "RestApiSource",
                "PubSubSource",
                "DBChangeStream"
            ]
        },
        "datastore.StrategyProvider": {
            "type": "string",
            "enum": [
                "linear",
                "exponential"
            ],
            "x-enum-varnames": [
                "LinearStrategyProvider",
                "ExponentialStrategyProvider"
            ]
        },
        "datastore.SubscriptionType": {
            "type": "string",
            "enum": [
                "cli",
                "api"
            ],
            "x-enum-varnames": [
                "SubscriptionTypeCLI",
                "SubscriptionTypeAPI"
            ]
        },
        "datastore.TwitterProviderConfig": {
            "type": "object",
            "properties": {
                "crc_verified_at": {
                    "type": "string"
                }
            }
        },
        "datastore.VerifierConfig": {
            "type": "object",
            "properties": {
                "api_key": {
                    "$ref": "#/definitions/datastore.ApiKey"
                },
                "basic_auth": {
                    "$ref": "#/definitions/datastore.BasicAuth"
                },
                "hmac": {
                    "$ref": "#/definitions/datastore.HMac"
                },
                "type": {
                    "$ref": "#/definitions/datastore.VerifierType"
                }
            }
        },
        "datastore.VerifierType": {
            "type": "string",
            "enum": [
                "noop",
                "hmac",
                "basic_auth",
                "api_key"
            ],
            "x-enum-varnames": [
                "NoopVerifier",
                "HMacVerifier",
                "BasicAuthVerifier",
                "APIKeyVerifier"
            ]
        },
        "handlers.Stub": {
            "type": "object"
        },
        "httpheader.HTTPHeader": {
            "type": "object",
            "additionalProperties": {
                "type": "array",
                "items": {
                    "type": "string"
                }
            }
        },
        "models.AddEventToCatalogue": {
            "type": "object",
            "properties": {
                "description": {
                    "description": "A short description of the event, e.g details of a newly crated invoice.",
                    "type": "string"
                },
                "event_id": {
                    "description": "EventID for the event to be added to the event catalogue",
                    "type": "string"
                },
                "name": {
                    "description": "The name of this event in the catalogue e.g. invoice.paid",
                    "type": "string"
                }
            }
        },
        "models.AlertConfiguration": {
            "type": "object",
            "properties": {
                "count": {
                    "description": "Count",
                    "type": "integer"
                },
                "threshold": {
                    "description": "Threshold",
                    "type": "string"
                }
            }
        },
        "models.AmqpAuth": {
            "type": "object",
            "properties": {
                "password": {
                    "type": "string"
                },
                "user": {
                    "type": "string"
                }
            }
        },
        "models.AmqpExchange": {
            "type": "object",
            "properties": {
                "exchange": {
                    "type": "string"
                },
                "routingKey": {
                    "type": "string"
                }
            }
        },
        "models.AmqpPubSubconfig": {
            "type": "object",
            "properties": {
                "auth": {
                    "$ref": "#/definitions/models.AmqpAuth"
                },
                "bindExchange": {
                    "$ref": "#/definitions/models.AmqpExchange"
                },
                "deadLetterExchange": {
                    "type": "string"
                },
                "host": {
                    "type": "string"
                },
                "port": {
                    "type": "string"
                },
                "queue": {
                    "type": "string"
                },
                "schema": {
                    "type": "string"
                },
                "vhost": {
                    "type": "string"
                }
            }
        },
        "models.ApiKey": {
            "type": "object",
            "properties": {
                "header_name": {
                    "type": "string"
                },
                "header_value": {
                    "type": "string"
                }
            }
        },
        "models.BasicAuth": {
            "type": "object",
            "properties": {
                "password": {
                    "type": "string"
                },
                "username": {
                    "type": "string"
                }
            }
        },
        "models.BroadcastEvent": {
            "type": "object",
            "properties": {
                "acknowledged_at": {
                    "type": "string"
                },
                "custom_headers": {
                    "description": "Specifies custom headers you want convoy to add when the event is dispatched to your endpoint",
                    "type": "object",
                    "additionalProperties": {
                        "type": "string"
                    }
                },
                "data": {
                    "description": "Data is an arbitrary JSON value that gets sent as the body of the\nwebhook to the endpoints",
                    "type": "object"
                },
                "event_type": {
                    "description": "Event Type is used for filtering and debugging e.g invoice.paid",
                    "type": "string"
                },
                "idempotency_key": {
                    "description": "Specify a key for event deduplication",
                    "type": "string"
                }
            }
        },
        "models.CatalogueOpenAPISpec": {
            "type": "object",
            "properties": {
                "open_api_spec": {
                    "description": "An openapi 3.0+ specification in YAML format. Convoy use the webhook section of the specification.\nto render the event catalogue. See https://github.com/OAI/OpenAPI-Specification/blob/main/examples/v3.1/webhook-example.yaml\nhttps://redocly.com/blog/document-webhooks-with-openapi/",
                    "type": "string"
                }
            }
        },
        "models.CreateEndpoint": {
            "type": "object",
            "properties": {
                "advanced_signatures": {
                    "description": "Convoy supports two [signature formats](https://getconvoy.io/docs/manual/signatures)\n-- simple or advanced. If left unspecified, we default to false.",
                    "type": "boolean"
                },
                "appID": {
                    "description": "Deprecated but necessary for backward compatibility",
                    "type": "string"
                },
                "authentication": {
                    "description": "This is used to define any custom authentication required by the endpoint. This\nshouldn't be needed often because webhook endpoints usually should be exposed to\nthe internet.",
                    "allOf": [
                        {
                            "$ref": "#/definitions/models.EndpointAuthentication"
                        }
                    ]
                },
                "description": {
                    "description": "Human-readable description of the endpoint. Think of this as metadata describing\nthe endpoint",
                    "type": "string"
                },
                "http_timeout": {
                    "description": "Define endpoint http timeout in seconds.",
                    "type": "integer"
                },
                "is_disabled": {
                    "description": "This is used to manually enable/disable the endpoint.",
                    "type": "boolean"
                },
                "name": {
                    "description": "Endpoint name.",
                    "type": "string"
                },
                "owner_id": {
                    "description": "The OwnerID is used to group more than one endpoint together to achieve\n[fanout](https://getconvoy.io/docs/manual/endpoints#Endpoint%20Owner%20ID)",
                    "type": "string"
                },
                "rate_limit": {
                    "description": "Rate limit is the total number of requests to be sent to an endpoint in\nthe time duration specified in RateLimitDuration",
                    "type": "integer"
                },
                "rate_limit_duration": {
                    "description": "Rate limit duration specifies the time range for the rate limit.",
                    "type": "integer"
                },
                "secret": {
                    "description": "Endpoint's webhook secret. If not provided, Convoy autogenerates one for the endpoint.",
                    "type": "string"
                },
                "slack_webhook_url": {
                    "description": "Slack webhook URL is an alternative method to support email where endpoint developers\ncan receive failure notifications on a slack channel.",
                    "type": "string"
                },
                "support_email": {
                    "description": "Endpoint developers support email. This is used for communicating endpoint state\nchanges. You should always turn this on when disabling endpoints are enabled.",
                    "type": "string"
                },
                "url": {
                    "description": "URL is the endpoint's URL prefixed with https. non-https urls are currently\nnot supported.",
                    "type": "string"
                }
            }
        },
        "models.CreateEvent": {
            "type": "object",
            "properties": {
                "app_id": {
                    "description": "Deprecated but necessary for backward compatibility.",
                    "type": "string"
                },
                "custom_headers": {
                    "description": "Specifies custom headers you want convoy to add when the event is dispatched to your endpoint",
                    "type": "object",
                    "additionalProperties": {
                        "type": "string"
                    }
                },
                "data": {
                    "description": "Data is an arbitrary JSON value that gets sent as the body of the\nwebhook to the endpoints",
                    "type": "object"
                },
                "endpoint_id": {
                    "description": "Specifies the endpoint to send this event to.",
                    "type": "string"
                },
                "event_type": {
                    "description": "Event Type is used for filtering and debugging e.g invoice.paid",
                    "type": "string"
                },
                "idempotency_key": {
                    "description": "Specify a key for event deduplication",
                    "type": "string"
                }
            }
        },
        "models.CreateSource": {
            "type": "object",
            "properties": {
                "body_function": {
                    "description": "Function is a javascript function used to mutate the payload\nimmediately after ingesting an event",
                    "type": "string"
                },
                "custom_response": {
                    "description": "Custom response is used to define a custom response for incoming\nwebhooks project sources only.",
                    "allOf": [
                        {
                            "$ref": "#/definitions/models.CustomResponse"
                        }
                    ]
                },
                "header_function": {
                    "description": "Function is a javascript function used to mutate the headers\nimmediately after ingesting an event",
                    "type": "string"
                },
                "idempotency_keys": {
                    "description": "IdempotencyKeys are used to specify parts of a webhook request to uniquely\nidentify the event in an incoming webhooks project.",
                    "type": "array",
                    "items": {
                        "type": "string"
                    }
                },
                "name": {
                    "description": "Source name.",
                    "type": "string"
                },
                "provider": {
                    "description": "Use this to specify one of our predefined source types.",
                    "allOf": [
                        {
                            "$ref": "#/definitions/datastore.SourceProvider"
                        }
                    ]
                },
                "pub_sub": {
                    "description": "PubSub are used to specify message broker sources for outgoing\nwebhooks projects.",
                    "allOf": [
                        {
                            "$ref": "#/definitions/models.PubSubConfig"
                        }
                    ]
                },
                "type": {
                    "description": "Source Type.",
                    "allOf": [
                        {
                            "$ref": "#/definitions/datastore.SourceType"
                        }
                    ]
                },
                "verifier": {
                    "description": "Verifiers are used to verify webhook events ingested in incoming\nwebhooks projects.",
                    "allOf": [
                        {
                            "$ref": "#/definitions/models.VerifierConfig"
                        }
                    ]
                }
            }
        },
        "models.CreateSubscription": {
            "type": "object",
            "properties": {
                "alert_config": {
                    "description": "Alert configuration",
                    "allOf": [
                        {
                            "$ref": "#/definitions/models.AlertConfiguration"
                        }
                    ]
                },
                "app_id": {
                    "description": "Deprecated but necessary for backward compatibility",
                    "type": "string"
                },
                "endpoint_id": {
                    "description": "Destination endpoint ID",
                    "type": "string"
                },
                "filter_config": {
                    "description": "Filter configuration",
                    "allOf": [
                        {
                            "$ref": "#/definitions/models.FilterConfiguration"
                        }
                    ]
                },
                "function": {
                    "description": "Convoy supports mutating your request payload using a js function. Use this field\nto specify a `transform` function for this purpose. See this[https://docs.getconvoy.io/product-manual/subscriptions#functions] for more",
                    "type": "string"
                },
                "name": {
                    "description": "Subscription Nme",
                    "type": "string"
                },
                "rate_limit_config": {
                    "description": "Rate limit configuration",
                    "allOf": [
                        {
                            "$ref": "#/definitions/models.RateLimitConfiguration"
                        }
                    ]
                },
                "retry_config": {
                    "description": "Retry configuration",
                    "allOf": [
                        {
                            "$ref": "#/definitions/models.RetryConfiguration"
                        }
                    ]
                },
                "source_id": {
                    "description": "Source Id",
                    "type": "string"
                }
            }
        },
        "models.CustomResponse": {
            "type": "object",
            "properties": {
                "body": {
                    "type": "string"
                },
                "content_type": {
                    "type": "string"
                }
            }
        },
        "models.DynamicEvent": {
            "type": "object",
            "properties": {
                "acknowledged_at": {
                    "type": "string"
                },
                "custom_headers": {
                    "description": "Specifies custom headers you want convoy to add when the event is dispatched to your endpoint",
                    "type": "object",
                    "additionalProperties": {
                        "type": "string"
                    }
                },
                "data": {
                    "description": "Data is an arbitrary JSON value that gets sent as the body of the\nwebhook to the endpoints",
                    "type": "object"
                },
                "event_type": {
                    "description": "Event Type is used for filtering and debugging e.g invoice.paid",
                    "type": "string"
                },
                "event_types": {
                    "description": "A list of event types for the subscription filter config",
                    "type": "array",
                    "items": {
                        "type": "string"
                    }
                },
                "idempotency_key": {
                    "description": "Specify a key for event deduplication",
                    "type": "string"
                },
                "secret": {
                    "description": "Endpoint's webhook secret. If not provided, Convoy autogenerates one for the endpoint.",
                    "type": "string"
                },
                "url": {
                    "description": "URL is the endpoint's URL prefixed with https. non-https urls are currently\nnot supported.",
                    "type": "string"
                }
            }
        },
        "models.EndpointAuthentication": {
            "type": "object",
            "properties": {
                "api_key": {
                    "$ref": "#/definitions/models.ApiKey"
                },
                "type": {
                    "$ref": "#/definitions/datastore.EndpointAuthenticationType"
                }
            }
        },
        "models.EndpointResponse": {
            "type": "object",
            "properties": {
                "advanced_signatures": {
                    "type": "boolean"
                },
                "authentication": {
                    "$ref": "#/definitions/datastore.EndpointAuthentication"
                },
                "created_at": {
                    "type": "string"
                },
                "deleted_at": {
                    "type": "string"
                },
                "description": {
                    "type": "string"
                },
                "events": {
                    "type": "integer"
                },
                "http_timeout": {
                    "type": "integer"
                },
                "name": {
                    "type": "string"
                },
                "owner_id": {
                    "type": "string"
                },
                "project_id": {
                    "type": "string"
                },
                "rate_limit": {
                    "type": "integer"
                },
                "rate_limit_duration": {
                    "type": "integer"
                },
                "secrets": {
                    "type": "array",
                    "items": {
                        "$ref": "#/definitions/datastore.Secret"
                    }
                },
                "slack_webhook_url": {
                    "type": "string"
                },
                "status": {
                    "$ref": "#/definitions/datastore.EndpointStatus"
                },
                "support_email": {
                    "type": "string"
                },
                "uid": {
                    "type": "string"
                },
                "updated_at": {
                    "type": "string"
                },
                "url": {
                    "type": "string"
                }
            }
        },
        "models.EventDeliveryResponse": {
            "type": "object",
            "properties": {
                "acknowledged_at": {
                    "type": "string"
                },
                "cli_metadata": {
                    "$ref": "#/definitions/datastore.CLIMetadata"
                },
                "created_at": {
                    "type": "string"
                },
                "deleted_at": {
                    "type": "string"
                },
                "description": {
                    "type": "string"
                },
                "device_id": {
                    "type": "string"
                },
                "device_metadata": {
                    "$ref": "#/definitions/datastore.Device"
                },
                "endpoint_id": {
                    "type": "string"
                },
                "endpoint_metadata": {
                    "$ref": "#/definitions/datastore.Endpoint"
                },
                "event_id": {
                    "type": "string"
                },
                "event_metadata": {
                    "$ref": "#/definitions/datastore.Event"
                },
                "event_type": {
                    "type": "string"
                },
                "headers": {
                    "$ref": "#/definitions/httpheader.HTTPHeader"
                },
                "idempotency_key": {
                    "type": "string"
                },
                "latency": {
                    "description": "Deprecated: Latency is deprecated.",
                    "type": "string"
                },
                "latency_seconds": {
                    "type": "number"
                },
                "metadata": {
                    "$ref": "#/definitions/datastore.Metadata"
                },
                "project_id": {
                    "type": "string"
                },
                "source_metadata": {
                    "$ref": "#/definitions/datastore.Source"
                },
                "status": {
                    "$ref": "#/definitions/datastore.EventDeliveryStatus"
                },
                "subscription_id": {
                    "type": "string"
                },
                "uid": {
                    "type": "string"
                },
                "updated_at": {
                    "type": "string"
                },
                "url_query_params": {
                    "type": "string"
                }
            }
        },
        "models.EventResponse": {
            "type": "object",
            "properties": {
                "acknowledged_at": {
                    "type": "string"
                },
                "app_id": {
                    "description": "Deprecated",
                    "type": "string"
                },
                "created_at": {
                    "type": "string"
                },
                "data": {
                    "description": "Data is an arbitrary JSON value that gets sent as the body of the\nwebhook to the endpoints",
                    "type": "array",
                    "items": {
                        "type": "integer"
                    }
                },
                "deleted_at": {
                    "type": "string"
                },
                "endpoint_metadata": {
                    "type": "array",
                    "items": {
                        "$ref": "#/definitions/datastore.Endpoint"
                    }
                },
                "endpoints": {
                    "type": "array",
                    "items": {
                        "type": "string"
                    }
                },
                "event_type": {
                    "type": "string"
                },
                "headers": {
                    "$ref": "#/definitions/httpheader.HTTPHeader"
                },
                "idempotency_key": {
                    "type": "string"
                },
                "is_duplicate_event": {
                    "type": "boolean"
                },
                "project_id": {
                    "type": "string"
                },
                "raw": {
                    "type": "string"
                },
                "source_id": {
                    "type": "string"
                },
                "source_metadata": {
                    "$ref": "#/definitions/datastore.Source"
                },
                "uid": {
                    "type": "string"
                },
                "updated_at": {
                    "type": "string"
                },
                "url_query_params": {
                    "type": "string"
                }
            }
        },
        "models.ExpireSecret": {
            "type": "object",
            "properties": {
                "expiration": {
                    "description": "Amount of time to wait before expiring the old endpoint secret.\nIf AdvancedSignatures is turned on for the project, signatures for both secrets will be generated up until\nthe old signature is expired.",
                    "type": "integer"
                },
                "secret": {
                    "description": "New Endpoint secret value.",
                    "type": "string"
                }
            }
        },
        "models.FS": {
            "type": "object",
            "properties": {
                "body": {
                    "$ref": "#/definitions/datastore.M"
                },
                "headers": {
                    "$ref": "#/definitions/datastore.M"
                }
            }
        },
        "models.FanoutEvent": {
            "type": "object",
            "properties": {
                "custom_headers": {
                    "description": "Specifies custom headers you want convoy to add when the event is dispatched to your endpoint",
                    "type": "object",
                    "additionalProperties": {
                        "type": "string"
                    }
                },
                "data": {
                    "description": "Data is an arbitrary JSON value that gets sent as the body of the\nwebhook to the endpoints",
                    "type": "object"
                },
                "event_type": {
                    "description": "Event Type is used for filtering and debugging e.g invoice.paid",
                    "type": "string"
                },
                "idempotency_key": {
                    "description": "Specify a key for event deduplication",
                    "type": "string"
                },
                "owner_id": {
                    "description": "Used for fanout, sends this event to all endpoints with this OwnerID.",
                    "type": "string"
                }
            }
        },
        "models.FilterConfiguration": {
            "type": "object",
            "properties": {
                "event_types": {
                    "description": "List of event types that the subscription should match",
                    "type": "array",
                    "items": {
                        "type": "string"
                    }
                },
                "filter": {
                    "description": "Body \u0026 Header filters",
                    "allOf": [
                        {
                            "$ref": "#/definitions/models.FS"
                        }
                    ]
                }
            }
        },
        "models.FilterSchema": {
            "type": "object",
            "properties": {
                "body": {},
                "header": {}
            }
        },
        "models.FunctionRequest": {
            "type": "object",
            "properties": {
                "function": {
                    "type": "string"
                },
                "payload": {
                    "type": "object",
                    "additionalProperties": {}
                },
                "type": {
                    "type": "string"
                }
            }
        },
        "models.FunctionResponse": {
            "type": "object",
            "properties": {
                "log": {
                    "type": "array",
                    "items": {
                        "type": "string"
                    }
                },
                "payload": {}
            }
        },
        "models.GooglePubSubConfig": {
            "type": "object",
            "properties": {
                "project_id": {
                    "type": "string"
                },
                "service_account": {
                    "type": "array",
                    "items": {
                        "type": "integer"
                    }
                },
                "subscription_id": {
                    "type": "string"
                }
            }
        },
        "models.HMac": {
            "type": "object",
            "properties": {
                "encoding": {
                    "$ref": "#/definitions/datastore.EncodingType"
                },
                "hash": {
                    "type": "string"
                },
                "header": {
                    "type": "string"
                },
                "secret": {
                    "type": "string"
                }
            }
        },
        "models.IDs": {
            "type": "object",
            "properties": {
                "ids": {
                    "description": "A list of event delivery IDs to forcefully resend.",
                    "type": "array",
                    "items": {
                        "type": "string"
                    }
                }
            }
        },
        "models.KafkaAuth": {
            "type": "object",
            "properties": {
                "hash": {
                    "type": "string"
                },
                "password": {
                    "type": "string"
                },
                "tls": {
                    "type": "boolean"
                },
                "type": {
                    "type": "string"
                },
                "username": {
                    "type": "string"
                }
            }
        },
        "models.KafkaPubSubConfig": {
            "type": "object",
            "properties": {
                "auth": {
                    "$ref": "#/definitions/models.KafkaAuth"
                },
                "brokers": {
                    "type": "array",
                    "items": {
                        "type": "string"
                    }
                },
                "consumer_group_id": {
                    "type": "string"
                },
                "topic_name": {
                    "type": "string"
                }
            }
        },
        "models.MetaEventResponse": {
            "type": "object",
            "properties": {
                "attempt": {
                    "$ref": "#/definitions/datastore.MetaEventAttempt"
                },
                "created_at": {
                    "type": "string"
                },
                "deleted_at": {
                    "type": "string"
                },
                "event_type": {
                    "type": "string"
                },
                "metadata": {
                    "$ref": "#/definitions/datastore.Metadata"
                },
                "project_id": {
                    "type": "string"
                },
                "status": {
                    "$ref": "#/definitions/datastore.EventDeliveryStatus"
                },
                "uid": {
                    "type": "string"
                },
                "updated_at": {
                    "type": "string"
                }
            }
        },
        "models.PagedResponse": {
            "type": "object",
            "properties": {
                "content": {},
                "pagination": {
                    "$ref": "#/definitions/datastore.PaginationData"
                }
            }
        },
        "models.PortalLink": {
            "type": "object",
            "properties": {
                "can_manage_endpoint": {
                    "description": "Specify whether endpoint management can be done through the Portal Link UI",
                    "type": "boolean"
                },
                "endpoints": {
                    "description": "IDs of endpoints in this portal link",
                    "type": "array",
                    "items": {
                        "type": "string"
                    }
                },
                "name": {
                    "description": "Portal Link Name",
                    "type": "string"
                },
                "owner_id": {
                    "description": "Alternatively specify OwnerID, the portal link will inherit all the endpoints with this owner ID",
                    "type": "string"
                }
            }
        },
        "models.PortalLinkResponse": {
            "type": "object",
            "properties": {
                "can_manage_endpoint": {
                    "type": "boolean"
                },
                "created_at": {
                    "type": "string"
                },
                "deleted_at": {
                    "type": "string"
                },
                "endpoint_count": {
                    "type": "integer"
                },
                "endpoints": {
                    "type": "array",
                    "items": {
                        "type": "string"
                    }
                },
                "endpoints_metadata": {
                    "type": "array",
                    "items": {
                        "$ref": "#/definitions/datastore.Endpoint"
                    }
                },
                "name": {
                    "type": "string"
                },
                "owner_id": {
                    "type": "string"
                },
                "project_id": {
                    "type": "string"
                },
                "token": {
                    "type": "string"
                },
                "uid": {
                    "type": "string"
                },
                "updated_at": {
                    "type": "string"
                },
                "url": {
                    "type": "string"
                }
            }
        },
        "models.PubSubConfig": {
            "type": "object",
            "properties": {
                "amqp": {
                    "$ref": "#/definitions/models.AmqpPubSubconfig"
                },
                "google": {
                    "$ref": "#/definitions/models.GooglePubSubConfig"
                },
                "kafka": {
                    "$ref": "#/definitions/models.KafkaPubSubConfig"
                },
                "sqs": {
                    "$ref": "#/definitions/models.SQSPubSubConfig"
                },
                "type": {
                    "$ref": "#/definitions/datastore.PubSubType"
                },
                "workers": {
                    "type": "integer"
                }
            }
        },
        "models.RateLimitConfiguration": {
            "type": "object",
            "properties": {
                "count": {
                    "type": "integer"
                },
                "duration": {
                    "type": "integer"
                }
            }
        },
        "models.RetryConfiguration": {
            "type": "object",
            "properties": {
                "duration": {
                    "description": "Used to specify a valid Go time duration e.g 10s, 1h3m for how long to wait between event delivery retries",
                    "type": "string"
                },
                "interval_seconds": {
                    "description": "Used to specify a time in seconds for how long to wait between event delivery retries,",
                    "type": "integer"
                },
                "retry_count": {
                    "description": "Used to specify the max number of retries",
                    "type": "integer"
                },
                "type": {
                    "description": "Retry Strategy type",
                    "allOf": [
                        {
                            "$ref": "#/definitions/datastore.StrategyProvider"
                        }
                    ]
                }
            }
        },
        "models.SQSPubSubConfig": {
            "type": "object",
            "properties": {
                "access_key_id": {
                    "type": "string"
                },
                "default_region": {
                    "type": "string"
                },
                "queue_name": {
                    "type": "string"
                },
                "secret_key": {
                    "type": "string"
                }
            }
        },
        "models.SourceResponse": {
            "type": "object",
            "properties": {
                "body_function": {
                    "type": "string"
                },
                "created_at": {
                    "type": "string"
                },
                "custom_response": {
                    "$ref": "#/definitions/datastore.CustomResponse"
                },
                "deleted_at": {
                    "type": "string"
                },
                "forward_headers": {
                    "type": "array",
                    "items": {
                        "type": "string"
                    }
                },
                "header_function": {
                    "type": "string"
                },
                "idempotency_keys": {
                    "type": "array",
                    "items": {
                        "type": "string"
                    }
                },
                "is_disabled": {
                    "type": "boolean"
                },
                "mask_id": {
                    "type": "string"
                },
                "name": {
                    "type": "string"
                },
                "project_id": {
                    "type": "string"
                },
                "provider": {
                    "$ref": "#/definitions/datastore.SourceProvider"
                },
                "provider_config": {
                    "$ref": "#/definitions/datastore.ProviderConfig"
                },
                "pub_sub": {
                    "$ref": "#/definitions/datastore.PubSubConfig"
                },
                "type": {
                    "$ref": "#/definitions/datastore.SourceType"
                },
                "uid": {
                    "type": "string"
                },
                "updated_at": {
                    "type": "string"
                },
                "url": {
                    "type": "string"
                },
                "verifier": {
                    "$ref": "#/definitions/datastore.VerifierConfig"
                }
            }
        },
        "models.SubscriptionResponse": {
            "type": "object",
            "properties": {
                "alert_config": {
                    "description": "subscription config",
                    "allOf": [
                        {
                            "$ref": "#/definitions/datastore.AlertConfiguration"
                        }
                    ]
                },
                "created_at": {
                    "type": "string"
                },
                "deleted_at": {
                    "type": "string"
                },
                "device_metadata": {
                    "$ref": "#/definitions/datastore.Device"
                },
                "endpoint_metadata": {
                    "$ref": "#/definitions/datastore.Endpoint"
                },
                "filter_config": {
                    "$ref": "#/definitions/datastore.FilterConfiguration"
                },
                "function": {
                    "type": "string"
                },
                "name": {
                    "type": "string"
                },
                "rate_limit_config": {
                    "$ref": "#/definitions/datastore.RateLimitConfiguration"
                },
                "retry_config": {
                    "$ref": "#/definitions/datastore.RetryConfiguration"
                },
                "source_metadata": {
                    "$ref": "#/definitions/datastore.Source"
                },
                "type": {
                    "$ref": "#/definitions/datastore.SubscriptionType"
                },
                "uid": {
                    "type": "string"
                },
                "updated_at": {
                    "type": "string"
                }
            }
        },
        "models.TestFilter": {
            "type": "object",
            "properties": {
                "request": {
                    "description": "Same Request \u0026 Headers",
                    "allOf": [
                        {
                            "$ref": "#/definitions/models.FilterSchema"
                        }
                    ]
                },
                "schema": {
                    "description": "Sample test schema",
                    "allOf": [
                        {
                            "$ref": "#/definitions/models.FilterSchema"
                        }
                    ]
                }
            }
        },
        "models.UpdateCatalogue": {
            "type": "object",
            "properties": {
                "events": {
                    "type": "array",
                    "items": {
                        "$ref": "#/definitions/datastore.EventDataCatalogue"
                    }
                },
                "open_api_spec": {
                    "type": "array",
                    "items": {
                        "type": "integer"
                    }
                }
            }
        },
        "models.UpdateCustomResponse": {
            "type": "object",
            "properties": {
                "body": {
                    "type": "string"
                },
                "content_type": {
                    "type": "string"
                }
            }
        },
        "models.UpdateEndpoint": {
            "type": "object",
            "properties": {
                "advanced_signatures": {
                    "description": "Convoy supports two [signature formats](https://getconvoy.io/docs/manual/signatures)\n-- simple or advanced. If left unspecified, we default to false.",
                    "type": "boolean"
                },
                "authentication": {
                    "description": "This is used to define any custom authentication required by the endpoint. This\nshouldn't be needed often because webhook endpoints usually should be exposed to\nthe internet.",
                    "allOf": [
                        {
                            "$ref": "#/definitions/models.EndpointAuthentication"
                        }
                    ]
                },
                "description": {
                    "description": "Human-readable description of the endpoint. Think of this as metadata describing\nthe endpoint",
                    "type": "string"
                },
                "http_timeout": {
                    "description": "Define endpoint http timeout in seconds.",
                    "type": "integer"
                },
                "is_disabled": {
                    "description": "This is used to manually enable/disable the endpoint.",
                    "type": "boolean"
                },
                "name": {
                    "type": "string"
                },
                "owner_id": {
                    "description": "The OwnerID is used to group more than one endpoint together to achieve\n[fanout](https://getconvoy.io/docs/manual/endpoints#Endpoint%20Owner%20ID)",
                    "type": "string"
                },
                "rate_limit": {
                    "description": "Rate limit is the total number of requests to be sent to an endpoint in\nthe time duration specified in RateLimitDuration",
                    "type": "integer"
                },
                "rate_limit_duration": {
                    "description": "Rate limit duration specifies the time range for the rate limit.",
                    "type": "integer"
                },
                "secret": {
                    "description": "Endpoint's webhook secret. If not provided, Convoy autogenerates one for the endpoint.",
                    "type": "string"
                },
                "slack_webhook_url": {
                    "description": "Slack webhook URL is an alternative method to support email where endpoint developers\ncan receive failure notifications on a slack channel.",
                    "type": "string"
                },
                "support_email": {
                    "description": "Endpoint developers support email. This is used for communicating endpoint state\nchanges. You should always turn this on when disabling endpoints are enabled.",
                    "type": "string"
                },
                "url": {
                    "description": "URL is the endpoint's URL prefixed with https. non-https urls are currently\nnot supported.",
                    "type": "string"
                }
            }
        },
        "models.UpdateSource": {
            "type": "object",
            "properties": {
                "body_function": {
                    "description": "Function is a javascript function used to mutate the payload\nimmediately after ingesting an event",
                    "type": "string"
                },
                "custom_response": {
                    "description": "Custom response is used to define a custom response for incoming\nwebhooks project sources only.",
                    "allOf": [
                        {
                            "$ref": "#/definitions/models.UpdateCustomResponse"
                        }
                    ]
                },
                "forward_headers": {
                    "description": "Soecfy header you want convoy to save from the ingest request and forward to your endpoints when the event is dispatched.",
                    "type": "array",
                    "items": {
                        "type": "string"
                    }
                },
                "header_function": {
                    "description": "Function is a javascript function used to mutate the headers\nimmediately after ingesting an event",
                    "type": "string"
                },
                "idempotency_keys": {
                    "description": "IdempotencyKeys are used to specify parts of a webhook request to uniquely\nidentify the event in an incoming webhooks project.",
                    "type": "array",
                    "items": {
                        "type": "string"
                    }
                },
                "is_disabled": {
                    "description": "This is used to manually enable/disable the source.",
                    "type": "boolean"
                },
                "name": {
                    "description": "Source name.",
                    "type": "string"
                },
                "pub_sub": {
                    "description": "PubSub are used to specify message broker sources for outgoing\nwebhooks projects, you only need to specify this when the source type is `pub_sub`.",
                    "allOf": [
                        {
                            "$ref": "#/definitions/models.PubSubConfig"
                        }
                    ]
                },
                "type": {
                    "description": "Source Type.",
                    "allOf": [
                        {
                            "$ref": "#/definitions/datastore.SourceType"
                        }
                    ]
                },
                "verifier": {
                    "description": "Verifiers are used to verify webhook events ingested in incoming\nwebhooks projects.",
                    "allOf": [
                        {
                            "$ref": "#/definitions/models.VerifierConfig"
                        }
                    ]
                }
            }
        },
        "models.UpdateSubscription": {
            "type": "object",
            "properties": {
                "alert_config": {
                    "description": "Alert configuration",
                    "allOf": [
                        {
                            "$ref": "#/definitions/models.AlertConfiguration"
                        }
                    ]
                },
                "app_id": {
                    "description": "Deprecated but necessary for backward compatibility",
                    "type": "string"
                },
                "endpoint_id": {
                    "description": "Destination endpoint ID",
                    "type": "string"
                },
                "filter_config": {
                    "description": "Filter configuration",
                    "allOf": [
                        {
                            "$ref": "#/definitions/models.FilterConfiguration"
                        }
                    ]
                },
                "function": {
                    "description": "Convoy supports mutating your request payload using a js function. Use this field\nto specify a `transform` function for this purpose. See this[https://docs.getconvoy.io/product-manual/subscriptions#functions] for more",
                    "type": "string"
                },
                "name": {
                    "description": "Subscription Nme",
                    "type": "string"
                },
                "rate_limit_config": {
                    "description": "Rate limit configuration",
                    "allOf": [
                        {
                            "$ref": "#/definitions/models.RateLimitConfiguration"
                        }
                    ]
                },
                "retry_config": {
                    "description": "Retry configuration",
                    "allOf": [
                        {
                            "$ref": "#/definitions/models.RetryConfiguration"
                        }
                    ]
                },
                "source_id": {
                    "description": "Source Id",
                    "type": "string"
                }
            }
        },
        "models.VerifierConfig": {
            "type": "object",
            "properties": {
                "api_key": {
                    "$ref": "#/definitions/models.ApiKey"
                },
                "basic_auth": {
                    "$ref": "#/definitions/models.BasicAuth"
                },
                "hmac": {
                    "$ref": "#/definitions/models.HMac"
                },
                "type": {
                    "$ref": "#/definitions/datastore.VerifierType"
                }
            }
        },
        "util.ServerResponse": {
            "type": "object",
            "properties": {
                "message": {
                    "type": "string"
                },
                "status": {
                    "type": "boolean"
                }
            }
        }
    },
    "securityDefinitions": {
        "ApiKeyAuth": {
            "type": "apiKey",
            "name": "Authorization",
            "in": "header"
        }
    },
    "tags": [
        {
            "description": "Organisation related APIs",
            "name": "Organisations"
        },
        {
            "description": "Subscription related APIs",
            "name": "Subscriptions"
        },
        {
            "description": "Endpoint related APIs",
            "name": "Endpoints"
        },
        {
            "description": "Event related APIs",
            "name": "Events"
        },
        {
            "description": "Source related APIs",
            "name": "Sources"
        },
        {
            "description": "EventDelivery related APIs",
            "name": "Event Deliveries"
        },
        {
            "description": "Delivery Attempt related APIs",
            "name": "Delivery Attempts"
        },
        {
            "description": "Project related APIs",
            "name": "Projects"
        },
        {
            "description": "Portal Links related APIs",
            "name": "Portal Links"
        },
        {
            "description": "Meta Events related APIs",
            "name": "Meta Events"
        }
    ]
}<|MERGE_RESOLUTION|>--- conflicted
+++ resolved
@@ -2944,11 +2944,7 @@
                         "ApiKeyAuth": []
                     }
                 ],
-<<<<<<< HEAD
-                "description": "This endpoint broadcasts an endpoint event to all matching subscriptions",
-=======
                 "description": "This endpoint creates a event that is broadcast to every endpoint whose subscription matches the given event type.",
->>>>>>> 9a13bcaf
                 "consumes": [
                     "application/json"
                 ],
@@ -2959,10 +2955,7 @@
                     "Events"
                 ],
                 "summary": "Create a broadcast event",
-<<<<<<< HEAD
-=======
                 "operationId": "CreateBroadcastEvent",
->>>>>>> 9a13bcaf
                 "parameters": [
                     {
                         "type": "string",
@@ -2982,27 +2975,18 @@
                     }
                 ],
                 "responses": {
-<<<<<<< HEAD
-                    "200": {
-                        "description": "OK",
-=======
                     "201": {
                         "description": "Created",
->>>>>>> 9a13bcaf
-                        "schema": {
-                            "allOf": [
-                                {
-                                    "$ref": "#/definitions/util.ServerResponse"
-                                },
-                                {
-                                    "type": "object",
-                                    "properties": {
-                                        "data": {
-<<<<<<< HEAD
-                                            "$ref": "#/definitions/handlers.Stub"
-=======
+                        "schema": {
+                            "allOf": [
+                                {
+                                    "$ref": "#/definitions/util.ServerResponse"
+                                },
+                                {
+                                    "type": "object",
+                                    "properties": {
+                                        "data": {
                                             "$ref": "#/definitions/models.EventResponse"
->>>>>>> 9a13bcaf
                                         }
                                     }
                                 }
