{
    "schemes": [
        "https"
    ],
    "swagger": "2.0",
    "info": {
        "description": "Convoy is a fast and secure distributed webhooks service. This document contains datastore.s API specification.",
        "title": "Convoy API Specification",
        "termsOfService": "https://getconvoy.io/terms",
        "contact": {
            "name": "API Support",
            "url": "https://getconvoy.io/docs",
            "email": "Info@frain.dev"
        },
        "license": {
            "name": "Mozilla Public License 2.0",
            "url": "https://www.mozilla.org/en-US/MPL/2.0/"
        },
        "version": "0.1.12"
    },
    "host": "cloud.staging.getconvoy.io",
    "basePath": "/api/v1",
    "paths": {
        "/applications": {
            "get": {
                "security": [
                    {
                        "ApiKeyAuth": []
                    }
                ],
                "description": "This fetches all applications",
                "consumes": [
                    "application/json"
                ],
                "produces": [
                    "application/json"
                ],
                "tags": [
                    "Application"
                ],
                "summary": "Get all applications",
                "parameters": [
                    {
                        "type": "string",
                        "description": "results per page",
                        "name": "perPage",
                        "in": "query"
                    },
                    {
                        "type": "string",
                        "description": "page number",
                        "name": "page",
                        "in": "query"
                    },
                    {
                        "type": "string",
                        "description": "sort order",
                        "name": "sort",
                        "in": "query"
                    },
                    {
                        "type": "string",
                        "description": "app title",
                        "name": "q",
                        "in": "query"
                    },
                    {
                        "type": "string",
                        "description": "group id",
                        "name": "groupId",
                        "in": "query",
                        "required": true
                    }
                ],
                "responses": {
                    "200": {
                        "description": "OK",
                        "schema": {
                            "allOf": [
                                {
                                    "$ref": "#/definitions/server.serverResponse"
                                },
                                {
                                    "type": "object",
                                    "properties": {
                                        "data": {
                                            "allOf": [
                                                {
                                                    "$ref": "#/definitions/server.pagedResponse"
                                                },
                                                {
                                                    "type": "object",
                                                    "properties": {
                                                        "content": {
                                                            "type": "array",
                                                            "items": {
                                                                "$ref": "#/definitions/datastore.Application"
                                                            }
                                                        }
                                                    }
                                                }
                                            ]
                                        }
                                    }
                                }
                            ]
                        }
                    },
                    "400": {
                        "description": "Bad Request",
                        "schema": {
                            "allOf": [
                                {
                                    "$ref": "#/definitions/server.serverResponse"
                                },
                                {
                                    "type": "object",
                                    "properties": {
                                        "data": {
                                            "$ref": "#/definitions/server.Stub"
                                        }
                                    }
                                }
                            ]
                        }
                    },
                    "401": {
                        "description": "Unauthorized",
                        "schema": {
                            "allOf": [
                                {
                                    "$ref": "#/definitions/server.serverResponse"
                                },
                                {
                                    "type": "object",
                                    "properties": {
                                        "data": {
                                            "$ref": "#/definitions/server.Stub"
                                        }
                                    }
                                }
                            ]
                        }
                    },
                    "500": {
                        "description": "Internal Server Error",
                        "schema": {
                            "allOf": [
                                {
                                    "$ref": "#/definitions/server.serverResponse"
                                },
                                {
                                    "type": "object",
                                    "properties": {
                                        "data": {
                                            "$ref": "#/definitions/server.Stub"
                                        }
                                    }
                                }
                            ]
                        }
                    }
                }
            },
            "post": {
                "security": [
                    {
                        "ApiKeyAuth": []
                    }
                ],
                "description": "This endpoint creates an application",
                "consumes": [
                    "application/json"
                ],
                "produces": [
                    "application/json"
                ],
                "tags": [
                    "Application"
                ],
                "summary": "Create an application",
                "parameters": [
                    {
                        "type": "string",
                        "description": "group id",
                        "name": "groupId",
                        "in": "query",
                        "required": true
                    },
                    {
                        "description": "Application Details",
                        "name": "application",
                        "in": "body",
                        "required": true,
                        "schema": {
                            "$ref": "#/definitions/models.Application"
                        }
                    }
                ],
                "responses": {
                    "200": {
                        "description": "OK",
                        "schema": {
                            "allOf": [
                                {
                                    "$ref": "#/definitions/server.serverResponse"
                                },
                                {
                                    "type": "object",
                                    "properties": {
                                        "data": {
                                            "$ref": "#/definitions/datastore.Application"
                                        }
                                    }
                                }
                            ]
                        }
                    },
                    "400": {
                        "description": "Bad Request",
                        "schema": {
                            "allOf": [
                                {
                                    "$ref": "#/definitions/server.serverResponse"
                                },
                                {
                                    "type": "object",
                                    "properties": {
                                        "data": {
                                            "$ref": "#/definitions/server.Stub"
                                        }
                                    }
                                }
                            ]
                        }
                    },
                    "401": {
                        "description": "Unauthorized",
                        "schema": {
                            "allOf": [
                                {
                                    "$ref": "#/definitions/server.serverResponse"
                                },
                                {
                                    "type": "object",
                                    "properties": {
                                        "data": {
                                            "$ref": "#/definitions/server.Stub"
                                        }
                                    }
                                }
                            ]
                        }
                    },
                    "500": {
                        "description": "Internal Server Error",
                        "schema": {
                            "allOf": [
                                {
                                    "$ref": "#/definitions/server.serverResponse"
                                },
                                {
                                    "type": "object",
                                    "properties": {
                                        "data": {
                                            "$ref": "#/definitions/server.Stub"
                                        }
                                    }
                                }
                            ]
                        }
                    }
                }
            }
        },
        "/applications/{appID}": {
            "get": {
                "security": [
                    {
                        "ApiKeyAuth": []
                    }
                ],
                "description": "This endpoint fetches an application by it's id",
                "consumes": [
                    "application/json"
                ],
                "produces": [
                    "application/json"
                ],
                "tags": [
                    "Application"
                ],
                "summary": "Get an application",
                "parameters": [
                    {
                        "type": "string",
                        "description": "group id",
                        "name": "groupId",
                        "in": "query",
                        "required": true
                    },
                    {
                        "type": "string",
                        "description": "application id",
                        "name": "appID",
                        "in": "path",
                        "required": true
                    }
                ],
                "responses": {
                    "200": {
                        "description": "OK",
                        "schema": {
                            "allOf": [
                                {
                                    "$ref": "#/definitions/server.serverResponse"
                                },
                                {
                                    "type": "object",
                                    "properties": {
                                        "data": {
                                            "$ref": "#/definitions/datastore.Application"
                                        }
                                    }
                                }
                            ]
                        }
                    },
                    "400": {
                        "description": "Bad Request",
                        "schema": {
                            "allOf": [
                                {
                                    "$ref": "#/definitions/server.serverResponse"
                                },
                                {
                                    "type": "object",
                                    "properties": {
                                        "data": {
                                            "$ref": "#/definitions/server.Stub"
                                        }
                                    }
                                }
                            ]
                        }
                    },
                    "401": {
                        "description": "Unauthorized",
                        "schema": {
                            "allOf": [
                                {
                                    "$ref": "#/definitions/server.serverResponse"
                                },
                                {
                                    "type": "object",
                                    "properties": {
                                        "data": {
                                            "$ref": "#/definitions/server.Stub"
                                        }
                                    }
                                }
                            ]
                        }
                    },
                    "500": {
                        "description": "Internal Server Error",
                        "schema": {
                            "allOf": [
                                {
                                    "$ref": "#/definitions/server.serverResponse"
                                },
                                {
                                    "type": "object",
                                    "properties": {
                                        "data": {
                                            "$ref": "#/definitions/server.Stub"
                                        }
                                    }
                                }
                            ]
                        }
                    }
                }
            },
            "put": {
                "security": [
                    {
                        "ApiKeyAuth": []
                    }
                ],
                "description": "This endpoint updates an application",
                "consumes": [
                    "application/json"
                ],
                "produces": [
                    "application/json"
                ],
                "tags": [
                    "Application"
                ],
                "summary": "Update an application",
                "parameters": [
                    {
                        "type": "string",
                        "description": "group id",
                        "name": "groupId",
                        "in": "query",
                        "required": true
                    },
                    {
                        "type": "string",
                        "description": "application id",
                        "name": "appID",
                        "in": "path",
                        "required": true
                    },
                    {
                        "description": "Application Details",
                        "name": "application",
                        "in": "body",
                        "required": true,
                        "schema": {
                            "$ref": "#/definitions/models.Application"
                        }
                    }
                ],
                "responses": {
                    "200": {
                        "description": "OK",
                        "schema": {
                            "allOf": [
                                {
                                    "$ref": "#/definitions/server.serverResponse"
                                },
                                {
                                    "type": "object",
                                    "properties": {
                                        "data": {
                                            "$ref": "#/definitions/datastore.Application"
                                        }
                                    }
                                }
                            ]
                        }
                    },
                    "400": {
                        "description": "Bad Request",
                        "schema": {
                            "allOf": [
                                {
                                    "$ref": "#/definitions/server.serverResponse"
                                },
                                {
                                    "type": "object",
                                    "properties": {
                                        "data": {
                                            "$ref": "#/definitions/server.Stub"
                                        }
                                    }
                                }
                            ]
                        }
                    },
                    "401": {
                        "description": "Unauthorized",
                        "schema": {
                            "allOf": [
                                {
                                    "$ref": "#/definitions/server.serverResponse"
                                },
                                {
                                    "type": "object",
                                    "properties": {
                                        "data": {
                                            "$ref": "#/definitions/server.Stub"
                                        }
                                    }
                                }
                            ]
                        }
                    },
                    "500": {
                        "description": "Internal Server Error",
                        "schema": {
                            "allOf": [
                                {
                                    "$ref": "#/definitions/server.serverResponse"
                                },
                                {
                                    "type": "object",
                                    "properties": {
                                        "data": {
                                            "$ref": "#/definitions/server.Stub"
                                        }
                                    }
                                }
                            ]
                        }
                    }
                }
            },
            "delete": {
                "security": [
                    {
                        "ApiKeyAuth": []
                    }
                ],
                "description": "This endpoint deletes an app",
                "consumes": [
                    "application/json"
                ],
                "produces": [
                    "application/json"
                ],
                "tags": [
                    "Application"
                ],
                "summary": "Delete app",
                "parameters": [
                    {
                        "type": "string",
                        "description": "group id",
                        "name": "groupId",
                        "in": "query",
                        "required": true
                    },
                    {
                        "type": "string",
                        "description": "application id",
                        "name": "appID",
                        "in": "path",
                        "required": true
                    }
                ],
                "responses": {
                    "200": {
                        "description": "OK",
                        "schema": {
                            "allOf": [
                                {
                                    "$ref": "#/definitions/server.serverResponse"
                                },
                                {
                                    "type": "object",
                                    "properties": {
                                        "data": {
                                            "$ref": "#/definitions/server.Stub"
                                        }
                                    }
                                }
                            ]
                        }
                    },
                    "400": {
                        "description": "Bad Request",
                        "schema": {
                            "allOf": [
                                {
                                    "$ref": "#/definitions/server.serverResponse"
                                },
                                {
                                    "type": "object",
                                    "properties": {
                                        "data": {
                                            "$ref": "#/definitions/server.Stub"
                                        }
                                    }
                                }
                            ]
                        }
                    },
                    "401": {
                        "description": "Unauthorized",
                        "schema": {
                            "allOf": [
                                {
                                    "$ref": "#/definitions/server.serverResponse"
                                },
                                {
                                    "type": "object",
                                    "properties": {
                                        "data": {
                                            "$ref": "#/definitions/server.Stub"
                                        }
                                    }
                                }
                            ]
                        }
                    },
                    "500": {
                        "description": "Internal Server Error",
                        "schema": {
                            "allOf": [
                                {
                                    "$ref": "#/definitions/server.serverResponse"
                                },
                                {
                                    "type": "object",
                                    "properties": {
                                        "data": {
                                            "$ref": "#/definitions/server.Stub"
                                        }
                                    }
                                }
                            ]
                        }
                    }
                }
            }
        },
        "/applications/{appID}/endpoints": {
            "get": {
                "security": [
                    {
                        "ApiKeyAuth": []
                    }
                ],
                "description": "This endpoint fetches an application's endpoints",
                "consumes": [
                    "application/json"
                ],
                "produces": [
                    "application/json"
                ],
                "tags": [
                    "Application Endpoints"
                ],
                "summary": "Get application endpoints",
                "parameters": [
                    {
                        "type": "string",
                        "description": "group id",
                        "name": "groupId",
                        "in": "query",
                        "required": true
                    },
                    {
                        "type": "string",
                        "description": "application id",
                        "name": "appID",
                        "in": "path",
                        "required": true
                    }
                ],
                "responses": {
                    "200": {
                        "description": "OK",
                        "schema": {
                            "allOf": [
                                {
                                    "$ref": "#/definitions/server.serverResponse"
                                },
                                {
                                    "type": "object",
                                    "properties": {
                                        "data": {
                                            "type": "array",
                                            "items": {
                                                "$ref": "#/definitions/datastore.Endpoint"
                                            }
                                        }
                                    }
                                }
                            ]
                        }
                    },
                    "400": {
                        "description": "Bad Request",
                        "schema": {
                            "allOf": [
                                {
                                    "$ref": "#/definitions/server.serverResponse"
                                },
                                {
                                    "type": "object",
                                    "properties": {
                                        "data": {
                                            "$ref": "#/definitions/server.Stub"
                                        }
                                    }
                                }
                            ]
                        }
                    },
                    "401": {
                        "description": "Unauthorized",
                        "schema": {
                            "allOf": [
                                {
                                    "$ref": "#/definitions/server.serverResponse"
                                },
                                {
                                    "type": "object",
                                    "properties": {
                                        "data": {
                                            "$ref": "#/definitions/server.Stub"
                                        }
                                    }
                                }
                            ]
                        }
                    },
                    "500": {
                        "description": "Internal Server Error",
                        "schema": {
                            "allOf": [
                                {
                                    "$ref": "#/definitions/server.serverResponse"
                                },
                                {
                                    "type": "object",
                                    "properties": {
                                        "data": {
                                            "$ref": "#/definitions/server.Stub"
                                        }
                                    }
                                }
                            ]
                        }
                    }
                }
            },
            "post": {
                "security": [
                    {
                        "ApiKeyAuth": []
                    }
                ],
                "description": "This endpoint creates an application endpoint",
                "consumes": [
                    "application/json"
                ],
                "produces": [
                    "application/json"
                ],
                "tags": [
                    "Application Endpoints"
                ],
                "summary": "Create an application endpoint",
                "parameters": [
                    {
                        "type": "string",
                        "description": "group id",
                        "name": "groupId",
                        "in": "query",
                        "required": true
                    },
                    {
                        "type": "string",
                        "description": "application id",
                        "name": "appID",
                        "in": "path",
                        "required": true
                    },
                    {
                        "description": "Endpoint Details",
                        "name": "endpoint",
                        "in": "body",
                        "required": true,
                        "schema": {
                            "$ref": "#/definitions/models.Endpoint"
                        }
                    }
                ],
                "responses": {
                    "200": {
                        "description": "OK",
                        "schema": {
                            "allOf": [
                                {
                                    "$ref": "#/definitions/server.serverResponse"
                                },
                                {
                                    "type": "object",
                                    "properties": {
                                        "data": {
                                            "$ref": "#/definitions/datastore.Endpoint"
                                        }
                                    }
                                }
                            ]
                        }
                    },
                    "400": {
                        "description": "Bad Request",
                        "schema": {
                            "allOf": [
                                {
                                    "$ref": "#/definitions/server.serverResponse"
                                },
                                {
                                    "type": "object",
                                    "properties": {
                                        "data": {
                                            "$ref": "#/definitions/server.Stub"
                                        }
                                    }
                                }
                            ]
                        }
                    },
                    "401": {
                        "description": "Unauthorized",
                        "schema": {
                            "allOf": [
                                {
                                    "$ref": "#/definitions/server.serverResponse"
                                },
                                {
                                    "type": "object",
                                    "properties": {
                                        "data": {
                                            "$ref": "#/definitions/server.Stub"
                                        }
                                    }
                                }
                            ]
                        }
                    },
                    "500": {
                        "description": "Internal Server Error",
                        "schema": {
                            "allOf": [
                                {
                                    "$ref": "#/definitions/server.serverResponse"
                                },
                                {
                                    "type": "object",
                                    "properties": {
                                        "data": {
                                            "$ref": "#/definitions/server.Stub"
                                        }
                                    }
                                }
                            ]
                        }
                    }
                }
            }
        },
        "/applications/{appID}/endpoints/{endpointID}": {
            "get": {
                "security": [
                    {
                        "ApiKeyAuth": []
                    }
                ],
                "description": "This endpoint fetches an application endpoint",
                "consumes": [
                    "application/json"
                ],
                "produces": [
                    "application/json"
                ],
                "tags": [
                    "Application Endpoints"
                ],
                "summary": "Get application endpoint",
                "parameters": [
                    {
                        "type": "string",
                        "description": "group id",
                        "name": "groupId",
                        "in": "query",
                        "required": true
                    },
                    {
                        "type": "string",
                        "description": "application id",
                        "name": "appID",
                        "in": "path",
                        "required": true
                    },
                    {
                        "type": "string",
                        "description": "endpoint id",
                        "name": "endpointID",
                        "in": "path",
                        "required": true
                    }
                ],
                "responses": {
                    "200": {
                        "description": "OK",
                        "schema": {
                            "allOf": [
                                {
                                    "$ref": "#/definitions/server.serverResponse"
                                },
                                {
                                    "type": "object",
                                    "properties": {
                                        "data": {
                                            "$ref": "#/definitions/datastore.Endpoint"
                                        }
                                    }
                                }
                            ]
                        }
                    },
                    "400": {
                        "description": "Bad Request",
                        "schema": {
                            "allOf": [
                                {
                                    "$ref": "#/definitions/server.serverResponse"
                                },
                                {
                                    "type": "object",
                                    "properties": {
                                        "data": {
                                            "$ref": "#/definitions/server.Stub"
                                        }
                                    }
                                }
                            ]
                        }
                    },
                    "401": {
                        "description": "Unauthorized",
                        "schema": {
                            "allOf": [
                                {
                                    "$ref": "#/definitions/server.serverResponse"
                                },
                                {
                                    "type": "object",
                                    "properties": {
                                        "data": {
                                            "$ref": "#/definitions/server.Stub"
                                        }
                                    }
                                }
                            ]
                        }
                    },
                    "500": {
                        "description": "Internal Server Error",
                        "schema": {
                            "allOf": [
                                {
                                    "$ref": "#/definitions/server.serverResponse"
                                },
                                {
                                    "type": "object",
                                    "properties": {
                                        "data": {
                                            "$ref": "#/definitions/server.Stub"
                                        }
                                    }
                                }
                            ]
                        }
                    }
                }
            },
            "put": {
                "security": [
                    {
                        "ApiKeyAuth": []
                    }
                ],
                "description": "This endpoint updates an application endpoint",
                "consumes": [
                    "application/json"
                ],
                "produces": [
                    "application/json"
                ],
                "tags": [
                    "Application Endpoints"
                ],
                "summary": "Update an application endpoint",
                "parameters": [
                    {
                        "type": "string",
                        "description": "group id",
                        "name": "groupId",
                        "in": "query",
                        "required": true
                    },
                    {
                        "type": "string",
                        "description": "application id",
                        "name": "appID",
                        "in": "path",
                        "required": true
                    },
                    {
                        "type": "string",
                        "description": "endpoint id",
                        "name": "endpointID",
                        "in": "path",
                        "required": true
                    },
                    {
                        "description": "Endpoint Details",
                        "name": "endpoint",
                        "in": "body",
                        "required": true,
                        "schema": {
                            "$ref": "#/definitions/models.Endpoint"
                        }
                    }
                ],
                "responses": {
                    "200": {
                        "description": "OK",
                        "schema": {
                            "allOf": [
                                {
                                    "$ref": "#/definitions/server.serverResponse"
                                },
                                {
                                    "type": "object",
                                    "properties": {
                                        "data": {
                                            "$ref": "#/definitions/datastore.Endpoint"
                                        }
                                    }
                                }
                            ]
                        }
                    },
                    "400": {
                        "description": "Bad Request",
                        "schema": {
                            "allOf": [
                                {
                                    "$ref": "#/definitions/server.serverResponse"
                                },
                                {
                                    "type": "object",
                                    "properties": {
                                        "data": {
                                            "$ref": "#/definitions/server.Stub"
                                        }
                                    }
                                }
                            ]
                        }
                    },
                    "401": {
                        "description": "Unauthorized",
                        "schema": {
                            "allOf": [
                                {
                                    "$ref": "#/definitions/server.serverResponse"
                                },
                                {
                                    "type": "object",
                                    "properties": {
                                        "data": {
                                            "$ref": "#/definitions/server.Stub"
                                        }
                                    }
                                }
                            ]
                        }
                    },
                    "500": {
                        "description": "Internal Server Error",
                        "schema": {
                            "allOf": [
                                {
                                    "$ref": "#/definitions/server.serverResponse"
                                },
                                {
                                    "type": "object",
                                    "properties": {
                                        "data": {
                                            "$ref": "#/definitions/server.Stub"
                                        }
                                    }
                                }
                            ]
                        }
                    }
                }
            },
            "delete": {
                "security": [
                    {
                        "ApiKeyAuth": []
                    }
                ],
                "description": "This endpoint deletes an application endpoint",
                "consumes": [
                    "application/json"
                ],
                "produces": [
                    "application/json"
                ],
                "tags": [
                    "Application Endpoints"
                ],
                "summary": "Delete application endpoint",
                "parameters": [
                    {
                        "type": "string",
                        "description": "group id",
                        "name": "groupId",
                        "in": "query",
                        "required": true
                    },
                    {
                        "type": "string",
                        "description": "application id",
                        "name": "appID",
                        "in": "path",
                        "required": true
                    },
                    {
                        "type": "string",
                        "description": "endpoint id",
                        "name": "endpointID",
                        "in": "path",
                        "required": true
                    }
                ],
                "responses": {
                    "200": {
                        "description": "OK",
                        "schema": {
                            "allOf": [
                                {
                                    "$ref": "#/definitions/server.serverResponse"
                                },
                                {
                                    "type": "object",
                                    "properties": {
                                        "data": {
                                            "$ref": "#/definitions/server.Stub"
                                        }
                                    }
                                }
                            ]
                        }
                    },
                    "400": {
                        "description": "Bad Request",
                        "schema": {
                            "allOf": [
                                {
                                    "$ref": "#/definitions/server.serverResponse"
                                },
                                {
                                    "type": "object",
                                    "properties": {
                                        "data": {
                                            "$ref": "#/definitions/server.Stub"
                                        }
                                    }
                                }
                            ]
                        }
                    },
                    "401": {
                        "description": "Unauthorized",
                        "schema": {
                            "allOf": [
                                {
                                    "$ref": "#/definitions/server.serverResponse"
                                },
                                {
                                    "type": "object",
                                    "properties": {
                                        "data": {
                                            "$ref": "#/definitions/server.Stub"
                                        }
                                    }
                                }
                            ]
                        }
                    },
                    "500": {
                        "description": "Internal Server Error",
                        "schema": {
                            "allOf": [
                                {
                                    "$ref": "#/definitions/server.serverResponse"
                                },
                                {
                                    "type": "object",
                                    "properties": {
                                        "data": {
                                            "$ref": "#/definitions/server.Stub"
                                        }
                                    }
                                }
                            ]
                        }
                    }
                }
            }
        },
        "/auth/login": {
            "post": {
                "description": "This endpoint logs in a user",
                "consumes": [
                    "application/json"
                ],
                "produces": [
                    "application/json"
                ],
                "tags": [
                    "User"
                ],
                "summary": "Login a user",
                "parameters": [
                    {
                        "description": "User Details",
                        "name": "user",
                        "in": "body",
                        "required": true,
                        "schema": {
                            "$ref": "#/definitions/models.LoginUser"
                        }
                    }
                ],
                "responses": {
                    "200": {
                        "description": "OK",
                        "schema": {
                            "allOf": [
                                {
                                    "$ref": "#/definitions/server.serverResponse"
                                },
                                {
                                    "type": "object",
                                    "properties": {
                                        "data": {
                                            "$ref": "#/definitions/models.LoginUserResponse"
                                        }
                                    }
                                }
                            ]
                        }
                    },
                    "400": {
                        "description": "Bad Request",
                        "schema": {
                            "allOf": [
                                {
                                    "$ref": "#/definitions/server.serverResponse"
                                },
                                {
                                    "type": "object",
                                    "properties": {
                                        "data": {
                                            "$ref": "#/definitions/server.Stub"
                                        }
                                    }
                                }
                            ]
                        }
                    },
                    "401": {
                        "description": "Unauthorized",
                        "schema": {
                            "allOf": [
                                {
                                    "$ref": "#/definitions/server.serverResponse"
                                },
                                {
                                    "type": "object",
                                    "properties": {
                                        "data": {
                                            "$ref": "#/definitions/server.Stub"
                                        }
                                    }
                                }
                            ]
                        }
                    },
                    "500": {
                        "description": "Internal Server Error",
                        "schema": {
                            "allOf": [
                                {
                                    "$ref": "#/definitions/server.serverResponse"
                                },
                                {
                                    "type": "object",
                                    "properties": {
                                        "data": {
                                            "$ref": "#/definitions/server.Stub"
                                        }
                                    }
                                }
                            ]
                        }
                    }
                }
            }
        },
        "/auth/logout": {
            "post": {
                "security": [
                    {
                        "ApiKeyAuth": []
                    }
                ],
                "description": "This endpoint logs out a user",
                "consumes": [
                    "application/json"
                ],
                "produces": [
                    "application/json"
                ],
                "tags": [
                    "User"
                ],
                "summary": "Logs out a user",
                "responses": {
                    "200": {
                        "description": "OK",
                        "schema": {
                            "allOf": [
                                {
                                    "$ref": "#/definitions/server.serverResponse"
                                },
                                {
                                    "type": "object",
                                    "properties": {
                                        "data": {
                                            "$ref": "#/definitions/server.Stub"
                                        }
                                    }
                                }
                            ]
                        }
                    },
                    "400": {
                        "description": "Bad Request",
                        "schema": {
                            "allOf": [
                                {
                                    "$ref": "#/definitions/server.serverResponse"
                                },
                                {
                                    "type": "object",
                                    "properties": {
                                        "data": {
                                            "$ref": "#/definitions/server.Stub"
                                        }
                                    }
                                }
                            ]
                        }
                    },
                    "401": {
                        "description": "Unauthorized",
                        "schema": {
                            "allOf": [
                                {
                                    "$ref": "#/definitions/server.serverResponse"
                                },
                                {
                                    "type": "object",
                                    "properties": {
                                        "data": {
                                            "$ref": "#/definitions/server.Stub"
                                        }
                                    }
                                }
                            ]
                        }
                    },
                    "500": {
                        "description": "Internal Server Error",
                        "schema": {
                            "allOf": [
                                {
                                    "$ref": "#/definitions/server.serverResponse"
                                },
                                {
                                    "type": "object",
                                    "properties": {
                                        "data": {
                                            "$ref": "#/definitions/server.Stub"
                                        }
                                    }
                                }
                            ]
                        }
                    }
                }
            }
        },
        "/auth/token/refresh": {
            "post": {
                "description": "This endpoint refreshes an access token",
                "consumes": [
                    "application/json"
                ],
                "produces": [
                    "application/json"
                ],
                "tags": [
                    "User"
                ],
                "summary": "Refresh an access token",
                "parameters": [
                    {
                        "description": "Token Details",
                        "name": "token",
                        "in": "body",
                        "required": true,
                        "schema": {
                            "$ref": "#/definitions/models.Token"
                        }
                    }
                ],
                "responses": {
                    "200": {
                        "description": "OK",
                        "schema": {
                            "allOf": [
                                {
                                    "$ref": "#/definitions/server.serverResponse"
                                },
                                {
                                    "type": "object",
                                    "properties": {
                                        "data": {
                                            "$ref": "#/definitions/models.Token"
                                        }
                                    }
                                }
                            ]
                        }
                    },
                    "400": {
                        "description": "Bad Request",
                        "schema": {
                            "allOf": [
                                {
                                    "$ref": "#/definitions/server.serverResponse"
                                },
                                {
                                    "type": "object",
                                    "properties": {
                                        "data": {
                                            "$ref": "#/definitions/server.Stub"
                                        }
                                    }
                                }
                            ]
                        }
                    },
                    "401": {
                        "description": "Unauthorized",
                        "schema": {
                            "allOf": [
                                {
                                    "$ref": "#/definitions/server.serverResponse"
                                },
                                {
                                    "type": "object",
                                    "properties": {
                                        "data": {
                                            "$ref": "#/definitions/server.Stub"
                                        }
                                    }
                                }
                            ]
                        }
                    },
                    "500": {
                        "description": "Internal Server Error",
                        "schema": {
                            "allOf": [
                                {
                                    "$ref": "#/definitions/server.serverResponse"
                                },
                                {
                                    "type": "object",
                                    "properties": {
                                        "data": {
                                            "$ref": "#/definitions/server.Stub"
                                        }
                                    }
                                }
                            ]
                        }
                    }
                }
            }
        },
        "/eventdeliveries": {
            "get": {
                "security": [
                    {
                        "ApiKeyAuth": []
                    }
                ],
                "description": "This endpoint fetch event deliveries.",
                "consumes": [
                    "application/json"
                ],
                "produces": [
                    "application/json"
                ],
                "tags": [
                    "EventDelivery"
                ],
                "summary": "Get event deliveries",
                "parameters": [
                    {
                        "type": "string",
                        "description": "application id",
                        "name": "appId",
                        "in": "query"
                    },
                    {
                        "type": "string",
                        "description": "group id",
                        "name": "groupId",
                        "in": "query",
                        "required": true
                    },
                    {
                        "type": "string",
                        "description": "event id",
                        "name": "eventId",
                        "in": "query"
                    },
                    {
                        "type": "string",
                        "description": "start date",
                        "name": "startDate",
                        "in": "query"
                    },
                    {
                        "type": "string",
                        "description": "end date",
                        "name": "endDate",
                        "in": "query"
                    },
                    {
                        "type": "string",
                        "description": "results per page",
                        "name": "perPage",
                        "in": "query"
                    },
                    {
                        "type": "string",
                        "description": "page number",
                        "name": "page",
                        "in": "query"
                    },
                    {
                        "type": "string",
                        "description": "sort order",
                        "name": "sort",
                        "in": "query"
                    },
                    {
                        "type": "array",
                        "items": {
                            "type": "string"
                        },
                        "description": "status",
                        "name": "status",
                        "in": "query"
                    }
                ],
                "responses": {
                    "200": {
                        "description": "OK",
                        "schema": {
                            "allOf": [
                                {
                                    "$ref": "#/definitions/server.serverResponse"
                                },
                                {
                                    "type": "object",
                                    "properties": {
                                        "data": {
                                            "allOf": [
                                                {
                                                    "$ref": "#/definitions/server.pagedResponse"
                                                },
                                                {
                                                    "type": "object",
                                                    "properties": {
                                                        "content": {
                                                            "type": "array",
                                                            "items": {
                                                                "allOf": [
                                                                    {
                                                                        "$ref": "#/definitions/datastore.EventDelivery"
                                                                    },
                                                                    {
                                                                        "type": "object",
                                                                        "properties": {
                                                                            "data": {
                                                                                "$ref": "#/definitions/server.Stub"
                                                                            }
                                                                        }
                                                                    }
                                                                ]
                                                            }
                                                        }
                                                    }
                                                }
                                            ]
                                        }
                                    }
                                }
                            ]
                        }
                    },
                    "400": {
                        "description": "Bad Request",
                        "schema": {
                            "allOf": [
                                {
                                    "$ref": "#/definitions/server.serverResponse"
                                },
                                {
                                    "type": "object",
                                    "properties": {
                                        "data": {
                                            "$ref": "#/definitions/server.Stub"
                                        }
                                    }
                                }
                            ]
                        }
                    },
                    "401": {
                        "description": "Unauthorized",
                        "schema": {
                            "allOf": [
                                {
                                    "$ref": "#/definitions/server.serverResponse"
                                },
                                {
                                    "type": "object",
                                    "properties": {
                                        "data": {
                                            "$ref": "#/definitions/server.Stub"
                                        }
                                    }
                                }
                            ]
                        }
                    },
                    "500": {
                        "description": "Internal Server Error",
                        "schema": {
                            "allOf": [
                                {
                                    "$ref": "#/definitions/server.serverResponse"
                                },
                                {
                                    "type": "object",
                                    "properties": {
                                        "data": {
                                            "$ref": "#/definitions/server.Stub"
                                        }
                                    }
                                }
                            ]
                        }
                    }
                }
            }
        },
        "/eventdeliveries/batchretry": {
            "post": {
                "security": [
                    {
                        "ApiKeyAuth": []
                    }
                ],
                "description": "This endpoint resends multiple app events",
                "consumes": [
                    "application/json"
                ],
                "produces": [
                    "application/json"
                ],
                "tags": [
                    "EventDelivery"
                ],
                "summary": "Batch Resend app events",
                "parameters": [
                    {
                        "type": "string",
                        "description": "group id",
                        "name": "groupId",
                        "in": "query",
                        "required": true
                    },
                    {
                        "description": "event delivery ids",
                        "name": "ids",
                        "in": "body",
                        "required": true,
                        "schema": {
                            "allOf": [
                                {
                                    "$ref": "#/definitions/server.Stub"
                                },
                                {
                                    "type": "object",
                                    "properties": {
                                        "ids": {
                                            "type": "array",
                                            "items": {
                                                "type": "string"
                                            }
                                        }
                                    }
                                }
                            ]
                        }
                    }
                ],
                "responses": {
                    "200": {
                        "description": "OK",
                        "schema": {
                            "allOf": [
                                {
                                    "$ref": "#/definitions/server.serverResponse"
                                },
                                {
                                    "type": "object",
                                    "properties": {
                                        "data": {
                                            "$ref": "#/definitions/server.Stub"
                                        }
                                    }
                                }
                            ]
                        }
                    },
                    "400": {
                        "description": "Bad Request",
                        "schema": {
                            "allOf": [
                                {
                                    "$ref": "#/definitions/server.serverResponse"
                                },
                                {
                                    "type": "object",
                                    "properties": {
                                        "data": {
                                            "$ref": "#/definitions/server.Stub"
                                        }
                                    }
                                }
                            ]
                        }
                    },
                    "401": {
                        "description": "Unauthorized",
                        "schema": {
                            "allOf": [
                                {
                                    "$ref": "#/definitions/server.serverResponse"
                                },
                                {
                                    "type": "object",
                                    "properties": {
                                        "data": {
                                            "$ref": "#/definitions/server.Stub"
                                        }
                                    }
                                }
                            ]
                        }
                    },
                    "500": {
                        "description": "Internal Server Error",
                        "schema": {
                            "allOf": [
                                {
                                    "$ref": "#/definitions/server.serverResponse"
                                },
                                {
                                    "type": "object",
                                    "properties": {
                                        "data": {
                                            "$ref": "#/definitions/server.Stub"
                                        }
                                    }
                                }
                            ]
                        }
                    }
                }
            }
        },
        "/eventdeliveries/countbatchretryevents": {
            "get": {
                "security": [
                    {
                        "ApiKeyAuth": []
                    }
                ],
                "description": "This endpoint counts app events that will be affected by a batch retry operation",
                "consumes": [
                    "application/json"
                ],
                "produces": [
                    "application/json"
                ],
                "tags": [
                    "EventDelivery"
                ],
                "summary": "Count affected eventDeliveries",
                "parameters": [
                    {
                        "type": "string",
                        "description": "application id",
                        "name": "appId",
                        "in": "query"
                    },
                    {
                        "type": "string",
                        "description": "group Id",
                        "name": "groupId",
                        "in": "query",
                        "required": true
                    },
                    {
                        "type": "string",
                        "description": "start date",
                        "name": "startDate",
                        "in": "query"
                    },
                    {
                        "type": "string",
                        "description": "end date",
                        "name": "endDate",
                        "in": "query"
                    },
                    {
                        "type": "string",
                        "description": "results per page",
                        "name": "perPage",
                        "in": "query"
                    },
                    {
                        "type": "string",
                        "description": "page number",
                        "name": "page",
                        "in": "query"
                    },
                    {
                        "type": "string",
                        "description": "sort order",
                        "name": "sort",
                        "in": "query"
                    }
                ],
                "responses": {
                    "200": {
                        "description": "OK",
                        "schema": {
                            "allOf": [
                                {
                                    "$ref": "#/definitions/server.serverResponse"
                                },
                                {
                                    "type": "object",
                                    "properties": {
                                        "data": {
                                            "allOf": [
                                                {
                                                    "$ref": "#/definitions/server.Stub"
                                                },
                                                {
                                                    "type": "object",
                                                    "properties": {
                                                        "num": {
                                                            "type": "integer"
                                                        }
                                                    }
                                                }
                                            ]
                                        }
                                    }
                                }
                            ]
                        }
                    },
                    "400": {
                        "description": "Bad Request",
                        "schema": {
                            "allOf": [
                                {
                                    "$ref": "#/definitions/server.serverResponse"
                                },
                                {
                                    "type": "object",
                                    "properties": {
                                        "data": {
                                            "$ref": "#/definitions/server.Stub"
                                        }
                                    }
                                }
                            ]
                        }
                    },
                    "401": {
                        "description": "Unauthorized",
                        "schema": {
                            "allOf": [
                                {
                                    "$ref": "#/definitions/server.serverResponse"
                                },
                                {
                                    "type": "object",
                                    "properties": {
                                        "data": {
                                            "$ref": "#/definitions/server.Stub"
                                        }
                                    }
                                }
                            ]
                        }
                    },
                    "500": {
                        "description": "Internal Server Error",
                        "schema": {
                            "allOf": [
                                {
                                    "$ref": "#/definitions/server.serverResponse"
                                },
                                {
                                    "type": "object",
                                    "properties": {
                                        "data": {
                                            "$ref": "#/definitions/server.Stub"
                                        }
                                    }
                                }
                            ]
                        }
                    }
                }
            }
        },
        "/eventdeliveries/forceresend": {
            "post": {
                "security": [
                    {
                        "ApiKeyAuth": []
                    }
                ],
                "description": "This endpoint force resends multiple app events",
                "consumes": [
                    "application/json"
                ],
                "produces": [
                    "application/json"
                ],
                "tags": [
                    "EventDelivery"
                ],
                "summary": "Force Resend app events",
                "parameters": [
                    {
                        "type": "string",
                        "description": "group Id",
                        "name": "groupId",
                        "in": "query",
                        "required": true
                    },
                    {
                        "description": "event delivery ids",
                        "name": "ids",
                        "in": "body",
                        "required": true,
                        "schema": {
                            "allOf": [
                                {
                                    "$ref": "#/definitions/server.Stub"
                                },
                                {
                                    "type": "object",
                                    "properties": {
                                        "ids": {
                                            "type": "array",
                                            "items": {
                                                "type": "string"
                                            }
                                        }
                                    }
                                }
                            ]
                        }
                    }
                ],
                "responses": {
                    "200": {
                        "description": "OK",
                        "schema": {
                            "allOf": [
                                {
                                    "$ref": "#/definitions/server.serverResponse"
                                },
                                {
                                    "type": "object",
                                    "properties": {
                                        "data": {
                                            "$ref": "#/definitions/server.Stub"
                                        }
                                    }
                                }
                            ]
                        }
                    },
                    "400": {
                        "description": "Bad Request",
                        "schema": {
                            "allOf": [
                                {
                                    "$ref": "#/definitions/server.serverResponse"
                                },
                                {
                                    "type": "object",
                                    "properties": {
                                        "data": {
                                            "$ref": "#/definitions/server.Stub"
                                        }
                                    }
                                }
                            ]
                        }
                    },
                    "401": {
                        "description": "Unauthorized",
                        "schema": {
                            "allOf": [
                                {
                                    "$ref": "#/definitions/server.serverResponse"
                                },
                                {
                                    "type": "object",
                                    "properties": {
                                        "data": {
                                            "$ref": "#/definitions/server.Stub"
                                        }
                                    }
                                }
                            ]
                        }
                    },
                    "500": {
                        "description": "Internal Server Error",
                        "schema": {
                            "allOf": [
                                {
                                    "$ref": "#/definitions/server.serverResponse"
                                },
                                {
                                    "type": "object",
                                    "properties": {
                                        "data": {
                                            "$ref": "#/definitions/server.Stub"
                                        }
                                    }
                                }
                            ]
                        }
                    }
                }
            }
        },
        "/eventdeliveries/{eventDeliveryID}": {
            "get": {
                "security": [
                    {
                        "ApiKeyAuth": []
                    }
                ],
                "description": "This endpoint fetches an event delivery.",
                "consumes": [
                    "application/json"
                ],
                "produces": [
                    "application/json"
                ],
                "tags": [
                    "EventDelivery"
                ],
                "summary": "Get event delivery",
                "parameters": [
                    {
                        "type": "string",
                        "description": "group id",
                        "name": "groupId",
                        "in": "query",
                        "required": true
                    },
                    {
                        "type": "string",
                        "description": "event delivery id",
                        "name": "eventDeliveryID",
                        "in": "path",
                        "required": true
                    }
                ],
                "responses": {
                    "200": {
                        "description": "OK",
                        "schema": {
                            "allOf": [
                                {
                                    "$ref": "#/definitions/server.serverResponse"
                                },
                                {
                                    "type": "object",
                                    "properties": {
                                        "data": {
                                            "allOf": [
                                                {
                                                    "$ref": "#/definitions/datastore.Event"
                                                },
                                                {
                                                    "type": "object",
                                                    "properties": {
                                                        "data": {
                                                            "$ref": "#/definitions/server.Stub"
                                                        }
                                                    }
                                                }
                                            ]
                                        }
                                    }
                                }
                            ]
                        }
                    },
                    "400": {
                        "description": "Bad Request",
                        "schema": {
                            "allOf": [
                                {
                                    "$ref": "#/definitions/server.serverResponse"
                                },
                                {
                                    "type": "object",
                                    "properties": {
                                        "data": {
                                            "$ref": "#/definitions/server.Stub"
                                        }
                                    }
                                }
                            ]
                        }
                    },
                    "401": {
                        "description": "Unauthorized",
                        "schema": {
                            "allOf": [
                                {
                                    "$ref": "#/definitions/server.serverResponse"
                                },
                                {
                                    "type": "object",
                                    "properties": {
                                        "data": {
                                            "$ref": "#/definitions/server.Stub"
                                        }
                                    }
                                }
                            ]
                        }
                    },
                    "500": {
                        "description": "Internal Server Error",
                        "schema": {
                            "allOf": [
                                {
                                    "$ref": "#/definitions/server.serverResponse"
                                },
                                {
                                    "type": "object",
                                    "properties": {
                                        "data": {
                                            "$ref": "#/definitions/server.Stub"
                                        }
                                    }
                                }
                            ]
                        }
                    }
                }
            }
        },
        "/eventdeliveries/{eventDeliveryID}/resend": {
            "put": {
                "security": [
                    {
                        "ApiKeyAuth": []
                    }
                ],
                "description": "This endpoint resends an app event",
                "consumes": [
                    "application/json"
                ],
                "produces": [
                    "application/json"
                ],
                "tags": [
                    "EventDelivery"
                ],
                "summary": "Resend an app event",
                "parameters": [
                    {
                        "type": "string",
                        "description": "group id",
                        "name": "groupId",
                        "in": "query",
                        "required": true
                    },
                    {
                        "type": "string",
                        "description": "event delivery id",
                        "name": "eventDeliveryID",
                        "in": "path",
                        "required": true
                    }
                ],
                "responses": {
                    "200": {
                        "description": "OK",
                        "schema": {
                            "allOf": [
                                {
                                    "$ref": "#/definitions/server.serverResponse"
                                },
                                {
                                    "type": "object",
                                    "properties": {
                                        "data": {
                                            "allOf": [
                                                {
                                                    "$ref": "#/definitions/datastore.Event"
                                                },
                                                {
                                                    "type": "object",
                                                    "properties": {
                                                        "data": {
                                                            "$ref": "#/definitions/server.Stub"
                                                        }
                                                    }
                                                }
                                            ]
                                        }
                                    }
                                }
                            ]
                        }
                    },
                    "400": {
                        "description": "Bad Request",
                        "schema": {
                            "allOf": [
                                {
                                    "$ref": "#/definitions/server.serverResponse"
                                },
                                {
                                    "type": "object",
                                    "properties": {
                                        "data": {
                                            "$ref": "#/definitions/server.Stub"
                                        }
                                    }
                                }
                            ]
                        }
                    },
                    "401": {
                        "description": "Unauthorized",
                        "schema": {
                            "allOf": [
                                {
                                    "$ref": "#/definitions/server.serverResponse"
                                },
                                {
                                    "type": "object",
                                    "properties": {
                                        "data": {
                                            "$ref": "#/definitions/server.Stub"
                                        }
                                    }
                                }
                            ]
                        }
                    },
                    "500": {
                        "description": "Internal Server Error",
                        "schema": {
                            "allOf": [
                                {
                                    "$ref": "#/definitions/server.serverResponse"
                                },
                                {
                                    "type": "object",
                                    "properties": {
                                        "data": {
                                            "$ref": "#/definitions/server.Stub"
                                        }
                                    }
                                }
                            ]
                        }
                    }
                }
            }
        },
        "/events": {
            "get": {
                "security": [
                    {
                        "ApiKeyAuth": []
                    }
                ],
                "description": "This endpoint fetches app events with pagination",
                "consumes": [
                    "application/json"
                ],
                "produces": [
                    "application/json"
                ],
                "tags": [
                    "Events"
                ],
                "summary": "Get app events with pagination",
                "parameters": [
                    {
                        "type": "string",
                        "description": "application id",
                        "name": "appId",
                        "in": "query"
                    },
                    {
                        "type": "string",
                        "description": "group id",
                        "name": "groupId",
                        "in": "query",
                        "required": true
                    },
                    {
                        "type": "string",
                        "description": "start date",
                        "name": "startDate",
                        "in": "query"
                    },
                    {
                        "type": "string",
                        "description": "end date",
                        "name": "endDate",
                        "in": "query"
                    },
                    {
                        "type": "string",
                        "description": "results per page",
                        "name": "perPage",
                        "in": "query"
                    },
                    {
                        "type": "string",
                        "description": "page number",
                        "name": "page",
                        "in": "query"
                    },
                    {
                        "type": "string",
                        "description": "sort order",
                        "name": "sort",
                        "in": "query"
                    }
                ],
                "responses": {
                    "200": {
                        "description": "OK",
                        "schema": {
                            "allOf": [
                                {
                                    "$ref": "#/definitions/server.serverResponse"
                                },
                                {
                                    "type": "object",
                                    "properties": {
                                        "data": {
                                            "allOf": [
                                                {
                                                    "$ref": "#/definitions/server.pagedResponse"
                                                },
                                                {
                                                    "type": "object",
                                                    "properties": {
                                                        "content": {
                                                            "type": "array",
                                                            "items": {
                                                                "allOf": [
                                                                    {
                                                                        "$ref": "#/definitions/datastore.Event"
                                                                    },
                                                                    {
                                                                        "type": "object",
                                                                        "properties": {
                                                                            "data": {
                                                                                "$ref": "#/definitions/server.Stub"
                                                                            }
                                                                        }
                                                                    }
                                                                ]
                                                            }
                                                        }
                                                    }
                                                }
                                            ]
                                        }
                                    }
                                }
                            ]
                        }
                    },
                    "400": {
                        "description": "Bad Request",
                        "schema": {
                            "allOf": [
                                {
                                    "$ref": "#/definitions/server.serverResponse"
                                },
                                {
                                    "type": "object",
                                    "properties": {
                                        "data": {
                                            "$ref": "#/definitions/server.Stub"
                                        }
                                    }
                                }
                            ]
                        }
                    },
                    "401": {
                        "description": "Unauthorized",
                        "schema": {
                            "allOf": [
                                {
                                    "$ref": "#/definitions/server.serverResponse"
                                },
                                {
                                    "type": "object",
                                    "properties": {
                                        "data": {
                                            "$ref": "#/definitions/server.Stub"
                                        }
                                    }
                                }
                            ]
                        }
                    },
                    "500": {
                        "description": "Internal Server Error",
                        "schema": {
                            "allOf": [
                                {
                                    "$ref": "#/definitions/server.serverResponse"
                                },
                                {
                                    "type": "object",
                                    "properties": {
                                        "data": {
                                            "$ref": "#/definitions/server.Stub"
                                        }
                                    }
                                }
                            ]
                        }
                    }
                }
            },
            "post": {
                "security": [
                    {
                        "ApiKeyAuth": []
                    }
                ],
                "description": "This endpoint creates an app event",
                "consumes": [
                    "application/json"
                ],
                "produces": [
                    "application/json"
                ],
                "tags": [
                    "Events"
                ],
                "summary": "Create app event",
                "parameters": [
                    {
                        "type": "string",
                        "description": "group id",
                        "name": "groupId",
                        "in": "query",
                        "required": true
                    },
                    {
                        "description": "Event Details",
                        "name": "event",
                        "in": "body",
                        "required": true,
                        "schema": {
                            "$ref": "#/definitions/models.Event"
                        }
                    }
                ],
                "responses": {
                    "200": {
                        "description": "OK",
                        "schema": {
                            "allOf": [
                                {
                                    "$ref": "#/definitions/server.serverResponse"
                                },
                                {
                                    "type": "object",
                                    "properties": {
                                        "data": {
                                            "allOf": [
                                                {
                                                    "$ref": "#/definitions/datastore.Event"
                                                },
                                                {
                                                    "type": "object",
                                                    "properties": {
                                                        "data": {
                                                            "$ref": "#/definitions/server.Stub"
                                                        }
                                                    }
                                                }
                                            ]
                                        }
                                    }
                                }
                            ]
                        }
                    },
                    "400": {
                        "description": "Bad Request",
                        "schema": {
                            "allOf": [
                                {
                                    "$ref": "#/definitions/server.serverResponse"
                                },
                                {
                                    "type": "object",
                                    "properties": {
                                        "data": {
                                            "$ref": "#/definitions/server.Stub"
                                        }
                                    }
                                }
                            ]
                        }
                    },
                    "401": {
                        "description": "Unauthorized",
                        "schema": {
                            "allOf": [
                                {
                                    "$ref": "#/definitions/server.serverResponse"
                                },
                                {
                                    "type": "object",
                                    "properties": {
                                        "data": {
                                            "$ref": "#/definitions/server.Stub"
                                        }
                                    }
                                }
                            ]
                        }
                    },
                    "500": {
                        "description": "Internal Server Error",
                        "schema": {
                            "allOf": [
                                {
                                    "$ref": "#/definitions/server.serverResponse"
                                },
                                {
                                    "type": "object",
                                    "properties": {
                                        "data": {
                                            "$ref": "#/definitions/server.Stub"
                                        }
                                    }
                                }
                            ]
                        }
                    }
                }
            }
        },
        "/events/{eventID}": {
            "get": {
                "security": [
                    {
                        "ApiKeyAuth": []
                    }
                ],
                "description": "This endpoint fetches an app event",
                "consumes": [
                    "application/json"
                ],
                "produces": [
                    "application/json"
                ],
                "tags": [
                    "Events"
                ],
                "summary": "Get app event",
                "parameters": [
                    {
                        "type": "string",
                        "description": "group id",
                        "name": "groupId",
                        "in": "query",
                        "required": true
                    },
                    {
                        "type": "string",
                        "description": "event id",
                        "name": "eventID",
                        "in": "path",
                        "required": true
                    }
                ],
                "responses": {
                    "200": {
                        "description": "OK",
                        "schema": {
                            "allOf": [
                                {
                                    "$ref": "#/definitions/server.serverResponse"
                                },
                                {
                                    "type": "object",
                                    "properties": {
                                        "data": {
                                            "allOf": [
                                                {
                                                    "$ref": "#/definitions/datastore.Event"
                                                },
                                                {
                                                    "type": "object",
                                                    "properties": {
                                                        "data": {
                                                            "$ref": "#/definitions/server.Stub"
                                                        }
                                                    }
                                                }
                                            ]
                                        }
                                    }
                                }
                            ]
                        }
                    },
                    "400": {
                        "description": "Bad Request",
                        "schema": {
                            "allOf": [
                                {
                                    "$ref": "#/definitions/server.serverResponse"
                                },
                                {
                                    "type": "object",
                                    "properties": {
                                        "data": {
                                            "$ref": "#/definitions/server.Stub"
                                        }
                                    }
                                }
                            ]
                        }
                    },
                    "401": {
                        "description": "Unauthorized",
                        "schema": {
                            "allOf": [
                                {
                                    "$ref": "#/definitions/server.serverResponse"
                                },
                                {
                                    "type": "object",
                                    "properties": {
                                        "data": {
                                            "$ref": "#/definitions/server.Stub"
                                        }
                                    }
                                }
                            ]
                        }
                    },
                    "500": {
                        "description": "Internal Server Error",
                        "schema": {
                            "allOf": [
                                {
                                    "$ref": "#/definitions/server.serverResponse"
                                },
                                {
                                    "type": "object",
                                    "properties": {
                                        "data": {
                                            "$ref": "#/definitions/server.Stub"
                                        }
                                    }
                                }
                            ]
                        }
                    }
                }
            }
        },
        "/events/{eventID}/eventdeliveries/{eventDeliveryID}/deliveryattempts": {
            "get": {
                "security": [
                    {
                        "ApiKeyAuth": []
                    }
                ],
                "description": "This endpoint fetches an app message's delivery attempts",
                "consumes": [
                    "application/json"
                ],
                "produces": [
                    "application/json"
                ],
                "tags": [
                    "DeliveryAttempts"
                ],
                "summary": "Get delivery attempts",
                "parameters": [
                    {
                        "type": "string",
                        "description": "event id",
                        "name": "eventID",
                        "in": "path",
                        "required": true
                    },
                    {
                        "type": "string",
                        "description": "event delivery id",
                        "name": "eventDeliveryID",
                        "in": "path",
                        "required": true
                    }
                ],
                "responses": {
                    "200": {
                        "description": "OK",
                        "schema": {
                            "allOf": [
                                {
                                    "$ref": "#/definitions/server.serverResponse"
                                },
                                {
                                    "type": "object",
                                    "properties": {
                                        "data": {
                                            "type": "array",
                                            "items": {
                                                "$ref": "#/definitions/datastore.DeliveryAttempt"
                                            }
                                        }
                                    }
                                }
                            ]
                        }
                    },
                    "400": {
                        "description": "Bad Request",
                        "schema": {
                            "allOf": [
                                {
                                    "$ref": "#/definitions/server.serverResponse"
                                },
                                {
                                    "type": "object",
                                    "properties": {
                                        "data": {
                                            "$ref": "#/definitions/server.Stub"
                                        }
                                    }
                                }
                            ]
                        }
                    },
                    "401": {
                        "description": "Unauthorized",
                        "schema": {
                            "allOf": [
                                {
                                    "$ref": "#/definitions/server.serverResponse"
                                },
                                {
                                    "type": "object",
                                    "properties": {
                                        "data": {
                                            "$ref": "#/definitions/server.Stub"
                                        }
                                    }
                                }
                            ]
                        }
                    },
                    "500": {
                        "description": "Internal Server Error",
                        "schema": {
                            "allOf": [
                                {
                                    "$ref": "#/definitions/server.serverResponse"
                                },
                                {
                                    "type": "object",
                                    "properties": {
                                        "data": {
                                            "$ref": "#/definitions/server.Stub"
                                        }
                                    }
                                }
                            ]
                        }
                    }
                }
            }
        },
        "/events/{eventID}/eventdeliveries/{eventDeliveryID}/deliveryattempts/{deliveryAttemptID}": {
            "get": {
                "security": [
                    {
                        "ApiKeyAuth": []
                    }
                ],
                "description": "This endpoint fetches an app event delivery attempt",
                "consumes": [
                    "application/json"
                ],
                "produces": [
                    "application/json"
                ],
                "tags": [
                    "DeliveryAttempts"
                ],
                "summary": "Get delivery attempt",
                "parameters": [
                    {
                        "type": "string",
                        "description": "event id",
                        "name": "eventID",
                        "in": "path",
                        "required": true
                    },
                    {
                        "type": "string",
                        "description": "event delivery id",
                        "name": "eventDeliveryID",
                        "in": "path",
                        "required": true
                    },
                    {
                        "type": "string",
                        "description": "delivery attempt id",
                        "name": "deliveryAttemptID",
                        "in": "path",
                        "required": true
                    }
                ],
                "responses": {
                    "200": {
                        "description": "OK",
                        "schema": {
                            "allOf": [
                                {
                                    "$ref": "#/definitions/server.serverResponse"
                                },
                                {
                                    "type": "object",
                                    "properties": {
                                        "data": {
                                            "$ref": "#/definitions/datastore.DeliveryAttempt"
                                        }
                                    }
                                }
                            ]
                        }
                    },
                    "400": {
                        "description": "Bad Request",
                        "schema": {
                            "allOf": [
                                {
                                    "$ref": "#/definitions/server.serverResponse"
                                },
                                {
                                    "type": "object",
                                    "properties": {
                                        "data": {
                                            "$ref": "#/definitions/server.Stub"
                                        }
                                    }
                                }
                            ]
                        }
                    },
                    "401": {
                        "description": "Unauthorized",
                        "schema": {
                            "allOf": [
                                {
                                    "$ref": "#/definitions/server.serverResponse"
                                },
                                {
                                    "type": "object",
                                    "properties": {
                                        "data": {
                                            "$ref": "#/definitions/server.Stub"
                                        }
                                    }
                                }
                            ]
                        }
                    },
                    "500": {
                        "description": "Internal Server Error",
                        "schema": {
                            "allOf": [
                                {
                                    "$ref": "#/definitions/server.serverResponse"
                                },
                                {
                                    "type": "object",
                                    "properties": {
                                        "data": {
                                            "$ref": "#/definitions/server.Stub"
                                        }
                                    }
                                }
                            ]
                        }
                    }
                }
            }
        },
        "/events/{eventID}/replay": {
            "put": {
                "security": [
                    {
                        "ApiKeyAuth": []
                    }
                ],
                "description": "This endpoint replays an app event",
                "consumes": [
                    "application/json"
                ],
                "produces": [
                    "application/json"
                ],
                "tags": [
                    "Events"
                ],
                "summary": "Replay app event",
                "parameters": [
                    {
                        "type": "string",
                        "description": "group id",
                        "name": "groupId",
                        "in": "query",
                        "required": true
                    },
                    {
                        "type": "string",
                        "description": "event id",
                        "name": "eventID",
                        "in": "path",
                        "required": true
                    }
                ],
                "responses": {
                    "200": {
                        "description": "OK",
                        "schema": {
                            "allOf": [
                                {
                                    "$ref": "#/definitions/server.serverResponse"
                                },
                                {
                                    "type": "object",
                                    "properties": {
                                        "data": {
                                            "allOf": [
                                                {
                                                    "$ref": "#/definitions/datastore.Event"
                                                },
                                                {
                                                    "type": "object",
                                                    "properties": {
                                                        "data": {
                                                            "$ref": "#/definitions/server.Stub"
                                                        }
                                                    }
                                                }
                                            ]
                                        }
                                    }
                                }
                            ]
                        }
                    },
                    "400": {
                        "description": "Bad Request",
                        "schema": {
                            "allOf": [
                                {
                                    "$ref": "#/definitions/server.serverResponse"
                                },
                                {
                                    "type": "object",
                                    "properties": {
                                        "data": {
                                            "$ref": "#/definitions/server.Stub"
                                        }
                                    }
                                }
                            ]
                        }
                    },
                    "401": {
                        "description": "Unauthorized",
                        "schema": {
                            "allOf": [
                                {
                                    "$ref": "#/definitions/server.serverResponse"
                                },
                                {
                                    "type": "object",
                                    "properties": {
                                        "data": {
                                            "$ref": "#/definitions/server.Stub"
                                        }
                                    }
                                }
                            ]
                        }
                    },
                    "500": {
                        "description": "Internal Server Error",
                        "schema": {
                            "allOf": [
                                {
                                    "$ref": "#/definitions/server.serverResponse"
                                },
                                {
                                    "type": "object",
                                    "properties": {
                                        "data": {
                                            "$ref": "#/definitions/server.Stub"
                                        }
                                    }
                                }
                            ]
                        }
                    }
                }
            }
        },
        "/groups": {
            "get": {
                "security": [
                    {
                        "ApiKeyAuth": []
                    }
                ],
                "description": "This endpoint fetches groups",
                "consumes": [
                    "application/json"
                ],
                "produces": [
                    "application/json"
                ],
                "tags": [
                    "Group"
                ],
                "summary": "Get groups",
                "parameters": [
                    {
                        "type": "string",
                        "description": "group name",
                        "name": "name",
                        "in": "query"
                    }
                ],
                "responses": {
                    "200": {
                        "description": "OK",
                        "schema": {
                            "allOf": [
                                {
                                    "$ref": "#/definitions/server.serverResponse"
                                },
                                {
                                    "type": "object",
                                    "properties": {
                                        "data": {
                                            "type": "array",
                                            "items": {
                                                "$ref": "#/definitions/datastore.Group"
                                            }
                                        }
                                    }
                                }
                            ]
                        }
                    },
                    "400": {
                        "description": "Bad Request",
                        "schema": {
                            "allOf": [
                                {
                                    "$ref": "#/definitions/server.serverResponse"
                                },
                                {
                                    "type": "object",
                                    "properties": {
                                        "data": {
                                            "$ref": "#/definitions/server.Stub"
                                        }
                                    }
                                }
                            ]
                        }
                    },
                    "401": {
                        "description": "Unauthorized",
                        "schema": {
                            "allOf": [
                                {
                                    "$ref": "#/definitions/server.serverResponse"
                                },
                                {
                                    "type": "object",
                                    "properties": {
                                        "data": {
                                            "$ref": "#/definitions/server.Stub"
                                        }
                                    }
                                }
                            ]
                        }
                    },
                    "500": {
                        "description": "Internal Server Error",
                        "schema": {
                            "allOf": [
                                {
                                    "$ref": "#/definitions/server.serverResponse"
                                },
                                {
                                    "type": "object",
                                    "properties": {
                                        "data": {
                                            "$ref": "#/definitions/server.Stub"
                                        }
                                    }
                                }
                            ]
                        }
                    }
                }
            }
        },
        "/groups/{groupID}": {
            "get": {
                "security": [
                    {
                        "ApiKeyAuth": []
                    }
                ],
                "description": "This endpoint fetches a group by its id",
                "consumes": [
                    "application/json"
                ],
                "produces": [
                    "application/json"
                ],
                "tags": [
                    "Group"
                ],
                "summary": "Get a group",
                "parameters": [
                    {
                        "type": "string",
                        "description": "group id",
                        "name": "groupID",
                        "in": "path",
                        "required": true
                    }
                ],
                "responses": {
                    "200": {
                        "description": "OK",
                        "schema": {
                            "allOf": [
                                {
                                    "$ref": "#/definitions/server.serverResponse"
                                },
                                {
                                    "type": "object",
                                    "properties": {
                                        "data": {
                                            "$ref": "#/definitions/datastore.Group"
                                        }
                                    }
                                }
                            ]
                        }
                    },
                    "400": {
                        "description": "Bad Request",
                        "schema": {
                            "allOf": [
                                {
                                    "$ref": "#/definitions/server.serverResponse"
                                },
                                {
                                    "type": "object",
                                    "properties": {
                                        "data": {
                                            "$ref": "#/definitions/server.Stub"
                                        }
                                    }
                                }
                            ]
                        }
                    },
                    "401": {
                        "description": "Unauthorized",
                        "schema": {
                            "allOf": [
                                {
                                    "$ref": "#/definitions/server.serverResponse"
                                },
                                {
                                    "type": "object",
                                    "properties": {
                                        "data": {
                                            "$ref": "#/definitions/server.Stub"
                                        }
                                    }
                                }
                            ]
                        }
                    },
                    "500": {
                        "description": "Internal Server Error",
                        "schema": {
                            "allOf": [
                                {
                                    "$ref": "#/definitions/server.serverResponse"
                                },
                                {
                                    "type": "object",
                                    "properties": {
                                        "data": {
                                            "$ref": "#/definitions/server.Stub"
                                        }
                                    }
                                }
                            ]
                        }
                    }
                }
            },
            "put": {
                "security": [
                    {
                        "ApiKeyAuth": []
                    }
                ],
                "description": "This endpoint updates a group",
                "consumes": [
                    "application/json"
                ],
                "produces": [
                    "application/json"
                ],
                "tags": [
                    "Group"
                ],
                "summary": "Update a group",
                "parameters": [
                    {
                        "type": "string",
                        "description": "group id",
                        "name": "groupID",
                        "in": "path",
                        "required": true
                    },
                    {
                        "description": "Group Details",
                        "name": "group",
                        "in": "body",
                        "required": true,
                        "schema": {
                            "$ref": "#/definitions/models.Group"
                        }
                    }
                ],
                "responses": {
                    "200": {
                        "description": "OK",
                        "schema": {
                            "allOf": [
                                {
                                    "$ref": "#/definitions/server.serverResponse"
                                },
                                {
                                    "type": "object",
                                    "properties": {
                                        "data": {
                                            "$ref": "#/definitions/datastore.Group"
                                        }
                                    }
                                }
                            ]
                        }
                    },
                    "400": {
                        "description": "Bad Request",
                        "schema": {
                            "allOf": [
                                {
                                    "$ref": "#/definitions/server.serverResponse"
                                },
                                {
                                    "type": "object",
                                    "properties": {
                                        "data": {
                                            "$ref": "#/definitions/server.Stub"
                                        }
                                    }
                                }
                            ]
                        }
                    },
                    "401": {
                        "description": "Unauthorized",
                        "schema": {
                            "allOf": [
                                {
                                    "$ref": "#/definitions/server.serverResponse"
                                },
                                {
                                    "type": "object",
                                    "properties": {
                                        "data": {
                                            "$ref": "#/definitions/server.Stub"
                                        }
                                    }
                                }
                            ]
                        }
                    },
                    "500": {
                        "description": "Internal Server Error",
                        "schema": {
                            "allOf": [
                                {
                                    "$ref": "#/definitions/server.serverResponse"
                                },
                                {
                                    "type": "object",
                                    "properties": {
                                        "data": {
                                            "$ref": "#/definitions/server.Stub"
                                        }
                                    }
                                }
                            ]
                        }
                    }
                }
            },
            "delete": {
                "security": [
                    {
                        "ApiKeyAuth": []
                    }
                ],
                "description": "This endpoint deletes a group using its id",
                "consumes": [
                    "application/json"
                ],
                "produces": [
                    "application/json"
                ],
                "tags": [
                    "Group"
                ],
                "summary": "Delete a group",
                "parameters": [
                    {
                        "type": "string",
                        "description": "group id",
                        "name": "groupID",
                        "in": "path",
                        "required": true
                    }
                ],
                "responses": {
                    "200": {
                        "description": "OK",
                        "schema": {
                            "allOf": [
                                {
                                    "$ref": "#/definitions/server.serverResponse"
                                },
                                {
                                    "type": "object",
                                    "properties": {
                                        "data": {
                                            "$ref": "#/definitions/server.Stub"
                                        }
                                    }
                                }
                            ]
                        }
                    },
                    "400": {
                        "description": "Bad Request",
                        "schema": {
                            "allOf": [
                                {
                                    "$ref": "#/definitions/server.serverResponse"
                                },
                                {
                                    "type": "object",
                                    "properties": {
                                        "data": {
                                            "$ref": "#/definitions/server.Stub"
                                        }
                                    }
                                }
                            ]
                        }
                    },
                    "401": {
                        "description": "Unauthorized",
                        "schema": {
                            "allOf": [
                                {
                                    "$ref": "#/definitions/server.serverResponse"
                                },
                                {
                                    "type": "object",
                                    "properties": {
                                        "data": {
                                            "$ref": "#/definitions/server.Stub"
                                        }
                                    }
                                }
                            ]
                        }
                    },
                    "500": {
                        "description": "Internal Server Error",
                        "schema": {
                            "allOf": [
                                {
                                    "$ref": "#/definitions/server.serverResponse"
                                },
                                {
                                    "type": "object",
                                    "properties": {
                                        "data": {
                                            "$ref": "#/definitions/server.Stub"
                                        }
                                    }
                                }
                            ]
                        }
                    }
                }
            }
        },
        "/security/applications/{appID}/keys": {
            "post": {
                "security": [
                    {
                        "ApiKeyAuth": []
                    }
                ],
                "description": "This endpoint creates an api key that will be used by app portal",
                "consumes": [
                    "application/json"
                ],
                "produces": [
                    "application/json"
                ],
                "tags": [
                    "APIKey"
                ],
                "summary": "Create an api key for app portal",
                "parameters": [
                    {
                        "type": "string",
                        "description": "application ID",
                        "name": "appID",
                        "in": "path",
                        "required": true
                    }
                ],
                "responses": {
                    "201": {
                        "description": "Created",
                        "schema": {
                            "allOf": [
                                {
                                    "$ref": "#/definitions/server.serverResponse"
                                },
                                {
                                    "type": "object",
                                    "properties": {
                                        "data": {
                                            "$ref": "#/definitions/models.PortalAPIKeyResponse"
                                        }
                                    }
                                }
                            ]
                        }
                    },
                    "400": {
                        "description": "Bad Request",
                        "schema": {
                            "allOf": [
                                {
                                    "$ref": "#/definitions/server.serverResponse"
                                },
                                {
                                    "type": "object",
                                    "properties": {
                                        "data": {
                                            "$ref": "#/definitions/server.Stub"
                                        }
                                    }
                                }
                            ]
                        }
                    },
                    "401": {
                        "description": "Unauthorized",
                        "schema": {
                            "allOf": [
                                {
                                    "$ref": "#/definitions/server.serverResponse"
                                },
                                {
                                    "type": "object",
                                    "properties": {
                                        "data": {
                                            "$ref": "#/definitions/server.Stub"
                                        }
                                    }
                                }
                            ]
                        }
                    },
                    "500": {
                        "description": "Internal Server Error",
                        "schema": {
                            "allOf": [
                                {
                                    "$ref": "#/definitions/server.serverResponse"
                                },
                                {
                                    "type": "object",
                                    "properties": {
                                        "data": {
                                            "$ref": "#/definitions/server.Stub"
                                        }
                                    }
                                }
                            ]
                        }
                    }
                }
            }
        },
        "/security/keys": {
            "get": {
                "security": [
                    {
                        "ApiKeyAuth": []
                    }
                ],
                "description": "This endpoint fetches multiple api keys",
                "consumes": [
                    "application/json"
                ],
                "produces": [
                    "application/json"
                ],
                "tags": [
                    "APIKey"
                ],
                "summary": "Fetch multiple api keys",
                "parameters": [
                    {
                        "type": "string",
                        "description": "results per page",
                        "name": "perPage",
                        "in": "query"
                    },
                    {
                        "type": "string",
                        "description": "page number",
                        "name": "page",
                        "in": "query"
                    },
                    {
                        "type": "string",
                        "description": "sort order",
                        "name": "sort",
                        "in": "query"
                    }
                ],
                "responses": {
                    "200": {
                        "description": "OK",
                        "schema": {
                            "allOf": [
                                {
                                    "$ref": "#/definitions/server.serverResponse"
                                },
                                {
                                    "type": "object",
                                    "properties": {
                                        "data": {
                                            "allOf": [
                                                {
                                                    "$ref": "#/definitions/server.pagedResponse"
                                                },
                                                {
                                                    "type": "object",
                                                    "properties": {
                                                        "content": {
                                                            "type": "array",
                                                            "items": {
                                                                "$ref": "#/definitions/datastore.APIKey"
                                                            }
                                                        }
                                                    }
                                                }
                                            ]
                                        }
                                    }
                                }
                            ]
                        }
                    },
                    "400": {
                        "description": "Bad Request",
                        "schema": {
                            "allOf": [
                                {
                                    "$ref": "#/definitions/server.serverResponse"
                                },
                                {
                                    "type": "object",
                                    "properties": {
                                        "data": {
                                            "$ref": "#/definitions/server.Stub"
                                        }
                                    }
                                }
                            ]
                        }
                    },
                    "401": {
                        "description": "Unauthorized",
                        "schema": {
                            "allOf": [
                                {
                                    "$ref": "#/definitions/server.serverResponse"
                                },
                                {
                                    "type": "object",
                                    "properties": {
                                        "data": {
                                            "$ref": "#/definitions/server.Stub"
                                        }
                                    }
                                }
                            ]
                        }
                    },
                    "500": {
                        "description": "Internal Server Error",
                        "schema": {
                            "allOf": [
                                {
                                    "$ref": "#/definitions/server.serverResponse"
                                },
                                {
                                    "type": "object",
                                    "properties": {
                                        "data": {
                                            "$ref": "#/definitions/server.Stub"
                                        }
                                    }
                                }
                            ]
                        }
                    }
                }
            },
            "post": {
                "security": [
                    {
                        "ApiKeyAuth": []
                    }
                ],
                "description": "This endpoint creates an api key that will be used by the native auth realm",
                "consumes": [
                    "application/json"
                ],
                "produces": [
                    "application/json"
                ],
                "tags": [
                    "APIKey"
                ],
                "summary": "Create an api key",
                "parameters": [
                    {
                        "description": "API Key",
                        "name": "apiKey",
                        "in": "body",
                        "required": true,
                        "schema": {
                            "$ref": "#/definitions/models.APIKey"
                        }
                    }
                ],
                "responses": {
                    "200": {
                        "description": "OK",
                        "schema": {
                            "allOf": [
                                {
                                    "$ref": "#/definitions/server.serverResponse"
                                },
                                {
                                    "type": "object",
                                    "properties": {
                                        "data": {
                                            "$ref": "#/definitions/models.APIKeyResponse"
                                        }
                                    }
                                }
                            ]
                        }
                    },
                    "400": {
                        "description": "Bad Request",
                        "schema": {
                            "allOf": [
                                {
                                    "$ref": "#/definitions/server.serverResponse"
                                },
                                {
                                    "type": "object",
                                    "properties": {
                                        "data": {
                                            "$ref": "#/definitions/server.Stub"
                                        }
                                    }
                                }
                            ]
                        }
                    },
                    "401": {
                        "description": "Unauthorized",
                        "schema": {
                            "allOf": [
                                {
                                    "$ref": "#/definitions/server.serverResponse"
                                },
                                {
                                    "type": "object",
                                    "properties": {
                                        "data": {
                                            "$ref": "#/definitions/server.Stub"
                                        }
                                    }
                                }
                            ]
                        }
                    },
                    "500": {
                        "description": "Internal Server Error",
                        "schema": {
                            "allOf": [
                                {
                                    "$ref": "#/definitions/server.serverResponse"
                                },
                                {
                                    "type": "object",
                                    "properties": {
                                        "data": {
                                            "$ref": "#/definitions/server.Stub"
                                        }
                                    }
                                }
                            ]
                        }
                    }
                }
            }
        },
        "/security/keys/{keyID}": {
            "get": {
                "security": [
                    {
                        "ApiKeyAuth": []
                    }
                ],
                "description": "This endpoint fetches an api key by its id",
                "consumes": [
                    "application/json"
                ],
                "produces": [
                    "application/json"
                ],
                "tags": [
                    "APIKey"
                ],
                "summary": "Get api key by id",
                "parameters": [
                    {
                        "type": "string",
                        "description": "API Key id",
                        "name": "keyID",
                        "in": "path",
                        "required": true
                    }
                ],
                "responses": {
                    "200": {
                        "description": "OK",
                        "schema": {
                            "allOf": [
                                {
                                    "$ref": "#/definitions/server.serverResponse"
                                },
                                {
                                    "type": "object",
                                    "properties": {
                                        "data": {
                                            "$ref": "#/definitions/datastore.APIKey"
                                        }
                                    }
                                }
                            ]
                        }
                    },
                    "400": {
                        "description": "Bad Request",
                        "schema": {
                            "allOf": [
                                {
                                    "$ref": "#/definitions/server.serverResponse"
                                },
                                {
                                    "type": "object",
                                    "properties": {
                                        "data": {
                                            "$ref": "#/definitions/server.Stub"
                                        }
                                    }
                                }
                            ]
                        }
                    },
                    "401": {
                        "description": "Unauthorized",
                        "schema": {
                            "allOf": [
                                {
                                    "$ref": "#/definitions/server.serverResponse"
                                },
                                {
                                    "type": "object",
                                    "properties": {
                                        "data": {
                                            "$ref": "#/definitions/server.Stub"
                                        }
                                    }
                                }
                            ]
                        }
                    },
                    "500": {
                        "description": "Internal Server Error",
                        "schema": {
                            "allOf": [
                                {
                                    "$ref": "#/definitions/server.serverResponse"
                                },
                                {
                                    "type": "object",
                                    "properties": {
                                        "data": {
                                            "$ref": "#/definitions/server.Stub"
                                        }
                                    }
                                }
                            ]
                        }
                    }
                }
            },
            "put": {
                "security": [
                    {
                        "ApiKeyAuth": []
                    }
                ],
                "description": "This endpoint updates an api key",
                "consumes": [
                    "application/json"
                ],
                "produces": [
                    "application/json"
                ],
                "tags": [
                    "APIKey"
                ],
                "summary": "update api key",
                "parameters": [
                    {
                        "type": "string",
                        "description": "API Key id",
                        "name": "keyID",
                        "in": "path",
                        "required": true
                    }
                ],
                "responses": {
                    "200": {
                        "description": "OK",
                        "schema": {
                            "allOf": [
                                {
                                    "$ref": "#/definitions/server.serverResponse"
                                },
                                {
                                    "type": "object",
                                    "properties": {
                                        "data": {
                                            "$ref": "#/definitions/datastore.APIKey"
                                        }
                                    }
                                }
                            ]
                        }
                    },
                    "400": {
                        "description": "Bad Request",
                        "schema": {
                            "allOf": [
                                {
                                    "$ref": "#/definitions/server.serverResponse"
                                },
                                {
                                    "type": "object",
                                    "properties": {
                                        "data": {
                                            "$ref": "#/definitions/server.Stub"
                                        }
                                    }
                                }
                            ]
                        }
                    },
                    "401": {
                        "description": "Unauthorized",
                        "schema": {
                            "allOf": [
                                {
                                    "$ref": "#/definitions/server.serverResponse"
                                },
                                {
                                    "type": "object",
                                    "properties": {
                                        "data": {
                                            "$ref": "#/definitions/server.Stub"
                                        }
                                    }
                                }
                            ]
                        }
                    },
                    "500": {
                        "description": "Internal Server Error",
                        "schema": {
                            "allOf": [
                                {
                                    "$ref": "#/definitions/server.serverResponse"
                                },
                                {
                                    "type": "object",
                                    "properties": {
                                        "data": {
                                            "$ref": "#/definitions/server.Stub"
                                        }
                                    }
                                }
                            ]
                        }
                    }
                }
            }
        },
        "/security/keys/{keyID}/revoke": {
            "put": {
                "security": [
                    {
                        "ApiKeyAuth": []
                    }
                ],
                "description": "This endpoint revokes an api key",
                "consumes": [
                    "application/json"
                ],
                "produces": [
                    "application/json"
                ],
                "tags": [
                    "APIKey"
                ],
                "summary": "Revoke API Key",
                "parameters": [
                    {
                        "type": "string",
                        "description": "API Key id",
                        "name": "keyID",
                        "in": "path",
                        "required": true
                    }
                ],
                "responses": {
                    "200": {
                        "description": "OK",
                        "schema": {
                            "allOf": [
                                {
                                    "$ref": "#/definitions/server.serverResponse"
                                },
                                {
                                    "type": "object",
                                    "properties": {
                                        "data": {
                                            "$ref": "#/definitions/server.Stub"
                                        }
                                    }
                                }
                            ]
                        }
                    },
                    "400": {
                        "description": "Bad Request",
                        "schema": {
                            "allOf": [
                                {
                                    "$ref": "#/definitions/server.serverResponse"
                                },
                                {
                                    "type": "object",
                                    "properties": {
                                        "data": {
                                            "$ref": "#/definitions/server.Stub"
                                        }
                                    }
                                }
                            ]
                        }
                    },
                    "401": {
                        "description": "Unauthorized",
                        "schema": {
                            "allOf": [
                                {
                                    "$ref": "#/definitions/server.serverResponse"
                                },
                                {
                                    "type": "object",
                                    "properties": {
                                        "data": {
                                            "$ref": "#/definitions/server.Stub"
                                        }
                                    }
                                }
                            ]
                        }
                    },
                    "500": {
                        "description": "Internal Server Error",
                        "schema": {
                            "allOf": [
                                {
                                    "$ref": "#/definitions/server.serverResponse"
                                },
                                {
                                    "type": "object",
                                    "properties": {
                                        "data": {
                                            "$ref": "#/definitions/server.Stub"
                                        }
                                    }
                                }
                            ]
                        }
                    }
                }
            }
        },
        "/sources": {
            "get": {
                "security": [
                    {
                        "ApiKeyAuth": []
                    }
                ],
                "description": "This endpoint fetches multiple sources",
                "consumes": [
                    "application/json"
                ],
                "produces": [
                    "application/json"
                ],
                "tags": [
                    "Source"
                ],
                "summary": "Fetch multiple sources",
                "parameters": [
                    {
                        "type": "string",
                        "description": "results per page",
                        "name": "perPage",
                        "in": "query"
                    },
                    {
                        "type": "string",
                        "description": "page number",
                        "name": "page",
                        "in": "query"
                    },
                    {
                        "type": "string",
                        "description": "sort order",
                        "name": "sort",
                        "in": "query"
                    }
                ],
                "responses": {
                    "200": {
                        "description": "OK",
                        "schema": {
                            "allOf": [
                                {
                                    "$ref": "#/definitions/server.serverResponse"
                                },
                                {
                                    "type": "object",
                                    "properties": {
                                        "data": {
                                            "allOf": [
                                                {
                                                    "$ref": "#/definitions/server.pagedResponse"
                                                },
                                                {
                                                    "type": "object",
                                                    "properties": {
                                                        "content": {
                                                            "type": "array",
                                                            "items": {
                                                                "$ref": "#/definitions/models.SourceResponse"
                                                            }
                                                        }
                                                    }
                                                }
                                            ]
                                        }
                                    }
                                }
                            ]
                        }
                    },
                    "400": {
                        "description": "Bad Request",
                        "schema": {
                            "allOf": [
                                {
                                    "$ref": "#/definitions/server.serverResponse"
                                },
                                {
                                    "type": "object",
                                    "properties": {
                                        "data": {
                                            "$ref": "#/definitions/server.Stub"
                                        }
                                    }
                                }
                            ]
                        }
                    },
                    "401": {
                        "description": "Unauthorized",
                        "schema": {
                            "allOf": [
                                {
                                    "$ref": "#/definitions/server.serverResponse"
                                },
                                {
                                    "type": "object",
                                    "properties": {
                                        "data": {
                                            "$ref": "#/definitions/server.Stub"
                                        }
                                    }
                                }
                            ]
                        }
                    },
                    "500": {
                        "description": "Internal Server Error",
                        "schema": {
                            "allOf": [
                                {
                                    "$ref": "#/definitions/server.serverResponse"
                                },
                                {
                                    "type": "object",
                                    "properties": {
                                        "data": {
                                            "$ref": "#/definitions/server.Stub"
                                        }
                                    }
                                }
                            ]
                        }
                    }
                }
            },
            "post": {
                "security": [
                    {
                        "ApiKeyAuth": []
                    }
                ],
                "description": "This endpoint creates a source",
                "consumes": [
                    "application/json"
                ],
                "produces": [
                    "application/json"
                ],
                "tags": [
                    "Source"
                ],
                "summary": "Create a source",
                "parameters": [
                    {
                        "type": "string",
                        "description": "group id",
                        "name": "groupId",
                        "in": "query",
                        "required": true
                    },
                    {
                        "description": "Source Details",
                        "name": "source",
                        "in": "body",
                        "required": true,
                        "schema": {
                            "$ref": "#/definitions/models.Source"
                        }
                    }
                ],
                "responses": {
                    "200": {
                        "description": "OK",
                        "schema": {
                            "allOf": [
                                {
                                    "$ref": "#/definitions/server.serverResponse"
                                },
                                {
                                    "type": "object",
                                    "properties": {
                                        "data": {
                                            "$ref": "#/definitions/models.SourceResponse"
                                        }
                                    }
                                }
                            ]
                        }
                    },
                    "400": {
                        "description": "Bad Request",
                        "schema": {
                            "allOf": [
                                {
                                    "$ref": "#/definitions/server.serverResponse"
                                },
                                {
                                    "type": "object",
                                    "properties": {
                                        "data": {
                                            "$ref": "#/definitions/server.Stub"
                                        }
                                    }
                                }
                            ]
                        }
                    },
                    "401": {
                        "description": "Unauthorized",
                        "schema": {
                            "allOf": [
                                {
                                    "$ref": "#/definitions/server.serverResponse"
                                },
                                {
                                    "type": "object",
                                    "properties": {
                                        "data": {
                                            "$ref": "#/definitions/server.Stub"
                                        }
                                    }
                                }
                            ]
                        }
                    },
                    "500": {
                        "description": "Internal Server Error",
                        "schema": {
                            "allOf": [
                                {
                                    "$ref": "#/definitions/server.serverResponse"
                                },
                                {
                                    "type": "object",
                                    "properties": {
                                        "data": {
                                            "$ref": "#/definitions/server.Stub"
                                        }
                                    }
                                }
                            ]
                        }
                    }
                }
            }
        },
        "/sources/{sourceID}": {
            "get": {
                "security": [
                    {
                        "ApiKeyAuth": []
                    }
                ],
                "description": "This endpoint fetches a source by its id",
                "consumes": [
                    "application/json"
                ],
                "produces": [
                    "application/json"
                ],
                "tags": [
                    "Source"
                ],
                "summary": "Get a source",
                "parameters": [
                    {
                        "type": "string",
                        "description": "group id",
                        "name": "groupId",
                        "in": "query",
                        "required": true
                    },
                    {
                        "type": "string",
                        "description": "source id",
                        "name": "sourceID",
                        "in": "path",
                        "required": true
                    }
                ],
                "responses": {
                    "200": {
                        "description": "OK",
                        "schema": {
                            "allOf": [
                                {
                                    "$ref": "#/definitions/server.serverResponse"
                                },
                                {
                                    "type": "object",
                                    "properties": {
                                        "data": {
                                            "$ref": "#/definitions/models.SourceResponse"
                                        }
                                    }
                                }
                            ]
                        }
                    },
                    "400": {
                        "description": "Bad Request",
                        "schema": {
                            "allOf": [
                                {
                                    "$ref": "#/definitions/server.serverResponse"
                                },
                                {
                                    "type": "object",
                                    "properties": {
                                        "data": {
                                            "$ref": "#/definitions/server.Stub"
                                        }
                                    }
                                }
                            ]
                        }
                    },
                    "401": {
                        "description": "Unauthorized",
                        "schema": {
                            "allOf": [
                                {
                                    "$ref": "#/definitions/server.serverResponse"
                                },
                                {
                                    "type": "object",
                                    "properties": {
                                        "data": {
                                            "$ref": "#/definitions/server.Stub"
                                        }
                                    }
                                }
                            ]
                        }
                    },
                    "500": {
                        "description": "Internal Server Error",
                        "schema": {
                            "allOf": [
                                {
                                    "$ref": "#/definitions/server.serverResponse"
                                },
                                {
                                    "type": "object",
                                    "properties": {
                                        "data": {
                                            "$ref": "#/definitions/server.Stub"
                                        }
                                    }
                                }
                            ]
                        }
                    }
                }
            },
            "put": {
                "security": [
                    {
                        "ApiKeyAuth": []
                    }
                ],
                "description": "This endpoint updates a source",
                "consumes": [
                    "application/json"
                ],
                "produces": [
                    "application/json"
                ],
                "tags": [
                    "Source"
                ],
                "summary": "Update a source",
                "parameters": [
                    {
                        "type": "string",
                        "description": "group id",
                        "name": "groupId",
                        "in": "query",
                        "required": true
                    },
                    {
                        "type": "string",
                        "description": "source id",
                        "name": "sourceID",
                        "in": "path",
                        "required": true
                    },
                    {
                        "description": "Source Details",
                        "name": "source",
                        "in": "body",
                        "required": true,
                        "schema": {
                            "$ref": "#/definitions/models.Source"
                        }
                    }
                ],
                "responses": {
                    "200": {
                        "description": "OK",
                        "schema": {
                            "allOf": [
                                {
                                    "$ref": "#/definitions/server.serverResponse"
                                },
                                {
                                    "type": "object",
                                    "properties": {
                                        "data": {
                                            "$ref": "#/definitions/models.SourceResponse"
                                        }
                                    }
                                }
                            ]
                        }
                    },
                    "400": {
                        "description": "Bad Request",
                        "schema": {
                            "allOf": [
                                {
                                    "$ref": "#/definitions/server.serverResponse"
                                },
                                {
                                    "type": "object",
                                    "properties": {
                                        "data": {
                                            "$ref": "#/definitions/server.Stub"
                                        }
                                    }
                                }
                            ]
                        }
                    },
                    "401": {
                        "description": "Unauthorized",
                        "schema": {
                            "allOf": [
                                {
                                    "$ref": "#/definitions/server.serverResponse"
                                },
                                {
                                    "type": "object",
                                    "properties": {
                                        "data": {
                                            "$ref": "#/definitions/server.Stub"
                                        }
                                    }
                                }
                            ]
                        }
                    },
                    "500": {
                        "description": "Internal Server Error",
                        "schema": {
                            "allOf": [
                                {
                                    "$ref": "#/definitions/server.serverResponse"
                                },
                                {
                                    "type": "object",
                                    "properties": {
                                        "data": {
                                            "$ref": "#/definitions/server.Stub"
                                        }
                                    }
                                }
                            ]
                        }
                    }
                }
            },
            "delete": {
                "security": [
                    {
                        "ApiKeyAuth": []
                    }
                ],
                "description": "This endpoint deletes a source",
                "consumes": [
                    "application/json"
                ],
                "produces": [
                    "application/json"
                ],
                "tags": [
                    "Source"
                ],
                "summary": "Delete source",
                "parameters": [
                    {
                        "type": "string",
                        "description": "group id",
                        "name": "groupId",
                        "in": "query",
                        "required": true
                    },
                    {
                        "type": "string",
                        "description": "source id",
                        "name": "sourceID",
                        "in": "path",
                        "required": true
                    }
                ],
                "responses": {
                    "200": {
                        "description": "OK",
                        "schema": {
                            "allOf": [
                                {
                                    "$ref": "#/definitions/server.serverResponse"
                                },
                                {
                                    "type": "object",
                                    "properties": {
                                        "data": {
                                            "$ref": "#/definitions/server.Stub"
                                        }
                                    }
                                }
                            ]
                        }
                    },
                    "400": {
                        "description": "Bad Request",
                        "schema": {
                            "allOf": [
                                {
                                    "$ref": "#/definitions/server.serverResponse"
                                },
                                {
                                    "type": "object",
                                    "properties": {
                                        "data": {
                                            "$ref": "#/definitions/server.Stub"
                                        }
                                    }
                                }
                            ]
                        }
                    },
                    "401": {
                        "description": "Unauthorized",
                        "schema": {
                            "allOf": [
                                {
                                    "$ref": "#/definitions/server.serverResponse"
                                },
                                {
                                    "type": "object",
                                    "properties": {
                                        "data": {
                                            "$ref": "#/definitions/server.Stub"
                                        }
                                    }
                                }
                            ]
                        }
                    },
                    "500": {
                        "description": "Internal Server Error",
                        "schema": {
                            "allOf": [
                                {
                                    "$ref": "#/definitions/server.serverResponse"
                                },
                                {
                                    "type": "object",
                                    "properties": {
                                        "data": {
                                            "$ref": "#/definitions/server.Stub"
                                        }
                                    }
                                }
                            ]
                        }
                    }
                }
            }
        },
        "/subscriptions": {
            "get": {
                "security": [
                    {
                        "ApiKeyAuth": []
                    }
                ],
                "description": "This endpoint fetches all the subscriptions",
                "consumes": [
                    "application/json"
                ],
                "produces": [
                    "application/json"
                ],
                "tags": [
                    "Subscriptions"
                ],
<<<<<<< HEAD
                "summary": "Get all subscriptions",
=======
                "summary": "Create an api key for app portal (API)",
>>>>>>> 8e88939c
                "parameters": [
                    {
                        "type": "string",
                        "description": "results per page",
                        "name": "perPage",
                        "in": "query"
                    },
                    {
                        "type": "string",
                        "description": "page number",
                        "name": "page",
                        "in": "query"
                    },
                    {
                        "type": "string",
                        "description": "sort order",
                        "name": "sort",
                        "in": "query"
                    },
                    {
                        "type": "string",
                        "description": "subscription title",
                        "name": "q",
                        "in": "query"
                    },
                    {
                        "type": "string",
                        "description": "group id",
                        "name": "groupId",
                        "in": "query",
                        "required": true
                    }
                ],
                "responses": {
                    "200": {
                        "description": "OK",
                        "schema": {
                            "allOf": [
                                {
                                    "$ref": "#/definitions/server.serverResponse"
                                },
                                {
                                    "type": "object",
                                    "properties": {
                                        "data": {
                                            "allOf": [
                                                {
                                                    "$ref": "#/definitions/server.pagedResponse"
                                                },
                                                {
                                                    "type": "object",
                                                    "properties": {
                                                        "content": {
                                                            "type": "array",
                                                            "items": {
                                                                "$ref": "#/definitions/datastore.Subscription"
                                                            }
                                                        }
                                                    }
                                                }
                                            ]
                                        }
                                    }
                                }
                            ]
                        }
                    },
                    "400": {
                        "description": "Bad Request",
                        "schema": {
                            "allOf": [
                                {
                                    "$ref": "#/definitions/server.serverResponse"
                                },
                                {
                                    "type": "object",
                                    "properties": {
                                        "data": {
                                            "$ref": "#/definitions/server.Stub"
                                        }
                                    }
                                }
                            ]
                        }
                    },
                    "401": {
                        "description": "Unauthorized",
                        "schema": {
                            "allOf": [
                                {
                                    "$ref": "#/definitions/server.serverResponse"
                                },
                                {
                                    "type": "object",
                                    "properties": {
                                        "data": {
                                            "$ref": "#/definitions/server.Stub"
                                        }
                                    }
                                }
                            ]
                        }
                    },
                    "500": {
                        "description": "Internal Server Error",
                        "schema": {
                            "allOf": [
                                {
                                    "$ref": "#/definitions/server.serverResponse"
                                },
                                {
                                    "type": "object",
                                    "properties": {
                                        "data": {
                                            "$ref": "#/definitions/server.Stub"
                                        }
                                    }
                                }
                            ]
                        }
                    }
                }
<<<<<<< HEAD
            },
            "post": {
=======
            }
        },
        "/sources": {
            "get": {
>>>>>>> 8e88939c
                "security": [
                    {
                        "ApiKeyAuth": []
                    }
                ],
<<<<<<< HEAD
                "description": "This endpoint creates a subscriptions",
=======
                "description": "This endpoint fetches multiple sources",
>>>>>>> 8e88939c
                "consumes": [
                    "application/json"
                ],
                "produces": [
                    "application/json"
                ],
                "tags": [
<<<<<<< HEAD
                    "Subscriptions"
                ],
                "summary": "Creates a subscription",
=======
                    "Source"
                ],
                "summary": "Fetch multiple sources",
>>>>>>> 8e88939c
                "parameters": [
                    {
                        "type": "string",
                        "description": "group id",
                        "name": "groupId",
                        "in": "query",
                        "required": true
                    }
                ],
                "responses": {
                    "200": {
                        "description": "OK",
                        "schema": {
                            "allOf": [
                                {
                                    "$ref": "#/definitions/server.serverResponse"
                                },
                                {
                                    "type": "object",
                                    "properties": {
                                        "data": {
                                            "allOf": [
                                                {
                                                    "$ref": "#/definitions/server.pagedResponse"
                                                },
                                                {
                                                    "type": "object",
                                                    "properties": {
                                                        "content": {
                                                            "type": "array",
                                                            "items": {
<<<<<<< HEAD
                                                                "$ref": "#/definitions/datastore.Subscription"
=======
                                                                "$ref": "#/definitions/models.SourceResponse"
>>>>>>> 8e88939c
                                                            }
                                                        }
                                                    }
                                                }
                                            ]
                                        }
                                    }
                                }
                            ]
                        }
                    },
                    "400": {
                        "description": "Bad Request",
                        "schema": {
                            "allOf": [
                                {
                                    "$ref": "#/definitions/server.serverResponse"
                                },
                                {
                                    "type": "object",
                                    "properties": {
                                        "data": {
                                            "$ref": "#/definitions/server.Stub"
                                        }
                                    }
                                }
                            ]
                        }
                    },
                    "401": {
                        "description": "Unauthorized",
                        "schema": {
                            "allOf": [
                                {
                                    "$ref": "#/definitions/server.serverResponse"
                                },
                                {
                                    "type": "object",
                                    "properties": {
                                        "data": {
                                            "$ref": "#/definitions/server.Stub"
                                        }
                                    }
                                }
                            ]
                        }
                    },
                    "500": {
                        "description": "Internal Server Error",
                        "schema": {
                            "allOf": [
                                {
                                    "$ref": "#/definitions/server.serverResponse"
                                },
                                {
                                    "type": "object",
                                    "properties": {
                                        "data": {
                                            "$ref": "#/definitions/server.Stub"
                                        }
                                    }
                                }
                            ]
                        }
                    }
                }
            }
        },
        "/subscriptions/{subscriptionID}": {
            "get": {
                "security": [
                    {
                        "ApiKeyAuth": []
                    }
                ],
<<<<<<< HEAD
                "description": "This endpoint fetches an Subscription by it's id",
=======
                "description": "This endpoint creates a source",
>>>>>>> 8e88939c
                "consumes": [
                    "application/json"
                ],
                "produces": [
                    "application/json"
                ],
                "tags": [
<<<<<<< HEAD
                    "Subscription"
                ],
                "summary": "Gets a subscription",
=======
                    "Source"
                ],
                "summary": "Create a source",
>>>>>>> 8e88939c
                "parameters": [
                    {
                        "type": "string",
                        "description": "group id",
                        "name": "groupId",
                        "in": "query",
                        "required": true
                    },
                    {
<<<<<<< HEAD
                        "type": "string",
                        "description": "application id",
                        "name": "subscriptionID",
                        "in": "path",
                        "required": true
=======
                        "description": "Source Details",
                        "name": "source",
                        "in": "body",
                        "required": true,
                        "schema": {
                            "$ref": "#/definitions/models.Source"
                        }
>>>>>>> 8e88939c
                    }
                ],
                "responses": {
                    "200": {
                        "description": "OK",
                        "schema": {
                            "allOf": [
                                {
                                    "$ref": "#/definitions/server.serverResponse"
                                },
                                {
                                    "type": "object",
                                    "properties": {
                                        "data": {
<<<<<<< HEAD
                                            "$ref": "#/definitions/datastore.Subscription"
=======
                                            "$ref": "#/definitions/models.SourceResponse"
>>>>>>> 8e88939c
                                        }
                                    }
                                }
                            ]
                        }
                    },
                    "400": {
                        "description": "Bad Request",
                        "schema": {
                            "allOf": [
                                {
                                    "$ref": "#/definitions/server.serverResponse"
                                },
                                {
                                    "type": "object",
                                    "properties": {
                                        "data": {
                                            "$ref": "#/definitions/server.Stub"
                                        }
                                    }
                                }
                            ]
                        }
                    },
                    "401": {
                        "description": "Unauthorized",
                        "schema": {
                            "allOf": [
                                {
                                    "$ref": "#/definitions/server.serverResponse"
                                },
                                {
                                    "type": "object",
                                    "properties": {
                                        "data": {
                                            "$ref": "#/definitions/server.Stub"
                                        }
                                    }
                                }
                            ]
                        }
                    },
                    "500": {
                        "description": "Internal Server Error",
                        "schema": {
                            "allOf": [
                                {
                                    "$ref": "#/definitions/server.serverResponse"
                                },
                                {
                                    "type": "object",
                                    "properties": {
                                        "data": {
                                            "$ref": "#/definitions/server.Stub"
                                        }
                                    }
                                }
                            ]
                        }
                    }
                }
<<<<<<< HEAD
            },
            "put": {
=======
            }
        },
        "/sources/{sourceID}": {
            "get": {
>>>>>>> 8e88939c
                "security": [
                    {
                        "ApiKeyAuth": []
                    }
                ],
<<<<<<< HEAD
                "description": "This endpoint updates a subscription",
=======
                "description": "This endpoint fetches a source by its id",
>>>>>>> 8e88939c
                "consumes": [
                    "application/json"
                ],
                "produces": [
                    "application/json"
                ],
                "tags": [
<<<<<<< HEAD
                    "Subscription"
                ],
                "summary": "Update a subscription",
=======
                    "Source"
                ],
                "summary": "Get a source",
>>>>>>> 8e88939c
                "parameters": [
                    {
                        "type": "string",
                        "description": "group id",
                        "name": "groupId",
<<<<<<< HEAD
=======
                        "in": "query",
                        "required": true
                    },
                    {
                        "type": "string",
                        "description": "source id",
                        "name": "sourceID",
>>>>>>> 8e88939c
                        "in": "path",
                        "required": true
                    },
                    {
                        "type": "string",
                        "description": "subscription id",
                        "name": "subscriptionID",
                        "in": "path",
                        "required": true
                    },
                    {
                        "description": "Subscription Details",
                        "name": "subscription",
                        "in": "body",
                        "required": true,
                        "schema": {
                            "$ref": "#/definitions/models.Subscription"
                        }
                    }
                ],
                "responses": {
                    "200": {
                        "description": "OK",
                        "schema": {
                            "allOf": [
                                {
                                    "$ref": "#/definitions/server.serverResponse"
                                },
                                {
                                    "type": "object",
                                    "properties": {
                                        "data": {
<<<<<<< HEAD
                                            "$ref": "#/definitions/datastore.Subscription"
=======
                                            "$ref": "#/definitions/models.SourceResponse"
>>>>>>> 8e88939c
                                        }
                                    }
                                }
                            ]
                        }
                    },
                    "400": {
                        "description": "Bad Request",
                        "schema": {
                            "allOf": [
                                {
                                    "$ref": "#/definitions/server.serverResponse"
                                },
                                {
                                    "type": "object",
                                    "properties": {
                                        "data": {
                                            "$ref": "#/definitions/server.Stub"
                                        }
                                    }
                                }
                            ]
                        }
                    },
                    "401": {
                        "description": "Unauthorized",
                        "schema": {
                            "allOf": [
                                {
                                    "$ref": "#/definitions/server.serverResponse"
                                },
                                {
                                    "type": "object",
                                    "properties": {
                                        "data": {
                                            "$ref": "#/definitions/server.Stub"
                                        }
                                    }
                                }
                            ]
                        }
                    },
                    "500": {
                        "description": "Internal Server Error",
                        "schema": {
                            "allOf": [
                                {
                                    "$ref": "#/definitions/server.serverResponse"
                                },
                                {
                                    "type": "object",
                                    "properties": {
                                        "data": {
                                            "$ref": "#/definitions/server.Stub"
                                        }
                                    }
                                }
                            ]
                        }
                    }
                }
            },
            "delete": {
                "security": [
                    {
                        "ApiKeyAuth": []
                    }
                ],
<<<<<<< HEAD
                "description": "This endpoint deletes a subscription",
=======
                "description": "This endpoint updates a source",
>>>>>>> 8e88939c
                "consumes": [
                    "application/json"
                ],
                "produces": [
                    "application/json"
                ],
                "tags": [
<<<<<<< HEAD
                    "Application"
                ],
                "summary": "Delete subscription",
=======
                    "Source"
                ],
                "summary": "Update a source",
>>>>>>> 8e88939c
                "parameters": [
                    {
                        "type": "string",
                        "description": "group id",
                        "name": "groupId",
                        "in": "query",
                        "required": true
                    },
                    {
                        "type": "string",
<<<<<<< HEAD
                        "description": "subscription id",
                        "name": "subscriptionID",
=======
                        "description": "source id",
                        "name": "sourceID",
>>>>>>> 8e88939c
                        "in": "path",
                        "required": true
                    },
                    {
                        "description": "Source Details",
                        "name": "source",
                        "in": "body",
                        "required": true,
                        "schema": {
                            "$ref": "#/definitions/models.Source"
                        }
                    }
                ],
                "responses": {
                    "200": {
                        "description": "OK",
                        "schema": {
                            "allOf": [
                                {
                                    "$ref": "#/definitions/server.serverResponse"
                                },
                                {
                                    "type": "object",
                                    "properties": {
                                        "data": {
<<<<<<< HEAD
                                            "$ref": "#/definitions/server.Stub"
=======
                                            "$ref": "#/definitions/models.SourceResponse"
>>>>>>> 8e88939c
                                        }
                                    }
                                }
                            ]
                        }
                    },
                    "400": {
                        "description": "Bad Request",
                        "schema": {
                            "allOf": [
                                {
                                    "$ref": "#/definitions/server.serverResponse"
                                },
                                {
                                    "type": "object",
                                    "properties": {
                                        "data": {
                                            "$ref": "#/definitions/server.Stub"
                                        }
                                    }
                                }
                            ]
                        }
                    },
                    "401": {
                        "description": "Unauthorized",
                        "schema": {
                            "allOf": [
                                {
                                    "$ref": "#/definitions/server.serverResponse"
                                },
                                {
                                    "type": "object",
                                    "properties": {
                                        "data": {
                                            "$ref": "#/definitions/server.Stub"
                                        }
                                    }
                                }
                            ]
                        }
                    },
                    "500": {
                        "description": "Internal Server Error",
                        "schema": {
                            "allOf": [
                                {
                                    "$ref": "#/definitions/server.serverResponse"
                                },
                                {
                                    "type": "object",
                                    "properties": {
                                        "data": {
                                            "$ref": "#/definitions/server.Stub"
                                        }
                                    }
                                }
                            ]
                        }
                    }
                }
<<<<<<< HEAD
            }
        },
        "/ui/organisations": {
            "get": {
=======
            },
            "delete": {
>>>>>>> 8e88939c
                "security": [
                    {
                        "ApiKeyAuth": []
                    }
                ],
<<<<<<< HEAD
                "description": "This endpoint fetches multiple organisations",
=======
                "description": "This endpoint deletes a source",
>>>>>>> 8e88939c
                "consumes": [
                    "application/json"
                ],
                "produces": [
                    "application/json"
                ],
                "tags": [
<<<<<<< HEAD
                    "Organisation"
                ],
                "summary": "Get organisations",
                "parameters": [
                    {
                        "type": "string",
                        "description": "results per page",
                        "name": "perPage",
                        "in": "query"
                    },
                    {
                        "type": "string",
                        "description": "page number",
                        "name": "page",
                        "in": "query"
                    },
                    {
                        "type": "string",
                        "description": "sort order",
                        "name": "sort",
                        "in": "query"
=======
                    "Source"
                ],
                "summary": "Delete source",
                "parameters": [
                    {
                        "type": "string",
                        "description": "group id",
                        "name": "groupId",
                        "in": "query",
                        "required": true
                    },
                    {
                        "type": "string",
                        "description": "source id",
                        "name": "sourceID",
                        "in": "path",
                        "required": true
>>>>>>> 8e88939c
                    }
                ],
                "responses": {
                    "200": {
                        "description": "OK",
                        "schema": {
                            "allOf": [
                                {
                                    "$ref": "#/definitions/server.serverResponse"
                                },
                                {
                                    "type": "object",
                                    "properties": {
                                        "data": {
                                            "allOf": [
                                                {
                                                    "$ref": "#/definitions/server.pagedResponse"
                                                },
                                                {
                                                    "type": "object",
                                                    "properties": {
                                                        "content": {
                                                            "type": "array",
                                                            "items": {
                                                                "$ref": "#/definitions/datastore.Organisation"
                                                            }
                                                        }
                                                    }
                                                }
                                            ]
                                        }
                                    }
                                }
                            ]
                        }
                    },
                    "400": {
                        "description": "Bad Request",
                        "schema": {
                            "allOf": [
                                {
                                    "$ref": "#/definitions/server.serverResponse"
                                },
                                {
                                    "type": "object",
                                    "properties": {
                                        "data": {
                                            "$ref": "#/definitions/server.Stub"
                                        }
                                    }
                                }
                            ]
                        }
                    },
                    "401": {
                        "description": "Unauthorized",
                        "schema": {
                            "allOf": [
                                {
                                    "$ref": "#/definitions/server.serverResponse"
                                },
                                {
                                    "type": "object",
                                    "properties": {
                                        "data": {
                                            "$ref": "#/definitions/server.Stub"
                                        }
                                    }
                                }
                            ]
                        }
                    },
                    "500": {
                        "description": "Internal Server Error",
                        "schema": {
                            "allOf": [
                                {
                                    "$ref": "#/definitions/server.serverResponse"
                                },
                                {
                                    "type": "object",
                                    "properties": {
                                        "data": {
                                            "$ref": "#/definitions/server.Stub"
                                        }
                                    }
                                }
                            ]
                        }
                    }
                }
            },
            "post": {
                "security": [
                    {
                        "ApiKeyAuth": []
                    }
                ],
                "description": "This endpoint creates an organisation",
                "consumes": [
                    "application/json"
                ],
                "produces": [
                    "application/json"
                ],
                "tags": [
                    "Organisation"
                ],
                "summary": "Create an organisation",
                "parameters": [
                    {
                        "description": "Organisation Details",
                        "name": "organisation",
                        "in": "body",
                        "required": true,
                        "schema": {
                            "$ref": "#/definitions/models.Organisation"
                        }
                    }
                ],
                "responses": {
                    "200": {
                        "description": "OK",
                        "schema": {
                            "allOf": [
                                {
                                    "$ref": "#/definitions/server.serverResponse"
                                },
                                {
                                    "type": "object",
                                    "properties": {
                                        "data": {
                                            "$ref": "#/definitions/datastore.Organisation"
                                        }
                                    }
                                }
                            ]
                        }
                    },
                    "400": {
                        "description": "Bad Request",
                        "schema": {
                            "allOf": [
                                {
                                    "$ref": "#/definitions/server.serverResponse"
                                },
                                {
                                    "type": "object",
                                    "properties": {
                                        "data": {
                                            "$ref": "#/definitions/server.Stub"
                                        }
                                    }
                                }
                            ]
                        }
                    },
                    "401": {
                        "description": "Unauthorized",
                        "schema": {
                            "allOf": [
                                {
                                    "$ref": "#/definitions/server.serverResponse"
                                },
                                {
                                    "type": "object",
                                    "properties": {
                                        "data": {
                                            "$ref": "#/definitions/server.Stub"
                                        }
                                    }
                                }
                            ]
                        }
                    },
                    "500": {
                        "description": "Internal Server Error",
                        "schema": {
                            "allOf": [
                                {
                                    "$ref": "#/definitions/server.serverResponse"
                                },
                                {
                                    "type": "object",
                                    "properties": {
                                        "data": {
                                            "$ref": "#/definitions/server.Stub"
                                        }
                                    }
                                }
                            ]
                        }
                    }
                }
            }
        },
<<<<<<< HEAD
        "/ui/organisations/process_invite": {
            "post": {
=======
        "/subscriptions": {
            "get": {
>>>>>>> 8e88939c
                "security": [
                    {
                        "ApiKeyAuth": []
                    }
                ],
<<<<<<< HEAD
                "description": "This endpoint process a user's response to an organisation invite",
=======
                "description": "This endpoint fetches all the subscriptions",
>>>>>>> 8e88939c
                "consumes": [
                    "application/json"
                ],
                "produces": [
                    "application/json"
                ],
                "tags": [
<<<<<<< HEAD
                    "Organisation"
                ],
                "summary": "Accept or decline an organisation invite",
=======
                    "Subscriptions"
                ],
                "summary": "Get all subscriptions",
>>>>>>> 8e88939c
                "parameters": [
                    {
                        "type": "string",
                        "description": "invite token",
                        "name": "token",
                        "in": "query",
                        "required": true
                    },
                    {
                        "type": "string",
                        "description": "email",
                        "name": "accepted",
                        "in": "query",
                        "required": true
                    },
                    {
<<<<<<< HEAD
                        "description": "User Details",
                        "name": "user",
                        "in": "body",
                        "schema": {
                            "$ref": "#/definitions/models.User"
                        }
=======
                        "type": "string",
                        "description": "sort order",
                        "name": "sort",
                        "in": "query"
                    },
                    {
                        "type": "string",
                        "description": "subscription title",
                        "name": "q",
                        "in": "query"
                    },
                    {
                        "type": "string",
                        "description": "group id",
                        "name": "groupId",
                        "in": "query",
                        "required": true
>>>>>>> 8e88939c
                    }
                ],
                "responses": {
                    "200": {
                        "description": "OK",
                        "schema": {
                            "allOf": [
                                {
                                    "$ref": "#/definitions/server.serverResponse"
                                },
                                {
                                    "type": "object",
                                    "properties": {
                                        "data": {
<<<<<<< HEAD
                                            "$ref": "#/definitions/server.Stub"
=======
                                            "allOf": [
                                                {
                                                    "$ref": "#/definitions/server.pagedResponse"
                                                },
                                                {
                                                    "type": "object",
                                                    "properties": {
                                                        "content": {
                                                            "type": "array",
                                                            "items": {
                                                                "$ref": "#/definitions/datastore.Subscription"
                                                            }
                                                        }
                                                    }
                                                }
                                            ]
>>>>>>> 8e88939c
                                        }
                                    }
                                }
                            ]
                        }
                    },
                    "400": {
                        "description": "Bad Request",
                        "schema": {
                            "allOf": [
                                {
                                    "$ref": "#/definitions/server.serverResponse"
                                },
                                {
                                    "type": "object",
                                    "properties": {
                                        "data": {
                                            "$ref": "#/definitions/server.Stub"
                                        }
                                    }
                                }
                            ]
                        }
                    },
                    "401": {
                        "description": "Unauthorized",
                        "schema": {
                            "allOf": [
                                {
                                    "$ref": "#/definitions/server.serverResponse"
                                },
                                {
                                    "type": "object",
                                    "properties": {
                                        "data": {
                                            "$ref": "#/definitions/server.Stub"
                                        }
                                    }
                                }
                            ]
                        }
                    },
                    "500": {
                        "description": "Internal Server Error",
                        "schema": {
                            "allOf": [
                                {
                                    "$ref": "#/definitions/server.serverResponse"
                                },
                                {
                                    "type": "object",
                                    "properties": {
                                        "data": {
                                            "$ref": "#/definitions/server.Stub"
                                        }
                                    }
                                }
                            ]
                        }
                    }
                }
            }
        },
        "/ui/organisations/{orgID}": {
            "get": {
                "security": [
                    {
                        "ApiKeyAuth": []
                    }
                ],
<<<<<<< HEAD
                "description": "This endpoint fetches an organisation by its id",
=======
                "description": "This endpoint creates a subscriptions",
>>>>>>> 8e88939c
                "consumes": [
                    "application/json"
                ],
                "produces": [
                    "application/json"
                ],
                "tags": [
<<<<<<< HEAD
                    "Organisation"
                ],
                "summary": "Get an organisation",
                "parameters": [
                    {
                        "type": "string",
                        "description": "organisation id",
                        "name": "orgID",
                        "in": "path",
=======
                    "Subscriptions"
                ],
                "summary": "Creates a subscription",
                "parameters": [
                    {
                        "type": "string",
                        "description": "group id",
                        "name": "groupId",
                        "in": "query",
>>>>>>> 8e88939c
                        "required": true
                    }
                ],
                "responses": {
                    "200": {
                        "description": "OK",
                        "schema": {
                            "allOf": [
                                {
                                    "$ref": "#/definitions/server.serverResponse"
                                },
                                {
                                    "type": "object",
                                    "properties": {
                                        "data": {
<<<<<<< HEAD
                                            "$ref": "#/definitions/datastore.Organisation"
=======
                                            "allOf": [
                                                {
                                                    "$ref": "#/definitions/server.pagedResponse"
                                                },
                                                {
                                                    "type": "object",
                                                    "properties": {
                                                        "content": {
                                                            "type": "array",
                                                            "items": {
                                                                "$ref": "#/definitions/datastore.Subscription"
                                                            }
                                                        }
                                                    }
                                                }
                                            ]
>>>>>>> 8e88939c
                                        }
                                    }
                                }
                            ]
                        }
                    },
                    "400": {
                        "description": "Bad Request",
                        "schema": {
                            "allOf": [
                                {
                                    "$ref": "#/definitions/server.serverResponse"
                                },
                                {
                                    "type": "object",
                                    "properties": {
                                        "data": {
                                            "$ref": "#/definitions/server.Stub"
                                        }
                                    }
                                }
                            ]
                        }
                    },
                    "401": {
                        "description": "Unauthorized",
                        "schema": {
                            "allOf": [
                                {
                                    "$ref": "#/definitions/server.serverResponse"
                                },
                                {
                                    "type": "object",
                                    "properties": {
                                        "data": {
                                            "$ref": "#/definitions/server.Stub"
                                        }
                                    }
                                }
                            ]
                        }
                    },
                    "500": {
                        "description": "Internal Server Error",
                        "schema": {
                            "allOf": [
                                {
                                    "$ref": "#/definitions/server.serverResponse"
                                },
                                {
                                    "type": "object",
                                    "properties": {
                                        "data": {
                                            "$ref": "#/definitions/server.Stub"
                                        }
                                    }
                                }
                            ]
                        }
                    }
                }
<<<<<<< HEAD
            },
            "put": {
=======
            }
        },
        "/subscriptions/{subscriptionID}": {
            "get": {
>>>>>>> 8e88939c
                "security": [
                    {
                        "ApiKeyAuth": []
                    }
                ],
<<<<<<< HEAD
                "description": "This endpoint updates an organisation",
=======
                "description": "This endpoint fetches an Subscription by it's id",
>>>>>>> 8e88939c
                "consumes": [
                    "application/json"
                ],
                "produces": [
                    "application/json"
                ],
                "tags": [
<<<<<<< HEAD
                    "Organisation"
                ],
                "summary": "Update an organisation",
=======
                    "Subscription"
                ],
                "summary": "Gets a subscription",
>>>>>>> 8e88939c
                "parameters": [
                    {
                        "type": "string",
                        "description": "organisation id",
                        "name": "orgID",
                        "in": "path",
                        "required": true
                    },
                    {
<<<<<<< HEAD
                        "description": "Organisation Details",
                        "name": "organisation",
                        "in": "body",
                        "required": true,
                        "schema": {
                            "$ref": "#/definitions/models.Organisation"
                        }
=======
                        "type": "string",
                        "description": "application id",
                        "name": "subscriptionID",
                        "in": "path",
                        "required": true
>>>>>>> 8e88939c
                    }
                ],
                "responses": {
                    "200": {
                        "description": "OK",
                        "schema": {
                            "allOf": [
                                {
                                    "$ref": "#/definitions/server.serverResponse"
                                },
                                {
                                    "type": "object",
                                    "properties": {
                                        "data": {
<<<<<<< HEAD
                                            "$ref": "#/definitions/datastore.Organisation"
=======
                                            "$ref": "#/definitions/datastore.Subscription"
>>>>>>> 8e88939c
                                        }
                                    }
                                }
                            ]
                        }
                    },
                    "400": {
                        "description": "Bad Request",
                        "schema": {
                            "allOf": [
                                {
                                    "$ref": "#/definitions/server.serverResponse"
                                },
                                {
                                    "type": "object",
                                    "properties": {
                                        "data": {
                                            "$ref": "#/definitions/server.Stub"
                                        }
                                    }
                                }
                            ]
                        }
                    },
                    "401": {
                        "description": "Unauthorized",
                        "schema": {
                            "allOf": [
                                {
                                    "$ref": "#/definitions/server.serverResponse"
                                },
                                {
                                    "type": "object",
                                    "properties": {
                                        "data": {
                                            "$ref": "#/definitions/server.Stub"
                                        }
                                    }
                                }
                            ]
                        }
                    },
                    "500": {
                        "description": "Internal Server Error",
                        "schema": {
                            "allOf": [
                                {
                                    "$ref": "#/definitions/server.serverResponse"
                                },
                                {
                                    "type": "object",
                                    "properties": {
                                        "data": {
                                            "$ref": "#/definitions/server.Stub"
                                        }
                                    }
                                }
                            ]
                        }
                    }
                }
            },
            "delete": {
                "security": [
                    {
                        "ApiKeyAuth": []
                    }
                ],
<<<<<<< HEAD
                "description": "This endpoint deletes an organisation",
=======
                "description": "This endpoint updates a subscription",
>>>>>>> 8e88939c
                "consumes": [
                    "application/json"
                ],
                "produces": [
                    "application/json"
                ],
                "tags": [
<<<<<<< HEAD
                    "Organisation"
                ],
                "summary": "Delete organisation",
                "parameters": [
                    {
                        "type": "string",
                        "description": "organisation id",
                        "name": "orgID",
                        "in": "path",
                        "required": true
=======
                    "Subscription"
                ],
                "summary": "Update a subscription",
                "parameters": [
                    {
                        "type": "string",
                        "description": "group id",
                        "name": "groupId",
                        "in": "path",
                        "required": true
                    },
                    {
                        "type": "string",
                        "description": "subscription id",
                        "name": "subscriptionID",
                        "in": "path",
                        "required": true
                    },
                    {
                        "description": "Subscription Details",
                        "name": "subscription",
                        "in": "body",
                        "required": true,
                        "schema": {
                            "$ref": "#/definitions/models.Subscription"
                        }
>>>>>>> 8e88939c
                    }
                ],
                "responses": {
                    "200": {
                        "description": "OK",
                        "schema": {
                            "allOf": [
                                {
                                    "$ref": "#/definitions/server.serverResponse"
                                },
                                {
                                    "type": "object",
                                    "properties": {
                                        "data": {
<<<<<<< HEAD
                                            "$ref": "#/definitions/server.Stub"
=======
                                            "$ref": "#/definitions/datastore.Subscription"
>>>>>>> 8e88939c
                                        }
                                    }
                                }
                            ]
                        }
                    },
                    "400": {
                        "description": "Bad Request",
                        "schema": {
                            "allOf": [
                                {
                                    "$ref": "#/definitions/server.serverResponse"
                                },
                                {
                                    "type": "object",
                                    "properties": {
                                        "data": {
                                            "$ref": "#/definitions/server.Stub"
                                        }
                                    }
                                }
                            ]
                        }
                    },
                    "401": {
                        "description": "Unauthorized",
                        "schema": {
                            "allOf": [
                                {
                                    "$ref": "#/definitions/server.serverResponse"
                                },
                                {
                                    "type": "object",
                                    "properties": {
                                        "data": {
                                            "$ref": "#/definitions/server.Stub"
                                        }
                                    }
                                }
                            ]
                        }
                    },
                    "500": {
                        "description": "Internal Server Error",
                        "schema": {
                            "allOf": [
                                {
                                    "$ref": "#/definitions/server.serverResponse"
                                },
                                {
                                    "type": "object",
                                    "properties": {
                                        "data": {
                                            "$ref": "#/definitions/server.Stub"
                                        }
                                    }
                                }
                            ]
                        }
                    }
                }
            }
        },
        "/ui/organisations/{orgID}/invite_user": {
            "post": {
                "security": [
                    {
                        "ApiKeyAuth": []
                    }
                ],
<<<<<<< HEAD
                "description": "This endpoint invites a user to join an organisation",
=======
                "description": "This endpoint deletes a subscription",
>>>>>>> 8e88939c
                "consumes": [
                    "application/json"
                ],
                "produces": [
                    "application/json"
                ],
                "tags": [
<<<<<<< HEAD
                    "Organisation"
                ],
                "summary": "Invite a user to join an organisation",
=======
                    "Application"
                ],
                "summary": "Delete subscription",
>>>>>>> 8e88939c
                "parameters": [
                    {
                        "type": "string",
                        "description": "organisation id",
                        "name": "orgID",
                        "in": "path",
                        "required": true
                    },
                    {
<<<<<<< HEAD
                        "description": "Organisation Invite Details",
                        "name": "invite",
                        "in": "body",
                        "required": true,
                        "schema": {
                            "$ref": "#/definitions/models.OrganisationInvite"
                        }
=======
                        "type": "string",
                        "description": "subscription id",
                        "name": "subscriptionID",
                        "in": "path",
                        "required": true
>>>>>>> 8e88939c
                    }
                ],
                "responses": {
                    "200": {
                        "description": "OK",
                        "schema": {
                            "allOf": [
                                {
                                    "$ref": "#/definitions/server.serverResponse"
                                },
                                {
                                    "type": "object",
                                    "properties": {
                                        "data": {
                                            "$ref": "#/definitions/server.Stub"
                                        }
                                    }
                                }
                            ]
                        }
                    },
                    "400": {
                        "description": "Bad Request",
                        "schema": {
                            "allOf": [
                                {
                                    "$ref": "#/definitions/server.serverResponse"
                                },
                                {
                                    "type": "object",
                                    "properties": {
                                        "data": {
                                            "$ref": "#/definitions/server.Stub"
                                        }
                                    }
                                }
                            ]
                        }
                    },
                    "401": {
                        "description": "Unauthorized",
                        "schema": {
                            "allOf": [
                                {
                                    "$ref": "#/definitions/server.serverResponse"
                                },
                                {
                                    "type": "object",
                                    "properties": {
                                        "data": {
                                            "$ref": "#/definitions/server.Stub"
                                        }
                                    }
                                }
                            ]
                        }
                    },
                    "500": {
                        "description": "Internal Server Error",
                        "schema": {
                            "allOf": [
                                {
                                    "$ref": "#/definitions/server.serverResponse"
                                },
                                {
                                    "type": "object",
                                    "properties": {
                                        "data": {
                                            "$ref": "#/definitions/server.Stub"
                                        }
                                    }
                                }
                            ]
                        }
                    }
                }
            }
        },
<<<<<<< HEAD
        "/ui/organisations/{orgID}/members": {
=======
        "/ui/organisations/{orgID}/groups": {
            "post": {
                "security": [
                    {
                        "ApiKeyAuth": []
                    }
                ],
                "description": "This endpoint creates a group",
                "consumes": [
                    "application/json"
                ],
                "produces": [
                    "application/json"
                ],
                "tags": [
                    "Group"
                ],
                "summary": "Create a group",
                "parameters": [
                    {
                        "description": "Group Details",
                        "name": "group",
                        "in": "body",
                        "required": true,
                        "schema": {
                            "$ref": "#/definitions/models.Group"
                        }
                    }
                ],
                "responses": {
                    "200": {
                        "description": "OK",
                        "schema": {
                            "allOf": [
                                {
                                    "$ref": "#/definitions/server.serverResponse"
                                },
                                {
                                    "type": "object",
                                    "properties": {
                                        "data": {
                                            "$ref": "#/definitions/datastore.Group"
                                        }
                                    }
                                }
                            ]
                        }
                    },
                    "400": {
                        "description": "Bad Request",
                        "schema": {
                            "allOf": [
                                {
                                    "$ref": "#/definitions/server.serverResponse"
                                },
                                {
                                    "type": "object",
                                    "properties": {
                                        "data": {
                                            "$ref": "#/definitions/server.Stub"
                                        }
                                    }
                                }
                            ]
                        }
                    },
                    "401": {
                        "description": "Unauthorized",
                        "schema": {
                            "allOf": [
                                {
                                    "$ref": "#/definitions/server.serverResponse"
                                },
                                {
                                    "type": "object",
                                    "properties": {
                                        "data": {
                                            "$ref": "#/definitions/server.Stub"
                                        }
                                    }
                                }
                            ]
                        }
                    },
                    "500": {
                        "description": "Internal Server Error",
                        "schema": {
                            "allOf": [
                                {
                                    "$ref": "#/definitions/server.serverResponse"
                                },
                                {
                                    "type": "object",
                                    "properties": {
                                        "data": {
                                            "$ref": "#/definitions/server.Stub"
                                        }
                                    }
                                }
                            ]
                        }
                    }
                }
            }
        },
        "/ui/organisations/{orgID}/security/keys": {
>>>>>>> 8e88939c
            "get": {
                "security": [
                    {
                        "ApiKeyAuth": []
                    }
                ],
<<<<<<< HEAD
                "description": "This endpoint fetches an organisation's members",
=======
                "description": "This endpoint fetches multiple api keys",
>>>>>>> 8e88939c
                "consumes": [
                    "application/json"
                ],
                "produces": [
                    "application/json"
                ],
                "tags": [
<<<<<<< HEAD
                    "Organisation"
                ],
                "summary": "Get organisation members",
=======
                    "APIKey"
                ],
                "summary": "Fetch multiple api keys",
>>>>>>> 8e88939c
                "parameters": [
                    {
                        "type": "string",
                        "description": "organisation id",
                        "name": "orgID",
                        "in": "path",
                        "required": true
                    },
                    {
                        "type": "string",
                        "description": "results per page",
                        "name": "perPage",
                        "in": "query"
                    },
                    {
                        "type": "string",
                        "description": "page number",
                        "name": "page",
                        "in": "query"
                    },
                    {
                        "type": "string",
                        "description": "sort order",
                        "name": "sort",
                        "in": "query"
                    }
                ],
                "responses": {
                    "200": {
                        "description": "OK",
                        "schema": {
                            "allOf": [
                                {
                                    "$ref": "#/definitions/server.serverResponse"
                                },
                                {
                                    "type": "object",
                                    "properties": {
                                        "data": {
                                            "allOf": [
                                                {
                                                    "$ref": "#/definitions/server.pagedResponse"
                                                },
                                                {
                                                    "type": "object",
                                                    "properties": {
                                                        "content": {
                                                            "type": "array",
                                                            "items": {
<<<<<<< HEAD
                                                                "$ref": "#/definitions/datastore.OrganisationMember"
=======
                                                                "$ref": "#/definitions/datastore.APIKey"
>>>>>>> 8e88939c
                                                            }
                                                        }
                                                    }
                                                }
                                            ]
                                        }
                                    }
                                }
                            ]
                        }
                    },
                    "400": {
                        "description": "Bad Request",
                        "schema": {
                            "allOf": [
                                {
                                    "$ref": "#/definitions/server.serverResponse"
                                },
                                {
                                    "type": "object",
                                    "properties": {
                                        "data": {
                                            "$ref": "#/definitions/server.Stub"
                                        }
                                    }
                                }
                            ]
                        }
                    },
                    "401": {
                        "description": "Unauthorized",
                        "schema": {
                            "allOf": [
                                {
                                    "$ref": "#/definitions/server.serverResponse"
                                },
                                {
                                    "type": "object",
                                    "properties": {
                                        "data": {
                                            "$ref": "#/definitions/server.Stub"
                                        }
                                    }
                                }
                            ]
                        }
                    },
                    "500": {
                        "description": "Internal Server Error",
                        "schema": {
                            "allOf": [
                                {
                                    "$ref": "#/definitions/server.serverResponse"
                                },
                                {
                                    "type": "object",
                                    "properties": {
                                        "data": {
                                            "$ref": "#/definitions/server.Stub"
                                        }
                                    }
                                }
                            ]
                        }
                    }
                }
            }
        },
        "/ui/organisations/{orgID}/members/{memberID}": {
            "get": {
                "security": [
                    {
                        "ApiKeyAuth": []
                    }
                ],
<<<<<<< HEAD
                "description": "This endpoint fetches an organisation's member",
=======
                "description": "This endpoint creates an api key that will be used by the native auth realm",
>>>>>>> 8e88939c
                "consumes": [
                    "application/json"
                ],
                "produces": [
                    "application/json"
                ],
                "tags": [
<<<<<<< HEAD
                    "Organisation"
                ],
                "summary": "Get organisation member",
                "parameters": [
                    {
                        "type": "string",
                        "description": "organisation id",
                        "name": "orgID",
                        "in": "path",
                        "required": true
                    },
                    {
                        "type": "string",
                        "description": "organisation member id",
                        "name": "memberID",
                        "in": "path",
                        "required": true
=======
                    "APIKey"
                ],
                "summary": "Create an api key",
                "parameters": [
                    {
                        "description": "API Key",
                        "name": "apiKey",
                        "in": "body",
                        "required": true,
                        "schema": {
                            "$ref": "#/definitions/models.APIKey"
                        }
>>>>>>> 8e88939c
                    }
                ],
                "responses": {
                    "200": {
                        "description": "OK",
                        "schema": {
                            "allOf": [
                                {
                                    "$ref": "#/definitions/server.serverResponse"
                                },
                                {
                                    "type": "object",
                                    "properties": {
                                        "data": {
<<<<<<< HEAD
                                            "$ref": "#/definitions/datastore.OrganisationMember"
=======
                                            "$ref": "#/definitions/models.APIKeyResponse"
>>>>>>> 8e88939c
                                        }
                                    }
                                }
                            ]
                        }
                    },
                    "400": {
                        "description": "Bad Request",
                        "schema": {
                            "allOf": [
                                {
                                    "$ref": "#/definitions/server.serverResponse"
                                },
                                {
                                    "type": "object",
                                    "properties": {
                                        "data": {
                                            "$ref": "#/definitions/server.Stub"
                                        }
                                    }
                                }
                            ]
                        }
                    },
                    "401": {
                        "description": "Unauthorized",
                        "schema": {
                            "allOf": [
                                {
                                    "$ref": "#/definitions/server.serverResponse"
                                },
                                {
                                    "type": "object",
                                    "properties": {
                                        "data": {
                                            "$ref": "#/definitions/server.Stub"
                                        }
                                    }
                                }
                            ]
                        }
                    },
                    "500": {
                        "description": "Internal Server Error",
                        "schema": {
                            "allOf": [
                                {
                                    "$ref": "#/definitions/server.serverResponse"
                                },
                                {
                                    "type": "object",
                                    "properties": {
                                        "data": {
                                            "$ref": "#/definitions/server.Stub"
                                        }
                                    }
                                }
                            ]
                        }
                    }
                }
<<<<<<< HEAD
            },
            "put": {
=======
            }
        },
        "/ui/organisations/{orgID}/security/keys/{keyID}": {
            "get": {
>>>>>>> 8e88939c
                "security": [
                    {
                        "ApiKeyAuth": []
                    }
                ],
<<<<<<< HEAD
                "description": "This endpoint updates an organisation's member",
=======
                "description": "This endpoint fetches an api key by its id",
>>>>>>> 8e88939c
                "consumes": [
                    "application/json"
                ],
                "produces": [
                    "application/json"
                ],
                "tags": [
<<<<<<< HEAD
                    "Organisation"
                ],
                "summary": "Update an organisation's member",
                "parameters": [
                    {
                        "type": "string",
                        "description": "organisation id",
                        "name": "orgID",
                        "in": "path",
                        "required": true
                    },
                    {
                        "type": "string",
                        "description": "organisation member id",
                        "name": "memberID",
=======
                    "APIKey"
                ],
                "summary": "Get api key by id",
                "parameters": [
                    {
                        "type": "string",
                        "description": "API Key id",
                        "name": "keyID",
>>>>>>> 8e88939c
                        "in": "path",
                        "required": true
                    },
                    {
                        "description": "Organisation member Details",
                        "name": "organisation_member",
                        "in": "body",
                        "required": true,
                        "schema": {
                            "$ref": "#/definitions/models.UpdateOrganisationMember"
                        }
                    }
                ],
                "responses": {
                    "200": {
                        "description": "OK",
                        "schema": {
                            "allOf": [
                                {
                                    "$ref": "#/definitions/server.serverResponse"
                                },
                                {
                                    "type": "object",
                                    "properties": {
                                        "data": {
<<<<<<< HEAD
                                            "$ref": "#/definitions/datastore.Organisation"
=======
                                            "$ref": "#/definitions/datastore.APIKey"
>>>>>>> 8e88939c
                                        }
                                    }
                                }
                            ]
                        }
                    },
                    "400": {
                        "description": "Bad Request",
                        "schema": {
                            "allOf": [
                                {
                                    "$ref": "#/definitions/server.serverResponse"
                                },
                                {
                                    "type": "object",
                                    "properties": {
                                        "data": {
                                            "$ref": "#/definitions/server.Stub"
                                        }
                                    }
                                }
                            ]
                        }
                    },
                    "401": {
                        "description": "Unauthorized",
                        "schema": {
                            "allOf": [
                                {
                                    "$ref": "#/definitions/server.serverResponse"
                                },
                                {
                                    "type": "object",
                                    "properties": {
                                        "data": {
                                            "$ref": "#/definitions/server.Stub"
                                        }
                                    }
                                }
                            ]
                        }
                    },
                    "500": {
                        "description": "Internal Server Error",
                        "schema": {
                            "allOf": [
                                {
                                    "$ref": "#/definitions/server.serverResponse"
                                },
                                {
                                    "type": "object",
                                    "properties": {
                                        "data": {
                                            "$ref": "#/definitions/server.Stub"
                                        }
                                    }
                                }
                            ]
                        }
                    }
                }
            },
            "delete": {
                "security": [
                    {
                        "ApiKeyAuth": []
                    }
                ],
<<<<<<< HEAD
                "description": "This endpoint deletes an organisation's member",
=======
                "description": "This endpoint updates an api key",
>>>>>>> 8e88939c
                "consumes": [
                    "application/json"
                ],
                "produces": [
                    "application/json"
                ],
                "tags": [
<<<<<<< HEAD
                    "Organisation"
                ],
                "summary": "Delete an organisation's member",
                "parameters": [
                    {
                        "type": "string",
                        "description": "organisation id",
                        "name": "orgID",
                        "in": "path",
                        "required": true
                    },
                    {
                        "type": "string",
                        "description": "organisation member id",
                        "name": "memberID",
=======
                    "APIKey"
                ],
                "summary": "update api key",
                "parameters": [
                    {
                        "type": "string",
                        "description": "API Key id",
                        "name": "keyID",
>>>>>>> 8e88939c
                        "in": "path",
                        "required": true
                    }
                ],
                "responses": {
                    "200": {
                        "description": "OK",
                        "schema": {
                            "allOf": [
                                {
                                    "$ref": "#/definitions/server.serverResponse"
                                },
                                {
                                    "type": "object",
                                    "properties": {
                                        "data": {
<<<<<<< HEAD
                                            "$ref": "#/definitions/server.Stub"
=======
                                            "$ref": "#/definitions/datastore.APIKey"
>>>>>>> 8e88939c
                                        }
                                    }
                                }
                            ]
                        }
                    },
                    "400": {
                        "description": "Bad Request",
                        "schema": {
                            "allOf": [
                                {
                                    "$ref": "#/definitions/server.serverResponse"
                                },
                                {
                                    "type": "object",
                                    "properties": {
                                        "data": {
                                            "$ref": "#/definitions/server.Stub"
                                        }
                                    }
                                }
                            ]
                        }
                    },
                    "401": {
                        "description": "Unauthorized",
                        "schema": {
                            "allOf": [
                                {
                                    "$ref": "#/definitions/server.serverResponse"
                                },
                                {
                                    "type": "object",
                                    "properties": {
                                        "data": {
                                            "$ref": "#/definitions/server.Stub"
                                        }
                                    }
                                }
                            ]
                        }
                    },
                    "500": {
                        "description": "Internal Server Error",
                        "schema": {
                            "allOf": [
                                {
                                    "$ref": "#/definitions/server.serverResponse"
                                },
                                {
                                    "type": "object",
                                    "properties": {
                                        "data": {
                                            "$ref": "#/definitions/server.Stub"
                                        }
                                    }
                                }
                            ]
                        }
                    }
                }
            }
        },
<<<<<<< HEAD
        "/ui/organisations/{orgID}/pending_invites": {
            "get": {
=======
        "/ui/organisations/{orgID}/security/keys/{keyID}/revoke": {
            "put": {
>>>>>>> 8e88939c
                "security": [
                    {
                        "ApiKeyAuth": []
                    }
                ],
<<<<<<< HEAD
                "description": "This endpoint fetches pending organisation invites",
=======
                "description": "This endpoint revokes an api key",
>>>>>>> 8e88939c
                "consumes": [
                    "application/json"
                ],
                "produces": [
                    "application/json"
                ],
                "tags": [
<<<<<<< HEAD
                    "Organisation"
                ],
                "summary": "Fetch pending organisation invites",
                "parameters": [
                    {
                        "type": "string",
                        "description": "results per page",
                        "name": "perPage",
                        "in": "query"
                    },
                    {
                        "type": "string",
                        "description": "page number",
                        "name": "page",
                        "in": "query"
                    },
                    {
                        "type": "string",
                        "description": "sort order",
                        "name": "sort",
                        "in": "query"
                    },
                    {
                        "type": "string",
                        "description": "organisation id",
                        "name": "orgID",
=======
                    "APIKey"
                ],
                "summary": "Revoke API Key",
                "parameters": [
                    {
                        "type": "string",
                        "description": "API Key id",
                        "name": "keyID",
>>>>>>> 8e88939c
                        "in": "path",
                        "required": true
                    }
                ],
                "responses": {
                    "200": {
                        "description": "OK",
                        "schema": {
                            "allOf": [
                                {
                                    "$ref": "#/definitions/server.serverResponse"
                                },
                                {
                                    "type": "object",
                                    "properties": {
                                        "data": {
                                            "$ref": "#/definitions/server.Stub"
                                        }
                                    }
                                }
                            ]
                        }
                    },
                    "400": {
                        "description": "Bad Request",
                        "schema": {
                            "allOf": [
                                {
                                    "$ref": "#/definitions/server.serverResponse"
                                },
                                {
                                    "type": "object",
                                    "properties": {
                                        "data": {
                                            "$ref": "#/definitions/server.Stub"
                                        }
                                    }
                                }
                            ]
                        }
                    },
                    "401": {
                        "description": "Unauthorized",
                        "schema": {
                            "allOf": [
                                {
                                    "$ref": "#/definitions/server.serverResponse"
                                },
                                {
                                    "type": "object",
                                    "properties": {
                                        "data": {
                                            "$ref": "#/definitions/server.Stub"
                                        }
                                    }
                                }
                            ]
                        }
                    },
                    "500": {
                        "description": "Internal Server Error",
                        "schema": {
                            "allOf": [
                                {
                                    "$ref": "#/definitions/server.serverResponse"
                                },
                                {
                                    "type": "object",
                                    "properties": {
                                        "data": {
                                            "$ref": "#/definitions/server.Stub"
                                        }
                                    }
                                }
                            ]
                        }
                    }
                }
            }
        },
        "/users/token": {
            "get": {
                "security": [
                    {
                        "ApiKeyAuth": []
                    }
                ],
                "description": "This endpoint finds a user by an invite token",
                "consumes": [
                    "application/json"
                ],
                "produces": [
                    "application/json"
                ],
                "tags": [
                    "Organisation"
                ],
                "summary": "Find user by invite token",
                "parameters": [
                    {
                        "type": "string",
                        "description": "invite token",
                        "name": "token",
                        "in": "query",
                        "required": true
                    }
                ],
                "responses": {
                    "200": {
                        "description": "OK",
                        "schema": {
                            "allOf": [
                                {
                                    "$ref": "#/definitions/server.serverResponse"
                                },
                                {
                                    "type": "object",
                                    "properties": {
                                        "data": {
                                            "$ref": "#/definitions/datastore.User"
                                        }
                                    }
                                }
                            ]
                        }
                    },
                    "400": {
                        "description": "Bad Request",
                        "schema": {
                            "allOf": [
                                {
                                    "$ref": "#/definitions/server.serverResponse"
                                },
                                {
                                    "type": "object",
                                    "properties": {
                                        "data": {
                                            "$ref": "#/definitions/server.Stub"
                                        }
                                    }
                                }
                            ]
                        }
                    },
                    "401": {
                        "description": "Unauthorized",
                        "schema": {
                            "allOf": [
                                {
                                    "$ref": "#/definitions/server.serverResponse"
                                },
                                {
                                    "type": "object",
                                    "properties": {
                                        "data": {
                                            "$ref": "#/definitions/server.Stub"
                                        }
                                    }
                                }
                            ]
                        }
                    },
                    "500": {
                        "description": "Internal Server Error",
                        "schema": {
                            "allOf": [
                                {
                                    "$ref": "#/definitions/server.serverResponse"
                                },
                                {
                                    "type": "object",
                                    "properties": {
                                        "data": {
                                            "$ref": "#/definitions/server.Stub"
                                        }
                                    }
                                }
                            ]
                        }
                    }
                }
            }
        },
        "/users/{userID}/password": {
            "put": {
                "security": [
                    {
                        "ApiKeyAuth": []
                    }
                ],
                "description": "This endpoint updates a user's password",
                "consumes": [
                    "application/json"
                ],
                "produces": [
                    "application/json"
                ],
                "tags": [
                    "User"
                ],
                "summary": "Updates a user's password",
                "parameters": [
                    {
                        "type": "string",
                        "description": "user id",
                        "name": "userID",
                        "in": "path",
                        "required": true
                    },
                    {
                        "description": "Password Details",
                        "name": "group",
                        "in": "body",
                        "required": true,
                        "schema": {
                            "$ref": "#/definitions/models.UpdatePassword"
                        }
                    }
                ],
                "responses": {
                    "200": {
                        "description": "OK",
                        "schema": {
                            "allOf": [
                                {
                                    "$ref": "#/definitions/server.serverResponse"
                                },
                                {
                                    "type": "object",
                                    "properties": {
                                        "data": {
                                            "$ref": "#/definitions/datastore.User"
                                        }
                                    }
                                }
                            ]
                        }
                    },
                    "400": {
                        "description": "Bad Request",
                        "schema": {
                            "allOf": [
                                {
                                    "$ref": "#/definitions/server.serverResponse"
                                },
                                {
                                    "type": "object",
                                    "properties": {
                                        "data": {
                                            "$ref": "#/definitions/server.Stub"
                                        }
                                    }
                                }
                            ]
                        }
                    },
                    "401": {
                        "description": "Unauthorized",
                        "schema": {
                            "allOf": [
                                {
                                    "$ref": "#/definitions/server.serverResponse"
                                },
                                {
                                    "type": "object",
                                    "properties": {
                                        "data": {
                                            "$ref": "#/definitions/server.Stub"
                                        }
                                    }
                                }
                            ]
                        }
                    },
                    "500": {
                        "description": "Internal Server Error",
                        "schema": {
                            "allOf": [
                                {
                                    "$ref": "#/definitions/server.serverResponse"
                                },
                                {
                                    "type": "object",
                                    "properties": {
                                        "data": {
                                            "$ref": "#/definitions/server.Stub"
                                        }
                                    }
                                }
                            ]
                        }
                    }
                }
            }
        },
        "/users/{userID}/profile": {
            "get": {
                "security": [
                    {
                        "ApiKeyAuth": []
                    }
                ],
                "description": "This endpoint fetches a user",
                "consumes": [
                    "application/json"
                ],
                "produces": [
                    "application/json"
                ],
                "tags": [
                    "User"
                ],
                "summary": "Gets a user",
                "parameters": [
                    {
                        "type": "string",
                        "description": "user id",
                        "name": "userID",
                        "in": "path",
                        "required": true
                    }
                ],
                "responses": {
                    "200": {
                        "description": "OK",
                        "schema": {
                            "allOf": [
                                {
                                    "$ref": "#/definitions/server.serverResponse"
                                },
                                {
                                    "type": "object",
                                    "properties": {
                                        "data": {
                                            "$ref": "#/definitions/datastore.User"
                                        }
                                    }
                                }
                            ]
                        }
                    },
                    "400": {
                        "description": "Bad Request",
                        "schema": {
                            "allOf": [
                                {
                                    "$ref": "#/definitions/server.serverResponse"
                                },
                                {
                                    "type": "object",
                                    "properties": {
                                        "data": {
                                            "$ref": "#/definitions/server.Stub"
                                        }
                                    }
                                }
                            ]
                        }
                    },
                    "401": {
                        "description": "Unauthorized",
                        "schema": {
                            "allOf": [
                                {
                                    "$ref": "#/definitions/server.serverResponse"
                                },
                                {
                                    "type": "object",
                                    "properties": {
                                        "data": {
                                            "$ref": "#/definitions/server.Stub"
                                        }
                                    }
                                }
                            ]
                        }
                    },
                    "500": {
                        "description": "Internal Server Error",
                        "schema": {
                            "allOf": [
                                {
                                    "$ref": "#/definitions/server.serverResponse"
                                },
                                {
                                    "type": "object",
                                    "properties": {
                                        "data": {
                                            "$ref": "#/definitions/server.Stub"
                                        }
                                    }
                                }
                            ]
                        }
                    }
                }
            },
            "put": {
                "security": [
                    {
                        "ApiKeyAuth": []
                    }
                ],
                "description": "This endpoint updates a user",
                "consumes": [
                    "application/json"
                ],
                "produces": [
                    "application/json"
                ],
                "tags": [
                    "User"
                ],
                "summary": "Updates a user",
                "parameters": [
                    {
                        "type": "string",
                        "description": "user id",
                        "name": "userID",
                        "in": "path",
                        "required": true
                    },
                    {
                        "description": "User Details",
                        "name": "group",
                        "in": "body",
                        "required": true,
                        "schema": {
                            "$ref": "#/definitions/models.UpdateUser"
                        }
                    }
                ],
                "responses": {
                    "200": {
                        "description": "OK",
                        "schema": {
                            "allOf": [
                                {
                                    "$ref": "#/definitions/server.serverResponse"
                                },
                                {
                                    "type": "object",
                                    "properties": {
                                        "data": {
                                            "$ref": "#/definitions/datastore.User"
                                        }
                                    }
                                }
                            ]
                        }
                    },
                    "400": {
                        "description": "Bad Request",
                        "schema": {
                            "allOf": [
                                {
                                    "$ref": "#/definitions/server.serverResponse"
                                },
                                {
                                    "type": "object",
                                    "properties": {
                                        "data": {
                                            "$ref": "#/definitions/server.Stub"
                                        }
                                    }
                                }
                            ]
                        }
                    },
                    "401": {
                        "description": "Unauthorized",
                        "schema": {
                            "allOf": [
                                {
                                    "$ref": "#/definitions/server.serverResponse"
                                },
                                {
                                    "type": "object",
                                    "properties": {
                                        "data": {
                                            "$ref": "#/definitions/server.Stub"
                                        }
                                    }
                                }
                            ]
                        }
                    },
                    "500": {
                        "description": "Internal Server Error",
                        "schema": {
                            "allOf": [
                                {
                                    "$ref": "#/definitions/server.serverResponse"
                                },
                                {
                                    "type": "object",
                                    "properties": {
                                        "data": {
                                            "$ref": "#/definitions/server.Stub"
                                        }
                                    }
                                }
                            ]
                        }
                    }
                }
            }
        }
    },
    "definitions": {
        "auth.Role": {
            "type": "object",
            "properties": {
                "apps": {
                    "type": "array",
                    "items": {
                        "type": "string"
                    }
                },
                "groups": {
                    "type": "array",
                    "items": {
                        "type": "string"
                    }
                },
                "type": {
                    "type": "string"
                }
            }
        },
        "datastore.APIKey": {
            "type": "object",
            "properties": {
                "created_at": {
                    "type": "integer"
                },
                "deleted_at": {
                    "type": "integer"
                },
                "expires_at": {
                    "type": "integer"
                },
                "hash": {
                    "type": "string"
                },
                "key_type": {
                    "type": "string"
                },
                "mask_id": {
                    "type": "string"
                },
                "name": {
                    "type": "string"
                },
                "role": {
                    "$ref": "#/definitions/auth.Role"
                },
                "salt": {
                    "type": "string"
                },
                "uid": {
                    "type": "string"
                },
                "updated_at": {
                    "type": "integer"
                }
            }
        },
        "datastore.AlertConfiguration": {
            "type": "object",
            "properties": {
                "count": {
                    "type": "integer"
                },
                "threshold": {
                    "type": "string"
                }
            }
        },
        "datastore.ApiKey": {
            "type": "object",
            "properties": {
                "header_name": {
                    "type": "string"
                },
                "header_value": {
                    "type": "string"
                }
            }
        },
        "datastore.Application": {
            "type": "object",
            "properties": {
                "created_at": {
                    "type": "string"
                },
                "deleted_at": {
                    "type": "string"
                },
                "endpoints": {
                    "type": "array",
                    "items": {
                        "$ref": "#/definitions/datastore.Endpoint"
                    }
                },
                "events": {
                    "type": "integer"
                },
                "group_id": {
                    "type": "string"
                },
                "is_disabled": {
                    "type": "boolean"
                },
                "name": {
                    "type": "string"
                },
                "slack_webhook_url": {
                    "type": "string"
                },
                "support_email": {
                    "type": "string"
                },
                "uid": {
                    "type": "string"
                },
                "updated_at": {
                    "type": "string"
                }
            }
        },
        "datastore.BasicAuth": {
            "type": "object",
            "properties": {
                "password": {
                    "type": "string"
                },
                "username": {
                    "type": "string"
                }
            }
        },
        "datastore.DeliveryAttempt": {
            "type": "object",
            "properties": {
                "api_version": {
                    "type": "string"
                },
                "created_at": {
                    "type": "string"
                },
                "deleted_at": {
                    "type": "string"
                },
                "endpoint_id": {
                    "type": "string"
                },
                "error": {
                    "type": "string"
                },
                "http_status": {
                    "type": "string"
                },
                "ip_address": {
                    "type": "string"
                },
                "method": {
                    "type": "string"
                },
                "msg_id": {
                    "type": "string"
                },
                "request_http_header": {
                    "$ref": "#/definitions/datastore.HttpHeader"
                },
                "response_data": {
                    "type": "string"
                },
                "response_http_header": {
                    "$ref": "#/definitions/datastore.HttpHeader"
                },
                "status": {
                    "type": "boolean"
                },
                "uid": {
                    "type": "string"
                },
                "updated_at": {
                    "type": "string"
                },
                "url": {
                    "type": "string"
                }
            }
        },
        "datastore.Endpoint": {
            "type": "object",
            "properties": {
                "created_at": {
                    "type": "string"
                },
                "deleted_at": {
                    "type": "string"
                },
                "description": {
                    "type": "string"
                },
                "http_timeout": {
                    "type": "string"
                },
                "rate_limit": {
                    "type": "integer"
                },
                "rate_limit_duration": {
                    "type": "string"
                },
                "secret": {
                    "type": "string"
                },
                "target_url": {
                    "type": "string"
                },
                "uid": {
                    "type": "string"
                },
                "updated_at": {
                    "type": "string"
                }
            }
        },
        "datastore.Event": {
            "type": "object",
            "properties": {
                "app_id": {
                    "type": "string"
                },
                "app_metadata": {
                    "$ref": "#/definitions/datastore.Application"
                },
                "created_at": {
                    "type": "string"
                },
                "data": {
                    "description": "Data is an arbitrary JSON value that gets sent as the body of the\nwebhook to the endpoints",
                    "type": "array",
                    "items": {
                        "type": "integer"
                    }
                },
                "deleted_at": {
                    "type": "string"
                },
                "event_type": {
                    "type": "string"
                },
                "group_id": {
                    "type": "string"
                },
                "matched_endpoints": {
                    "description": "TODO(all) remove this field",
                    "type": "integer"
                },
                "provider_id": {
                    "description": "ProviderID is a custom ID that can be used to reconcile this Event\nwith your internal systems.\nThis is optional\nIf not provided, we will generate one for you",
                    "type": "string"
                },
                "source_id": {
                    "type": "string"
                },
                "uid": {
                    "type": "string"
                },
                "updated_at": {
                    "type": "string"
                }
            }
        },
        "datastore.EventDelivery": {
            "type": "object",
            "properties": {
                "app_id": {
                    "type": "string"
                },
                "app_metadata": {
                    "$ref": "#/definitions/datastore.Application"
                },
                "created_at": {
                    "type": "string"
                },
                "deleted_at": {
                    "type": "string"
                },
                "description": {
                    "type": "string"
                },
                "endpoint_id": {
                    "type": "string"
                },
                "endpoint_metadata": {
                    "$ref": "#/definitions/datastore.Endpoint"
                },
                "event_id": {
                    "type": "string"
                },
                "event_metadata": {
                    "$ref": "#/definitions/datastore.Event"
                },
                "group_id": {
                    "type": "string"
                },
                "metadata": {
                    "$ref": "#/definitions/datastore.Metadata"
                },
                "status": {
                    "type": "string"
                },
                "subscription_id": {
                    "type": "string"
                },
                "uid": {
                    "type": "string"
                },
                "updated_at": {
                    "type": "string"
                }
            }
        },
        "datastore.FilterConfiguration": {
            "type": "object",
            "properties": {
                "event_types": {
                    "type": "array",
                    "items": {
                        "type": "string"
                    }
                }
            }
        },
        "datastore.Group": {
            "type": "object",
            "properties": {
                "config": {
                    "$ref": "#/definitions/datastore.GroupConfig"
                },
                "created_at": {
                    "type": "string"
                },
                "deleted_at": {
                    "type": "string"
                },
                "logo_url": {
                    "type": "string"
                },
                "name": {
                    "type": "string"
                },
                "organisation_id": {
                    "type": "string"
                },
                "rate_limit": {
                    "description": "TODO(subomi): refactor this into the Instance API.",
                    "type": "integer"
                },
                "rate_limit_duration": {
                    "type": "string"
                },
                "statistics": {
                    "$ref": "#/definitions/datastore.GroupStatistics"
                },
                "type": {
                    "type": "string"
                },
                "uid": {
                    "type": "string"
                },
                "updated_at": {
                    "type": "string"
                }
            }
        },
        "datastore.GroupConfig": {
            "type": "object",
            "properties": {
                "disable_endpoint": {
                    "type": "boolean"
                },
                "ratelimit": {
                    "$ref": "#/definitions/datastore.RateLimitConfiguration"
                },
                "replay_attacks": {
                    "type": "boolean"
                },
                "signature": {
                    "$ref": "#/definitions/datastore.SignatureConfiguration"
                },
                "strategy": {
                    "$ref": "#/definitions/datastore.StrategyConfiguration"
                }
            }
        },
        "datastore.GroupStatistics": {
            "type": "object",
            "properties": {
                "messages_sent": {
                    "type": "integer"
                },
                "total_apps": {
                    "type": "integer"
                }
            }
        },
        "datastore.HMac": {
            "type": "object",
            "properties": {
                "encoding": {
                    "type": "string"
                },
                "hash": {
                    "type": "string"
                },
                "header": {
                    "type": "string"
                },
                "secret": {
                    "type": "string"
                }
            }
        },
        "datastore.HttpHeader": {
            "type": "object",
            "additionalProperties": {
                "type": "string"
            }
        },
        "datastore.Metadata": {
            "type": "object",
            "properties": {
                "data": {
                    "description": "Data to be sent to endpoint.",
                    "type": "array",
                    "items": {
                        "type": "integer"
                    }
                },
                "interval_seconds": {
                    "type": "integer"
                },
                "next_send_time": {
                    "description": "NextSendTime denotes the next time a Event will be published in\ncase it failed the first time",
                    "type": "integer"
                },
                "num_trials": {
                    "description": "NumTrials: number of times we have tried to deliver this Event to\nan application",
                    "type": "integer"
                },
                "retry_limit": {
                    "type": "integer"
                },
                "strategy": {
                    "type": "string"
                }
            }
        },
        "datastore.Organisation": {
            "type": "object",
            "properties": {
                "created_at": {
                    "type": "string"
                },
                "deleted_at": {
                    "type": "string"
                },
                "name": {
                    "type": "string"
                },
                "uid": {
                    "type": "string"
                },
                "updated_at": {
                    "type": "string"
                }
            }
        },
        "datastore.OrganisationMember": {
            "type": "object",
            "properties": {
                "created_at": {
                    "type": "string"
                },
                "deleted_at": {
                    "type": "string"
                },
                "organisation_id": {
                    "type": "string"
                },
                "role": {
                    "$ref": "#/definitions/auth.Role"
                },
                "uid": {
                    "type": "string"
                },
                "updated_at": {
                    "type": "string"
                },
                "user_id": {
                    "type": "string"
                },
                "user_metadata": {
                    "$ref": "#/definitions/datastore.UserMetadata"
                }
            }
        },
        "datastore.PaginationData": {
            "type": "object",
            "properties": {
                "next": {
                    "type": "integer"
                },
                "page": {
                    "type": "integer"
                },
                "perPage": {
                    "type": "integer"
                },
                "prev": {
                    "type": "integer"
                },
                "total": {
                    "type": "integer"
                },
                "totalPage": {
                    "type": "integer"
                }
            }
        },
        "datastore.RateLimitConfiguration": {
            "type": "object",
            "properties": {
                "count": {
                    "type": "integer"
                },
                "duration": {
                    "type": "string"
                }
            }
        },
        "datastore.RetryConfiguration": {
            "type": "object",
            "properties": {
                "duration": {
                    "type": "string"
                },
                "retry_count": {
                    "type": "integer"
                },
                "type": {
                    "type": "string"
                }
            }
        },
        "datastore.SignatureConfiguration": {
            "type": "object",
            "properties": {
                "hash": {
                    "type": "string"
                },
                "header": {
                    "type": "string"
                }
            }
        },
        "datastore.Source": {
            "type": "object",
            "properties": {
                "created_at": {
                    "type": "string"
                },
                "deleted_at": {
                    "type": "string"
                },
                "group_id": {
                    "type": "string"
                },
                "is_disabled": {
                    "type": "boolean"
                },
                "mask_id": {
                    "type": "string"
                },
                "name": {
                    "type": "string"
                },
                "type": {
                    "type": "string"
                },
                "uid": {
                    "type": "string"
                },
                "updated_at": {
                    "type": "string"
                },
                "verifier": {
                    "$ref": "#/definitions/datastore.VerifierConfig"
                }
            }
        },
        "datastore.StrategyConfiguration": {
            "type": "object",
            "properties": {
                "duration": {
                    "type": "integer"
                },
                "retry_count": {
                    "type": "integer"
                },
                "type": {
                    "type": "string"
                }
            }
        },
        "datastore.Subscription": {
            "type": "object",
            "properties": {
                "alert_config": {
                    "description": "subscription config",
                    "$ref": "#/definitions/datastore.AlertConfiguration"
                },
                "app_metadata": {
                    "$ref": "#/definitions/datastore.Application"
                },
                "created_at": {
                    "type": "string"
                },
                "deleted_at": {
                    "type": "string"
                },
                "endpoint_metadata": {
                    "$ref": "#/definitions/datastore.Endpoint"
                },
                "filter_config": {
                    "$ref": "#/definitions/datastore.FilterConfiguration"
                },
                "name": {
                    "type": "string"
                },
                "retry_config": {
                    "$ref": "#/definitions/datastore.RetryConfiguration"
                },
                "source_metadata": {
                    "$ref": "#/definitions/datastore.Source"
                },
                "status": {
                    "type": "string"
                },
                "type": {
                    "type": "string"
                },
                "uid": {
                    "type": "string"
                },
                "updated_at": {
                    "type": "string"
                }
            }
        },
        "datastore.User": {
            "type": "object",
            "properties": {
                "created_at": {
                    "type": "string"
                },
                "deleted_at": {
                    "type": "string"
                },
                "email": {
                    "type": "string"
                },
                "first_name": {
                    "type": "string"
                },
                "last_name": {
                    "type": "string"
                },
                "role": {
                    "$ref": "#/definitions/auth.Role"
                },
                "uid": {
                    "type": "string"
                },
                "updated_at": {
                    "type": "string"
                }
            }
        },
        "datastore.UserMetadata": {
            "type": "object",
            "properties": {
                "email": {
                    "type": "string"
                },
                "first_name": {
                    "type": "string"
                },
                "last_name": {
                    "type": "string"
                }
            }
        },
        "datastore.VerifierConfig": {
            "type": "object",
            "properties": {
                "api_key": {
                    "$ref": "#/definitions/datastore.ApiKey"
                },
                "basic_auth": {
                    "$ref": "#/definitions/datastore.BasicAuth"
                },
                "hmac": {
                    "$ref": "#/definitions/datastore.HMac"
                },
                "type": {
                    "type": "string"
                }
            }
        },
        "models.APIKey": {
            "type": "object",
            "properties": {
                "expires_at": {
                    "type": "string"
                },
                "key_type": {
                    "type": "string"
                },
                "name": {
                    "type": "string"
                },
                "role": {
                    "$ref": "#/definitions/models.Role"
                }
            }
        },
        "models.APIKeyResponse": {
            "type": "object",
            "properties": {
                "created_at": {
                    "type": "string"
                },
                "expires_at": {
                    "type": "string"
                },
                "key": {
                    "type": "string"
                },
                "key_type": {
                    "type": "string"
                },
                "name": {
                    "type": "string"
                },
                "role": {
                    "$ref": "#/definitions/models.Role"
                },
                "uid": {
                    "type": "string"
                }
            }
        },
        "models.Application": {
            "type": "object",
            "properties": {
                "is_disabled": {
                    "type": "boolean"
                },
                "name": {
                    "type": "string"
                },
                "slack_webhook_url": {
                    "type": "string"
                },
                "support_email": {
                    "type": "string"
                }
            }
        },
        "models.Endpoint": {
            "type": "object",
            "properties": {
                "description": {
                    "type": "string"
                },
                "events": {
                    "type": "array",
                    "items": {
                        "type": "string"
                    }
                },
                "http_timeout": {
                    "type": "string"
                },
                "rate_limit": {
                    "type": "integer"
                },
                "rate_limit_duration": {
                    "type": "string"
                },
                "secret": {
                    "type": "string"
                },
                "url": {
                    "type": "string"
                }
            }
        },
        "models.Event": {
            "type": "object",
            "properties": {
                "app_id": {
                    "type": "string"
                },
                "data": {
                    "description": "Data is an arbitrary JSON value that gets sent as the body of the\nwebhook to the endpoints",
                    "type": "array",
                    "items": {
                        "type": "integer"
                    }
                },
                "event_type": {
                    "type": "string"
                }
            }
        },
        "models.Group": {
            "type": "object",
            "properties": {
                "config": {
                    "$ref": "#/definitions/datastore.GroupConfig"
                },
                "logo_url": {
                    "type": "string"
                },
                "name": {
                    "type": "string"
                },
                "rate_limit": {
                    "type": "integer"
                },
                "rate_limit_duration": {
                    "type": "string"
                },
                "type": {
                    "type": "string"
                }
            }
        },
        "models.LoginUser": {
            "type": "object",
            "properties": {
                "password": {
                    "type": "string"
                },
                "username": {
                    "type": "string"
                }
            }
        },
        "models.LoginUserResponse": {
            "type": "object",
            "properties": {
                "created_at": {
                    "type": "integer"
                },
                "deleted_at": {
                    "type": "integer"
                },
                "email": {
                    "type": "string"
                },
                "first_name": {
                    "type": "string"
                },
                "last_name": {
                    "type": "string"
                },
                "role": {
                    "$ref": "#/definitions/auth.Role"
                },
                "token": {
                    "$ref": "#/definitions/models.Token"
                },
                "uid": {
                    "type": "string"
                },
                "updated_at": {
                    "type": "integer"
                }
            }
        },
        "models.Organisation": {
            "type": "object",
            "properties": {
                "name": {
                    "type": "string"
                }
            }
        },
        "models.OrganisationInvite": {
            "type": "object",
            "properties": {
                "invitee_email": {
                    "type": "string"
                },
                "role": {
                    "$ref": "#/definitions/auth.Role"
                }
            }
        },
        "models.PortalAPIKeyResponse": {
            "type": "object",
            "properties": {
                "app_id": {
                    "type": "string"
                },
                "group_id": {
                    "type": "string"
                },
                "key": {
                    "type": "string"
                },
                "key_type": {
                    "type": "string"
                },
                "role": {
                    "$ref": "#/definitions/auth.Role"
                },
                "url": {
                    "type": "string"
                }
            }
        },
        "models.Role": {
            "type": "object",
            "properties": {
                "app": {
                    "type": "string"
                },
                "group": {
                    "type": "string"
                },
                "type": {
                    "type": "string"
                }
            }
        },
        "models.Source": {
            "type": "object",
            "properties": {
                "is_disabled": {
                    "type": "boolean"
                },
                "name": {
                    "type": "string"
                },
                "type": {
                    "type": "string"
                },
                "verifier": {
                    "$ref": "#/definitions/datastore.VerifierConfig"
                }
            }
        },
        "models.SourceResponse": {
            "type": "object",
            "properties": {
                "created_at": {
                    "type": "integer"
                },
                "deleted_at": {
                    "type": "integer"
                },
                "group_id": {
                    "type": "string"
                },
                "is_disabled": {
                    "type": "boolean"
                },
                "mask_id": {
                    "type": "string"
                },
                "name": {
                    "type": "string"
                },
                "type": {
                    "type": "string"
                },
                "uid": {
                    "type": "string"
                },
                "updated_at": {
                    "type": "integer"
                },
                "url": {
                    "type": "string"
                },
                "verifier": {
                    "$ref": "#/definitions/datastore.VerifierConfig"
                }
            }
        },
        "models.Subscription": {
            "type": "object",
            "properties": {
                "alert_config": {
                    "$ref": "#/definitions/datastore.AlertConfiguration"
                },
                "app_id": {
                    "type": "string"
                },
                "endpoint_id": {
                    "type": "string"
                },
                "filter_config": {
                    "$ref": "#/definitions/datastore.FilterConfiguration"
                },
                "name": {
                    "type": "string"
                },
                "retry_config": {
                    "$ref": "#/definitions/datastore.RetryConfiguration"
                },
                "source_id": {
                    "type": "string"
                },
                "type": {
                    "type": "string"
                }
            }
        },
        "models.Token": {
            "type": "object",
            "properties": {
                "access_token": {
                    "type": "string"
                },
                "refresh_token": {
                    "type": "string"
                }
            }
        },
        "models.UpdateOrganisationMember": {
            "type": "object",
            "properties": {
                "role": {
                    "$ref": "#/definitions/auth.Role"
                }
            }
        },
        "models.UpdatePassword": {
            "type": "object",
            "properties": {
                "current_password": {
                    "type": "string"
                },
                "password": {
                    "type": "string"
                },
                "password_confirmation": {
                    "type": "string"
                }
            }
        },
        "models.UpdateUser": {
            "type": "object",
            "properties": {
                "email": {
                    "type": "string"
                },
                "first_name": {
                    "type": "string"
                },
                "last_name": {
                    "type": "string"
                }
            }
        },
        "models.User": {
            "type": "object",
            "properties": {
                "email": {
                    "type": "string"
                },
                "first_name": {
                    "type": "string"
                },
                "last_name": {
                    "type": "string"
                },
                "password": {
                    "type": "string"
                },
                "role": {
                    "$ref": "#/definitions/auth.Role"
                }
            }
        },
        "server.Stub": {
            "type": "object"
        },
        "server.pagedResponse": {
            "type": "object",
            "properties": {
                "content": {},
                "pagination": {
                    "$ref": "#/definitions/datastore.PaginationData"
                }
            }
        },
        "server.serverResponse": {
            "type": "object",
            "properties": {
                "data": {
                    "type": "array",
                    "items": {
                        "type": "integer"
                    }
                },
                "message": {
                    "type": "string"
                },
                "status": {
                    "type": "boolean"
                }
            }
        }
    },
    "securityDefinitions": {
        "ApiKeyAuth": {
            "type": "apiKey",
            "name": "Authorization",
            "in": "header"
        }
    },
    "tags": [
        {
            "description": "Application related APIs",
            "name": "Application"
        },
        {
            "description": "Endpoint related APIs",
            "name": "Application Endpoints"
        },
        {
            "description": "Event related APIs",
            "name": "Events"
        },
        {
            "description": "API Key related APIs",
            "name": "APIKey"
        },
        {
            "description": "EventDelivery related APIs",
            "name": "EventDelivery"
        },
        {
            "description": "Delivery Attempt related APIs",
            "name": "DeliveryAttempts"
        },
        {
            "description": "Group related APIs",
            "name": "Group"
        },
        {
            "description": "Organisation related APIs",
            "name": "Organisation"
        }
    ]
}<|MERGE_RESOLUTION|>--- conflicted
+++ resolved
@@ -3516,7 +3516,7 @@
                 "tags": [
                     "APIKey"
                 ],
-                "summary": "Create an api key for app portal",
+                "summary": "Create an api key for app portal (API)",
                 "parameters": [
                     {
                         "type": "string",
@@ -3602,7 +3602,2647 @@
                 }
             }
         },
-        "/security/keys": {
+        "/sources": {
+            "get": {
+                "security": [
+                    {
+                        "ApiKeyAuth": []
+                    }
+                ],
+                "description": "This endpoint fetches multiple sources",
+                "consumes": [
+                    "application/json"
+                ],
+                "produces": [
+                    "application/json"
+                ],
+                "tags": [
+                    "Source"
+                ],
+                "summary": "Fetch multiple sources",
+                "parameters": [
+                    {
+                        "type": "string",
+                        "description": "results per page",
+                        "name": "perPage",
+                        "in": "query"
+                    },
+                    {
+                        "type": "string",
+                        "description": "page number",
+                        "name": "page",
+                        "in": "query"
+                    },
+                    {
+                        "type": "string",
+                        "description": "sort order",
+                        "name": "sort",
+                        "in": "query"
+                    }
+                ],
+                "responses": {
+                    "200": {
+                        "description": "OK",
+                        "schema": {
+                            "allOf": [
+                                {
+                                    "$ref": "#/definitions/server.serverResponse"
+                                },
+                                {
+                                    "type": "object",
+                                    "properties": {
+                                        "data": {
+                                            "allOf": [
+                                                {
+                                                    "$ref": "#/definitions/server.pagedResponse"
+                                                },
+                                                {
+                                                    "type": "object",
+                                                    "properties": {
+                                                        "content": {
+                                                            "type": "array",
+                                                            "items": {
+                                                                "$ref": "#/definitions/models.SourceResponse"
+                                                            }
+                                                        }
+                                                    }
+                                                }
+                                            ]
+                                        }
+                                    }
+                                }
+                            ]
+                        }
+                    },
+                    "400": {
+                        "description": "Bad Request",
+                        "schema": {
+                            "allOf": [
+                                {
+                                    "$ref": "#/definitions/server.serverResponse"
+                                },
+                                {
+                                    "type": "object",
+                                    "properties": {
+                                        "data": {
+                                            "$ref": "#/definitions/server.Stub"
+                                        }
+                                    }
+                                }
+                            ]
+                        }
+                    },
+                    "401": {
+                        "description": "Unauthorized",
+                        "schema": {
+                            "allOf": [
+                                {
+                                    "$ref": "#/definitions/server.serverResponse"
+                                },
+                                {
+                                    "type": "object",
+                                    "properties": {
+                                        "data": {
+                                            "$ref": "#/definitions/server.Stub"
+                                        }
+                                    }
+                                }
+                            ]
+                        }
+                    },
+                    "500": {
+                        "description": "Internal Server Error",
+                        "schema": {
+                            "allOf": [
+                                {
+                                    "$ref": "#/definitions/server.serverResponse"
+                                },
+                                {
+                                    "type": "object",
+                                    "properties": {
+                                        "data": {
+                                            "$ref": "#/definitions/server.Stub"
+                                        }
+                                    }
+                                }
+                            ]
+                        }
+                    }
+                }
+            },
+            "post": {
+                "security": [
+                    {
+                        "ApiKeyAuth": []
+                    }
+                ],
+                "description": "This endpoint creates a source",
+                "consumes": [
+                    "application/json"
+                ],
+                "produces": [
+                    "application/json"
+                ],
+                "tags": [
+                    "Source"
+                ],
+                "summary": "Create a source",
+                "parameters": [
+                    {
+                        "type": "string",
+                        "description": "group id",
+                        "name": "groupId",
+                        "in": "query",
+                        "required": true
+                    },
+                    {
+                        "description": "Source Details",
+                        "name": "source",
+                        "in": "body",
+                        "required": true,
+                        "schema": {
+                            "$ref": "#/definitions/models.Source"
+                        }
+                    }
+                ],
+                "responses": {
+                    "200": {
+                        "description": "OK",
+                        "schema": {
+                            "allOf": [
+                                {
+                                    "$ref": "#/definitions/server.serverResponse"
+                                },
+                                {
+                                    "type": "object",
+                                    "properties": {
+                                        "data": {
+                                            "$ref": "#/definitions/models.SourceResponse"
+                                        }
+                                    }
+                                }
+                            ]
+                        }
+                    },
+                    "400": {
+                        "description": "Bad Request",
+                        "schema": {
+                            "allOf": [
+                                {
+                                    "$ref": "#/definitions/server.serverResponse"
+                                },
+                                {
+                                    "type": "object",
+                                    "properties": {
+                                        "data": {
+                                            "$ref": "#/definitions/server.Stub"
+                                        }
+                                    }
+                                }
+                            ]
+                        }
+                    },
+                    "401": {
+                        "description": "Unauthorized",
+                        "schema": {
+                            "allOf": [
+                                {
+                                    "$ref": "#/definitions/server.serverResponse"
+                                },
+                                {
+                                    "type": "object",
+                                    "properties": {
+                                        "data": {
+                                            "$ref": "#/definitions/server.Stub"
+                                        }
+                                    }
+                                }
+                            ]
+                        }
+                    },
+                    "500": {
+                        "description": "Internal Server Error",
+                        "schema": {
+                            "allOf": [
+                                {
+                                    "$ref": "#/definitions/server.serverResponse"
+                                },
+                                {
+                                    "type": "object",
+                                    "properties": {
+                                        "data": {
+                                            "$ref": "#/definitions/server.Stub"
+                                        }
+                                    }
+                                }
+                            ]
+                        }
+                    }
+                }
+            }
+        },
+        "/sources/{sourceID}": {
+            "get": {
+                "security": [
+                    {
+                        "ApiKeyAuth": []
+                    }
+                ],
+                "description": "This endpoint fetches a source by its id",
+                "consumes": [
+                    "application/json"
+                ],
+                "produces": [
+                    "application/json"
+                ],
+                "tags": [
+                    "Source"
+                ],
+                "summary": "Get a source",
+                "parameters": [
+                    {
+                        "type": "string",
+                        "description": "group id",
+                        "name": "groupId",
+                        "in": "query",
+                        "required": true
+                    },
+                    {
+                        "type": "string",
+                        "description": "source id",
+                        "name": "sourceID",
+                        "in": "path",
+                        "required": true
+                    }
+                ],
+                "responses": {
+                    "200": {
+                        "description": "OK",
+                        "schema": {
+                            "allOf": [
+                                {
+                                    "$ref": "#/definitions/server.serverResponse"
+                                },
+                                {
+                                    "type": "object",
+                                    "properties": {
+                                        "data": {
+                                            "$ref": "#/definitions/models.SourceResponse"
+                                        }
+                                    }
+                                }
+                            ]
+                        }
+                    },
+                    "400": {
+                        "description": "Bad Request",
+                        "schema": {
+                            "allOf": [
+                                {
+                                    "$ref": "#/definitions/server.serverResponse"
+                                },
+                                {
+                                    "type": "object",
+                                    "properties": {
+                                        "data": {
+                                            "$ref": "#/definitions/server.Stub"
+                                        }
+                                    }
+                                }
+                            ]
+                        }
+                    },
+                    "401": {
+                        "description": "Unauthorized",
+                        "schema": {
+                            "allOf": [
+                                {
+                                    "$ref": "#/definitions/server.serverResponse"
+                                },
+                                {
+                                    "type": "object",
+                                    "properties": {
+                                        "data": {
+                                            "$ref": "#/definitions/server.Stub"
+                                        }
+                                    }
+                                }
+                            ]
+                        }
+                    },
+                    "500": {
+                        "description": "Internal Server Error",
+                        "schema": {
+                            "allOf": [
+                                {
+                                    "$ref": "#/definitions/server.serverResponse"
+                                },
+                                {
+                                    "type": "object",
+                                    "properties": {
+                                        "data": {
+                                            "$ref": "#/definitions/server.Stub"
+                                        }
+                                    }
+                                }
+                            ]
+                        }
+                    }
+                }
+            },
+            "put": {
+                "security": [
+                    {
+                        "ApiKeyAuth": []
+                    }
+                ],
+                "description": "This endpoint updates a source",
+                "consumes": [
+                    "application/json"
+                ],
+                "produces": [
+                    "application/json"
+                ],
+                "tags": [
+                    "Source"
+                ],
+                "summary": "Update a source",
+                "parameters": [
+                    {
+                        "type": "string",
+                        "description": "group id",
+                        "name": "groupId",
+                        "in": "query",
+                        "required": true
+                    },
+                    {
+                        "type": "string",
+                        "description": "source id",
+                        "name": "sourceID",
+                        "in": "path",
+                        "required": true
+                    },
+                    {
+                        "description": "Source Details",
+                        "name": "source",
+                        "in": "body",
+                        "required": true,
+                        "schema": {
+                            "$ref": "#/definitions/models.Source"
+                        }
+                    }
+                ],
+                "responses": {
+                    "200": {
+                        "description": "OK",
+                        "schema": {
+                            "allOf": [
+                                {
+                                    "$ref": "#/definitions/server.serverResponse"
+                                },
+                                {
+                                    "type": "object",
+                                    "properties": {
+                                        "data": {
+                                            "$ref": "#/definitions/models.SourceResponse"
+                                        }
+                                    }
+                                }
+                            ]
+                        }
+                    },
+                    "400": {
+                        "description": "Bad Request",
+                        "schema": {
+                            "allOf": [
+                                {
+                                    "$ref": "#/definitions/server.serverResponse"
+                                },
+                                {
+                                    "type": "object",
+                                    "properties": {
+                                        "data": {
+                                            "$ref": "#/definitions/server.Stub"
+                                        }
+                                    }
+                                }
+                            ]
+                        }
+                    },
+                    "401": {
+                        "description": "Unauthorized",
+                        "schema": {
+                            "allOf": [
+                                {
+                                    "$ref": "#/definitions/server.serverResponse"
+                                },
+                                {
+                                    "type": "object",
+                                    "properties": {
+                                        "data": {
+                                            "$ref": "#/definitions/server.Stub"
+                                        }
+                                    }
+                                }
+                            ]
+                        }
+                    },
+                    "500": {
+                        "description": "Internal Server Error",
+                        "schema": {
+                            "allOf": [
+                                {
+                                    "$ref": "#/definitions/server.serverResponse"
+                                },
+                                {
+                                    "type": "object",
+                                    "properties": {
+                                        "data": {
+                                            "$ref": "#/definitions/server.Stub"
+                                        }
+                                    }
+                                }
+                            ]
+                        }
+                    }
+                }
+            },
+            "delete": {
+                "security": [
+                    {
+                        "ApiKeyAuth": []
+                    }
+                ],
+                "description": "This endpoint deletes a source",
+                "consumes": [
+                    "application/json"
+                ],
+                "produces": [
+                    "application/json"
+                ],
+                "tags": [
+                    "Source"
+                ],
+                "summary": "Delete source",
+                "parameters": [
+                    {
+                        "type": "string",
+                        "description": "group id",
+                        "name": "groupId",
+                        "in": "query",
+                        "required": true
+                    },
+                    {
+                        "type": "string",
+                        "description": "source id",
+                        "name": "sourceID",
+                        "in": "path",
+                        "required": true
+                    }
+                ],
+                "responses": {
+                    "200": {
+                        "description": "OK",
+                        "schema": {
+                            "allOf": [
+                                {
+                                    "$ref": "#/definitions/server.serverResponse"
+                                },
+                                {
+                                    "type": "object",
+                                    "properties": {
+                                        "data": {
+                                            "$ref": "#/definitions/server.Stub"
+                                        }
+                                    }
+                                }
+                            ]
+                        }
+                    },
+                    "400": {
+                        "description": "Bad Request",
+                        "schema": {
+                            "allOf": [
+                                {
+                                    "$ref": "#/definitions/server.serverResponse"
+                                },
+                                {
+                                    "type": "object",
+                                    "properties": {
+                                        "data": {
+                                            "$ref": "#/definitions/server.Stub"
+                                        }
+                                    }
+                                }
+                            ]
+                        }
+                    },
+                    "401": {
+                        "description": "Unauthorized",
+                        "schema": {
+                            "allOf": [
+                                {
+                                    "$ref": "#/definitions/server.serverResponse"
+                                },
+                                {
+                                    "type": "object",
+                                    "properties": {
+                                        "data": {
+                                            "$ref": "#/definitions/server.Stub"
+                                        }
+                                    }
+                                }
+                            ]
+                        }
+                    },
+                    "500": {
+                        "description": "Internal Server Error",
+                        "schema": {
+                            "allOf": [
+                                {
+                                    "$ref": "#/definitions/server.serverResponse"
+                                },
+                                {
+                                    "type": "object",
+                                    "properties": {
+                                        "data": {
+                                            "$ref": "#/definitions/server.Stub"
+                                        }
+                                    }
+                                }
+                            ]
+                        }
+                    }
+                }
+            }
+        },
+        "/subscriptions": {
+            "get": {
+                "security": [
+                    {
+                        "ApiKeyAuth": []
+                    }
+                ],
+                "description": "This endpoint fetches all the subscriptions",
+                "consumes": [
+                    "application/json"
+                ],
+                "produces": [
+                    "application/json"
+                ],
+                "tags": [
+                    "Subscriptions"
+                ],
+                "summary": "Get all subscriptions",
+                "parameters": [
+                    {
+                        "type": "string",
+                        "description": "results per page",
+                        "name": "perPage",
+                        "in": "query"
+                    },
+                    {
+                        "type": "string",
+                        "description": "page number",
+                        "name": "page",
+                        "in": "query"
+                    },
+                    {
+                        "type": "string",
+                        "description": "sort order",
+                        "name": "sort",
+                        "in": "query"
+                    },
+                    {
+                        "type": "string",
+                        "description": "subscription title",
+                        "name": "q",
+                        "in": "query"
+                    },
+                    {
+                        "type": "string",
+                        "description": "group id",
+                        "name": "groupId",
+                        "in": "query",
+                        "required": true
+                    }
+                ],
+                "responses": {
+                    "200": {
+                        "description": "OK",
+                        "schema": {
+                            "allOf": [
+                                {
+                                    "$ref": "#/definitions/server.serverResponse"
+                                },
+                                {
+                                    "type": "object",
+                                    "properties": {
+                                        "data": {
+                                            "allOf": [
+                                                {
+                                                    "$ref": "#/definitions/server.pagedResponse"
+                                                },
+                                                {
+                                                    "type": "object",
+                                                    "properties": {
+                                                        "content": {
+                                                            "type": "array",
+                                                            "items": {
+                                                                "$ref": "#/definitions/datastore.Subscription"
+                                                            }
+                                                        }
+                                                    }
+                                                }
+                                            ]
+                                        }
+                                    }
+                                }
+                            ]
+                        }
+                    },
+                    "400": {
+                        "description": "Bad Request",
+                        "schema": {
+                            "allOf": [
+                                {
+                                    "$ref": "#/definitions/server.serverResponse"
+                                },
+                                {
+                                    "type": "object",
+                                    "properties": {
+                                        "data": {
+                                            "$ref": "#/definitions/server.Stub"
+                                        }
+                                    }
+                                }
+                            ]
+                        }
+                    },
+                    "401": {
+                        "description": "Unauthorized",
+                        "schema": {
+                            "allOf": [
+                                {
+                                    "$ref": "#/definitions/server.serverResponse"
+                                },
+                                {
+                                    "type": "object",
+                                    "properties": {
+                                        "data": {
+                                            "$ref": "#/definitions/server.Stub"
+                                        }
+                                    }
+                                }
+                            ]
+                        }
+                    },
+                    "500": {
+                        "description": "Internal Server Error",
+                        "schema": {
+                            "allOf": [
+                                {
+                                    "$ref": "#/definitions/server.serverResponse"
+                                },
+                                {
+                                    "type": "object",
+                                    "properties": {
+                                        "data": {
+                                            "$ref": "#/definitions/server.Stub"
+                                        }
+                                    }
+                                }
+                            ]
+                        }
+                    }
+                }
+            },
+            "post": {
+                "security": [
+                    {
+                        "ApiKeyAuth": []
+                    }
+                ],
+                "description": "This endpoint creates a subscriptions",
+                "consumes": [
+                    "application/json"
+                ],
+                "produces": [
+                    "application/json"
+                ],
+                "tags": [
+                    "Subscriptions"
+                ],
+                "summary": "Creates a subscription",
+                "parameters": [
+                    {
+                        "type": "string",
+                        "description": "group id",
+                        "name": "groupId",
+                        "in": "query",
+                        "required": true
+                    }
+                ],
+                "responses": {
+                    "200": {
+                        "description": "OK",
+                        "schema": {
+                            "allOf": [
+                                {
+                                    "$ref": "#/definitions/server.serverResponse"
+                                },
+                                {
+                                    "type": "object",
+                                    "properties": {
+                                        "data": {
+                                            "allOf": [
+                                                {
+                                                    "$ref": "#/definitions/server.pagedResponse"
+                                                },
+                                                {
+                                                    "type": "object",
+                                                    "properties": {
+                                                        "content": {
+                                                            "type": "array",
+                                                            "items": {
+                                                                "$ref": "#/definitions/datastore.Subscription"
+                                                            }
+                                                        }
+                                                    }
+                                                }
+                                            ]
+                                        }
+                                    }
+                                }
+                            ]
+                        }
+                    },
+                    "400": {
+                        "description": "Bad Request",
+                        "schema": {
+                            "allOf": [
+                                {
+                                    "$ref": "#/definitions/server.serverResponse"
+                                },
+                                {
+                                    "type": "object",
+                                    "properties": {
+                                        "data": {
+                                            "$ref": "#/definitions/server.Stub"
+                                        }
+                                    }
+                                }
+                            ]
+                        }
+                    },
+                    "401": {
+                        "description": "Unauthorized",
+                        "schema": {
+                            "allOf": [
+                                {
+                                    "$ref": "#/definitions/server.serverResponse"
+                                },
+                                {
+                                    "type": "object",
+                                    "properties": {
+                                        "data": {
+                                            "$ref": "#/definitions/server.Stub"
+                                        }
+                                    }
+                                }
+                            ]
+                        }
+                    },
+                    "500": {
+                        "description": "Internal Server Error",
+                        "schema": {
+                            "allOf": [
+                                {
+                                    "$ref": "#/definitions/server.serverResponse"
+                                },
+                                {
+                                    "type": "object",
+                                    "properties": {
+                                        "data": {
+                                            "$ref": "#/definitions/server.Stub"
+                                        }
+                                    }
+                                }
+                            ]
+                        }
+                    }
+                }
+            }
+        },
+        "/subscriptions/{subscriptionID}": {
+            "get": {
+                "security": [
+                    {
+                        "ApiKeyAuth": []
+                    }
+                ],
+                "description": "This endpoint fetches an Subscription by it's id",
+                "consumes": [
+                    "application/json"
+                ],
+                "produces": [
+                    "application/json"
+                ],
+                "tags": [
+                    "Subscription"
+                ],
+                "summary": "Gets a subscription",
+                "parameters": [
+                    {
+                        "type": "string",
+                        "description": "group id",
+                        "name": "groupId",
+                        "in": "query",
+                        "required": true
+                    },
+                    {
+                        "type": "string",
+                        "description": "application id",
+                        "name": "subscriptionID",
+                        "in": "path",
+                        "required": true
+                    }
+                ],
+                "responses": {
+                    "200": {
+                        "description": "OK",
+                        "schema": {
+                            "allOf": [
+                                {
+                                    "$ref": "#/definitions/server.serverResponse"
+                                },
+                                {
+                                    "type": "object",
+                                    "properties": {
+                                        "data": {
+                                            "$ref": "#/definitions/datastore.Subscription"
+                                        }
+                                    }
+                                }
+                            ]
+                        }
+                    },
+                    "400": {
+                        "description": "Bad Request",
+                        "schema": {
+                            "allOf": [
+                                {
+                                    "$ref": "#/definitions/server.serverResponse"
+                                },
+                                {
+                                    "type": "object",
+                                    "properties": {
+                                        "data": {
+                                            "$ref": "#/definitions/server.Stub"
+                                        }
+                                    }
+                                }
+                            ]
+                        }
+                    },
+                    "401": {
+                        "description": "Unauthorized",
+                        "schema": {
+                            "allOf": [
+                                {
+                                    "$ref": "#/definitions/server.serverResponse"
+                                },
+                                {
+                                    "type": "object",
+                                    "properties": {
+                                        "data": {
+                                            "$ref": "#/definitions/server.Stub"
+                                        }
+                                    }
+                                }
+                            ]
+                        }
+                    },
+                    "500": {
+                        "description": "Internal Server Error",
+                        "schema": {
+                            "allOf": [
+                                {
+                                    "$ref": "#/definitions/server.serverResponse"
+                                },
+                                {
+                                    "type": "object",
+                                    "properties": {
+                                        "data": {
+                                            "$ref": "#/definitions/server.Stub"
+                                        }
+                                    }
+                                }
+                            ]
+                        }
+                    }
+                }
+            },
+            "put": {
+                "security": [
+                    {
+                        "ApiKeyAuth": []
+                    }
+                ],
+                "description": "This endpoint updates a subscription",
+                "consumes": [
+                    "application/json"
+                ],
+                "produces": [
+                    "application/json"
+                ],
+                "tags": [
+                    "Subscription"
+                ],
+                "summary": "Update a subscription",
+                "parameters": [
+                    {
+                        "type": "string",
+                        "description": "group id",
+                        "name": "groupId",
+                        "in": "path",
+                        "required": true
+                    },
+                    {
+                        "type": "string",
+                        "description": "subscription id",
+                        "name": "subscriptionID",
+                        "in": "path",
+                        "required": true
+                    },
+                    {
+                        "description": "Subscription Details",
+                        "name": "subscription",
+                        "in": "body",
+                        "required": true,
+                        "schema": {
+                            "$ref": "#/definitions/models.Subscription"
+                        }
+                    }
+                ],
+                "responses": {
+                    "200": {
+                        "description": "OK",
+                        "schema": {
+                            "allOf": [
+                                {
+                                    "$ref": "#/definitions/server.serverResponse"
+                                },
+                                {
+                                    "type": "object",
+                                    "properties": {
+                                        "data": {
+                                            "$ref": "#/definitions/datastore.Subscription"
+                                        }
+                                    }
+                                }
+                            ]
+                        }
+                    },
+                    "400": {
+                        "description": "Bad Request",
+                        "schema": {
+                            "allOf": [
+                                {
+                                    "$ref": "#/definitions/server.serverResponse"
+                                },
+                                {
+                                    "type": "object",
+                                    "properties": {
+                                        "data": {
+                                            "$ref": "#/definitions/server.Stub"
+                                        }
+                                    }
+                                }
+                            ]
+                        }
+                    },
+                    "401": {
+                        "description": "Unauthorized",
+                        "schema": {
+                            "allOf": [
+                                {
+                                    "$ref": "#/definitions/server.serverResponse"
+                                },
+                                {
+                                    "type": "object",
+                                    "properties": {
+                                        "data": {
+                                            "$ref": "#/definitions/server.Stub"
+                                        }
+                                    }
+                                }
+                            ]
+                        }
+                    },
+                    "500": {
+                        "description": "Internal Server Error",
+                        "schema": {
+                            "allOf": [
+                                {
+                                    "$ref": "#/definitions/server.serverResponse"
+                                },
+                                {
+                                    "type": "object",
+                                    "properties": {
+                                        "data": {
+                                            "$ref": "#/definitions/server.Stub"
+                                        }
+                                    }
+                                }
+                            ]
+                        }
+                    }
+                }
+            },
+            "delete": {
+                "security": [
+                    {
+                        "ApiKeyAuth": []
+                    }
+                ],
+                "description": "This endpoint deletes a subscription",
+                "consumes": [
+                    "application/json"
+                ],
+                "produces": [
+                    "application/json"
+                ],
+                "tags": [
+                    "Application"
+                ],
+                "summary": "Delete subscription",
+                "parameters": [
+                    {
+                        "type": "string",
+                        "description": "group id",
+                        "name": "groupId",
+                        "in": "query",
+                        "required": true
+                    },
+                    {
+                        "type": "string",
+                        "description": "subscription id",
+                        "name": "subscriptionID",
+                        "in": "path",
+                        "required": true
+                    }
+                ],
+                "responses": {
+                    "200": {
+                        "description": "OK",
+                        "schema": {
+                            "allOf": [
+                                {
+                                    "$ref": "#/definitions/server.serverResponse"
+                                },
+                                {
+                                    "type": "object",
+                                    "properties": {
+                                        "data": {
+                                            "$ref": "#/definitions/server.Stub"
+                                        }
+                                    }
+                                }
+                            ]
+                        }
+                    },
+                    "400": {
+                        "description": "Bad Request",
+                        "schema": {
+                            "allOf": [
+                                {
+                                    "$ref": "#/definitions/server.serverResponse"
+                                },
+                                {
+                                    "type": "object",
+                                    "properties": {
+                                        "data": {
+                                            "$ref": "#/definitions/server.Stub"
+                                        }
+                                    }
+                                }
+                            ]
+                        }
+                    },
+                    "401": {
+                        "description": "Unauthorized",
+                        "schema": {
+                            "allOf": [
+                                {
+                                    "$ref": "#/definitions/server.serverResponse"
+                                },
+                                {
+                                    "type": "object",
+                                    "properties": {
+                                        "data": {
+                                            "$ref": "#/definitions/server.Stub"
+                                        }
+                                    }
+                                }
+                            ]
+                        }
+                    },
+                    "500": {
+                        "description": "Internal Server Error",
+                        "schema": {
+                            "allOf": [
+                                {
+                                    "$ref": "#/definitions/server.serverResponse"
+                                },
+                                {
+                                    "type": "object",
+                                    "properties": {
+                                        "data": {
+                                            "$ref": "#/definitions/server.Stub"
+                                        }
+                                    }
+                                }
+                            ]
+                        }
+                    }
+                }
+            }
+        },
+        "/ui/organisations": {
+            "get": {
+                "security": [
+                    {
+                        "ApiKeyAuth": []
+                    }
+                ],
+                "description": "This endpoint fetches multiple organisations",
+                "consumes": [
+                    "application/json"
+                ],
+                "produces": [
+                    "application/json"
+                ],
+                "tags": [
+                    "Organisation"
+                ],
+                "summary": "Get organisations",
+                "parameters": [
+                    {
+                        "type": "string",
+                        "description": "results per page",
+                        "name": "perPage",
+                        "in": "query"
+                    },
+                    {
+                        "type": "string",
+                        "description": "page number",
+                        "name": "page",
+                        "in": "query"
+                    },
+                    {
+                        "type": "string",
+                        "description": "sort order",
+                        "name": "sort",
+                        "in": "query"
+                    }
+                ],
+                "responses": {
+                    "200": {
+                        "description": "OK",
+                        "schema": {
+                            "allOf": [
+                                {
+                                    "$ref": "#/definitions/server.serverResponse"
+                                },
+                                {
+                                    "type": "object",
+                                    "properties": {
+                                        "data": {
+                                            "allOf": [
+                                                {
+                                                    "$ref": "#/definitions/server.pagedResponse"
+                                                },
+                                                {
+                                                    "type": "object",
+                                                    "properties": {
+                                                        "content": {
+                                                            "type": "array",
+                                                            "items": {
+                                                                "$ref": "#/definitions/datastore.Organisation"
+                                                            }
+                                                        }
+                                                    }
+                                                }
+                                            ]
+                                        }
+                                    }
+                                }
+                            ]
+                        }
+                    },
+                    "400": {
+                        "description": "Bad Request",
+                        "schema": {
+                            "allOf": [
+                                {
+                                    "$ref": "#/definitions/server.serverResponse"
+                                },
+                                {
+                                    "type": "object",
+                                    "properties": {
+                                        "data": {
+                                            "$ref": "#/definitions/server.Stub"
+                                        }
+                                    }
+                                }
+                            ]
+                        }
+                    },
+                    "401": {
+                        "description": "Unauthorized",
+                        "schema": {
+                            "allOf": [
+                                {
+                                    "$ref": "#/definitions/server.serverResponse"
+                                },
+                                {
+                                    "type": "object",
+                                    "properties": {
+                                        "data": {
+                                            "$ref": "#/definitions/server.Stub"
+                                        }
+                                    }
+                                }
+                            ]
+                        }
+                    },
+                    "500": {
+                        "description": "Internal Server Error",
+                        "schema": {
+                            "allOf": [
+                                {
+                                    "$ref": "#/definitions/server.serverResponse"
+                                },
+                                {
+                                    "type": "object",
+                                    "properties": {
+                                        "data": {
+                                            "$ref": "#/definitions/server.Stub"
+                                        }
+                                    }
+                                }
+                            ]
+                        }
+                    }
+                }
+            },
+            "post": {
+                "security": [
+                    {
+                        "ApiKeyAuth": []
+                    }
+                ],
+                "description": "This endpoint creates an organisation",
+                "consumes": [
+                    "application/json"
+                ],
+                "produces": [
+                    "application/json"
+                ],
+                "tags": [
+                    "Organisation"
+                ],
+                "summary": "Create an organisation",
+                "parameters": [
+                    {
+                        "description": "Organisation Details",
+                        "name": "organisation",
+                        "in": "body",
+                        "required": true,
+                        "schema": {
+                            "$ref": "#/definitions/models.Organisation"
+                        }
+                    }
+                ],
+                "responses": {
+                    "200": {
+                        "description": "OK",
+                        "schema": {
+                            "allOf": [
+                                {
+                                    "$ref": "#/definitions/server.serverResponse"
+                                },
+                                {
+                                    "type": "object",
+                                    "properties": {
+                                        "data": {
+                                            "$ref": "#/definitions/datastore.Organisation"
+                                        }
+                                    }
+                                }
+                            ]
+                        }
+                    },
+                    "400": {
+                        "description": "Bad Request",
+                        "schema": {
+                            "allOf": [
+                                {
+                                    "$ref": "#/definitions/server.serverResponse"
+                                },
+                                {
+                                    "type": "object",
+                                    "properties": {
+                                        "data": {
+                                            "$ref": "#/definitions/server.Stub"
+                                        }
+                                    }
+                                }
+                            ]
+                        }
+                    },
+                    "401": {
+                        "description": "Unauthorized",
+                        "schema": {
+                            "allOf": [
+                                {
+                                    "$ref": "#/definitions/server.serverResponse"
+                                },
+                                {
+                                    "type": "object",
+                                    "properties": {
+                                        "data": {
+                                            "$ref": "#/definitions/server.Stub"
+                                        }
+                                    }
+                                }
+                            ]
+                        }
+                    },
+                    "500": {
+                        "description": "Internal Server Error",
+                        "schema": {
+                            "allOf": [
+                                {
+                                    "$ref": "#/definitions/server.serverResponse"
+                                },
+                                {
+                                    "type": "object",
+                                    "properties": {
+                                        "data": {
+                                            "$ref": "#/definitions/server.Stub"
+                                        }
+                                    }
+                                }
+                            ]
+                        }
+                    }
+                }
+            }
+        },
+        "/ui/organisations/process_invite": {
+            "post": {
+                "security": [
+                    {
+                        "ApiKeyAuth": []
+                    }
+                ],
+                "description": "This endpoint process a user's response to an organisation invite",
+                "consumes": [
+                    "application/json"
+                ],
+                "produces": [
+                    "application/json"
+                ],
+                "tags": [
+                    "Organisation"
+                ],
+                "summary": "Accept or decline an organisation invite",
+                "parameters": [
+                    {
+                        "type": "string",
+                        "description": "invite token",
+                        "name": "token",
+                        "in": "query",
+                        "required": true
+                    },
+                    {
+                        "type": "string",
+                        "description": "email",
+                        "name": "accepted",
+                        "in": "query",
+                        "required": true
+                    },
+                    {
+                        "description": "User Details",
+                        "name": "user",
+                        "in": "body",
+                        "schema": {
+                            "$ref": "#/definitions/models.User"
+                        }
+                    }
+                ],
+                "responses": {
+                    "200": {
+                        "description": "OK",
+                        "schema": {
+                            "allOf": [
+                                {
+                                    "$ref": "#/definitions/server.serverResponse"
+                                },
+                                {
+                                    "type": "object",
+                                    "properties": {
+                                        "data": {
+                                            "$ref": "#/definitions/server.Stub"
+                                        }
+                                    }
+                                }
+                            ]
+                        }
+                    },
+                    "400": {
+                        "description": "Bad Request",
+                        "schema": {
+                            "allOf": [
+                                {
+                                    "$ref": "#/definitions/server.serverResponse"
+                                },
+                                {
+                                    "type": "object",
+                                    "properties": {
+                                        "data": {
+                                            "$ref": "#/definitions/server.Stub"
+                                        }
+                                    }
+                                }
+                            ]
+                        }
+                    },
+                    "401": {
+                        "description": "Unauthorized",
+                        "schema": {
+                            "allOf": [
+                                {
+                                    "$ref": "#/definitions/server.serverResponse"
+                                },
+                                {
+                                    "type": "object",
+                                    "properties": {
+                                        "data": {
+                                            "$ref": "#/definitions/server.Stub"
+                                        }
+                                    }
+                                }
+                            ]
+                        }
+                    },
+                    "500": {
+                        "description": "Internal Server Error",
+                        "schema": {
+                            "allOf": [
+                                {
+                                    "$ref": "#/definitions/server.serverResponse"
+                                },
+                                {
+                                    "type": "object",
+                                    "properties": {
+                                        "data": {
+                                            "$ref": "#/definitions/server.Stub"
+                                        }
+                                    }
+                                }
+                            ]
+                        }
+                    }
+                }
+            }
+        },
+        "/ui/organisations/{orgID}": {
+            "get": {
+                "security": [
+                    {
+                        "ApiKeyAuth": []
+                    }
+                ],
+                "description": "This endpoint fetches an organisation by its id",
+                "consumes": [
+                    "application/json"
+                ],
+                "produces": [
+                    "application/json"
+                ],
+                "tags": [
+                    "Organisation"
+                ],
+                "summary": "Get an organisation",
+                "parameters": [
+                    {
+                        "type": "string",
+                        "description": "organisation id",
+                        "name": "orgID",
+                        "in": "path",
+                        "required": true
+                    }
+                ],
+                "responses": {
+                    "200": {
+                        "description": "OK",
+                        "schema": {
+                            "allOf": [
+                                {
+                                    "$ref": "#/definitions/server.serverResponse"
+                                },
+                                {
+                                    "type": "object",
+                                    "properties": {
+                                        "data": {
+                                            "$ref": "#/definitions/datastore.Organisation"
+                                        }
+                                    }
+                                }
+                            ]
+                        }
+                    },
+                    "400": {
+                        "description": "Bad Request",
+                        "schema": {
+                            "allOf": [
+                                {
+                                    "$ref": "#/definitions/server.serverResponse"
+                                },
+                                {
+                                    "type": "object",
+                                    "properties": {
+                                        "data": {
+                                            "$ref": "#/definitions/server.Stub"
+                                        }
+                                    }
+                                }
+                            ]
+                        }
+                    },
+                    "401": {
+                        "description": "Unauthorized",
+                        "schema": {
+                            "allOf": [
+                                {
+                                    "$ref": "#/definitions/server.serverResponse"
+                                },
+                                {
+                                    "type": "object",
+                                    "properties": {
+                                        "data": {
+                                            "$ref": "#/definitions/server.Stub"
+                                        }
+                                    }
+                                }
+                            ]
+                        }
+                    },
+                    "500": {
+                        "description": "Internal Server Error",
+                        "schema": {
+                            "allOf": [
+                                {
+                                    "$ref": "#/definitions/server.serverResponse"
+                                },
+                                {
+                                    "type": "object",
+                                    "properties": {
+                                        "data": {
+                                            "$ref": "#/definitions/server.Stub"
+                                        }
+                                    }
+                                }
+                            ]
+                        }
+                    }
+                }
+            },
+            "put": {
+                "security": [
+                    {
+                        "ApiKeyAuth": []
+                    }
+                ],
+                "description": "This endpoint updates an organisation",
+                "consumes": [
+                    "application/json"
+                ],
+                "produces": [
+                    "application/json"
+                ],
+                "tags": [
+                    "Organisation"
+                ],
+                "summary": "Update an organisation",
+                "parameters": [
+                    {
+                        "type": "string",
+                        "description": "organisation id",
+                        "name": "orgID",
+                        "in": "path",
+                        "required": true
+                    },
+                    {
+                        "description": "Organisation Details",
+                        "name": "organisation",
+                        "in": "body",
+                        "required": true,
+                        "schema": {
+                            "$ref": "#/definitions/models.Organisation"
+                        }
+                    }
+                ],
+                "responses": {
+                    "200": {
+                        "description": "OK",
+                        "schema": {
+                            "allOf": [
+                                {
+                                    "$ref": "#/definitions/server.serverResponse"
+                                },
+                                {
+                                    "type": "object",
+                                    "properties": {
+                                        "data": {
+                                            "$ref": "#/definitions/datastore.Organisation"
+                                        }
+                                    }
+                                }
+                            ]
+                        }
+                    },
+                    "400": {
+                        "description": "Bad Request",
+                        "schema": {
+                            "allOf": [
+                                {
+                                    "$ref": "#/definitions/server.serverResponse"
+                                },
+                                {
+                                    "type": "object",
+                                    "properties": {
+                                        "data": {
+                                            "$ref": "#/definitions/server.Stub"
+                                        }
+                                    }
+                                }
+                            ]
+                        }
+                    },
+                    "401": {
+                        "description": "Unauthorized",
+                        "schema": {
+                            "allOf": [
+                                {
+                                    "$ref": "#/definitions/server.serverResponse"
+                                },
+                                {
+                                    "type": "object",
+                                    "properties": {
+                                        "data": {
+                                            "$ref": "#/definitions/server.Stub"
+                                        }
+                                    }
+                                }
+                            ]
+                        }
+                    },
+                    "500": {
+                        "description": "Internal Server Error",
+                        "schema": {
+                            "allOf": [
+                                {
+                                    "$ref": "#/definitions/server.serverResponse"
+                                },
+                                {
+                                    "type": "object",
+                                    "properties": {
+                                        "data": {
+                                            "$ref": "#/definitions/server.Stub"
+                                        }
+                                    }
+                                }
+                            ]
+                        }
+                    }
+                }
+            },
+            "delete": {
+                "security": [
+                    {
+                        "ApiKeyAuth": []
+                    }
+                ],
+                "description": "This endpoint deletes an organisation",
+                "consumes": [
+                    "application/json"
+                ],
+                "produces": [
+                    "application/json"
+                ],
+                "tags": [
+                    "Organisation"
+                ],
+                "summary": "Delete organisation",
+                "parameters": [
+                    {
+                        "type": "string",
+                        "description": "organisation id",
+                        "name": "orgID",
+                        "in": "path",
+                        "required": true
+                    }
+                ],
+                "responses": {
+                    "200": {
+                        "description": "OK",
+                        "schema": {
+                            "allOf": [
+                                {
+                                    "$ref": "#/definitions/server.serverResponse"
+                                },
+                                {
+                                    "type": "object",
+                                    "properties": {
+                                        "data": {
+                                            "$ref": "#/definitions/server.Stub"
+                                        }
+                                    }
+                                }
+                            ]
+                        }
+                    },
+                    "400": {
+                        "description": "Bad Request",
+                        "schema": {
+                            "allOf": [
+                                {
+                                    "$ref": "#/definitions/server.serverResponse"
+                                },
+                                {
+                                    "type": "object",
+                                    "properties": {
+                                        "data": {
+                                            "$ref": "#/definitions/server.Stub"
+                                        }
+                                    }
+                                }
+                            ]
+                        }
+                    },
+                    "401": {
+                        "description": "Unauthorized",
+                        "schema": {
+                            "allOf": [
+                                {
+                                    "$ref": "#/definitions/server.serverResponse"
+                                },
+                                {
+                                    "type": "object",
+                                    "properties": {
+                                        "data": {
+                                            "$ref": "#/definitions/server.Stub"
+                                        }
+                                    }
+                                }
+                            ]
+                        }
+                    },
+                    "500": {
+                        "description": "Internal Server Error",
+                        "schema": {
+                            "allOf": [
+                                {
+                                    "$ref": "#/definitions/server.serverResponse"
+                                },
+                                {
+                                    "type": "object",
+                                    "properties": {
+                                        "data": {
+                                            "$ref": "#/definitions/server.Stub"
+                                        }
+                                    }
+                                }
+                            ]
+                        }
+                    }
+                }
+            }
+        },
+        "/ui/organisations/{orgID}/groups": {
+            "post": {
+                "security": [
+                    {
+                        "ApiKeyAuth": []
+                    }
+                ],
+                "description": "This endpoint creates a group",
+                "consumes": [
+                    "application/json"
+                ],
+                "produces": [
+                    "application/json"
+                ],
+                "tags": [
+                    "Group"
+                ],
+                "summary": "Create a group",
+                "parameters": [
+                    {
+                        "description": "Group Details",
+                        "name": "group",
+                        "in": "body",
+                        "required": true,
+                        "schema": {
+                            "$ref": "#/definitions/models.Group"
+                        }
+                    }
+                ],
+                "responses": {
+                    "200": {
+                        "description": "OK",
+                        "schema": {
+                            "allOf": [
+                                {
+                                    "$ref": "#/definitions/server.serverResponse"
+                                },
+                                {
+                                    "type": "object",
+                                    "properties": {
+                                        "data": {
+                                            "$ref": "#/definitions/datastore.Group"
+                                        }
+                                    }
+                                }
+                            ]
+                        }
+                    },
+                    "400": {
+                        "description": "Bad Request",
+                        "schema": {
+                            "allOf": [
+                                {
+                                    "$ref": "#/definitions/server.serverResponse"
+                                },
+                                {
+                                    "type": "object",
+                                    "properties": {
+                                        "data": {
+                                            "$ref": "#/definitions/server.Stub"
+                                        }
+                                    }
+                                }
+                            ]
+                        }
+                    },
+                    "401": {
+                        "description": "Unauthorized",
+                        "schema": {
+                            "allOf": [
+                                {
+                                    "$ref": "#/definitions/server.serverResponse"
+                                },
+                                {
+                                    "type": "object",
+                                    "properties": {
+                                        "data": {
+                                            "$ref": "#/definitions/server.Stub"
+                                        }
+                                    }
+                                }
+                            ]
+                        }
+                    },
+                    "500": {
+                        "description": "Internal Server Error",
+                        "schema": {
+                            "allOf": [
+                                {
+                                    "$ref": "#/definitions/server.serverResponse"
+                                },
+                                {
+                                    "type": "object",
+                                    "properties": {
+                                        "data": {
+                                            "$ref": "#/definitions/server.Stub"
+                                        }
+                                    }
+                                }
+                            ]
+                        }
+                    }
+                }
+            }
+        },
+        "/ui/organisations/{orgID}/invite_user": {
+            "post": {
+                "security": [
+                    {
+                        "ApiKeyAuth": []
+                    }
+                ],
+                "description": "This endpoint invites a user to join an organisation",
+                "consumes": [
+                    "application/json"
+                ],
+                "produces": [
+                    "application/json"
+                ],
+                "tags": [
+                    "Organisation"
+                ],
+                "summary": "Invite a user to join an organisation",
+                "parameters": [
+                    {
+                        "type": "string",
+                        "description": "organisation id",
+                        "name": "orgID",
+                        "in": "path",
+                        "required": true
+                    },
+                    {
+                        "description": "Organisation Invite Details",
+                        "name": "invite",
+                        "in": "body",
+                        "required": true,
+                        "schema": {
+                            "$ref": "#/definitions/models.OrganisationInvite"
+                        }
+                    }
+                ],
+                "responses": {
+                    "200": {
+                        "description": "OK",
+                        "schema": {
+                            "allOf": [
+                                {
+                                    "$ref": "#/definitions/server.serverResponse"
+                                },
+                                {
+                                    "type": "object",
+                                    "properties": {
+                                        "data": {
+                                            "$ref": "#/definitions/server.Stub"
+                                        }
+                                    }
+                                }
+                            ]
+                        }
+                    },
+                    "400": {
+                        "description": "Bad Request",
+                        "schema": {
+                            "allOf": [
+                                {
+                                    "$ref": "#/definitions/server.serverResponse"
+                                },
+                                {
+                                    "type": "object",
+                                    "properties": {
+                                        "data": {
+                                            "$ref": "#/definitions/server.Stub"
+                                        }
+                                    }
+                                }
+                            ]
+                        }
+                    },
+                    "401": {
+                        "description": "Unauthorized",
+                        "schema": {
+                            "allOf": [
+                                {
+                                    "$ref": "#/definitions/server.serverResponse"
+                                },
+                                {
+                                    "type": "object",
+                                    "properties": {
+                                        "data": {
+                                            "$ref": "#/definitions/server.Stub"
+                                        }
+                                    }
+                                }
+                            ]
+                        }
+                    },
+                    "500": {
+                        "description": "Internal Server Error",
+                        "schema": {
+                            "allOf": [
+                                {
+                                    "$ref": "#/definitions/server.serverResponse"
+                                },
+                                {
+                                    "type": "object",
+                                    "properties": {
+                                        "data": {
+                                            "$ref": "#/definitions/server.Stub"
+                                        }
+                                    }
+                                }
+                            ]
+                        }
+                    }
+                }
+            }
+        },
+        "/ui/organisations/{orgID}/members": {
+            "get": {
+                "security": [
+                    {
+                        "ApiKeyAuth": []
+                    }
+                ],
+                "description": "This endpoint fetches an organisation's members",
+                "consumes": [
+                    "application/json"
+                ],
+                "produces": [
+                    "application/json"
+                ],
+                "tags": [
+                    "Organisation"
+                ],
+                "summary": "Get organisation members",
+                "parameters": [
+                    {
+                        "type": "string",
+                        "description": "organisation id",
+                        "name": "orgID",
+                        "in": "path",
+                        "required": true
+                    },
+                    {
+                        "type": "string",
+                        "description": "results per page",
+                        "name": "perPage",
+                        "in": "query"
+                    },
+                    {
+                        "type": "string",
+                        "description": "page number",
+                        "name": "page",
+                        "in": "query"
+                    },
+                    {
+                        "type": "string",
+                        "description": "sort order",
+                        "name": "sort",
+                        "in": "query"
+                    }
+                ],
+                "responses": {
+                    "200": {
+                        "description": "OK",
+                        "schema": {
+                            "allOf": [
+                                {
+                                    "$ref": "#/definitions/server.serverResponse"
+                                },
+                                {
+                                    "type": "object",
+                                    "properties": {
+                                        "data": {
+                                            "allOf": [
+                                                {
+                                                    "$ref": "#/definitions/server.pagedResponse"
+                                                },
+                                                {
+                                                    "type": "object",
+                                                    "properties": {
+                                                        "content": {
+                                                            "type": "array",
+                                                            "items": {
+                                                                "$ref": "#/definitions/datastore.OrganisationMember"
+                                                            }
+                                                        }
+                                                    }
+                                                }
+                                            ]
+                                        }
+                                    }
+                                }
+                            ]
+                        }
+                    },
+                    "400": {
+                        "description": "Bad Request",
+                        "schema": {
+                            "allOf": [
+                                {
+                                    "$ref": "#/definitions/server.serverResponse"
+                                },
+                                {
+                                    "type": "object",
+                                    "properties": {
+                                        "data": {
+                                            "$ref": "#/definitions/server.Stub"
+                                        }
+                                    }
+                                }
+                            ]
+                        }
+                    },
+                    "401": {
+                        "description": "Unauthorized",
+                        "schema": {
+                            "allOf": [
+                                {
+                                    "$ref": "#/definitions/server.serverResponse"
+                                },
+                                {
+                                    "type": "object",
+                                    "properties": {
+                                        "data": {
+                                            "$ref": "#/definitions/server.Stub"
+                                        }
+                                    }
+                                }
+                            ]
+                        }
+                    },
+                    "500": {
+                        "description": "Internal Server Error",
+                        "schema": {
+                            "allOf": [
+                                {
+                                    "$ref": "#/definitions/server.serverResponse"
+                                },
+                                {
+                                    "type": "object",
+                                    "properties": {
+                                        "data": {
+                                            "$ref": "#/definitions/server.Stub"
+                                        }
+                                    }
+                                }
+                            ]
+                        }
+                    }
+                }
+            }
+        },
+        "/ui/organisations/{orgID}/members/{memberID}": {
+            "get": {
+                "security": [
+                    {
+                        "ApiKeyAuth": []
+                    }
+                ],
+                "description": "This endpoint fetches an organisation's member",
+                "consumes": [
+                    "application/json"
+                ],
+                "produces": [
+                    "application/json"
+                ],
+                "tags": [
+                    "Organisation"
+                ],
+                "summary": "Get organisation member",
+                "parameters": [
+                    {
+                        "type": "string",
+                        "description": "organisation id",
+                        "name": "orgID",
+                        "in": "path",
+                        "required": true
+                    },
+                    {
+                        "type": "string",
+                        "description": "organisation member id",
+                        "name": "memberID",
+                        "in": "path",
+                        "required": true
+                    }
+                ],
+                "responses": {
+                    "200": {
+                        "description": "OK",
+                        "schema": {
+                            "allOf": [
+                                {
+                                    "$ref": "#/definitions/server.serverResponse"
+                                },
+                                {
+                                    "type": "object",
+                                    "properties": {
+                                        "data": {
+                                            "$ref": "#/definitions/datastore.OrganisationMember"
+                                        }
+                                    }
+                                }
+                            ]
+                        }
+                    },
+                    "400": {
+                        "description": "Bad Request",
+                        "schema": {
+                            "allOf": [
+                                {
+                                    "$ref": "#/definitions/server.serverResponse"
+                                },
+                                {
+                                    "type": "object",
+                                    "properties": {
+                                        "data": {
+                                            "$ref": "#/definitions/server.Stub"
+                                        }
+                                    }
+                                }
+                            ]
+                        }
+                    },
+                    "401": {
+                        "description": "Unauthorized",
+                        "schema": {
+                            "allOf": [
+                                {
+                                    "$ref": "#/definitions/server.serverResponse"
+                                },
+                                {
+                                    "type": "object",
+                                    "properties": {
+                                        "data": {
+                                            "$ref": "#/definitions/server.Stub"
+                                        }
+                                    }
+                                }
+                            ]
+                        }
+                    },
+                    "500": {
+                        "description": "Internal Server Error",
+                        "schema": {
+                            "allOf": [
+                                {
+                                    "$ref": "#/definitions/server.serverResponse"
+                                },
+                                {
+                                    "type": "object",
+                                    "properties": {
+                                        "data": {
+                                            "$ref": "#/definitions/server.Stub"
+                                        }
+                                    }
+                                }
+                            ]
+                        }
+                    }
+                }
+            },
+            "put": {
+                "security": [
+                    {
+                        "ApiKeyAuth": []
+                    }
+                ],
+                "description": "This endpoint updates an organisation's member",
+                "consumes": [
+                    "application/json"
+                ],
+                "produces": [
+                    "application/json"
+                ],
+                "tags": [
+                    "Organisation"
+                ],
+                "summary": "Update an organisation's member",
+                "parameters": [
+                    {
+                        "type": "string",
+                        "description": "organisation id",
+                        "name": "orgID",
+                        "in": "path",
+                        "required": true
+                    },
+                    {
+                        "type": "string",
+                        "description": "organisation member id",
+                        "name": "memberID",
+                        "in": "path",
+                        "required": true
+                    },
+                    {
+                        "description": "Organisation member Details",
+                        "name": "organisation_member",
+                        "in": "body",
+                        "required": true,
+                        "schema": {
+                            "$ref": "#/definitions/models.UpdateOrganisationMember"
+                        }
+                    }
+                ],
+                "responses": {
+                    "200": {
+                        "description": "OK",
+                        "schema": {
+                            "allOf": [
+                                {
+                                    "$ref": "#/definitions/server.serverResponse"
+                                },
+                                {
+                                    "type": "object",
+                                    "properties": {
+                                        "data": {
+                                            "$ref": "#/definitions/datastore.Organisation"
+                                        }
+                                    }
+                                }
+                            ]
+                        }
+                    },
+                    "400": {
+                        "description": "Bad Request",
+                        "schema": {
+                            "allOf": [
+                                {
+                                    "$ref": "#/definitions/server.serverResponse"
+                                },
+                                {
+                                    "type": "object",
+                                    "properties": {
+                                        "data": {
+                                            "$ref": "#/definitions/server.Stub"
+                                        }
+                                    }
+                                }
+                            ]
+                        }
+                    },
+                    "401": {
+                        "description": "Unauthorized",
+                        "schema": {
+                            "allOf": [
+                                {
+                                    "$ref": "#/definitions/server.serverResponse"
+                                },
+                                {
+                                    "type": "object",
+                                    "properties": {
+                                        "data": {
+                                            "$ref": "#/definitions/server.Stub"
+                                        }
+                                    }
+                                }
+                            ]
+                        }
+                    },
+                    "500": {
+                        "description": "Internal Server Error",
+                        "schema": {
+                            "allOf": [
+                                {
+                                    "$ref": "#/definitions/server.serverResponse"
+                                },
+                                {
+                                    "type": "object",
+                                    "properties": {
+                                        "data": {
+                                            "$ref": "#/definitions/server.Stub"
+                                        }
+                                    }
+                                }
+                            ]
+                        }
+                    }
+                }
+            },
+            "delete": {
+                "security": [
+                    {
+                        "ApiKeyAuth": []
+                    }
+                ],
+                "description": "This endpoint deletes an organisation's member",
+                "consumes": [
+                    "application/json"
+                ],
+                "produces": [
+                    "application/json"
+                ],
+                "tags": [
+                    "Organisation"
+                ],
+                "summary": "Delete an organisation's member",
+                "parameters": [
+                    {
+                        "type": "string",
+                        "description": "organisation id",
+                        "name": "orgID",
+                        "in": "path",
+                        "required": true
+                    },
+                    {
+                        "type": "string",
+                        "description": "organisation member id",
+                        "name": "memberID",
+                        "in": "path",
+                        "required": true
+                    }
+                ],
+                "responses": {
+                    "200": {
+                        "description": "OK",
+                        "schema": {
+                            "allOf": [
+                                {
+                                    "$ref": "#/definitions/server.serverResponse"
+                                },
+                                {
+                                    "type": "object",
+                                    "properties": {
+                                        "data": {
+                                            "$ref": "#/definitions/server.Stub"
+                                        }
+                                    }
+                                }
+                            ]
+                        }
+                    },
+                    "400": {
+                        "description": "Bad Request",
+                        "schema": {
+                            "allOf": [
+                                {
+                                    "$ref": "#/definitions/server.serverResponse"
+                                },
+                                {
+                                    "type": "object",
+                                    "properties": {
+                                        "data": {
+                                            "$ref": "#/definitions/server.Stub"
+                                        }
+                                    }
+                                }
+                            ]
+                        }
+                    },
+                    "401": {
+                        "description": "Unauthorized",
+                        "schema": {
+                            "allOf": [
+                                {
+                                    "$ref": "#/definitions/server.serverResponse"
+                                },
+                                {
+                                    "type": "object",
+                                    "properties": {
+                                        "data": {
+                                            "$ref": "#/definitions/server.Stub"
+                                        }
+                                    }
+                                }
+                            ]
+                        }
+                    },
+                    "500": {
+                        "description": "Internal Server Error",
+                        "schema": {
+                            "allOf": [
+                                {
+                                    "$ref": "#/definitions/server.serverResponse"
+                                },
+                                {
+                                    "type": "object",
+                                    "properties": {
+                                        "data": {
+                                            "$ref": "#/definitions/server.Stub"
+                                        }
+                                    }
+                                }
+                            ]
+                        }
+                    }
+                }
+            }
+        },
+        "/ui/organisations/{orgID}/pending_invites": {
+            "get": {
+                "security": [
+                    {
+                        "ApiKeyAuth": []
+                    }
+                ],
+                "description": "This endpoint fetches pending organisation invites",
+                "consumes": [
+                    "application/json"
+                ],
+                "produces": [
+                    "application/json"
+                ],
+                "tags": [
+                    "Organisation"
+                ],
+                "summary": "Fetch pending organisation invites",
+                "parameters": [
+                    {
+                        "type": "string",
+                        "description": "results per page",
+                        "name": "perPage",
+                        "in": "query"
+                    },
+                    {
+                        "type": "string",
+                        "description": "page number",
+                        "name": "page",
+                        "in": "query"
+                    },
+                    {
+                        "type": "string",
+                        "description": "sort order",
+                        "name": "sort",
+                        "in": "query"
+                    },
+                    {
+                        "type": "string",
+                        "description": "organisation id",
+                        "name": "orgID",
+                        "in": "path",
+                        "required": true
+                    }
+                ],
+                "responses": {
+                    "200": {
+                        "description": "OK",
+                        "schema": {
+                            "allOf": [
+                                {
+                                    "$ref": "#/definitions/server.serverResponse"
+                                },
+                                {
+                                    "type": "object",
+                                    "properties": {
+                                        "data": {
+                                            "$ref": "#/definitions/server.Stub"
+                                        }
+                                    }
+                                }
+                            ]
+                        }
+                    },
+                    "400": {
+                        "description": "Bad Request",
+                        "schema": {
+                            "allOf": [
+                                {
+                                    "$ref": "#/definitions/server.serverResponse"
+                                },
+                                {
+                                    "type": "object",
+                                    "properties": {
+                                        "data": {
+                                            "$ref": "#/definitions/server.Stub"
+                                        }
+                                    }
+                                }
+                            ]
+                        }
+                    },
+                    "401": {
+                        "description": "Unauthorized",
+                        "schema": {
+                            "allOf": [
+                                {
+                                    "$ref": "#/definitions/server.serverResponse"
+                                },
+                                {
+                                    "type": "object",
+                                    "properties": {
+                                        "data": {
+                                            "$ref": "#/definitions/server.Stub"
+                                        }
+                                    }
+                                }
+                            ]
+                        }
+                    },
+                    "500": {
+                        "description": "Internal Server Error",
+                        "schema": {
+                            "allOf": [
+                                {
+                                    "$ref": "#/definitions/server.serverResponse"
+                                },
+                                {
+                                    "type": "object",
+                                    "properties": {
+                                        "data": {
+                                            "$ref": "#/definitions/server.Stub"
+                                        }
+                                    }
+                                }
+                            ]
+                        }
+                    }
+                }
+            }
+        },
+        "/ui/organisations/{orgID}/security/keys": {
             "get": {
                 "security": [
                     {
@@ -3834,7 +6474,7 @@
                 }
             }
         },
-        "/security/keys/{keyID}": {
+        "/ui/organisations/{orgID}/security/keys/{keyID}": {
             "get": {
                 "security": [
                     {
@@ -4038,7 +6678,7 @@
                 }
             }
         },
-        "/security/keys/{keyID}/revoke": {
+        "/ui/organisations/{orgID}/security/keys/{keyID}/revoke": {
             "put": {
                 "security": [
                     {
@@ -4061,3062 +6701,6 @@
                         "type": "string",
                         "description": "API Key id",
                         "name": "keyID",
-                        "in": "path",
-                        "required": true
-                    }
-                ],
-                "responses": {
-                    "200": {
-                        "description": "OK",
-                        "schema": {
-                            "allOf": [
-                                {
-                                    "$ref": "#/definitions/server.serverResponse"
-                                },
-                                {
-                                    "type": "object",
-                                    "properties": {
-                                        "data": {
-                                            "$ref": "#/definitions/server.Stub"
-                                        }
-                                    }
-                                }
-                            ]
-                        }
-                    },
-                    "400": {
-                        "description": "Bad Request",
-                        "schema": {
-                            "allOf": [
-                                {
-                                    "$ref": "#/definitions/server.serverResponse"
-                                },
-                                {
-                                    "type": "object",
-                                    "properties": {
-                                        "data": {
-                                            "$ref": "#/definitions/server.Stub"
-                                        }
-                                    }
-                                }
-                            ]
-                        }
-                    },
-                    "401": {
-                        "description": "Unauthorized",
-                        "schema": {
-                            "allOf": [
-                                {
-                                    "$ref": "#/definitions/server.serverResponse"
-                                },
-                                {
-                                    "type": "object",
-                                    "properties": {
-                                        "data": {
-                                            "$ref": "#/definitions/server.Stub"
-                                        }
-                                    }
-                                }
-                            ]
-                        }
-                    },
-                    "500": {
-                        "description": "Internal Server Error",
-                        "schema": {
-                            "allOf": [
-                                {
-                                    "$ref": "#/definitions/server.serverResponse"
-                                },
-                                {
-                                    "type": "object",
-                                    "properties": {
-                                        "data": {
-                                            "$ref": "#/definitions/server.Stub"
-                                        }
-                                    }
-                                }
-                            ]
-                        }
-                    }
-                }
-            }
-        },
-        "/sources": {
-            "get": {
-                "security": [
-                    {
-                        "ApiKeyAuth": []
-                    }
-                ],
-                "description": "This endpoint fetches multiple sources",
-                "consumes": [
-                    "application/json"
-                ],
-                "produces": [
-                    "application/json"
-                ],
-                "tags": [
-                    "Source"
-                ],
-                "summary": "Fetch multiple sources",
-                "parameters": [
-                    {
-                        "type": "string",
-                        "description": "results per page",
-                        "name": "perPage",
-                        "in": "query"
-                    },
-                    {
-                        "type": "string",
-                        "description": "page number",
-                        "name": "page",
-                        "in": "query"
-                    },
-                    {
-                        "type": "string",
-                        "description": "sort order",
-                        "name": "sort",
-                        "in": "query"
-                    }
-                ],
-                "responses": {
-                    "200": {
-                        "description": "OK",
-                        "schema": {
-                            "allOf": [
-                                {
-                                    "$ref": "#/definitions/server.serverResponse"
-                                },
-                                {
-                                    "type": "object",
-                                    "properties": {
-                                        "data": {
-                                            "allOf": [
-                                                {
-                                                    "$ref": "#/definitions/server.pagedResponse"
-                                                },
-                                                {
-                                                    "type": "object",
-                                                    "properties": {
-                                                        "content": {
-                                                            "type": "array",
-                                                            "items": {
-                                                                "$ref": "#/definitions/models.SourceResponse"
-                                                            }
-                                                        }
-                                                    }
-                                                }
-                                            ]
-                                        }
-                                    }
-                                }
-                            ]
-                        }
-                    },
-                    "400": {
-                        "description": "Bad Request",
-                        "schema": {
-                            "allOf": [
-                                {
-                                    "$ref": "#/definitions/server.serverResponse"
-                                },
-                                {
-                                    "type": "object",
-                                    "properties": {
-                                        "data": {
-                                            "$ref": "#/definitions/server.Stub"
-                                        }
-                                    }
-                                }
-                            ]
-                        }
-                    },
-                    "401": {
-                        "description": "Unauthorized",
-                        "schema": {
-                            "allOf": [
-                                {
-                                    "$ref": "#/definitions/server.serverResponse"
-                                },
-                                {
-                                    "type": "object",
-                                    "properties": {
-                                        "data": {
-                                            "$ref": "#/definitions/server.Stub"
-                                        }
-                                    }
-                                }
-                            ]
-                        }
-                    },
-                    "500": {
-                        "description": "Internal Server Error",
-                        "schema": {
-                            "allOf": [
-                                {
-                                    "$ref": "#/definitions/server.serverResponse"
-                                },
-                                {
-                                    "type": "object",
-                                    "properties": {
-                                        "data": {
-                                            "$ref": "#/definitions/server.Stub"
-                                        }
-                                    }
-                                }
-                            ]
-                        }
-                    }
-                }
-            },
-            "post": {
-                "security": [
-                    {
-                        "ApiKeyAuth": []
-                    }
-                ],
-                "description": "This endpoint creates a source",
-                "consumes": [
-                    "application/json"
-                ],
-                "produces": [
-                    "application/json"
-                ],
-                "tags": [
-                    "Source"
-                ],
-                "summary": "Create a source",
-                "parameters": [
-                    {
-                        "type": "string",
-                        "description": "group id",
-                        "name": "groupId",
-                        "in": "query",
-                        "required": true
-                    },
-                    {
-                        "description": "Source Details",
-                        "name": "source",
-                        "in": "body",
-                        "required": true,
-                        "schema": {
-                            "$ref": "#/definitions/models.Source"
-                        }
-                    }
-                ],
-                "responses": {
-                    "200": {
-                        "description": "OK",
-                        "schema": {
-                            "allOf": [
-                                {
-                                    "$ref": "#/definitions/server.serverResponse"
-                                },
-                                {
-                                    "type": "object",
-                                    "properties": {
-                                        "data": {
-                                            "$ref": "#/definitions/models.SourceResponse"
-                                        }
-                                    }
-                                }
-                            ]
-                        }
-                    },
-                    "400": {
-                        "description": "Bad Request",
-                        "schema": {
-                            "allOf": [
-                                {
-                                    "$ref": "#/definitions/server.serverResponse"
-                                },
-                                {
-                                    "type": "object",
-                                    "properties": {
-                                        "data": {
-                                            "$ref": "#/definitions/server.Stub"
-                                        }
-                                    }
-                                }
-                            ]
-                        }
-                    },
-                    "401": {
-                        "description": "Unauthorized",
-                        "schema": {
-                            "allOf": [
-                                {
-                                    "$ref": "#/definitions/server.serverResponse"
-                                },
-                                {
-                                    "type": "object",
-                                    "properties": {
-                                        "data": {
-                                            "$ref": "#/definitions/server.Stub"
-                                        }
-                                    }
-                                }
-                            ]
-                        }
-                    },
-                    "500": {
-                        "description": "Internal Server Error",
-                        "schema": {
-                            "allOf": [
-                                {
-                                    "$ref": "#/definitions/server.serverResponse"
-                                },
-                                {
-                                    "type": "object",
-                                    "properties": {
-                                        "data": {
-                                            "$ref": "#/definitions/server.Stub"
-                                        }
-                                    }
-                                }
-                            ]
-                        }
-                    }
-                }
-            }
-        },
-        "/sources/{sourceID}": {
-            "get": {
-                "security": [
-                    {
-                        "ApiKeyAuth": []
-                    }
-                ],
-                "description": "This endpoint fetches a source by its id",
-                "consumes": [
-                    "application/json"
-                ],
-                "produces": [
-                    "application/json"
-                ],
-                "tags": [
-                    "Source"
-                ],
-                "summary": "Get a source",
-                "parameters": [
-                    {
-                        "type": "string",
-                        "description": "group id",
-                        "name": "groupId",
-                        "in": "query",
-                        "required": true
-                    },
-                    {
-                        "type": "string",
-                        "description": "source id",
-                        "name": "sourceID",
-                        "in": "path",
-                        "required": true
-                    }
-                ],
-                "responses": {
-                    "200": {
-                        "description": "OK",
-                        "schema": {
-                            "allOf": [
-                                {
-                                    "$ref": "#/definitions/server.serverResponse"
-                                },
-                                {
-                                    "type": "object",
-                                    "properties": {
-                                        "data": {
-                                            "$ref": "#/definitions/models.SourceResponse"
-                                        }
-                                    }
-                                }
-                            ]
-                        }
-                    },
-                    "400": {
-                        "description": "Bad Request",
-                        "schema": {
-                            "allOf": [
-                                {
-                                    "$ref": "#/definitions/server.serverResponse"
-                                },
-                                {
-                                    "type": "object",
-                                    "properties": {
-                                        "data": {
-                                            "$ref": "#/definitions/server.Stub"
-                                        }
-                                    }
-                                }
-                            ]
-                        }
-                    },
-                    "401": {
-                        "description": "Unauthorized",
-                        "schema": {
-                            "allOf": [
-                                {
-                                    "$ref": "#/definitions/server.serverResponse"
-                                },
-                                {
-                                    "type": "object",
-                                    "properties": {
-                                        "data": {
-                                            "$ref": "#/definitions/server.Stub"
-                                        }
-                                    }
-                                }
-                            ]
-                        }
-                    },
-                    "500": {
-                        "description": "Internal Server Error",
-                        "schema": {
-                            "allOf": [
-                                {
-                                    "$ref": "#/definitions/server.serverResponse"
-                                },
-                                {
-                                    "type": "object",
-                                    "properties": {
-                                        "data": {
-                                            "$ref": "#/definitions/server.Stub"
-                                        }
-                                    }
-                                }
-                            ]
-                        }
-                    }
-                }
-            },
-            "put": {
-                "security": [
-                    {
-                        "ApiKeyAuth": []
-                    }
-                ],
-                "description": "This endpoint updates a source",
-                "consumes": [
-                    "application/json"
-                ],
-                "produces": [
-                    "application/json"
-                ],
-                "tags": [
-                    "Source"
-                ],
-                "summary": "Update a source",
-                "parameters": [
-                    {
-                        "type": "string",
-                        "description": "group id",
-                        "name": "groupId",
-                        "in": "query",
-                        "required": true
-                    },
-                    {
-                        "type": "string",
-                        "description": "source id",
-                        "name": "sourceID",
-                        "in": "path",
-                        "required": true
-                    },
-                    {
-                        "description": "Source Details",
-                        "name": "source",
-                        "in": "body",
-                        "required": true,
-                        "schema": {
-                            "$ref": "#/definitions/models.Source"
-                        }
-                    }
-                ],
-                "responses": {
-                    "200": {
-                        "description": "OK",
-                        "schema": {
-                            "allOf": [
-                                {
-                                    "$ref": "#/definitions/server.serverResponse"
-                                },
-                                {
-                                    "type": "object",
-                                    "properties": {
-                                        "data": {
-                                            "$ref": "#/definitions/models.SourceResponse"
-                                        }
-                                    }
-                                }
-                            ]
-                        }
-                    },
-                    "400": {
-                        "description": "Bad Request",
-                        "schema": {
-                            "allOf": [
-                                {
-                                    "$ref": "#/definitions/server.serverResponse"
-                                },
-                                {
-                                    "type": "object",
-                                    "properties": {
-                                        "data": {
-                                            "$ref": "#/definitions/server.Stub"
-                                        }
-                                    }
-                                }
-                            ]
-                        }
-                    },
-                    "401": {
-                        "description": "Unauthorized",
-                        "schema": {
-                            "allOf": [
-                                {
-                                    "$ref": "#/definitions/server.serverResponse"
-                                },
-                                {
-                                    "type": "object",
-                                    "properties": {
-                                        "data": {
-                                            "$ref": "#/definitions/server.Stub"
-                                        }
-                                    }
-                                }
-                            ]
-                        }
-                    },
-                    "500": {
-                        "description": "Internal Server Error",
-                        "schema": {
-                            "allOf": [
-                                {
-                                    "$ref": "#/definitions/server.serverResponse"
-                                },
-                                {
-                                    "type": "object",
-                                    "properties": {
-                                        "data": {
-                                            "$ref": "#/definitions/server.Stub"
-                                        }
-                                    }
-                                }
-                            ]
-                        }
-                    }
-                }
-            },
-            "delete": {
-                "security": [
-                    {
-                        "ApiKeyAuth": []
-                    }
-                ],
-                "description": "This endpoint deletes a source",
-                "consumes": [
-                    "application/json"
-                ],
-                "produces": [
-                    "application/json"
-                ],
-                "tags": [
-                    "Source"
-                ],
-                "summary": "Delete source",
-                "parameters": [
-                    {
-                        "type": "string",
-                        "description": "group id",
-                        "name": "groupId",
-                        "in": "query",
-                        "required": true
-                    },
-                    {
-                        "type": "string",
-                        "description": "source id",
-                        "name": "sourceID",
-                        "in": "path",
-                        "required": true
-                    }
-                ],
-                "responses": {
-                    "200": {
-                        "description": "OK",
-                        "schema": {
-                            "allOf": [
-                                {
-                                    "$ref": "#/definitions/server.serverResponse"
-                                },
-                                {
-                                    "type": "object",
-                                    "properties": {
-                                        "data": {
-                                            "$ref": "#/definitions/server.Stub"
-                                        }
-                                    }
-                                }
-                            ]
-                        }
-                    },
-                    "400": {
-                        "description": "Bad Request",
-                        "schema": {
-                            "allOf": [
-                                {
-                                    "$ref": "#/definitions/server.serverResponse"
-                                },
-                                {
-                                    "type": "object",
-                                    "properties": {
-                                        "data": {
-                                            "$ref": "#/definitions/server.Stub"
-                                        }
-                                    }
-                                }
-                            ]
-                        }
-                    },
-                    "401": {
-                        "description": "Unauthorized",
-                        "schema": {
-                            "allOf": [
-                                {
-                                    "$ref": "#/definitions/server.serverResponse"
-                                },
-                                {
-                                    "type": "object",
-                                    "properties": {
-                                        "data": {
-                                            "$ref": "#/definitions/server.Stub"
-                                        }
-                                    }
-                                }
-                            ]
-                        }
-                    },
-                    "500": {
-                        "description": "Internal Server Error",
-                        "schema": {
-                            "allOf": [
-                                {
-                                    "$ref": "#/definitions/server.serverResponse"
-                                },
-                                {
-                                    "type": "object",
-                                    "properties": {
-                                        "data": {
-                                            "$ref": "#/definitions/server.Stub"
-                                        }
-                                    }
-                                }
-                            ]
-                        }
-                    }
-                }
-            }
-        },
-        "/subscriptions": {
-            "get": {
-                "security": [
-                    {
-                        "ApiKeyAuth": []
-                    }
-                ],
-                "description": "This endpoint fetches all the subscriptions",
-                "consumes": [
-                    "application/json"
-                ],
-                "produces": [
-                    "application/json"
-                ],
-                "tags": [
-                    "Subscriptions"
-                ],
-<<<<<<< HEAD
-                "summary": "Get all subscriptions",
-=======
-                "summary": "Create an api key for app portal (API)",
->>>>>>> 8e88939c
-                "parameters": [
-                    {
-                        "type": "string",
-                        "description": "results per page",
-                        "name": "perPage",
-                        "in": "query"
-                    },
-                    {
-                        "type": "string",
-                        "description": "page number",
-                        "name": "page",
-                        "in": "query"
-                    },
-                    {
-                        "type": "string",
-                        "description": "sort order",
-                        "name": "sort",
-                        "in": "query"
-                    },
-                    {
-                        "type": "string",
-                        "description": "subscription title",
-                        "name": "q",
-                        "in": "query"
-                    },
-                    {
-                        "type": "string",
-                        "description": "group id",
-                        "name": "groupId",
-                        "in": "query",
-                        "required": true
-                    }
-                ],
-                "responses": {
-                    "200": {
-                        "description": "OK",
-                        "schema": {
-                            "allOf": [
-                                {
-                                    "$ref": "#/definitions/server.serverResponse"
-                                },
-                                {
-                                    "type": "object",
-                                    "properties": {
-                                        "data": {
-                                            "allOf": [
-                                                {
-                                                    "$ref": "#/definitions/server.pagedResponse"
-                                                },
-                                                {
-                                                    "type": "object",
-                                                    "properties": {
-                                                        "content": {
-                                                            "type": "array",
-                                                            "items": {
-                                                                "$ref": "#/definitions/datastore.Subscription"
-                                                            }
-                                                        }
-                                                    }
-                                                }
-                                            ]
-                                        }
-                                    }
-                                }
-                            ]
-                        }
-                    },
-                    "400": {
-                        "description": "Bad Request",
-                        "schema": {
-                            "allOf": [
-                                {
-                                    "$ref": "#/definitions/server.serverResponse"
-                                },
-                                {
-                                    "type": "object",
-                                    "properties": {
-                                        "data": {
-                                            "$ref": "#/definitions/server.Stub"
-                                        }
-                                    }
-                                }
-                            ]
-                        }
-                    },
-                    "401": {
-                        "description": "Unauthorized",
-                        "schema": {
-                            "allOf": [
-                                {
-                                    "$ref": "#/definitions/server.serverResponse"
-                                },
-                                {
-                                    "type": "object",
-                                    "properties": {
-                                        "data": {
-                                            "$ref": "#/definitions/server.Stub"
-                                        }
-                                    }
-                                }
-                            ]
-                        }
-                    },
-                    "500": {
-                        "description": "Internal Server Error",
-                        "schema": {
-                            "allOf": [
-                                {
-                                    "$ref": "#/definitions/server.serverResponse"
-                                },
-                                {
-                                    "type": "object",
-                                    "properties": {
-                                        "data": {
-                                            "$ref": "#/definitions/server.Stub"
-                                        }
-                                    }
-                                }
-                            ]
-                        }
-                    }
-                }
-<<<<<<< HEAD
-            },
-            "post": {
-=======
-            }
-        },
-        "/sources": {
-            "get": {
->>>>>>> 8e88939c
-                "security": [
-                    {
-                        "ApiKeyAuth": []
-                    }
-                ],
-<<<<<<< HEAD
-                "description": "This endpoint creates a subscriptions",
-=======
-                "description": "This endpoint fetches multiple sources",
->>>>>>> 8e88939c
-                "consumes": [
-                    "application/json"
-                ],
-                "produces": [
-                    "application/json"
-                ],
-                "tags": [
-<<<<<<< HEAD
-                    "Subscriptions"
-                ],
-                "summary": "Creates a subscription",
-=======
-                    "Source"
-                ],
-                "summary": "Fetch multiple sources",
->>>>>>> 8e88939c
-                "parameters": [
-                    {
-                        "type": "string",
-                        "description": "group id",
-                        "name": "groupId",
-                        "in": "query",
-                        "required": true
-                    }
-                ],
-                "responses": {
-                    "200": {
-                        "description": "OK",
-                        "schema": {
-                            "allOf": [
-                                {
-                                    "$ref": "#/definitions/server.serverResponse"
-                                },
-                                {
-                                    "type": "object",
-                                    "properties": {
-                                        "data": {
-                                            "allOf": [
-                                                {
-                                                    "$ref": "#/definitions/server.pagedResponse"
-                                                },
-                                                {
-                                                    "type": "object",
-                                                    "properties": {
-                                                        "content": {
-                                                            "type": "array",
-                                                            "items": {
-<<<<<<< HEAD
-                                                                "$ref": "#/definitions/datastore.Subscription"
-=======
-                                                                "$ref": "#/definitions/models.SourceResponse"
->>>>>>> 8e88939c
-                                                            }
-                                                        }
-                                                    }
-                                                }
-                                            ]
-                                        }
-                                    }
-                                }
-                            ]
-                        }
-                    },
-                    "400": {
-                        "description": "Bad Request",
-                        "schema": {
-                            "allOf": [
-                                {
-                                    "$ref": "#/definitions/server.serverResponse"
-                                },
-                                {
-                                    "type": "object",
-                                    "properties": {
-                                        "data": {
-                                            "$ref": "#/definitions/server.Stub"
-                                        }
-                                    }
-                                }
-                            ]
-                        }
-                    },
-                    "401": {
-                        "description": "Unauthorized",
-                        "schema": {
-                            "allOf": [
-                                {
-                                    "$ref": "#/definitions/server.serverResponse"
-                                },
-                                {
-                                    "type": "object",
-                                    "properties": {
-                                        "data": {
-                                            "$ref": "#/definitions/server.Stub"
-                                        }
-                                    }
-                                }
-                            ]
-                        }
-                    },
-                    "500": {
-                        "description": "Internal Server Error",
-                        "schema": {
-                            "allOf": [
-                                {
-                                    "$ref": "#/definitions/server.serverResponse"
-                                },
-                                {
-                                    "type": "object",
-                                    "properties": {
-                                        "data": {
-                                            "$ref": "#/definitions/server.Stub"
-                                        }
-                                    }
-                                }
-                            ]
-                        }
-                    }
-                }
-            }
-        },
-        "/subscriptions/{subscriptionID}": {
-            "get": {
-                "security": [
-                    {
-                        "ApiKeyAuth": []
-                    }
-                ],
-<<<<<<< HEAD
-                "description": "This endpoint fetches an Subscription by it's id",
-=======
-                "description": "This endpoint creates a source",
->>>>>>> 8e88939c
-                "consumes": [
-                    "application/json"
-                ],
-                "produces": [
-                    "application/json"
-                ],
-                "tags": [
-<<<<<<< HEAD
-                    "Subscription"
-                ],
-                "summary": "Gets a subscription",
-=======
-                    "Source"
-                ],
-                "summary": "Create a source",
->>>>>>> 8e88939c
-                "parameters": [
-                    {
-                        "type": "string",
-                        "description": "group id",
-                        "name": "groupId",
-                        "in": "query",
-                        "required": true
-                    },
-                    {
-<<<<<<< HEAD
-                        "type": "string",
-                        "description": "application id",
-                        "name": "subscriptionID",
-                        "in": "path",
-                        "required": true
-=======
-                        "description": "Source Details",
-                        "name": "source",
-                        "in": "body",
-                        "required": true,
-                        "schema": {
-                            "$ref": "#/definitions/models.Source"
-                        }
->>>>>>> 8e88939c
-                    }
-                ],
-                "responses": {
-                    "200": {
-                        "description": "OK",
-                        "schema": {
-                            "allOf": [
-                                {
-                                    "$ref": "#/definitions/server.serverResponse"
-                                },
-                                {
-                                    "type": "object",
-                                    "properties": {
-                                        "data": {
-<<<<<<< HEAD
-                                            "$ref": "#/definitions/datastore.Subscription"
-=======
-                                            "$ref": "#/definitions/models.SourceResponse"
->>>>>>> 8e88939c
-                                        }
-                                    }
-                                }
-                            ]
-                        }
-                    },
-                    "400": {
-                        "description": "Bad Request",
-                        "schema": {
-                            "allOf": [
-                                {
-                                    "$ref": "#/definitions/server.serverResponse"
-                                },
-                                {
-                                    "type": "object",
-                                    "properties": {
-                                        "data": {
-                                            "$ref": "#/definitions/server.Stub"
-                                        }
-                                    }
-                                }
-                            ]
-                        }
-                    },
-                    "401": {
-                        "description": "Unauthorized",
-                        "schema": {
-                            "allOf": [
-                                {
-                                    "$ref": "#/definitions/server.serverResponse"
-                                },
-                                {
-                                    "type": "object",
-                                    "properties": {
-                                        "data": {
-                                            "$ref": "#/definitions/server.Stub"
-                                        }
-                                    }
-                                }
-                            ]
-                        }
-                    },
-                    "500": {
-                        "description": "Internal Server Error",
-                        "schema": {
-                            "allOf": [
-                                {
-                                    "$ref": "#/definitions/server.serverResponse"
-                                },
-                                {
-                                    "type": "object",
-                                    "properties": {
-                                        "data": {
-                                            "$ref": "#/definitions/server.Stub"
-                                        }
-                                    }
-                                }
-                            ]
-                        }
-                    }
-                }
-<<<<<<< HEAD
-            },
-            "put": {
-=======
-            }
-        },
-        "/sources/{sourceID}": {
-            "get": {
->>>>>>> 8e88939c
-                "security": [
-                    {
-                        "ApiKeyAuth": []
-                    }
-                ],
-<<<<<<< HEAD
-                "description": "This endpoint updates a subscription",
-=======
-                "description": "This endpoint fetches a source by its id",
->>>>>>> 8e88939c
-                "consumes": [
-                    "application/json"
-                ],
-                "produces": [
-                    "application/json"
-                ],
-                "tags": [
-<<<<<<< HEAD
-                    "Subscription"
-                ],
-                "summary": "Update a subscription",
-=======
-                    "Source"
-                ],
-                "summary": "Get a source",
->>>>>>> 8e88939c
-                "parameters": [
-                    {
-                        "type": "string",
-                        "description": "group id",
-                        "name": "groupId",
-<<<<<<< HEAD
-=======
-                        "in": "query",
-                        "required": true
-                    },
-                    {
-                        "type": "string",
-                        "description": "source id",
-                        "name": "sourceID",
->>>>>>> 8e88939c
-                        "in": "path",
-                        "required": true
-                    },
-                    {
-                        "type": "string",
-                        "description": "subscription id",
-                        "name": "subscriptionID",
-                        "in": "path",
-                        "required": true
-                    },
-                    {
-                        "description": "Subscription Details",
-                        "name": "subscription",
-                        "in": "body",
-                        "required": true,
-                        "schema": {
-                            "$ref": "#/definitions/models.Subscription"
-                        }
-                    }
-                ],
-                "responses": {
-                    "200": {
-                        "description": "OK",
-                        "schema": {
-                            "allOf": [
-                                {
-                                    "$ref": "#/definitions/server.serverResponse"
-                                },
-                                {
-                                    "type": "object",
-                                    "properties": {
-                                        "data": {
-<<<<<<< HEAD
-                                            "$ref": "#/definitions/datastore.Subscription"
-=======
-                                            "$ref": "#/definitions/models.SourceResponse"
->>>>>>> 8e88939c
-                                        }
-                                    }
-                                }
-                            ]
-                        }
-                    },
-                    "400": {
-                        "description": "Bad Request",
-                        "schema": {
-                            "allOf": [
-                                {
-                                    "$ref": "#/definitions/server.serverResponse"
-                                },
-                                {
-                                    "type": "object",
-                                    "properties": {
-                                        "data": {
-                                            "$ref": "#/definitions/server.Stub"
-                                        }
-                                    }
-                                }
-                            ]
-                        }
-                    },
-                    "401": {
-                        "description": "Unauthorized",
-                        "schema": {
-                            "allOf": [
-                                {
-                                    "$ref": "#/definitions/server.serverResponse"
-                                },
-                                {
-                                    "type": "object",
-                                    "properties": {
-                                        "data": {
-                                            "$ref": "#/definitions/server.Stub"
-                                        }
-                                    }
-                                }
-                            ]
-                        }
-                    },
-                    "500": {
-                        "description": "Internal Server Error",
-                        "schema": {
-                            "allOf": [
-                                {
-                                    "$ref": "#/definitions/server.serverResponse"
-                                },
-                                {
-                                    "type": "object",
-                                    "properties": {
-                                        "data": {
-                                            "$ref": "#/definitions/server.Stub"
-                                        }
-                                    }
-                                }
-                            ]
-                        }
-                    }
-                }
-            },
-            "delete": {
-                "security": [
-                    {
-                        "ApiKeyAuth": []
-                    }
-                ],
-<<<<<<< HEAD
-                "description": "This endpoint deletes a subscription",
-=======
-                "description": "This endpoint updates a source",
->>>>>>> 8e88939c
-                "consumes": [
-                    "application/json"
-                ],
-                "produces": [
-                    "application/json"
-                ],
-                "tags": [
-<<<<<<< HEAD
-                    "Application"
-                ],
-                "summary": "Delete subscription",
-=======
-                    "Source"
-                ],
-                "summary": "Update a source",
->>>>>>> 8e88939c
-                "parameters": [
-                    {
-                        "type": "string",
-                        "description": "group id",
-                        "name": "groupId",
-                        "in": "query",
-                        "required": true
-                    },
-                    {
-                        "type": "string",
-<<<<<<< HEAD
-                        "description": "subscription id",
-                        "name": "subscriptionID",
-=======
-                        "description": "source id",
-                        "name": "sourceID",
->>>>>>> 8e88939c
-                        "in": "path",
-                        "required": true
-                    },
-                    {
-                        "description": "Source Details",
-                        "name": "source",
-                        "in": "body",
-                        "required": true,
-                        "schema": {
-                            "$ref": "#/definitions/models.Source"
-                        }
-                    }
-                ],
-                "responses": {
-                    "200": {
-                        "description": "OK",
-                        "schema": {
-                            "allOf": [
-                                {
-                                    "$ref": "#/definitions/server.serverResponse"
-                                },
-                                {
-                                    "type": "object",
-                                    "properties": {
-                                        "data": {
-<<<<<<< HEAD
-                                            "$ref": "#/definitions/server.Stub"
-=======
-                                            "$ref": "#/definitions/models.SourceResponse"
->>>>>>> 8e88939c
-                                        }
-                                    }
-                                }
-                            ]
-                        }
-                    },
-                    "400": {
-                        "description": "Bad Request",
-                        "schema": {
-                            "allOf": [
-                                {
-                                    "$ref": "#/definitions/server.serverResponse"
-                                },
-                                {
-                                    "type": "object",
-                                    "properties": {
-                                        "data": {
-                                            "$ref": "#/definitions/server.Stub"
-                                        }
-                                    }
-                                }
-                            ]
-                        }
-                    },
-                    "401": {
-                        "description": "Unauthorized",
-                        "schema": {
-                            "allOf": [
-                                {
-                                    "$ref": "#/definitions/server.serverResponse"
-                                },
-                                {
-                                    "type": "object",
-                                    "properties": {
-                                        "data": {
-                                            "$ref": "#/definitions/server.Stub"
-                                        }
-                                    }
-                                }
-                            ]
-                        }
-                    },
-                    "500": {
-                        "description": "Internal Server Error",
-                        "schema": {
-                            "allOf": [
-                                {
-                                    "$ref": "#/definitions/server.serverResponse"
-                                },
-                                {
-                                    "type": "object",
-                                    "properties": {
-                                        "data": {
-                                            "$ref": "#/definitions/server.Stub"
-                                        }
-                                    }
-                                }
-                            ]
-                        }
-                    }
-                }
-<<<<<<< HEAD
-            }
-        },
-        "/ui/organisations": {
-            "get": {
-=======
-            },
-            "delete": {
->>>>>>> 8e88939c
-                "security": [
-                    {
-                        "ApiKeyAuth": []
-                    }
-                ],
-<<<<<<< HEAD
-                "description": "This endpoint fetches multiple organisations",
-=======
-                "description": "This endpoint deletes a source",
->>>>>>> 8e88939c
-                "consumes": [
-                    "application/json"
-                ],
-                "produces": [
-                    "application/json"
-                ],
-                "tags": [
-<<<<<<< HEAD
-                    "Organisation"
-                ],
-                "summary": "Get organisations",
-                "parameters": [
-                    {
-                        "type": "string",
-                        "description": "results per page",
-                        "name": "perPage",
-                        "in": "query"
-                    },
-                    {
-                        "type": "string",
-                        "description": "page number",
-                        "name": "page",
-                        "in": "query"
-                    },
-                    {
-                        "type": "string",
-                        "description": "sort order",
-                        "name": "sort",
-                        "in": "query"
-=======
-                    "Source"
-                ],
-                "summary": "Delete source",
-                "parameters": [
-                    {
-                        "type": "string",
-                        "description": "group id",
-                        "name": "groupId",
-                        "in": "query",
-                        "required": true
-                    },
-                    {
-                        "type": "string",
-                        "description": "source id",
-                        "name": "sourceID",
-                        "in": "path",
-                        "required": true
->>>>>>> 8e88939c
-                    }
-                ],
-                "responses": {
-                    "200": {
-                        "description": "OK",
-                        "schema": {
-                            "allOf": [
-                                {
-                                    "$ref": "#/definitions/server.serverResponse"
-                                },
-                                {
-                                    "type": "object",
-                                    "properties": {
-                                        "data": {
-                                            "allOf": [
-                                                {
-                                                    "$ref": "#/definitions/server.pagedResponse"
-                                                },
-                                                {
-                                                    "type": "object",
-                                                    "properties": {
-                                                        "content": {
-                                                            "type": "array",
-                                                            "items": {
-                                                                "$ref": "#/definitions/datastore.Organisation"
-                                                            }
-                                                        }
-                                                    }
-                                                }
-                                            ]
-                                        }
-                                    }
-                                }
-                            ]
-                        }
-                    },
-                    "400": {
-                        "description": "Bad Request",
-                        "schema": {
-                            "allOf": [
-                                {
-                                    "$ref": "#/definitions/server.serverResponse"
-                                },
-                                {
-                                    "type": "object",
-                                    "properties": {
-                                        "data": {
-                                            "$ref": "#/definitions/server.Stub"
-                                        }
-                                    }
-                                }
-                            ]
-                        }
-                    },
-                    "401": {
-                        "description": "Unauthorized",
-                        "schema": {
-                            "allOf": [
-                                {
-                                    "$ref": "#/definitions/server.serverResponse"
-                                },
-                                {
-                                    "type": "object",
-                                    "properties": {
-                                        "data": {
-                                            "$ref": "#/definitions/server.Stub"
-                                        }
-                                    }
-                                }
-                            ]
-                        }
-                    },
-                    "500": {
-                        "description": "Internal Server Error",
-                        "schema": {
-                            "allOf": [
-                                {
-                                    "$ref": "#/definitions/server.serverResponse"
-                                },
-                                {
-                                    "type": "object",
-                                    "properties": {
-                                        "data": {
-                                            "$ref": "#/definitions/server.Stub"
-                                        }
-                                    }
-                                }
-                            ]
-                        }
-                    }
-                }
-            },
-            "post": {
-                "security": [
-                    {
-                        "ApiKeyAuth": []
-                    }
-                ],
-                "description": "This endpoint creates an organisation",
-                "consumes": [
-                    "application/json"
-                ],
-                "produces": [
-                    "application/json"
-                ],
-                "tags": [
-                    "Organisation"
-                ],
-                "summary": "Create an organisation",
-                "parameters": [
-                    {
-                        "description": "Organisation Details",
-                        "name": "organisation",
-                        "in": "body",
-                        "required": true,
-                        "schema": {
-                            "$ref": "#/definitions/models.Organisation"
-                        }
-                    }
-                ],
-                "responses": {
-                    "200": {
-                        "description": "OK",
-                        "schema": {
-                            "allOf": [
-                                {
-                                    "$ref": "#/definitions/server.serverResponse"
-                                },
-                                {
-                                    "type": "object",
-                                    "properties": {
-                                        "data": {
-                                            "$ref": "#/definitions/datastore.Organisation"
-                                        }
-                                    }
-                                }
-                            ]
-                        }
-                    },
-                    "400": {
-                        "description": "Bad Request",
-                        "schema": {
-                            "allOf": [
-                                {
-                                    "$ref": "#/definitions/server.serverResponse"
-                                },
-                                {
-                                    "type": "object",
-                                    "properties": {
-                                        "data": {
-                                            "$ref": "#/definitions/server.Stub"
-                                        }
-                                    }
-                                }
-                            ]
-                        }
-                    },
-                    "401": {
-                        "description": "Unauthorized",
-                        "schema": {
-                            "allOf": [
-                                {
-                                    "$ref": "#/definitions/server.serverResponse"
-                                },
-                                {
-                                    "type": "object",
-                                    "properties": {
-                                        "data": {
-                                            "$ref": "#/definitions/server.Stub"
-                                        }
-                                    }
-                                }
-                            ]
-                        }
-                    },
-                    "500": {
-                        "description": "Internal Server Error",
-                        "schema": {
-                            "allOf": [
-                                {
-                                    "$ref": "#/definitions/server.serverResponse"
-                                },
-                                {
-                                    "type": "object",
-                                    "properties": {
-                                        "data": {
-                                            "$ref": "#/definitions/server.Stub"
-                                        }
-                                    }
-                                }
-                            ]
-                        }
-                    }
-                }
-            }
-        },
-<<<<<<< HEAD
-        "/ui/organisations/process_invite": {
-            "post": {
-=======
-        "/subscriptions": {
-            "get": {
->>>>>>> 8e88939c
-                "security": [
-                    {
-                        "ApiKeyAuth": []
-                    }
-                ],
-<<<<<<< HEAD
-                "description": "This endpoint process a user's response to an organisation invite",
-=======
-                "description": "This endpoint fetches all the subscriptions",
->>>>>>> 8e88939c
-                "consumes": [
-                    "application/json"
-                ],
-                "produces": [
-                    "application/json"
-                ],
-                "tags": [
-<<<<<<< HEAD
-                    "Organisation"
-                ],
-                "summary": "Accept or decline an organisation invite",
-=======
-                    "Subscriptions"
-                ],
-                "summary": "Get all subscriptions",
->>>>>>> 8e88939c
-                "parameters": [
-                    {
-                        "type": "string",
-                        "description": "invite token",
-                        "name": "token",
-                        "in": "query",
-                        "required": true
-                    },
-                    {
-                        "type": "string",
-                        "description": "email",
-                        "name": "accepted",
-                        "in": "query",
-                        "required": true
-                    },
-                    {
-<<<<<<< HEAD
-                        "description": "User Details",
-                        "name": "user",
-                        "in": "body",
-                        "schema": {
-                            "$ref": "#/definitions/models.User"
-                        }
-=======
-                        "type": "string",
-                        "description": "sort order",
-                        "name": "sort",
-                        "in": "query"
-                    },
-                    {
-                        "type": "string",
-                        "description": "subscription title",
-                        "name": "q",
-                        "in": "query"
-                    },
-                    {
-                        "type": "string",
-                        "description": "group id",
-                        "name": "groupId",
-                        "in": "query",
-                        "required": true
->>>>>>> 8e88939c
-                    }
-                ],
-                "responses": {
-                    "200": {
-                        "description": "OK",
-                        "schema": {
-                            "allOf": [
-                                {
-                                    "$ref": "#/definitions/server.serverResponse"
-                                },
-                                {
-                                    "type": "object",
-                                    "properties": {
-                                        "data": {
-<<<<<<< HEAD
-                                            "$ref": "#/definitions/server.Stub"
-=======
-                                            "allOf": [
-                                                {
-                                                    "$ref": "#/definitions/server.pagedResponse"
-                                                },
-                                                {
-                                                    "type": "object",
-                                                    "properties": {
-                                                        "content": {
-                                                            "type": "array",
-                                                            "items": {
-                                                                "$ref": "#/definitions/datastore.Subscription"
-                                                            }
-                                                        }
-                                                    }
-                                                }
-                                            ]
->>>>>>> 8e88939c
-                                        }
-                                    }
-                                }
-                            ]
-                        }
-                    },
-                    "400": {
-                        "description": "Bad Request",
-                        "schema": {
-                            "allOf": [
-                                {
-                                    "$ref": "#/definitions/server.serverResponse"
-                                },
-                                {
-                                    "type": "object",
-                                    "properties": {
-                                        "data": {
-                                            "$ref": "#/definitions/server.Stub"
-                                        }
-                                    }
-                                }
-                            ]
-                        }
-                    },
-                    "401": {
-                        "description": "Unauthorized",
-                        "schema": {
-                            "allOf": [
-                                {
-                                    "$ref": "#/definitions/server.serverResponse"
-                                },
-                                {
-                                    "type": "object",
-                                    "properties": {
-                                        "data": {
-                                            "$ref": "#/definitions/server.Stub"
-                                        }
-                                    }
-                                }
-                            ]
-                        }
-                    },
-                    "500": {
-                        "description": "Internal Server Error",
-                        "schema": {
-                            "allOf": [
-                                {
-                                    "$ref": "#/definitions/server.serverResponse"
-                                },
-                                {
-                                    "type": "object",
-                                    "properties": {
-                                        "data": {
-                                            "$ref": "#/definitions/server.Stub"
-                                        }
-                                    }
-                                }
-                            ]
-                        }
-                    }
-                }
-            }
-        },
-        "/ui/organisations/{orgID}": {
-            "get": {
-                "security": [
-                    {
-                        "ApiKeyAuth": []
-                    }
-                ],
-<<<<<<< HEAD
-                "description": "This endpoint fetches an organisation by its id",
-=======
-                "description": "This endpoint creates a subscriptions",
->>>>>>> 8e88939c
-                "consumes": [
-                    "application/json"
-                ],
-                "produces": [
-                    "application/json"
-                ],
-                "tags": [
-<<<<<<< HEAD
-                    "Organisation"
-                ],
-                "summary": "Get an organisation",
-                "parameters": [
-                    {
-                        "type": "string",
-                        "description": "organisation id",
-                        "name": "orgID",
-                        "in": "path",
-=======
-                    "Subscriptions"
-                ],
-                "summary": "Creates a subscription",
-                "parameters": [
-                    {
-                        "type": "string",
-                        "description": "group id",
-                        "name": "groupId",
-                        "in": "query",
->>>>>>> 8e88939c
-                        "required": true
-                    }
-                ],
-                "responses": {
-                    "200": {
-                        "description": "OK",
-                        "schema": {
-                            "allOf": [
-                                {
-                                    "$ref": "#/definitions/server.serverResponse"
-                                },
-                                {
-                                    "type": "object",
-                                    "properties": {
-                                        "data": {
-<<<<<<< HEAD
-                                            "$ref": "#/definitions/datastore.Organisation"
-=======
-                                            "allOf": [
-                                                {
-                                                    "$ref": "#/definitions/server.pagedResponse"
-                                                },
-                                                {
-                                                    "type": "object",
-                                                    "properties": {
-                                                        "content": {
-                                                            "type": "array",
-                                                            "items": {
-                                                                "$ref": "#/definitions/datastore.Subscription"
-                                                            }
-                                                        }
-                                                    }
-                                                }
-                                            ]
->>>>>>> 8e88939c
-                                        }
-                                    }
-                                }
-                            ]
-                        }
-                    },
-                    "400": {
-                        "description": "Bad Request",
-                        "schema": {
-                            "allOf": [
-                                {
-                                    "$ref": "#/definitions/server.serverResponse"
-                                },
-                                {
-                                    "type": "object",
-                                    "properties": {
-                                        "data": {
-                                            "$ref": "#/definitions/server.Stub"
-                                        }
-                                    }
-                                }
-                            ]
-                        }
-                    },
-                    "401": {
-                        "description": "Unauthorized",
-                        "schema": {
-                            "allOf": [
-                                {
-                                    "$ref": "#/definitions/server.serverResponse"
-                                },
-                                {
-                                    "type": "object",
-                                    "properties": {
-                                        "data": {
-                                            "$ref": "#/definitions/server.Stub"
-                                        }
-                                    }
-                                }
-                            ]
-                        }
-                    },
-                    "500": {
-                        "description": "Internal Server Error",
-                        "schema": {
-                            "allOf": [
-                                {
-                                    "$ref": "#/definitions/server.serverResponse"
-                                },
-                                {
-                                    "type": "object",
-                                    "properties": {
-                                        "data": {
-                                            "$ref": "#/definitions/server.Stub"
-                                        }
-                                    }
-                                }
-                            ]
-                        }
-                    }
-                }
-<<<<<<< HEAD
-            },
-            "put": {
-=======
-            }
-        },
-        "/subscriptions/{subscriptionID}": {
-            "get": {
->>>>>>> 8e88939c
-                "security": [
-                    {
-                        "ApiKeyAuth": []
-                    }
-                ],
-<<<<<<< HEAD
-                "description": "This endpoint updates an organisation",
-=======
-                "description": "This endpoint fetches an Subscription by it's id",
->>>>>>> 8e88939c
-                "consumes": [
-                    "application/json"
-                ],
-                "produces": [
-                    "application/json"
-                ],
-                "tags": [
-<<<<<<< HEAD
-                    "Organisation"
-                ],
-                "summary": "Update an organisation",
-=======
-                    "Subscription"
-                ],
-                "summary": "Gets a subscription",
->>>>>>> 8e88939c
-                "parameters": [
-                    {
-                        "type": "string",
-                        "description": "organisation id",
-                        "name": "orgID",
-                        "in": "path",
-                        "required": true
-                    },
-                    {
-<<<<<<< HEAD
-                        "description": "Organisation Details",
-                        "name": "organisation",
-                        "in": "body",
-                        "required": true,
-                        "schema": {
-                            "$ref": "#/definitions/models.Organisation"
-                        }
-=======
-                        "type": "string",
-                        "description": "application id",
-                        "name": "subscriptionID",
-                        "in": "path",
-                        "required": true
->>>>>>> 8e88939c
-                    }
-                ],
-                "responses": {
-                    "200": {
-                        "description": "OK",
-                        "schema": {
-                            "allOf": [
-                                {
-                                    "$ref": "#/definitions/server.serverResponse"
-                                },
-                                {
-                                    "type": "object",
-                                    "properties": {
-                                        "data": {
-<<<<<<< HEAD
-                                            "$ref": "#/definitions/datastore.Organisation"
-=======
-                                            "$ref": "#/definitions/datastore.Subscription"
->>>>>>> 8e88939c
-                                        }
-                                    }
-                                }
-                            ]
-                        }
-                    },
-                    "400": {
-                        "description": "Bad Request",
-                        "schema": {
-                            "allOf": [
-                                {
-                                    "$ref": "#/definitions/server.serverResponse"
-                                },
-                                {
-                                    "type": "object",
-                                    "properties": {
-                                        "data": {
-                                            "$ref": "#/definitions/server.Stub"
-                                        }
-                                    }
-                                }
-                            ]
-                        }
-                    },
-                    "401": {
-                        "description": "Unauthorized",
-                        "schema": {
-                            "allOf": [
-                                {
-                                    "$ref": "#/definitions/server.serverResponse"
-                                },
-                                {
-                                    "type": "object",
-                                    "properties": {
-                                        "data": {
-                                            "$ref": "#/definitions/server.Stub"
-                                        }
-                                    }
-                                }
-                            ]
-                        }
-                    },
-                    "500": {
-                        "description": "Internal Server Error",
-                        "schema": {
-                            "allOf": [
-                                {
-                                    "$ref": "#/definitions/server.serverResponse"
-                                },
-                                {
-                                    "type": "object",
-                                    "properties": {
-                                        "data": {
-                                            "$ref": "#/definitions/server.Stub"
-                                        }
-                                    }
-                                }
-                            ]
-                        }
-                    }
-                }
-            },
-            "delete": {
-                "security": [
-                    {
-                        "ApiKeyAuth": []
-                    }
-                ],
-<<<<<<< HEAD
-                "description": "This endpoint deletes an organisation",
-=======
-                "description": "This endpoint updates a subscription",
->>>>>>> 8e88939c
-                "consumes": [
-                    "application/json"
-                ],
-                "produces": [
-                    "application/json"
-                ],
-                "tags": [
-<<<<<<< HEAD
-                    "Organisation"
-                ],
-                "summary": "Delete organisation",
-                "parameters": [
-                    {
-                        "type": "string",
-                        "description": "organisation id",
-                        "name": "orgID",
-                        "in": "path",
-                        "required": true
-=======
-                    "Subscription"
-                ],
-                "summary": "Update a subscription",
-                "parameters": [
-                    {
-                        "type": "string",
-                        "description": "group id",
-                        "name": "groupId",
-                        "in": "path",
-                        "required": true
-                    },
-                    {
-                        "type": "string",
-                        "description": "subscription id",
-                        "name": "subscriptionID",
-                        "in": "path",
-                        "required": true
-                    },
-                    {
-                        "description": "Subscription Details",
-                        "name": "subscription",
-                        "in": "body",
-                        "required": true,
-                        "schema": {
-                            "$ref": "#/definitions/models.Subscription"
-                        }
->>>>>>> 8e88939c
-                    }
-                ],
-                "responses": {
-                    "200": {
-                        "description": "OK",
-                        "schema": {
-                            "allOf": [
-                                {
-                                    "$ref": "#/definitions/server.serverResponse"
-                                },
-                                {
-                                    "type": "object",
-                                    "properties": {
-                                        "data": {
-<<<<<<< HEAD
-                                            "$ref": "#/definitions/server.Stub"
-=======
-                                            "$ref": "#/definitions/datastore.Subscription"
->>>>>>> 8e88939c
-                                        }
-                                    }
-                                }
-                            ]
-                        }
-                    },
-                    "400": {
-                        "description": "Bad Request",
-                        "schema": {
-                            "allOf": [
-                                {
-                                    "$ref": "#/definitions/server.serverResponse"
-                                },
-                                {
-                                    "type": "object",
-                                    "properties": {
-                                        "data": {
-                                            "$ref": "#/definitions/server.Stub"
-                                        }
-                                    }
-                                }
-                            ]
-                        }
-                    },
-                    "401": {
-                        "description": "Unauthorized",
-                        "schema": {
-                            "allOf": [
-                                {
-                                    "$ref": "#/definitions/server.serverResponse"
-                                },
-                                {
-                                    "type": "object",
-                                    "properties": {
-                                        "data": {
-                                            "$ref": "#/definitions/server.Stub"
-                                        }
-                                    }
-                                }
-                            ]
-                        }
-                    },
-                    "500": {
-                        "description": "Internal Server Error",
-                        "schema": {
-                            "allOf": [
-                                {
-                                    "$ref": "#/definitions/server.serverResponse"
-                                },
-                                {
-                                    "type": "object",
-                                    "properties": {
-                                        "data": {
-                                            "$ref": "#/definitions/server.Stub"
-                                        }
-                                    }
-                                }
-                            ]
-                        }
-                    }
-                }
-            }
-        },
-        "/ui/organisations/{orgID}/invite_user": {
-            "post": {
-                "security": [
-                    {
-                        "ApiKeyAuth": []
-                    }
-                ],
-<<<<<<< HEAD
-                "description": "This endpoint invites a user to join an organisation",
-=======
-                "description": "This endpoint deletes a subscription",
->>>>>>> 8e88939c
-                "consumes": [
-                    "application/json"
-                ],
-                "produces": [
-                    "application/json"
-                ],
-                "tags": [
-<<<<<<< HEAD
-                    "Organisation"
-                ],
-                "summary": "Invite a user to join an organisation",
-=======
-                    "Application"
-                ],
-                "summary": "Delete subscription",
->>>>>>> 8e88939c
-                "parameters": [
-                    {
-                        "type": "string",
-                        "description": "organisation id",
-                        "name": "orgID",
-                        "in": "path",
-                        "required": true
-                    },
-                    {
-<<<<<<< HEAD
-                        "description": "Organisation Invite Details",
-                        "name": "invite",
-                        "in": "body",
-                        "required": true,
-                        "schema": {
-                            "$ref": "#/definitions/models.OrganisationInvite"
-                        }
-=======
-                        "type": "string",
-                        "description": "subscription id",
-                        "name": "subscriptionID",
-                        "in": "path",
-                        "required": true
->>>>>>> 8e88939c
-                    }
-                ],
-                "responses": {
-                    "200": {
-                        "description": "OK",
-                        "schema": {
-                            "allOf": [
-                                {
-                                    "$ref": "#/definitions/server.serverResponse"
-                                },
-                                {
-                                    "type": "object",
-                                    "properties": {
-                                        "data": {
-                                            "$ref": "#/definitions/server.Stub"
-                                        }
-                                    }
-                                }
-                            ]
-                        }
-                    },
-                    "400": {
-                        "description": "Bad Request",
-                        "schema": {
-                            "allOf": [
-                                {
-                                    "$ref": "#/definitions/server.serverResponse"
-                                },
-                                {
-                                    "type": "object",
-                                    "properties": {
-                                        "data": {
-                                            "$ref": "#/definitions/server.Stub"
-                                        }
-                                    }
-                                }
-                            ]
-                        }
-                    },
-                    "401": {
-                        "description": "Unauthorized",
-                        "schema": {
-                            "allOf": [
-                                {
-                                    "$ref": "#/definitions/server.serverResponse"
-                                },
-                                {
-                                    "type": "object",
-                                    "properties": {
-                                        "data": {
-                                            "$ref": "#/definitions/server.Stub"
-                                        }
-                                    }
-                                }
-                            ]
-                        }
-                    },
-                    "500": {
-                        "description": "Internal Server Error",
-                        "schema": {
-                            "allOf": [
-                                {
-                                    "$ref": "#/definitions/server.serverResponse"
-                                },
-                                {
-                                    "type": "object",
-                                    "properties": {
-                                        "data": {
-                                            "$ref": "#/definitions/server.Stub"
-                                        }
-                                    }
-                                }
-                            ]
-                        }
-                    }
-                }
-            }
-        },
-<<<<<<< HEAD
-        "/ui/organisations/{orgID}/members": {
-=======
-        "/ui/organisations/{orgID}/groups": {
-            "post": {
-                "security": [
-                    {
-                        "ApiKeyAuth": []
-                    }
-                ],
-                "description": "This endpoint creates a group",
-                "consumes": [
-                    "application/json"
-                ],
-                "produces": [
-                    "application/json"
-                ],
-                "tags": [
-                    "Group"
-                ],
-                "summary": "Create a group",
-                "parameters": [
-                    {
-                        "description": "Group Details",
-                        "name": "group",
-                        "in": "body",
-                        "required": true,
-                        "schema": {
-                            "$ref": "#/definitions/models.Group"
-                        }
-                    }
-                ],
-                "responses": {
-                    "200": {
-                        "description": "OK",
-                        "schema": {
-                            "allOf": [
-                                {
-                                    "$ref": "#/definitions/server.serverResponse"
-                                },
-                                {
-                                    "type": "object",
-                                    "properties": {
-                                        "data": {
-                                            "$ref": "#/definitions/datastore.Group"
-                                        }
-                                    }
-                                }
-                            ]
-                        }
-                    },
-                    "400": {
-                        "description": "Bad Request",
-                        "schema": {
-                            "allOf": [
-                                {
-                                    "$ref": "#/definitions/server.serverResponse"
-                                },
-                                {
-                                    "type": "object",
-                                    "properties": {
-                                        "data": {
-                                            "$ref": "#/definitions/server.Stub"
-                                        }
-                                    }
-                                }
-                            ]
-                        }
-                    },
-                    "401": {
-                        "description": "Unauthorized",
-                        "schema": {
-                            "allOf": [
-                                {
-                                    "$ref": "#/definitions/server.serverResponse"
-                                },
-                                {
-                                    "type": "object",
-                                    "properties": {
-                                        "data": {
-                                            "$ref": "#/definitions/server.Stub"
-                                        }
-                                    }
-                                }
-                            ]
-                        }
-                    },
-                    "500": {
-                        "description": "Internal Server Error",
-                        "schema": {
-                            "allOf": [
-                                {
-                                    "$ref": "#/definitions/server.serverResponse"
-                                },
-                                {
-                                    "type": "object",
-                                    "properties": {
-                                        "data": {
-                                            "$ref": "#/definitions/server.Stub"
-                                        }
-                                    }
-                                }
-                            ]
-                        }
-                    }
-                }
-            }
-        },
-        "/ui/organisations/{orgID}/security/keys": {
->>>>>>> 8e88939c
-            "get": {
-                "security": [
-                    {
-                        "ApiKeyAuth": []
-                    }
-                ],
-<<<<<<< HEAD
-                "description": "This endpoint fetches an organisation's members",
-=======
-                "description": "This endpoint fetches multiple api keys",
->>>>>>> 8e88939c
-                "consumes": [
-                    "application/json"
-                ],
-                "produces": [
-                    "application/json"
-                ],
-                "tags": [
-<<<<<<< HEAD
-                    "Organisation"
-                ],
-                "summary": "Get organisation members",
-=======
-                    "APIKey"
-                ],
-                "summary": "Fetch multiple api keys",
->>>>>>> 8e88939c
-                "parameters": [
-                    {
-                        "type": "string",
-                        "description": "organisation id",
-                        "name": "orgID",
-                        "in": "path",
-                        "required": true
-                    },
-                    {
-                        "type": "string",
-                        "description": "results per page",
-                        "name": "perPage",
-                        "in": "query"
-                    },
-                    {
-                        "type": "string",
-                        "description": "page number",
-                        "name": "page",
-                        "in": "query"
-                    },
-                    {
-                        "type": "string",
-                        "description": "sort order",
-                        "name": "sort",
-                        "in": "query"
-                    }
-                ],
-                "responses": {
-                    "200": {
-                        "description": "OK",
-                        "schema": {
-                            "allOf": [
-                                {
-                                    "$ref": "#/definitions/server.serverResponse"
-                                },
-                                {
-                                    "type": "object",
-                                    "properties": {
-                                        "data": {
-                                            "allOf": [
-                                                {
-                                                    "$ref": "#/definitions/server.pagedResponse"
-                                                },
-                                                {
-                                                    "type": "object",
-                                                    "properties": {
-                                                        "content": {
-                                                            "type": "array",
-                                                            "items": {
-<<<<<<< HEAD
-                                                                "$ref": "#/definitions/datastore.OrganisationMember"
-=======
-                                                                "$ref": "#/definitions/datastore.APIKey"
->>>>>>> 8e88939c
-                                                            }
-                                                        }
-                                                    }
-                                                }
-                                            ]
-                                        }
-                                    }
-                                }
-                            ]
-                        }
-                    },
-                    "400": {
-                        "description": "Bad Request",
-                        "schema": {
-                            "allOf": [
-                                {
-                                    "$ref": "#/definitions/server.serverResponse"
-                                },
-                                {
-                                    "type": "object",
-                                    "properties": {
-                                        "data": {
-                                            "$ref": "#/definitions/server.Stub"
-                                        }
-                                    }
-                                }
-                            ]
-                        }
-                    },
-                    "401": {
-                        "description": "Unauthorized",
-                        "schema": {
-                            "allOf": [
-                                {
-                                    "$ref": "#/definitions/server.serverResponse"
-                                },
-                                {
-                                    "type": "object",
-                                    "properties": {
-                                        "data": {
-                                            "$ref": "#/definitions/server.Stub"
-                                        }
-                                    }
-                                }
-                            ]
-                        }
-                    },
-                    "500": {
-                        "description": "Internal Server Error",
-                        "schema": {
-                            "allOf": [
-                                {
-                                    "$ref": "#/definitions/server.serverResponse"
-                                },
-                                {
-                                    "type": "object",
-                                    "properties": {
-                                        "data": {
-                                            "$ref": "#/definitions/server.Stub"
-                                        }
-                                    }
-                                }
-                            ]
-                        }
-                    }
-                }
-            }
-        },
-        "/ui/organisations/{orgID}/members/{memberID}": {
-            "get": {
-                "security": [
-                    {
-                        "ApiKeyAuth": []
-                    }
-                ],
-<<<<<<< HEAD
-                "description": "This endpoint fetches an organisation's member",
-=======
-                "description": "This endpoint creates an api key that will be used by the native auth realm",
->>>>>>> 8e88939c
-                "consumes": [
-                    "application/json"
-                ],
-                "produces": [
-                    "application/json"
-                ],
-                "tags": [
-<<<<<<< HEAD
-                    "Organisation"
-                ],
-                "summary": "Get organisation member",
-                "parameters": [
-                    {
-                        "type": "string",
-                        "description": "organisation id",
-                        "name": "orgID",
-                        "in": "path",
-                        "required": true
-                    },
-                    {
-                        "type": "string",
-                        "description": "organisation member id",
-                        "name": "memberID",
-                        "in": "path",
-                        "required": true
-=======
-                    "APIKey"
-                ],
-                "summary": "Create an api key",
-                "parameters": [
-                    {
-                        "description": "API Key",
-                        "name": "apiKey",
-                        "in": "body",
-                        "required": true,
-                        "schema": {
-                            "$ref": "#/definitions/models.APIKey"
-                        }
->>>>>>> 8e88939c
-                    }
-                ],
-                "responses": {
-                    "200": {
-                        "description": "OK",
-                        "schema": {
-                            "allOf": [
-                                {
-                                    "$ref": "#/definitions/server.serverResponse"
-                                },
-                                {
-                                    "type": "object",
-                                    "properties": {
-                                        "data": {
-<<<<<<< HEAD
-                                            "$ref": "#/definitions/datastore.OrganisationMember"
-=======
-                                            "$ref": "#/definitions/models.APIKeyResponse"
->>>>>>> 8e88939c
-                                        }
-                                    }
-                                }
-                            ]
-                        }
-                    },
-                    "400": {
-                        "description": "Bad Request",
-                        "schema": {
-                            "allOf": [
-                                {
-                                    "$ref": "#/definitions/server.serverResponse"
-                                },
-                                {
-                                    "type": "object",
-                                    "properties": {
-                                        "data": {
-                                            "$ref": "#/definitions/server.Stub"
-                                        }
-                                    }
-                                }
-                            ]
-                        }
-                    },
-                    "401": {
-                        "description": "Unauthorized",
-                        "schema": {
-                            "allOf": [
-                                {
-                                    "$ref": "#/definitions/server.serverResponse"
-                                },
-                                {
-                                    "type": "object",
-                                    "properties": {
-                                        "data": {
-                                            "$ref": "#/definitions/server.Stub"
-                                        }
-                                    }
-                                }
-                            ]
-                        }
-                    },
-                    "500": {
-                        "description": "Internal Server Error",
-                        "schema": {
-                            "allOf": [
-                                {
-                                    "$ref": "#/definitions/server.serverResponse"
-                                },
-                                {
-                                    "type": "object",
-                                    "properties": {
-                                        "data": {
-                                            "$ref": "#/definitions/server.Stub"
-                                        }
-                                    }
-                                }
-                            ]
-                        }
-                    }
-                }
-<<<<<<< HEAD
-            },
-            "put": {
-=======
-            }
-        },
-        "/ui/organisations/{orgID}/security/keys/{keyID}": {
-            "get": {
->>>>>>> 8e88939c
-                "security": [
-                    {
-                        "ApiKeyAuth": []
-                    }
-                ],
-<<<<<<< HEAD
-                "description": "This endpoint updates an organisation's member",
-=======
-                "description": "This endpoint fetches an api key by its id",
->>>>>>> 8e88939c
-                "consumes": [
-                    "application/json"
-                ],
-                "produces": [
-                    "application/json"
-                ],
-                "tags": [
-<<<<<<< HEAD
-                    "Organisation"
-                ],
-                "summary": "Update an organisation's member",
-                "parameters": [
-                    {
-                        "type": "string",
-                        "description": "organisation id",
-                        "name": "orgID",
-                        "in": "path",
-                        "required": true
-                    },
-                    {
-                        "type": "string",
-                        "description": "organisation member id",
-                        "name": "memberID",
-=======
-                    "APIKey"
-                ],
-                "summary": "Get api key by id",
-                "parameters": [
-                    {
-                        "type": "string",
-                        "description": "API Key id",
-                        "name": "keyID",
->>>>>>> 8e88939c
-                        "in": "path",
-                        "required": true
-                    },
-                    {
-                        "description": "Organisation member Details",
-                        "name": "organisation_member",
-                        "in": "body",
-                        "required": true,
-                        "schema": {
-                            "$ref": "#/definitions/models.UpdateOrganisationMember"
-                        }
-                    }
-                ],
-                "responses": {
-                    "200": {
-                        "description": "OK",
-                        "schema": {
-                            "allOf": [
-                                {
-                                    "$ref": "#/definitions/server.serverResponse"
-                                },
-                                {
-                                    "type": "object",
-                                    "properties": {
-                                        "data": {
-<<<<<<< HEAD
-                                            "$ref": "#/definitions/datastore.Organisation"
-=======
-                                            "$ref": "#/definitions/datastore.APIKey"
->>>>>>> 8e88939c
-                                        }
-                                    }
-                                }
-                            ]
-                        }
-                    },
-                    "400": {
-                        "description": "Bad Request",
-                        "schema": {
-                            "allOf": [
-                                {
-                                    "$ref": "#/definitions/server.serverResponse"
-                                },
-                                {
-                                    "type": "object",
-                                    "properties": {
-                                        "data": {
-                                            "$ref": "#/definitions/server.Stub"
-                                        }
-                                    }
-                                }
-                            ]
-                        }
-                    },
-                    "401": {
-                        "description": "Unauthorized",
-                        "schema": {
-                            "allOf": [
-                                {
-                                    "$ref": "#/definitions/server.serverResponse"
-                                },
-                                {
-                                    "type": "object",
-                                    "properties": {
-                                        "data": {
-                                            "$ref": "#/definitions/server.Stub"
-                                        }
-                                    }
-                                }
-                            ]
-                        }
-                    },
-                    "500": {
-                        "description": "Internal Server Error",
-                        "schema": {
-                            "allOf": [
-                                {
-                                    "$ref": "#/definitions/server.serverResponse"
-                                },
-                                {
-                                    "type": "object",
-                                    "properties": {
-                                        "data": {
-                                            "$ref": "#/definitions/server.Stub"
-                                        }
-                                    }
-                                }
-                            ]
-                        }
-                    }
-                }
-            },
-            "delete": {
-                "security": [
-                    {
-                        "ApiKeyAuth": []
-                    }
-                ],
-<<<<<<< HEAD
-                "description": "This endpoint deletes an organisation's member",
-=======
-                "description": "This endpoint updates an api key",
->>>>>>> 8e88939c
-                "consumes": [
-                    "application/json"
-                ],
-                "produces": [
-                    "application/json"
-                ],
-                "tags": [
-<<<<<<< HEAD
-                    "Organisation"
-                ],
-                "summary": "Delete an organisation's member",
-                "parameters": [
-                    {
-                        "type": "string",
-                        "description": "organisation id",
-                        "name": "orgID",
-                        "in": "path",
-                        "required": true
-                    },
-                    {
-                        "type": "string",
-                        "description": "organisation member id",
-                        "name": "memberID",
-=======
-                    "APIKey"
-                ],
-                "summary": "update api key",
-                "parameters": [
-                    {
-                        "type": "string",
-                        "description": "API Key id",
-                        "name": "keyID",
->>>>>>> 8e88939c
-                        "in": "path",
-                        "required": true
-                    }
-                ],
-                "responses": {
-                    "200": {
-                        "description": "OK",
-                        "schema": {
-                            "allOf": [
-                                {
-                                    "$ref": "#/definitions/server.serverResponse"
-                                },
-                                {
-                                    "type": "object",
-                                    "properties": {
-                                        "data": {
-<<<<<<< HEAD
-                                            "$ref": "#/definitions/server.Stub"
-=======
-                                            "$ref": "#/definitions/datastore.APIKey"
->>>>>>> 8e88939c
-                                        }
-                                    }
-                                }
-                            ]
-                        }
-                    },
-                    "400": {
-                        "description": "Bad Request",
-                        "schema": {
-                            "allOf": [
-                                {
-                                    "$ref": "#/definitions/server.serverResponse"
-                                },
-                                {
-                                    "type": "object",
-                                    "properties": {
-                                        "data": {
-                                            "$ref": "#/definitions/server.Stub"
-                                        }
-                                    }
-                                }
-                            ]
-                        }
-                    },
-                    "401": {
-                        "description": "Unauthorized",
-                        "schema": {
-                            "allOf": [
-                                {
-                                    "$ref": "#/definitions/server.serverResponse"
-                                },
-                                {
-                                    "type": "object",
-                                    "properties": {
-                                        "data": {
-                                            "$ref": "#/definitions/server.Stub"
-                                        }
-                                    }
-                                }
-                            ]
-                        }
-                    },
-                    "500": {
-                        "description": "Internal Server Error",
-                        "schema": {
-                            "allOf": [
-                                {
-                                    "$ref": "#/definitions/server.serverResponse"
-                                },
-                                {
-                                    "type": "object",
-                                    "properties": {
-                                        "data": {
-                                            "$ref": "#/definitions/server.Stub"
-                                        }
-                                    }
-                                }
-                            ]
-                        }
-                    }
-                }
-            }
-        },
-<<<<<<< HEAD
-        "/ui/organisations/{orgID}/pending_invites": {
-            "get": {
-=======
-        "/ui/organisations/{orgID}/security/keys/{keyID}/revoke": {
-            "put": {
->>>>>>> 8e88939c
-                "security": [
-                    {
-                        "ApiKeyAuth": []
-                    }
-                ],
-<<<<<<< HEAD
-                "description": "This endpoint fetches pending organisation invites",
-=======
-                "description": "This endpoint revokes an api key",
->>>>>>> 8e88939c
-                "consumes": [
-                    "application/json"
-                ],
-                "produces": [
-                    "application/json"
-                ],
-                "tags": [
-<<<<<<< HEAD
-                    "Organisation"
-                ],
-                "summary": "Fetch pending organisation invites",
-                "parameters": [
-                    {
-                        "type": "string",
-                        "description": "results per page",
-                        "name": "perPage",
-                        "in": "query"
-                    },
-                    {
-                        "type": "string",
-                        "description": "page number",
-                        "name": "page",
-                        "in": "query"
-                    },
-                    {
-                        "type": "string",
-                        "description": "sort order",
-                        "name": "sort",
-                        "in": "query"
-                    },
-                    {
-                        "type": "string",
-                        "description": "organisation id",
-                        "name": "orgID",
-=======
-                    "APIKey"
-                ],
-                "summary": "Revoke API Key",
-                "parameters": [
-                    {
-                        "type": "string",
-                        "description": "API Key id",
-                        "name": "keyID",
->>>>>>> 8e88939c
                         "in": "path",
                         "required": true
                     }
