--- conflicted
+++ resolved
@@ -631,7 +631,6 @@
       url:
         type: string
     type: object
-<<<<<<< HEAD
   models.ResetPassword:
     properties:
       email:
@@ -639,7 +638,8 @@
       password:
         type: string
       password_confirmation:
-=======
+        type: string
+    type: object
   models.Role:
     properties:
       app:
@@ -647,7 +647,6 @@
       group:
         type: string
       type:
->>>>>>> 8e88939c
         type: string
     type: object
   models.Source:
