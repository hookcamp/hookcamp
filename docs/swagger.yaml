--- conflicted
+++ resolved
@@ -2710,10 +2710,1381 @@
               type: object
       security:
       - ApiKeyAuth: []
-      summary: Create an api key for app portal
+      summary: Create an api key for app portal (API)
       tags:
       - APIKey
-  /security/keys:
+  /sources:
+    get:
+      consumes:
+      - application/json
+      description: This endpoint fetches multiple sources
+      parameters:
+      - description: results per page
+        in: query
+        name: perPage
+        type: string
+      - description: page number
+        in: query
+        name: page
+        type: string
+      - description: sort order
+        in: query
+        name: sort
+        type: string
+      produces:
+      - application/json
+      responses:
+        "200":
+          description: OK
+          schema:
+            allOf:
+            - $ref: '#/definitions/server.serverResponse'
+            - properties:
+                data:
+                  allOf:
+                  - $ref: '#/definitions/server.pagedResponse'
+                  - properties:
+                      content:
+                        items:
+                          $ref: '#/definitions/models.SourceResponse'
+                        type: array
+                    type: object
+              type: object
+        "400":
+          description: Bad Request
+          schema:
+            allOf:
+            - $ref: '#/definitions/server.serverResponse'
+            - properties:
+                data:
+                  $ref: '#/definitions/server.Stub'
+              type: object
+        "401":
+          description: Unauthorized
+          schema:
+            allOf:
+            - $ref: '#/definitions/server.serverResponse'
+            - properties:
+                data:
+                  $ref: '#/definitions/server.Stub'
+              type: object
+        "500":
+          description: Internal Server Error
+          schema:
+            allOf:
+            - $ref: '#/definitions/server.serverResponse'
+            - properties:
+                data:
+                  $ref: '#/definitions/server.Stub'
+              type: object
+      security:
+      - ApiKeyAuth: []
+      summary: Fetch multiple sources
+      tags:
+      - Source
+    post:
+      consumes:
+      - application/json
+      description: This endpoint creates a source
+      parameters:
+      - description: group id
+        in: query
+        name: groupId
+        required: true
+        type: string
+      - description: Source Details
+        in: body
+        name: source
+        required: true
+        schema:
+          $ref: '#/definitions/models.Source'
+      produces:
+      - application/json
+      responses:
+        "200":
+          description: OK
+          schema:
+            allOf:
+            - $ref: '#/definitions/server.serverResponse'
+            - properties:
+                data:
+                  $ref: '#/definitions/models.SourceResponse'
+              type: object
+        "400":
+          description: Bad Request
+          schema:
+            allOf:
+            - $ref: '#/definitions/server.serverResponse'
+            - properties:
+                data:
+                  $ref: '#/definitions/server.Stub'
+              type: object
+        "401":
+          description: Unauthorized
+          schema:
+            allOf:
+            - $ref: '#/definitions/server.serverResponse'
+            - properties:
+                data:
+                  $ref: '#/definitions/server.Stub'
+              type: object
+        "500":
+          description: Internal Server Error
+          schema:
+            allOf:
+            - $ref: '#/definitions/server.serverResponse'
+            - properties:
+                data:
+                  $ref: '#/definitions/server.Stub'
+              type: object
+      security:
+      - ApiKeyAuth: []
+      summary: Create a source
+      tags:
+      - Source
+  /sources/{sourceID}:
+    delete:
+      consumes:
+      - application/json
+      description: This endpoint deletes a source
+      parameters:
+      - description: group id
+        in: query
+        name: groupId
+        required: true
+        type: string
+      - description: source id
+        in: path
+        name: sourceID
+        required: true
+        type: string
+      produces:
+      - application/json
+      responses:
+        "200":
+          description: OK
+          schema:
+            allOf:
+            - $ref: '#/definitions/server.serverResponse'
+            - properties:
+                data:
+                  $ref: '#/definitions/server.Stub'
+              type: object
+        "400":
+          description: Bad Request
+          schema:
+            allOf:
+            - $ref: '#/definitions/server.serverResponse'
+            - properties:
+                data:
+                  $ref: '#/definitions/server.Stub'
+              type: object
+        "401":
+          description: Unauthorized
+          schema:
+            allOf:
+            - $ref: '#/definitions/server.serverResponse'
+            - properties:
+                data:
+                  $ref: '#/definitions/server.Stub'
+              type: object
+        "500":
+          description: Internal Server Error
+          schema:
+            allOf:
+            - $ref: '#/definitions/server.serverResponse'
+            - properties:
+                data:
+                  $ref: '#/definitions/server.Stub'
+              type: object
+      security:
+      - ApiKeyAuth: []
+      summary: Delete source
+      tags:
+      - Source
+    get:
+      consumes:
+      - application/json
+      description: This endpoint fetches a source by its id
+      parameters:
+      - description: group id
+        in: query
+        name: groupId
+        required: true
+        type: string
+      - description: source id
+        in: path
+        name: sourceID
+        required: true
+        type: string
+      produces:
+      - application/json
+      responses:
+        "200":
+          description: OK
+          schema:
+            allOf:
+            - $ref: '#/definitions/server.serverResponse'
+            - properties:
+                data:
+                  $ref: '#/definitions/models.SourceResponse'
+              type: object
+        "400":
+          description: Bad Request
+          schema:
+            allOf:
+            - $ref: '#/definitions/server.serverResponse'
+            - properties:
+                data:
+                  $ref: '#/definitions/server.Stub'
+              type: object
+        "401":
+          description: Unauthorized
+          schema:
+            allOf:
+            - $ref: '#/definitions/server.serverResponse'
+            - properties:
+                data:
+                  $ref: '#/definitions/server.Stub'
+              type: object
+        "500":
+          description: Internal Server Error
+          schema:
+            allOf:
+            - $ref: '#/definitions/server.serverResponse'
+            - properties:
+                data:
+                  $ref: '#/definitions/server.Stub'
+              type: object
+      security:
+      - ApiKeyAuth: []
+      summary: Get a source
+      tags:
+      - Source
+    put:
+      consumes:
+      - application/json
+      description: This endpoint updates a source
+      parameters:
+      - description: group id
+        in: query
+        name: groupId
+        required: true
+        type: string
+      - description: source id
+        in: path
+        name: sourceID
+        required: true
+        type: string
+      - description: Source Details
+        in: body
+        name: source
+        required: true
+        schema:
+          $ref: '#/definitions/models.Source'
+      produces:
+      - application/json
+      responses:
+        "200":
+          description: OK
+          schema:
+            allOf:
+            - $ref: '#/definitions/server.serverResponse'
+            - properties:
+                data:
+                  $ref: '#/definitions/models.SourceResponse'
+              type: object
+        "400":
+          description: Bad Request
+          schema:
+            allOf:
+            - $ref: '#/definitions/server.serverResponse'
+            - properties:
+                data:
+                  $ref: '#/definitions/server.Stub'
+              type: object
+        "401":
+          description: Unauthorized
+          schema:
+            allOf:
+            - $ref: '#/definitions/server.serverResponse'
+            - properties:
+                data:
+                  $ref: '#/definitions/server.Stub'
+              type: object
+        "500":
+          description: Internal Server Error
+          schema:
+            allOf:
+            - $ref: '#/definitions/server.serverResponse'
+            - properties:
+                data:
+                  $ref: '#/definitions/server.Stub'
+              type: object
+      security:
+      - ApiKeyAuth: []
+      summary: Update a source
+      tags:
+      - Source
+  /subscriptions:
+    get:
+      consumes:
+      - application/json
+      description: This endpoint fetches all the subscriptions
+      parameters:
+      - description: results per page
+        in: query
+        name: perPage
+        type: string
+      - description: page number
+        in: query
+        name: page
+        type: string
+      - description: sort order
+        in: query
+        name: sort
+        type: string
+      - description: subscription title
+        in: query
+        name: q
+        type: string
+      - description: group id
+        in: query
+        name: groupId
+        required: true
+        type: string
+      produces:
+      - application/json
+      responses:
+        "200":
+          description: OK
+          schema:
+            allOf:
+            - $ref: '#/definitions/server.serverResponse'
+            - properties:
+                data:
+                  allOf:
+                  - $ref: '#/definitions/server.pagedResponse'
+                  - properties:
+                      content:
+                        items:
+                          $ref: '#/definitions/datastore.Subscription'
+                        type: array
+                    type: object
+              type: object
+        "400":
+          description: Bad Request
+          schema:
+            allOf:
+            - $ref: '#/definitions/server.serverResponse'
+            - properties:
+                data:
+                  $ref: '#/definitions/server.Stub'
+              type: object
+        "401":
+          description: Unauthorized
+          schema:
+            allOf:
+            - $ref: '#/definitions/server.serverResponse'
+            - properties:
+                data:
+                  $ref: '#/definitions/server.Stub'
+              type: object
+        "500":
+          description: Internal Server Error
+          schema:
+            allOf:
+            - $ref: '#/definitions/server.serverResponse'
+            - properties:
+                data:
+                  $ref: '#/definitions/server.Stub'
+              type: object
+      security:
+      - ApiKeyAuth: []
+      summary: Get all subscriptions
+      tags:
+      - Subscriptions
+    post:
+      consumes:
+      - application/json
+      description: This endpoint creates a subscriptions
+      parameters:
+      - description: group id
+        in: query
+        name: groupId
+        required: true
+        type: string
+      produces:
+      - application/json
+      responses:
+        "200":
+          description: OK
+          schema:
+            allOf:
+            - $ref: '#/definitions/server.serverResponse'
+            - properties:
+                data:
+                  allOf:
+                  - $ref: '#/definitions/server.pagedResponse'
+                  - properties:
+                      content:
+                        items:
+                          $ref: '#/definitions/datastore.Subscription'
+                        type: array
+                    type: object
+              type: object
+        "400":
+          description: Bad Request
+          schema:
+            allOf:
+            - $ref: '#/definitions/server.serverResponse'
+            - properties:
+                data:
+                  $ref: '#/definitions/server.Stub'
+              type: object
+        "401":
+          description: Unauthorized
+          schema:
+            allOf:
+            - $ref: '#/definitions/server.serverResponse'
+            - properties:
+                data:
+                  $ref: '#/definitions/server.Stub'
+              type: object
+        "500":
+          description: Internal Server Error
+          schema:
+            allOf:
+            - $ref: '#/definitions/server.serverResponse'
+            - properties:
+                data:
+                  $ref: '#/definitions/server.Stub'
+              type: object
+      security:
+      - ApiKeyAuth: []
+      summary: Creates a subscription
+      tags:
+      - Subscriptions
+  /subscriptions/{subscriptionID}:
+    delete:
+      consumes:
+      - application/json
+      description: This endpoint deletes a subscription
+      parameters:
+      - description: group id
+        in: query
+        name: groupId
+        required: true
+        type: string
+      - description: subscription id
+        in: path
+        name: subscriptionID
+        required: true
+        type: string
+      produces:
+      - application/json
+      responses:
+        "200":
+          description: OK
+          schema:
+            allOf:
+            - $ref: '#/definitions/server.serverResponse'
+            - properties:
+                data:
+                  $ref: '#/definitions/server.Stub'
+              type: object
+        "400":
+          description: Bad Request
+          schema:
+            allOf:
+            - $ref: '#/definitions/server.serverResponse'
+            - properties:
+                data:
+                  $ref: '#/definitions/server.Stub'
+              type: object
+        "401":
+          description: Unauthorized
+          schema:
+            allOf:
+            - $ref: '#/definitions/server.serverResponse'
+            - properties:
+                data:
+                  $ref: '#/definitions/server.Stub'
+              type: object
+        "500":
+          description: Internal Server Error
+          schema:
+            allOf:
+            - $ref: '#/definitions/server.serverResponse'
+            - properties:
+                data:
+                  $ref: '#/definitions/server.Stub'
+              type: object
+      security:
+      - ApiKeyAuth: []
+      summary: Delete subscription
+      tags:
+      - Application
+    get:
+      consumes:
+      - application/json
+      description: This endpoint fetches an Subscription by it's id
+      parameters:
+      - description: group id
+        in: query
+        name: groupId
+        required: true
+        type: string
+      - description: application id
+        in: path
+        name: subscriptionID
+        required: true
+        type: string
+      produces:
+      - application/json
+      responses:
+        "200":
+          description: OK
+          schema:
+            allOf:
+            - $ref: '#/definitions/server.serverResponse'
+            - properties:
+                data:
+                  $ref: '#/definitions/datastore.Subscription'
+              type: object
+        "400":
+          description: Bad Request
+          schema:
+            allOf:
+            - $ref: '#/definitions/server.serverResponse'
+            - properties:
+                data:
+                  $ref: '#/definitions/server.Stub'
+              type: object
+        "401":
+          description: Unauthorized
+          schema:
+            allOf:
+            - $ref: '#/definitions/server.serverResponse'
+            - properties:
+                data:
+                  $ref: '#/definitions/server.Stub'
+              type: object
+        "500":
+          description: Internal Server Error
+          schema:
+            allOf:
+            - $ref: '#/definitions/server.serverResponse'
+            - properties:
+                data:
+                  $ref: '#/definitions/server.Stub'
+              type: object
+      security:
+      - ApiKeyAuth: []
+      summary: Gets a subscription
+      tags:
+      - Subscription
+    put:
+      consumes:
+      - application/json
+      description: This endpoint updates a subscription
+      parameters:
+      - description: group id
+        in: path
+        name: groupId
+        required: true
+        type: string
+      - description: subscription id
+        in: path
+        name: subscriptionID
+        required: true
+        type: string
+      - description: Subscription Details
+        in: body
+        name: subscription
+        required: true
+        schema:
+          $ref: '#/definitions/models.Subscription'
+      produces:
+      - application/json
+      responses:
+        "200":
+          description: OK
+          schema:
+            allOf:
+            - $ref: '#/definitions/server.serverResponse'
+            - properties:
+                data:
+                  $ref: '#/definitions/datastore.Subscription'
+              type: object
+        "400":
+          description: Bad Request
+          schema:
+            allOf:
+            - $ref: '#/definitions/server.serverResponse'
+            - properties:
+                data:
+                  $ref: '#/definitions/server.Stub'
+              type: object
+        "401":
+          description: Unauthorized
+          schema:
+            allOf:
+            - $ref: '#/definitions/server.serverResponse'
+            - properties:
+                data:
+                  $ref: '#/definitions/server.Stub'
+              type: object
+        "500":
+          description: Internal Server Error
+          schema:
+            allOf:
+            - $ref: '#/definitions/server.serverResponse'
+            - properties:
+                data:
+                  $ref: '#/definitions/server.Stub'
+              type: object
+      security:
+      - ApiKeyAuth: []
+      summary: Update a subscription
+      tags:
+      - Subscription
+  /ui/organisations:
+    get:
+      consumes:
+      - application/json
+      description: This endpoint fetches multiple organisations
+      parameters:
+      - description: results per page
+        in: query
+        name: perPage
+        type: string
+      - description: page number
+        in: query
+        name: page
+        type: string
+      - description: sort order
+        in: query
+        name: sort
+        type: string
+      produces:
+      - application/json
+      responses:
+        "200":
+          description: OK
+          schema:
+            allOf:
+            - $ref: '#/definitions/server.serverResponse'
+            - properties:
+                data:
+                  allOf:
+                  - $ref: '#/definitions/server.pagedResponse'
+                  - properties:
+                      content:
+                        items:
+                          $ref: '#/definitions/datastore.Organisation'
+                        type: array
+                    type: object
+              type: object
+        "400":
+          description: Bad Request
+          schema:
+            allOf:
+            - $ref: '#/definitions/server.serverResponse'
+            - properties:
+                data:
+                  $ref: '#/definitions/server.Stub'
+              type: object
+        "401":
+          description: Unauthorized
+          schema:
+            allOf:
+            - $ref: '#/definitions/server.serverResponse'
+            - properties:
+                data:
+                  $ref: '#/definitions/server.Stub'
+              type: object
+        "500":
+          description: Internal Server Error
+          schema:
+            allOf:
+            - $ref: '#/definitions/server.serverResponse'
+            - properties:
+                data:
+                  $ref: '#/definitions/server.Stub'
+              type: object
+      security:
+      - ApiKeyAuth: []
+      summary: Get organisations
+      tags:
+      - Organisation
+    post:
+      consumes:
+      - application/json
+      description: This endpoint creates an organisation
+      parameters:
+      - description: Organisation Details
+        in: body
+        name: organisation
+        required: true
+        schema:
+          $ref: '#/definitions/models.Organisation'
+      produces:
+      - application/json
+      responses:
+        "200":
+          description: OK
+          schema:
+            allOf:
+            - $ref: '#/definitions/server.serverResponse'
+            - properties:
+                data:
+                  $ref: '#/definitions/datastore.Organisation'
+              type: object
+        "400":
+          description: Bad Request
+          schema:
+            allOf:
+            - $ref: '#/definitions/server.serverResponse'
+            - properties:
+                data:
+                  $ref: '#/definitions/server.Stub'
+              type: object
+        "401":
+          description: Unauthorized
+          schema:
+            allOf:
+            - $ref: '#/definitions/server.serverResponse'
+            - properties:
+                data:
+                  $ref: '#/definitions/server.Stub'
+              type: object
+        "500":
+          description: Internal Server Error
+          schema:
+            allOf:
+            - $ref: '#/definitions/server.serverResponse'
+            - properties:
+                data:
+                  $ref: '#/definitions/server.Stub'
+              type: object
+      security:
+      - ApiKeyAuth: []
+      summary: Create an organisation
+      tags:
+      - Organisation
+  /ui/organisations/{orgID}:
+    delete:
+      consumes:
+      - application/json
+      description: This endpoint deletes an organisation
+      parameters:
+      - description: organisation id
+        in: path
+        name: orgID
+        required: true
+        type: string
+      produces:
+      - application/json
+      responses:
+        "200":
+          description: OK
+          schema:
+            allOf:
+            - $ref: '#/definitions/server.serverResponse'
+            - properties:
+                data:
+                  $ref: '#/definitions/server.Stub'
+              type: object
+        "400":
+          description: Bad Request
+          schema:
+            allOf:
+            - $ref: '#/definitions/server.serverResponse'
+            - properties:
+                data:
+                  $ref: '#/definitions/server.Stub'
+              type: object
+        "401":
+          description: Unauthorized
+          schema:
+            allOf:
+            - $ref: '#/definitions/server.serverResponse'
+            - properties:
+                data:
+                  $ref: '#/definitions/server.Stub'
+              type: object
+        "500":
+          description: Internal Server Error
+          schema:
+            allOf:
+            - $ref: '#/definitions/server.serverResponse'
+            - properties:
+                data:
+                  $ref: '#/definitions/server.Stub'
+              type: object
+      security:
+      - ApiKeyAuth: []
+      summary: Delete organisation
+      tags:
+      - Organisation
+    get:
+      consumes:
+      - application/json
+      description: This endpoint fetches an organisation by its id
+      parameters:
+      - description: organisation id
+        in: path
+        name: orgID
+        required: true
+        type: string
+      produces:
+      - application/json
+      responses:
+        "200":
+          description: OK
+          schema:
+            allOf:
+            - $ref: '#/definitions/server.serverResponse'
+            - properties:
+                data:
+                  $ref: '#/definitions/datastore.Organisation'
+              type: object
+        "400":
+          description: Bad Request
+          schema:
+            allOf:
+            - $ref: '#/definitions/server.serverResponse'
+            - properties:
+                data:
+                  $ref: '#/definitions/server.Stub'
+              type: object
+        "401":
+          description: Unauthorized
+          schema:
+            allOf:
+            - $ref: '#/definitions/server.serverResponse'
+            - properties:
+                data:
+                  $ref: '#/definitions/server.Stub'
+              type: object
+        "500":
+          description: Internal Server Error
+          schema:
+            allOf:
+            - $ref: '#/definitions/server.serverResponse'
+            - properties:
+                data:
+                  $ref: '#/definitions/server.Stub'
+              type: object
+      security:
+      - ApiKeyAuth: []
+      summary: Get an organisation
+      tags:
+      - Organisation
+    put:
+      consumes:
+      - application/json
+      description: This endpoint updates an organisation
+      parameters:
+      - description: organisation id
+        in: path
+        name: orgID
+        required: true
+        type: string
+      - description: Organisation Details
+        in: body
+        name: organisation
+        required: true
+        schema:
+          $ref: '#/definitions/models.Organisation'
+      produces:
+      - application/json
+      responses:
+        "200":
+          description: OK
+          schema:
+            allOf:
+            - $ref: '#/definitions/server.serverResponse'
+            - properties:
+                data:
+                  $ref: '#/definitions/datastore.Organisation'
+              type: object
+        "400":
+          description: Bad Request
+          schema:
+            allOf:
+            - $ref: '#/definitions/server.serverResponse'
+            - properties:
+                data:
+                  $ref: '#/definitions/server.Stub'
+              type: object
+        "401":
+          description: Unauthorized
+          schema:
+            allOf:
+            - $ref: '#/definitions/server.serverResponse'
+            - properties:
+                data:
+                  $ref: '#/definitions/server.Stub'
+              type: object
+        "500":
+          description: Internal Server Error
+          schema:
+            allOf:
+            - $ref: '#/definitions/server.serverResponse'
+            - properties:
+                data:
+                  $ref: '#/definitions/server.Stub'
+              type: object
+      security:
+      - ApiKeyAuth: []
+      summary: Update an organisation
+      tags:
+      - Organisation
+  /ui/organisations/{orgID}/groups:
+    post:
+      consumes:
+      - application/json
+      description: This endpoint creates a group
+      parameters:
+      - description: Group Details
+        in: body
+        name: group
+        required: true
+        schema:
+          $ref: '#/definitions/models.Group'
+      produces:
+      - application/json
+      responses:
+        "200":
+          description: OK
+          schema:
+            allOf:
+            - $ref: '#/definitions/server.serverResponse'
+            - properties:
+                data:
+                  $ref: '#/definitions/datastore.Group'
+              type: object
+        "400":
+          description: Bad Request
+          schema:
+            allOf:
+            - $ref: '#/definitions/server.serverResponse'
+            - properties:
+                data:
+                  $ref: '#/definitions/server.Stub'
+              type: object
+        "401":
+          description: Unauthorized
+          schema:
+            allOf:
+            - $ref: '#/definitions/server.serverResponse'
+            - properties:
+                data:
+                  $ref: '#/definitions/server.Stub'
+              type: object
+        "500":
+          description: Internal Server Error
+          schema:
+            allOf:
+            - $ref: '#/definitions/server.serverResponse'
+            - properties:
+                data:
+                  $ref: '#/definitions/server.Stub'
+              type: object
+      security:
+      - ApiKeyAuth: []
+      summary: Create a group
+      tags:
+      - Group
+  /ui/organisations/{orgID}/invite_user:
+    post:
+      consumes:
+      - application/json
+      description: This endpoint invites a user to join an organisation
+      parameters:
+      - description: organisation id
+        in: path
+        name: orgID
+        required: true
+        type: string
+      - description: Organisation Invite Details
+        in: body
+        name: invite
+        required: true
+        schema:
+          $ref: '#/definitions/models.OrganisationInvite'
+      produces:
+      - application/json
+      responses:
+        "200":
+          description: OK
+          schema:
+            allOf:
+            - $ref: '#/definitions/server.serverResponse'
+            - properties:
+                data:
+                  $ref: '#/definitions/server.Stub'
+              type: object
+        "400":
+          description: Bad Request
+          schema:
+            allOf:
+            - $ref: '#/definitions/server.serverResponse'
+            - properties:
+                data:
+                  $ref: '#/definitions/server.Stub'
+              type: object
+        "401":
+          description: Unauthorized
+          schema:
+            allOf:
+            - $ref: '#/definitions/server.serverResponse'
+            - properties:
+                data:
+                  $ref: '#/definitions/server.Stub'
+              type: object
+        "500":
+          description: Internal Server Error
+          schema:
+            allOf:
+            - $ref: '#/definitions/server.serverResponse'
+            - properties:
+                data:
+                  $ref: '#/definitions/server.Stub'
+              type: object
+      security:
+      - ApiKeyAuth: []
+      summary: Invite a user to join an organisation
+      tags:
+      - Organisation
+  /ui/organisations/{orgID}/members:
+    get:
+      consumes:
+      - application/json
+      description: This endpoint fetches an organisation's members
+      parameters:
+      - description: organisation id
+        in: path
+        name: orgID
+        required: true
+        type: string
+      - description: results per page
+        in: query
+        name: perPage
+        type: string
+      - description: page number
+        in: query
+        name: page
+        type: string
+      - description: sort order
+        in: query
+        name: sort
+        type: string
+      produces:
+      - application/json
+      responses:
+        "200":
+          description: OK
+          schema:
+            allOf:
+            - $ref: '#/definitions/server.serverResponse'
+            - properties:
+                data:
+                  allOf:
+                  - $ref: '#/definitions/server.pagedResponse'
+                  - properties:
+                      content:
+                        items:
+                          $ref: '#/definitions/datastore.OrganisationMember'
+                        type: array
+                    type: object
+              type: object
+        "400":
+          description: Bad Request
+          schema:
+            allOf:
+            - $ref: '#/definitions/server.serverResponse'
+            - properties:
+                data:
+                  $ref: '#/definitions/server.Stub'
+              type: object
+        "401":
+          description: Unauthorized
+          schema:
+            allOf:
+            - $ref: '#/definitions/server.serverResponse'
+            - properties:
+                data:
+                  $ref: '#/definitions/server.Stub'
+              type: object
+        "500":
+          description: Internal Server Error
+          schema:
+            allOf:
+            - $ref: '#/definitions/server.serverResponse'
+            - properties:
+                data:
+                  $ref: '#/definitions/server.Stub'
+              type: object
+      security:
+      - ApiKeyAuth: []
+      summary: Get organisation members
+      tags:
+      - Organisation
+  /ui/organisations/{orgID}/members/{memberID}:
+    delete:
+      consumes:
+      - application/json
+      description: This endpoint deletes an organisation's member
+      parameters:
+      - description: organisation id
+        in: path
+        name: orgID
+        required: true
+        type: string
+      - description: organisation member id
+        in: path
+        name: memberID
+        required: true
+        type: string
+      produces:
+      - application/json
+      responses:
+        "200":
+          description: OK
+          schema:
+            allOf:
+            - $ref: '#/definitions/server.serverResponse'
+            - properties:
+                data:
+                  $ref: '#/definitions/server.Stub'
+              type: object
+        "400":
+          description: Bad Request
+          schema:
+            allOf:
+            - $ref: '#/definitions/server.serverResponse'
+            - properties:
+                data:
+                  $ref: '#/definitions/server.Stub'
+              type: object
+        "401":
+          description: Unauthorized
+          schema:
+            allOf:
+            - $ref: '#/definitions/server.serverResponse'
+            - properties:
+                data:
+                  $ref: '#/definitions/server.Stub'
+              type: object
+        "500":
+          description: Internal Server Error
+          schema:
+            allOf:
+            - $ref: '#/definitions/server.serverResponse'
+            - properties:
+                data:
+                  $ref: '#/definitions/server.Stub'
+              type: object
+      security:
+      - ApiKeyAuth: []
+      summary: Delete an organisation's member
+      tags:
+      - Organisation
+    get:
+      consumes:
+      - application/json
+      description: This endpoint fetches an organisation's member
+      parameters:
+      - description: organisation id
+        in: path
+        name: orgID
+        required: true
+        type: string
+      - description: organisation member id
+        in: path
+        name: memberID
+        required: true
+        type: string
+      produces:
+      - application/json
+      responses:
+        "200":
+          description: OK
+          schema:
+            allOf:
+            - $ref: '#/definitions/server.serverResponse'
+            - properties:
+                data:
+                  $ref: '#/definitions/datastore.OrganisationMember'
+              type: object
+        "400":
+          description: Bad Request
+          schema:
+            allOf:
+            - $ref: '#/definitions/server.serverResponse'
+            - properties:
+                data:
+                  $ref: '#/definitions/server.Stub'
+              type: object
+        "401":
+          description: Unauthorized
+          schema:
+            allOf:
+            - $ref: '#/definitions/server.serverResponse'
+            - properties:
+                data:
+                  $ref: '#/definitions/server.Stub'
+              type: object
+        "500":
+          description: Internal Server Error
+          schema:
+            allOf:
+            - $ref: '#/definitions/server.serverResponse'
+            - properties:
+                data:
+                  $ref: '#/definitions/server.Stub'
+              type: object
+      security:
+      - ApiKeyAuth: []
+      summary: Get organisation member
+      tags:
+      - Organisation
+    put:
+      consumes:
+      - application/json
+      description: This endpoint updates an organisation's member
+      parameters:
+      - description: organisation id
+        in: path
+        name: orgID
+        required: true
+        type: string
+      - description: organisation member id
+        in: path
+        name: memberID
+        required: true
+        type: string
+      - description: Organisation member Details
+        in: body
+        name: organisation_member
+        required: true
+        schema:
+          $ref: '#/definitions/models.UpdateOrganisationMember'
+      produces:
+      - application/json
+      responses:
+        "200":
+          description: OK
+          schema:
+            allOf:
+            - $ref: '#/definitions/server.serverResponse'
+            - properties:
+                data:
+                  $ref: '#/definitions/datastore.Organisation'
+              type: object
+        "400":
+          description: Bad Request
+          schema:
+            allOf:
+            - $ref: '#/definitions/server.serverResponse'
+            - properties:
+                data:
+                  $ref: '#/definitions/server.Stub'
+              type: object
+        "401":
+          description: Unauthorized
+          schema:
+            allOf:
+            - $ref: '#/definitions/server.serverResponse'
+            - properties:
+                data:
+                  $ref: '#/definitions/server.Stub'
+              type: object
+        "500":
+          description: Internal Server Error
+          schema:
+            allOf:
+            - $ref: '#/definitions/server.serverResponse'
+            - properties:
+                data:
+                  $ref: '#/definitions/server.Stub'
+              type: object
+      security:
+      - ApiKeyAuth: []
+      summary: Update an organisation's member
+      tags:
+      - Organisation
+  /ui/organisations/{orgID}/pending_invites:
+    get:
+      consumes:
+      - application/json
+      description: This endpoint fetches pending organisation invites
+      parameters:
+      - description: results per page
+        in: query
+        name: perPage
+        type: string
+      - description: page number
+        in: query
+        name: page
+        type: string
+      - description: sort order
+        in: query
+        name: sort
+        type: string
+      - description: organisation id
+        in: path
+        name: orgID
+        required: true
+        type: string
+      produces:
+      - application/json
+      responses:
+        "200":
+          description: OK
+          schema:
+            allOf:
+            - $ref: '#/definitions/server.serverResponse'
+            - properties:
+                data:
+                  $ref: '#/definitions/server.Stub'
+              type: object
+        "400":
+          description: Bad Request
+          schema:
+            allOf:
+            - $ref: '#/definitions/server.serverResponse'
+            - properties:
+                data:
+                  $ref: '#/definitions/server.Stub'
+              type: object
+        "401":
+          description: Unauthorized
+          schema:
+            allOf:
+            - $ref: '#/definitions/server.serverResponse'
+            - properties:
+                data:
+                  $ref: '#/definitions/server.Stub'
+              type: object
+        "500":
+          description: Internal Server Error
+          schema:
+            allOf:
+            - $ref: '#/definitions/server.serverResponse'
+            - properties:
+                data:
+                  $ref: '#/definitions/server.Stub'
+              type: object
+      security:
+      - ApiKeyAuth: []
+      summary: Fetch pending organisation invites
+      tags:
+      - Organisation
+  /ui/organisations/{orgID}/security/keys:
     get:
       consumes:
       - application/json
@@ -2838,7 +4209,7 @@
       summary: Create an api key
       tags:
       - APIKey
-  /security/keys/{keyID}:
+  /ui/organisations/{orgID}/security/keys/{keyID}:
     get:
       consumes:
       - application/json
@@ -2947,7 +4318,7 @@
       summary: update api key
       tags:
       - APIKey
-  /security/keys/{keyID}/revoke:
+  /ui/organisations/{orgID}/security/keys/{keyID}/revoke:
     put:
       consumes:
       - application/json
@@ -3002,1670 +4373,6 @@
       summary: Revoke API Key
       tags:
       - APIKey
-  /sources:
-    get:
-      consumes:
-      - application/json
-      description: This endpoint fetches multiple sources
-      parameters:
-      - description: results per page
-        in: query
-        name: perPage
-        type: string
-      - description: page number
-        in: query
-        name: page
-        type: string
-      - description: sort order
-        in: query
-        name: sort
-        type: string
-      produces:
-      - application/json
-      responses:
-        "200":
-          description: OK
-          schema:
-            allOf:
-            - $ref: '#/definitions/server.serverResponse'
-            - properties:
-                data:
-                  allOf:
-                  - $ref: '#/definitions/server.pagedResponse'
-                  - properties:
-                      content:
-                        items:
-                          $ref: '#/definitions/models.SourceResponse'
-                        type: array
-                    type: object
-              type: object
-        "400":
-          description: Bad Request
-          schema:
-            allOf:
-            - $ref: '#/definitions/server.serverResponse'
-            - properties:
-                data:
-                  $ref: '#/definitions/server.Stub'
-              type: object
-        "401":
-          description: Unauthorized
-          schema:
-            allOf:
-            - $ref: '#/definitions/server.serverResponse'
-            - properties:
-                data:
-                  $ref: '#/definitions/server.Stub'
-              type: object
-        "500":
-          description: Internal Server Error
-          schema:
-            allOf:
-            - $ref: '#/definitions/server.serverResponse'
-            - properties:
-                data:
-                  $ref: '#/definitions/server.Stub'
-              type: object
-      security:
-      - ApiKeyAuth: []
-      summary: Fetch multiple sources
-      tags:
-      - Source
-    post:
-      consumes:
-      - application/json
-      description: This endpoint creates a source
-      parameters:
-      - description: group id
-        in: query
-        name: groupId
-        required: true
-        type: string
-      - description: Source Details
-        in: body
-        name: source
-        required: true
-        schema:
-          $ref: '#/definitions/models.Source'
-      produces:
-      - application/json
-      responses:
-        "200":
-          description: OK
-          schema:
-            allOf:
-            - $ref: '#/definitions/server.serverResponse'
-            - properties:
-                data:
-                  $ref: '#/definitions/models.SourceResponse'
-              type: object
-        "400":
-          description: Bad Request
-          schema:
-            allOf:
-            - $ref: '#/definitions/server.serverResponse'
-            - properties:
-                data:
-                  $ref: '#/definitions/server.Stub'
-              type: object
-        "401":
-          description: Unauthorized
-          schema:
-            allOf:
-            - $ref: '#/definitions/server.serverResponse'
-            - properties:
-                data:
-                  $ref: '#/definitions/server.Stub'
-              type: object
-        "500":
-          description: Internal Server Error
-          schema:
-            allOf:
-            - $ref: '#/definitions/server.serverResponse'
-            - properties:
-                data:
-                  $ref: '#/definitions/server.Stub'
-              type: object
-      security:
-      - ApiKeyAuth: []
-      summary: Create a source
-      tags:
-      - Source
-  /sources/{sourceID}:
-    delete:
-      consumes:
-      - application/json
-      description: This endpoint deletes a source
-      parameters:
-      - description: group id
-        in: query
-        name: groupId
-        required: true
-        type: string
-      - description: source id
-        in: path
-        name: sourceID
-        required: true
-        type: string
-      produces:
-      - application/json
-      responses:
-        "200":
-          description: OK
-          schema:
-            allOf:
-            - $ref: '#/definitions/server.serverResponse'
-            - properties:
-                data:
-                  $ref: '#/definitions/server.Stub'
-              type: object
-        "400":
-          description: Bad Request
-          schema:
-            allOf:
-            - $ref: '#/definitions/server.serverResponse'
-            - properties:
-                data:
-                  $ref: '#/definitions/server.Stub'
-              type: object
-        "401":
-          description: Unauthorized
-          schema:
-            allOf:
-            - $ref: '#/definitions/server.serverResponse'
-            - properties:
-                data:
-                  $ref: '#/definitions/server.Stub'
-              type: object
-        "500":
-          description: Internal Server Error
-          schema:
-            allOf:
-            - $ref: '#/definitions/server.serverResponse'
-            - properties:
-                data:
-                  $ref: '#/definitions/server.Stub'
-              type: object
-      security:
-      - ApiKeyAuth: []
-      summary: Delete source
-      tags:
-      - Source
-    get:
-      consumes:
-      - application/json
-      description: This endpoint fetches a source by its id
-      parameters:
-      - description: group id
-        in: query
-        name: groupId
-        required: true
-        type: string
-      - description: source id
-        in: path
-        name: sourceID
-        required: true
-        type: string
-      produces:
-      - application/json
-      responses:
-        "200":
-          description: OK
-          schema:
-            allOf:
-            - $ref: '#/definitions/server.serverResponse'
-            - properties:
-                data:
-                  $ref: '#/definitions/models.SourceResponse'
-              type: object
-        "400":
-          description: Bad Request
-          schema:
-            allOf:
-            - $ref: '#/definitions/server.serverResponse'
-            - properties:
-                data:
-                  $ref: '#/definitions/server.Stub'
-              type: object
-        "401":
-          description: Unauthorized
-          schema:
-            allOf:
-            - $ref: '#/definitions/server.serverResponse'
-            - properties:
-                data:
-                  $ref: '#/definitions/server.Stub'
-              type: object
-        "500":
-          description: Internal Server Error
-          schema:
-            allOf:
-            - $ref: '#/definitions/server.serverResponse'
-            - properties:
-                data:
-                  $ref: '#/definitions/server.Stub'
-              type: object
-      security:
-      - ApiKeyAuth: []
-      summary: Get a source
-      tags:
-      - Source
-    put:
-      consumes:
-      - application/json
-      description: This endpoint updates a source
-      parameters:
-      - description: group id
-        in: query
-        name: groupId
-        required: true
-        type: string
-      - description: source id
-        in: path
-        name: sourceID
-        required: true
-        type: string
-      - description: Source Details
-        in: body
-        name: source
-        required: true
-        schema:
-          $ref: '#/definitions/models.Source'
-      produces:
-      - application/json
-      responses:
-        "200":
-          description: OK
-          schema:
-            allOf:
-            - $ref: '#/definitions/server.serverResponse'
-            - properties:
-                data:
-                  $ref: '#/definitions/models.SourceResponse'
-              type: object
-        "400":
-          description: Bad Request
-          schema:
-            allOf:
-            - $ref: '#/definitions/server.serverResponse'
-            - properties:
-                data:
-                  $ref: '#/definitions/server.Stub'
-              type: object
-        "401":
-          description: Unauthorized
-          schema:
-            allOf:
-            - $ref: '#/definitions/server.serverResponse'
-            - properties:
-                data:
-                  $ref: '#/definitions/server.Stub'
-              type: object
-        "500":
-          description: Internal Server Error
-          schema:
-            allOf:
-            - $ref: '#/definitions/server.serverResponse'
-            - properties:
-                data:
-                  $ref: '#/definitions/server.Stub'
-              type: object
-      security:
-      - ApiKeyAuth: []
-      summary: Update a source
-      tags:
-      - Source
-  /subscriptions:
-    get:
-      consumes:
-      - application/json
-      description: This endpoint fetches all the subscriptions
-      parameters:
-      - description: results per page
-        in: query
-        name: perPage
-        type: string
-      - description: page number
-        in: query
-        name: page
-        type: string
-      - description: sort order
-        in: query
-        name: sort
-        type: string
-      - description: subscription title
-        in: query
-        name: q
-        type: string
-      - description: group id
-        in: query
-        name: groupId
-        required: true
-        type: string
-      produces:
-      - application/json
-      responses:
-        "200":
-          description: OK
-          schema:
-            allOf:
-            - $ref: '#/definitions/server.serverResponse'
-            - properties:
-                data:
-                  allOf:
-                  - $ref: '#/definitions/server.pagedResponse'
-                  - properties:
-                      content:
-                        items:
-                          $ref: '#/definitions/datastore.Subscription'
-                        type: array
-                    type: object
-              type: object
-        "400":
-          description: Bad Request
-          schema:
-            allOf:
-            - $ref: '#/definitions/server.serverResponse'
-            - properties:
-                data:
-                  $ref: '#/definitions/server.Stub'
-              type: object
-        "401":
-          description: Unauthorized
-          schema:
-            allOf:
-            - $ref: '#/definitions/server.serverResponse'
-            - properties:
-                data:
-                  $ref: '#/definitions/server.Stub'
-              type: object
-        "500":
-          description: Internal Server Error
-          schema:
-            allOf:
-            - $ref: '#/definitions/server.serverResponse'
-            - properties:
-                data:
-                  $ref: '#/definitions/server.Stub'
-              type: object
-      security:
-      - ApiKeyAuth: []
-<<<<<<< HEAD
-      summary: Get all subscriptions
-      tags:
-      - Subscriptions
-    post:
-      consumes:
-      - application/json
-      description: This endpoint creates a subscriptions
-=======
-      summary: Create an api key for app portal (API)
-      tags:
-      - APIKey
-  /sources:
-    get:
-      consumes:
-      - application/json
-      description: This endpoint fetches multiple sources
->>>>>>> 8e88939c
-      parameters:
-      - description: group id
-        in: query
-        name: groupId
-        required: true
-        type: string
-      produces:
-      - application/json
-      responses:
-        "200":
-          description: OK
-          schema:
-            allOf:
-            - $ref: '#/definitions/server.serverResponse'
-            - properties:
-                data:
-                  allOf:
-                  - $ref: '#/definitions/server.pagedResponse'
-                  - properties:
-                      content:
-                        items:
-<<<<<<< HEAD
-                          $ref: '#/definitions/datastore.Subscription'
-=======
-                          $ref: '#/definitions/models.SourceResponse'
->>>>>>> 8e88939c
-                        type: array
-                    type: object
-              type: object
-        "400":
-          description: Bad Request
-          schema:
-            allOf:
-            - $ref: '#/definitions/server.serverResponse'
-            - properties:
-                data:
-                  $ref: '#/definitions/server.Stub'
-              type: object
-        "401":
-          description: Unauthorized
-          schema:
-            allOf:
-            - $ref: '#/definitions/server.serverResponse'
-            - properties:
-                data:
-                  $ref: '#/definitions/server.Stub'
-              type: object
-        "500":
-          description: Internal Server Error
-          schema:
-            allOf:
-            - $ref: '#/definitions/server.serverResponse'
-            - properties:
-                data:
-                  $ref: '#/definitions/server.Stub'
-              type: object
-      security:
-      - ApiKeyAuth: []
-<<<<<<< HEAD
-      summary: Creates a subscription
-      tags:
-      - Subscriptions
-  /subscriptions/{subscriptionID}:
-    delete:
-      consumes:
-      - application/json
-      description: This endpoint deletes a subscription
-=======
-      summary: Fetch multiple sources
-      tags:
-      - Source
-    post:
-      consumes:
-      - application/json
-      description: This endpoint creates a source
->>>>>>> 8e88939c
-      parameters:
-      - description: group id
-        in: query
-        name: groupId
-<<<<<<< HEAD
-        required: true
-        type: string
-      - description: subscription id
-        in: path
-        name: subscriptionID
-        required: true
-        type: string
-=======
-        required: true
-        type: string
-      - description: Source Details
-        in: body
-        name: source
-        required: true
-        schema:
-          $ref: '#/definitions/models.Source'
->>>>>>> 8e88939c
-      produces:
-      - application/json
-      responses:
-        "200":
-          description: OK
-          schema:
-            allOf:
-            - $ref: '#/definitions/server.serverResponse'
-            - properties:
-                data:
-<<<<<<< HEAD
-                  $ref: '#/definitions/server.Stub'
-=======
-                  $ref: '#/definitions/models.SourceResponse'
->>>>>>> 8e88939c
-              type: object
-        "400":
-          description: Bad Request
-          schema:
-            allOf:
-            - $ref: '#/definitions/server.serverResponse'
-            - properties:
-                data:
-                  $ref: '#/definitions/server.Stub'
-              type: object
-        "401":
-          description: Unauthorized
-          schema:
-            allOf:
-            - $ref: '#/definitions/server.serverResponse'
-            - properties:
-                data:
-                  $ref: '#/definitions/server.Stub'
-              type: object
-        "500":
-          description: Internal Server Error
-          schema:
-            allOf:
-            - $ref: '#/definitions/server.serverResponse'
-            - properties:
-                data:
-                  $ref: '#/definitions/server.Stub'
-              type: object
-      security:
-      - ApiKeyAuth: []
-<<<<<<< HEAD
-      summary: Delete subscription
-      tags:
-      - Application
-    get:
-      consumes:
-      - application/json
-      description: This endpoint fetches an Subscription by it's id
-=======
-      summary: Create a source
-      tags:
-      - Source
-  /sources/{sourceID}:
-    delete:
-      consumes:
-      - application/json
-      description: This endpoint deletes a source
->>>>>>> 8e88939c
-      parameters:
-      - description: group id
-        in: query
-        name: groupId
-        required: true
-        type: string
-<<<<<<< HEAD
-      - description: application id
-        in: path
-        name: subscriptionID
-=======
-      - description: source id
-        in: path
-        name: sourceID
->>>>>>> 8e88939c
-        required: true
-        type: string
-      produces:
-      - application/json
-      responses:
-        "200":
-          description: OK
-          schema:
-            allOf:
-            - $ref: '#/definitions/server.serverResponse'
-            - properties:
-                data:
-<<<<<<< HEAD
-                  $ref: '#/definitions/datastore.Subscription'
-=======
-                  $ref: '#/definitions/server.Stub'
->>>>>>> 8e88939c
-              type: object
-        "400":
-          description: Bad Request
-          schema:
-            allOf:
-            - $ref: '#/definitions/server.serverResponse'
-            - properties:
-                data:
-                  $ref: '#/definitions/server.Stub'
-              type: object
-        "401":
-          description: Unauthorized
-          schema:
-            allOf:
-            - $ref: '#/definitions/server.serverResponse'
-            - properties:
-                data:
-                  $ref: '#/definitions/server.Stub'
-              type: object
-        "500":
-          description: Internal Server Error
-          schema:
-            allOf:
-            - $ref: '#/definitions/server.serverResponse'
-            - properties:
-                data:
-                  $ref: '#/definitions/server.Stub'
-              type: object
-      security:
-      - ApiKeyAuth: []
-<<<<<<< HEAD
-      summary: Gets a subscription
-      tags:
-      - Subscription
-    put:
-      consumes:
-      - application/json
-      description: This endpoint updates a subscription
-      parameters:
-      - description: group id
-        in: path
-        name: groupId
-        required: true
-        type: string
-      - description: subscription id
-        in: path
-        name: subscriptionID
-=======
-      summary: Delete source
-      tags:
-      - Source
-    get:
-      consumes:
-      - application/json
-      description: This endpoint fetches a source by its id
-      parameters:
-      - description: group id
-        in: query
-        name: groupId
-        required: true
-        type: string
-      - description: source id
-        in: path
-        name: sourceID
->>>>>>> 8e88939c
-        required: true
-        type: string
-      - description: Subscription Details
-        in: body
-        name: subscription
-        required: true
-        schema:
-          $ref: '#/definitions/models.Subscription'
-      produces:
-      - application/json
-      responses:
-        "200":
-          description: OK
-          schema:
-            allOf:
-            - $ref: '#/definitions/server.serverResponse'
-            - properties:
-                data:
-<<<<<<< HEAD
-                  $ref: '#/definitions/datastore.Subscription'
-=======
-                  $ref: '#/definitions/models.SourceResponse'
->>>>>>> 8e88939c
-              type: object
-        "400":
-          description: Bad Request
-          schema:
-            allOf:
-            - $ref: '#/definitions/server.serverResponse'
-            - properties:
-                data:
-                  $ref: '#/definitions/server.Stub'
-              type: object
-        "401":
-          description: Unauthorized
-          schema:
-            allOf:
-            - $ref: '#/definitions/server.serverResponse'
-            - properties:
-                data:
-                  $ref: '#/definitions/server.Stub'
-              type: object
-        "500":
-          description: Internal Server Error
-          schema:
-            allOf:
-            - $ref: '#/definitions/server.serverResponse'
-            - properties:
-                data:
-                  $ref: '#/definitions/server.Stub'
-              type: object
-      security:
-      - ApiKeyAuth: []
-<<<<<<< HEAD
-      summary: Update a subscription
-      tags:
-      - Subscription
-  /ui/organisations:
-    get:
-      consumes:
-      - application/json
-      description: This endpoint fetches multiple organisations
-      parameters:
-      - description: results per page
-        in: query
-        name: perPage
-        type: string
-      - description: page number
-        in: query
-        name: page
-        type: string
-      - description: sort order
-        in: query
-        name: sort
-=======
-      summary: Get a source
-      tags:
-      - Source
-    put:
-      consumes:
-      - application/json
-      description: This endpoint updates a source
-      parameters:
-      - description: group id
-        in: query
-        name: groupId
-        required: true
-        type: string
-      - description: source id
-        in: path
-        name: sourceID
-        required: true
->>>>>>> 8e88939c
-        type: string
-      - description: Source Details
-        in: body
-        name: source
-        required: true
-        schema:
-          $ref: '#/definitions/models.Source'
-      produces:
-      - application/json
-      responses:
-        "200":
-          description: OK
-          schema:
-            allOf:
-            - $ref: '#/definitions/server.serverResponse'
-            - properties:
-                data:
-<<<<<<< HEAD
-                  allOf:
-                  - $ref: '#/definitions/server.pagedResponse'
-                  - properties:
-                      content:
-                        items:
-                          $ref: '#/definitions/datastore.Organisation'
-                        type: array
-                    type: object
-=======
-                  $ref: '#/definitions/models.SourceResponse'
->>>>>>> 8e88939c
-              type: object
-        "400":
-          description: Bad Request
-          schema:
-            allOf:
-            - $ref: '#/definitions/server.serverResponse'
-            - properties:
-                data:
-                  $ref: '#/definitions/server.Stub'
-              type: object
-        "401":
-          description: Unauthorized
-          schema:
-            allOf:
-            - $ref: '#/definitions/server.serverResponse'
-            - properties:
-                data:
-                  $ref: '#/definitions/server.Stub'
-              type: object
-        "500":
-          description: Internal Server Error
-          schema:
-            allOf:
-            - $ref: '#/definitions/server.serverResponse'
-            - properties:
-                data:
-                  $ref: '#/definitions/server.Stub'
-              type: object
-      security:
-      - ApiKeyAuth: []
-<<<<<<< HEAD
-      summary: Get organisations
-      tags:
-      - Organisation
-    post:
-      consumes:
-      - application/json
-      description: This endpoint creates an organisation
-      parameters:
-      - description: Organisation Details
-        in: body
-        name: organisation
-        required: true
-        schema:
-          $ref: '#/definitions/models.Organisation'
-=======
-      summary: Update a source
-      tags:
-      - Source
-  /subscriptions:
-    get:
-      consumes:
-      - application/json
-      description: This endpoint fetches all the subscriptions
-      parameters:
-      - description: results per page
-        in: query
-        name: perPage
-        type: string
-      - description: page number
-        in: query
-        name: page
-        type: string
-      - description: sort order
-        in: query
-        name: sort
-        type: string
-      - description: subscription title
-        in: query
-        name: q
-        type: string
-      - description: group id
-        in: query
-        name: groupId
-        required: true
-        type: string
->>>>>>> 8e88939c
-      produces:
-      - application/json
-      responses:
-        "200":
-          description: OK
-          schema:
-            allOf:
-            - $ref: '#/definitions/server.serverResponse'
-            - properties:
-                data:
-<<<<<<< HEAD
-                  $ref: '#/definitions/datastore.Organisation'
-=======
-                  allOf:
-                  - $ref: '#/definitions/server.pagedResponse'
-                  - properties:
-                      content:
-                        items:
-                          $ref: '#/definitions/datastore.Subscription'
-                        type: array
-                    type: object
->>>>>>> 8e88939c
-              type: object
-        "400":
-          description: Bad Request
-          schema:
-            allOf:
-            - $ref: '#/definitions/server.serverResponse'
-            - properties:
-                data:
-                  $ref: '#/definitions/server.Stub'
-              type: object
-        "401":
-          description: Unauthorized
-          schema:
-            allOf:
-            - $ref: '#/definitions/server.serverResponse'
-            - properties:
-                data:
-                  $ref: '#/definitions/server.Stub'
-              type: object
-        "500":
-          description: Internal Server Error
-          schema:
-            allOf:
-            - $ref: '#/definitions/server.serverResponse'
-            - properties:
-                data:
-                  $ref: '#/definitions/server.Stub'
-              type: object
-      security:
-      - ApiKeyAuth: []
-<<<<<<< HEAD
-      summary: Create an organisation
-      tags:
-      - Organisation
-  /ui/organisations/{orgID}:
-    delete:
-      consumes:
-      - application/json
-      description: This endpoint deletes an organisation
-=======
-      summary: Get all subscriptions
-      tags:
-      - Subscriptions
-    post:
-      consumes:
-      - application/json
-      description: This endpoint creates a subscriptions
->>>>>>> 8e88939c
-      parameters:
-      - description: organisation id
-        in: path
-        name: orgID
-        required: true
-        type: string
-      produces:
-      - application/json
-      responses:
-        "200":
-          description: OK
-          schema:
-            allOf:
-            - $ref: '#/definitions/server.serverResponse'
-            - properties:
-                data:
-<<<<<<< HEAD
-                  $ref: '#/definitions/server.Stub'
-=======
-                  allOf:
-                  - $ref: '#/definitions/server.pagedResponse'
-                  - properties:
-                      content:
-                        items:
-                          $ref: '#/definitions/datastore.Subscription'
-                        type: array
-                    type: object
->>>>>>> 8e88939c
-              type: object
-        "400":
-          description: Bad Request
-          schema:
-            allOf:
-            - $ref: '#/definitions/server.serverResponse'
-            - properties:
-                data:
-                  $ref: '#/definitions/server.Stub'
-              type: object
-        "401":
-          description: Unauthorized
-          schema:
-            allOf:
-            - $ref: '#/definitions/server.serverResponse'
-            - properties:
-                data:
-                  $ref: '#/definitions/server.Stub'
-              type: object
-        "500":
-          description: Internal Server Error
-          schema:
-            allOf:
-            - $ref: '#/definitions/server.serverResponse'
-            - properties:
-                data:
-                  $ref: '#/definitions/server.Stub'
-              type: object
-      security:
-      - ApiKeyAuth: []
-<<<<<<< HEAD
-      summary: Delete organisation
-      tags:
-      - Organisation
-    get:
-      consumes:
-      - application/json
-      description: This endpoint fetches an organisation by its id
-      parameters:
-      - description: organisation id
-        in: path
-        name: orgID
-=======
-      summary: Creates a subscription
-      tags:
-      - Subscriptions
-  /subscriptions/{subscriptionID}:
-    delete:
-      consumes:
-      - application/json
-      description: This endpoint deletes a subscription
-      parameters:
-      - description: group id
-        in: query
-        name: groupId
-        required: true
-        type: string
-      - description: subscription id
-        in: path
-        name: subscriptionID
->>>>>>> 8e88939c
-        required: true
-        type: string
-      produces:
-      - application/json
-      responses:
-        "200":
-          description: OK
-          schema:
-            allOf:
-            - $ref: '#/definitions/server.serverResponse'
-            - properties:
-                data:
-                  $ref: '#/definitions/datastore.Organisation'
-              type: object
-        "400":
-          description: Bad Request
-          schema:
-            allOf:
-            - $ref: '#/definitions/server.serverResponse'
-            - properties:
-                data:
-                  $ref: '#/definitions/server.Stub'
-              type: object
-        "401":
-          description: Unauthorized
-          schema:
-            allOf:
-            - $ref: '#/definitions/server.serverResponse'
-            - properties:
-                data:
-                  $ref: '#/definitions/server.Stub'
-              type: object
-        "500":
-          description: Internal Server Error
-          schema:
-            allOf:
-            - $ref: '#/definitions/server.serverResponse'
-            - properties:
-                data:
-                  $ref: '#/definitions/server.Stub'
-              type: object
-      security:
-      - ApiKeyAuth: []
-<<<<<<< HEAD
-      summary: Get an organisation
-      tags:
-      - Organisation
-    put:
-      consumes:
-      - application/json
-      description: This endpoint updates an organisation
-      parameters:
-      - description: organisation id
-        in: path
-        name: orgID
-=======
-      summary: Delete subscription
-      tags:
-      - Application
-    get:
-      consumes:
-      - application/json
-      description: This endpoint fetches an Subscription by it's id
-      parameters:
-      - description: group id
-        in: query
-        name: groupId
-        required: true
-        type: string
-      - description: application id
-        in: path
-        name: subscriptionID
->>>>>>> 8e88939c
-        required: true
-        type: string
-      - description: Organisation Details
-        in: body
-        name: organisation
-        required: true
-        schema:
-          $ref: '#/definitions/models.Organisation'
-      produces:
-      - application/json
-      responses:
-        "200":
-          description: OK
-          schema:
-            allOf:
-            - $ref: '#/definitions/server.serverResponse'
-            - properties:
-                data:
-<<<<<<< HEAD
-                  $ref: '#/definitions/datastore.Organisation'
-=======
-                  $ref: '#/definitions/datastore.Subscription'
->>>>>>> 8e88939c
-              type: object
-        "400":
-          description: Bad Request
-          schema:
-            allOf:
-            - $ref: '#/definitions/server.serverResponse'
-            - properties:
-                data:
-                  $ref: '#/definitions/server.Stub'
-              type: object
-        "401":
-          description: Unauthorized
-          schema:
-            allOf:
-            - $ref: '#/definitions/server.serverResponse'
-            - properties:
-                data:
-                  $ref: '#/definitions/server.Stub'
-              type: object
-        "500":
-          description: Internal Server Error
-          schema:
-            allOf:
-            - $ref: '#/definitions/server.serverResponse'
-            - properties:
-                data:
-                  $ref: '#/definitions/server.Stub'
-              type: object
-      security:
-      - ApiKeyAuth: []
-<<<<<<< HEAD
-      summary: Update an organisation
-      tags:
-      - Organisation
-  /ui/organisations/{orgID}/invite_user:
-    post:
-      consumes:
-      - application/json
-      description: This endpoint invites a user to join an organisation
-      parameters:
-      - description: organisation id
-        in: path
-        name: orgID
-        required: true
-        type: string
-      - description: Organisation Invite Details
-        in: body
-        name: invite
-        required: true
-        schema:
-          $ref: '#/definitions/models.OrganisationInvite'
-=======
-      summary: Gets a subscription
-      tags:
-      - Subscription
-    put:
-      consumes:
-      - application/json
-      description: This endpoint updates a subscription
-      parameters:
-      - description: group id
-        in: path
-        name: groupId
-        required: true
-        type: string
-      - description: subscription id
-        in: path
-        name: subscriptionID
-        required: true
-        type: string
-      - description: Subscription Details
-        in: body
-        name: subscription
-        required: true
-        schema:
-          $ref: '#/definitions/models.Subscription'
->>>>>>> 8e88939c
-      produces:
-      - application/json
-      responses:
-        "200":
-          description: OK
-          schema:
-            allOf:
-            - $ref: '#/definitions/server.serverResponse'
-            - properties:
-                data:
-<<<<<<< HEAD
-                  $ref: '#/definitions/server.Stub'
-=======
-                  $ref: '#/definitions/datastore.Subscription'
->>>>>>> 8e88939c
-              type: object
-        "400":
-          description: Bad Request
-          schema:
-            allOf:
-            - $ref: '#/definitions/server.serverResponse'
-            - properties:
-                data:
-                  $ref: '#/definitions/server.Stub'
-              type: object
-        "401":
-          description: Unauthorized
-          schema:
-            allOf:
-            - $ref: '#/definitions/server.serverResponse'
-            - properties:
-                data:
-                  $ref: '#/definitions/server.Stub'
-              type: object
-        "500":
-          description: Internal Server Error
-          schema:
-            allOf:
-            - $ref: '#/definitions/server.serverResponse'
-            - properties:
-                data:
-                  $ref: '#/definitions/server.Stub'
-              type: object
-      security:
-      - ApiKeyAuth: []
-<<<<<<< HEAD
-      summary: Invite a user to join an organisation
-      tags:
-      - Organisation
-  /ui/organisations/{orgID}/members:
-    get:
-      consumes:
-      - application/json
-      description: This endpoint fetches an organisation's members
-      parameters:
-      - description: organisation id
-        in: path
-        name: orgID
-        required: true
-        type: string
-      - description: results per page
-        in: query
-        name: perPage
-        type: string
-      - description: page number
-        in: query
-        name: page
-        type: string
-      - description: sort order
-        in: query
-        name: sort
-        type: string
-=======
-      summary: Update a subscription
-      tags:
-      - Subscription
-  /ui/organisations/{orgID}/groups:
-    post:
-      consumes:
-      - application/json
-      description: This endpoint creates a group
-      parameters:
-      - description: Group Details
-        in: body
-        name: group
-        required: true
-        schema:
-          $ref: '#/definitions/models.Group'
->>>>>>> 8e88939c
-      produces:
-      - application/json
-      responses:
-        "200":
-          description: OK
-          schema:
-            allOf:
-            - $ref: '#/definitions/server.serverResponse'
-            - properties:
-                data:
-<<<<<<< HEAD
-                  allOf:
-                  - $ref: '#/definitions/server.pagedResponse'
-                  - properties:
-                      content:
-                        items:
-                          $ref: '#/definitions/datastore.OrganisationMember'
-                        type: array
-                    type: object
-=======
-                  $ref: '#/definitions/datastore.Group'
->>>>>>> 8e88939c
-              type: object
-        "400":
-          description: Bad Request
-          schema:
-            allOf:
-            - $ref: '#/definitions/server.serverResponse'
-            - properties:
-                data:
-                  $ref: '#/definitions/server.Stub'
-              type: object
-        "401":
-          description: Unauthorized
-          schema:
-            allOf:
-            - $ref: '#/definitions/server.serverResponse'
-            - properties:
-                data:
-                  $ref: '#/definitions/server.Stub'
-              type: object
-        "500":
-          description: Internal Server Error
-          schema:
-            allOf:
-            - $ref: '#/definitions/server.serverResponse'
-            - properties:
-                data:
-                  $ref: '#/definitions/server.Stub'
-              type: object
-      security:
-      - ApiKeyAuth: []
-<<<<<<< HEAD
-      summary: Get organisation members
-      tags:
-      - Organisation
-  /ui/organisations/{orgID}/members/{memberID}:
-    delete:
-      consumes:
-      - application/json
-      description: This endpoint deletes an organisation's member
-      parameters:
-      - description: organisation id
-        in: path
-        name: orgID
-        required: true
-        type: string
-      - description: organisation member id
-        in: path
-        name: memberID
-        required: true
-=======
-      summary: Create a group
-      tags:
-      - Group
-  /ui/organisations/{orgID}/security/keys:
-    get:
-      consumes:
-      - application/json
-      description: This endpoint fetches multiple api keys
-      parameters:
-      - description: results per page
-        in: query
-        name: perPage
-        type: string
-      - description: page number
-        in: query
-        name: page
-        type: string
-      - description: sort order
-        in: query
-        name: sort
->>>>>>> 8e88939c
-        type: string
-      produces:
-      - application/json
-      responses:
-        "200":
-          description: OK
-          schema:
-            allOf:
-            - $ref: '#/definitions/server.serverResponse'
-            - properties:
-                data:
-<<<<<<< HEAD
-                  $ref: '#/definitions/server.Stub'
-=======
-                  allOf:
-                  - $ref: '#/definitions/server.pagedResponse'
-                  - properties:
-                      content:
-                        items:
-                          $ref: '#/definitions/datastore.APIKey'
-                        type: array
-                    type: object
->>>>>>> 8e88939c
-              type: object
-        "400":
-          description: Bad Request
-          schema:
-            allOf:
-            - $ref: '#/definitions/server.serverResponse'
-            - properties:
-                data:
-                  $ref: '#/definitions/server.Stub'
-              type: object
-        "401":
-          description: Unauthorized
-          schema:
-            allOf:
-            - $ref: '#/definitions/server.serverResponse'
-            - properties:
-                data:
-                  $ref: '#/definitions/server.Stub'
-              type: object
-        "500":
-          description: Internal Server Error
-          schema:
-            allOf:
-            - $ref: '#/definitions/server.serverResponse'
-            - properties:
-                data:
-                  $ref: '#/definitions/server.Stub'
-              type: object
-      security:
-      - ApiKeyAuth: []
-<<<<<<< HEAD
-      summary: Delete an organisation's member
-      tags:
-      - Organisation
-    get:
-      consumes:
-      - application/json
-      description: This endpoint fetches an organisation's member
-      parameters:
-      - description: organisation id
-        in: path
-        name: orgID
-        required: true
-        type: string
-      - description: organisation member id
-        in: path
-        name: memberID
-=======
-      summary: Fetch multiple api keys
-      tags:
-      - APIKey
-    post:
-      consumes:
-      - application/json
-      description: This endpoint creates an api key that will be used by the native
-        auth realm
-      parameters:
-      - description: API Key
-        in: body
-        name: apiKey
->>>>>>> 8e88939c
-        required: true
-        schema:
-          $ref: '#/definitions/models.APIKey'
-      produces:
-      - application/json
-      responses:
-        "200":
-          description: OK
-          schema:
-            allOf:
-            - $ref: '#/definitions/server.serverResponse'
-            - properties:
-                data:
-<<<<<<< HEAD
-                  $ref: '#/definitions/datastore.OrganisationMember'
-              type: object
-        "400":
-          description: Bad Request
-          schema:
-            allOf:
-            - $ref: '#/definitions/server.serverResponse'
-            - properties:
-                data:
-                  $ref: '#/definitions/server.Stub'
-=======
-                  $ref: '#/definitions/models.APIKeyResponse'
->>>>>>> 8e88939c
-              type: object
-        "401":
-          description: Unauthorized
-          schema:
-            allOf:
-            - $ref: '#/definitions/server.serverResponse'
-            - properties:
-                data:
-                  $ref: '#/definitions/server.Stub'
-              type: object
-        "500":
-          description: Internal Server Error
-          schema:
-            allOf:
-            - $ref: '#/definitions/server.serverResponse'
-            - properties:
-                data:
-                  $ref: '#/definitions/server.Stub'
-              type: object
-      security:
-      - ApiKeyAuth: []
-      summary: Get organisation member
-      tags:
-      - Organisation
-    put:
-      consumes:
-      - application/json
-      description: This endpoint updates an organisation's member
-      parameters:
-      - description: organisation id
-        in: path
-        name: orgID
-        required: true
-        type: string
-      - description: organisation member id
-        in: path
-        name: memberID
-        required: true
-        type: string
-      - description: Organisation member Details
-        in: body
-        name: organisation_member
-        required: true
-        schema:
-          $ref: '#/definitions/models.UpdateOrganisationMember'
-      produces:
-      - application/json
-      responses:
-        "200":
-          description: OK
-          schema:
-            allOf:
-            - $ref: '#/definitions/server.serverResponse'
-            - properties:
-                data:
-                  $ref: '#/definitions/datastore.Organisation'
-              type: object
-        "400":
-          description: Bad Request
-          schema:
-            allOf:
-            - $ref: '#/definitions/server.serverResponse'
-            - properties:
-                data:
-                  $ref: '#/definitions/server.Stub'
-              type: object
-        "401":
-          description: Unauthorized
-          schema:
-            allOf:
-            - $ref: '#/definitions/server.serverResponse'
-            - properties:
-                data:
-                  $ref: '#/definitions/server.Stub'
-              type: object
-        "500":
-          description: Internal Server Error
-          schema:
-            allOf:
-            - $ref: '#/definitions/server.serverResponse'
-            - properties:
-                data:
-                  $ref: '#/definitions/server.Stub'
-              type: object
-      security:
-      - ApiKeyAuth: []
-<<<<<<< HEAD
-      summary: Update an organisation's member
-      tags:
-      - Organisation
-  /ui/organisations/{orgID}/pending_invites:
-    get:
-      consumes:
-      - application/json
-      description: This endpoint fetches pending organisation invites
-      parameters:
-      - description: results per page
-        in: query
-        name: perPage
-        type: string
-      - description: page number
-        in: query
-        name: page
-        type: string
-      - description: sort order
-        in: query
-        name: sort
-        type: string
-      - description: organisation id
-        in: path
-        name: orgID
-=======
-      summary: Create an api key
-      tags:
-      - APIKey
-  /ui/organisations/{orgID}/security/keys/{keyID}:
-    get:
-      consumes:
-      - application/json
-      description: This endpoint fetches an api key by its id
-      parameters:
-      - description: API Key id
-        in: path
-        name: keyID
->>>>>>> 8e88939c
-        required: true
-        type: string
-      produces:
-      - application/json
-      responses:
-        "200":
-          description: OK
-          schema:
-            allOf:
-            - $ref: '#/definitions/server.serverResponse'
-            - properties:
-                data:
-<<<<<<< HEAD
-                  $ref: '#/definitions/server.Stub'
-=======
-                  $ref: '#/definitions/datastore.APIKey'
->>>>>>> 8e88939c
-              type: object
-        "400":
-          description: Bad Request
-          schema:
-            allOf:
-            - $ref: '#/definitions/server.serverResponse'
-            - properties:
-                data:
-                  $ref: '#/definitions/server.Stub'
-              type: object
-        "401":
-          description: Unauthorized
-          schema:
-            allOf:
-            - $ref: '#/definitions/server.serverResponse'
-            - properties:
-                data:
-                  $ref: '#/definitions/server.Stub'
-              type: object
-        "500":
-          description: Internal Server Error
-          schema:
-            allOf:
-            - $ref: '#/definitions/server.serverResponse'
-            - properties:
-                data:
-                  $ref: '#/definitions/server.Stub'
-              type: object
-      security:
-      - ApiKeyAuth: []
-<<<<<<< HEAD
-      summary: Fetch pending organisation invites
-      tags:
-      - Organisation
   /ui/organisations/process_invite:
     post:
       consumes:
@@ -4687,132 +4394,50 @@
         name: user
         schema:
           $ref: '#/definitions/models.User'
-=======
-      summary: Get api key by id
-      tags:
-      - APIKey
-    put:
-      consumes:
-      - application/json
-      description: This endpoint updates an api key
-      parameters:
-      - description: API Key id
-        in: path
-        name: keyID
-        required: true
-        type: string
->>>>>>> 8e88939c
-      produces:
-      - application/json
-      responses:
-        "200":
-          description: OK
-          schema:
-            allOf:
-            - $ref: '#/definitions/server.serverResponse'
-            - properties:
-                data:
-<<<<<<< HEAD
-                  $ref: '#/definitions/server.Stub'
-=======
-                  $ref: '#/definitions/datastore.APIKey'
->>>>>>> 8e88939c
-              type: object
-        "400":
-          description: Bad Request
-          schema:
-            allOf:
-            - $ref: '#/definitions/server.serverResponse'
-            - properties:
-                data:
-                  $ref: '#/definitions/server.Stub'
-              type: object
-        "401":
-          description: Unauthorized
-          schema:
-            allOf:
-            - $ref: '#/definitions/server.serverResponse'
-            - properties:
-                data:
-                  $ref: '#/definitions/server.Stub'
-              type: object
-        "500":
-          description: Internal Server Error
-          schema:
-            allOf:
-            - $ref: '#/definitions/server.serverResponse'
-            - properties:
-                data:
-                  $ref: '#/definitions/server.Stub'
-              type: object
-      security:
-      - ApiKeyAuth: []
-<<<<<<< HEAD
+      produces:
+      - application/json
+      responses:
+        "200":
+          description: OK
+          schema:
+            allOf:
+            - $ref: '#/definitions/server.serverResponse'
+            - properties:
+                data:
+                  $ref: '#/definitions/server.Stub'
+              type: object
+        "400":
+          description: Bad Request
+          schema:
+            allOf:
+            - $ref: '#/definitions/server.serverResponse'
+            - properties:
+                data:
+                  $ref: '#/definitions/server.Stub'
+              type: object
+        "401":
+          description: Unauthorized
+          schema:
+            allOf:
+            - $ref: '#/definitions/server.serverResponse'
+            - properties:
+                data:
+                  $ref: '#/definitions/server.Stub'
+              type: object
+        "500":
+          description: Internal Server Error
+          schema:
+            allOf:
+            - $ref: '#/definitions/server.serverResponse'
+            - properties:
+                data:
+                  $ref: '#/definitions/server.Stub'
+              type: object
+      security:
+      - ApiKeyAuth: []
       summary: Accept or decline an organisation invite
       tags:
       - Organisation
-  /users/exists:
-    post:
-=======
-      summary: update api key
-      tags:
-      - APIKey
-  /ui/organisations/{orgID}/security/keys/{keyID}/revoke:
-    put:
->>>>>>> 8e88939c
-      consumes:
-      - application/json
-      description: This endpoint revokes an api key
-      parameters:
-      - description: API Key id
-        in: path
-        name: keyID
-        required: true
-        type: string
-      produces:
-      - application/json
-      responses:
-        "200":
-          description: OK
-          schema:
-            allOf:
-            - $ref: '#/definitions/server.serverResponse'
-            - properties:
-                data:
-                  $ref: '#/definitions/server.Stub'
-              type: object
-        "400":
-          description: Bad Request
-          schema:
-            allOf:
-            - $ref: '#/definitions/server.serverResponse'
-            - properties:
-                data:
-                  $ref: '#/definitions/server.Stub'
-              type: object
-        "401":
-          description: Unauthorized
-          schema:
-            allOf:
-            - $ref: '#/definitions/server.serverResponse'
-            - properties:
-                data:
-                  $ref: '#/definitions/server.Stub'
-              type: object
-        "500":
-          description: Internal Server Error
-          schema:
-            allOf:
-            - $ref: '#/definitions/server.serverResponse'
-            - properties:
-                data:
-                  $ref: '#/definitions/server.Stub'
-              type: object
-      security:
-      - ApiKeyAuth: []
-      summary: Revoke API Key
-      tags:
-      - APIKey
   /users/{userID}/password:
     put:
       consumes:
