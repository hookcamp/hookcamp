basePath: /
definitions:
  auth.Role:
    properties:
      endpoint:
        type: string
      group:
        type: string
      type:
        type: string
    type: object
  datastore.APIKey:
    properties:
      created_at:
        type: integer
      deleted_at:
        type: integer
      expires_at:
        type: integer
      hash:
        type: string
      key_type:
        type: string
      mask_id:
        type: string
      name:
        type: string
      role:
        $ref: '#/definitions/auth.Role'
      salt:
        type: string
      uid:
        type: string
      updated_at:
        type: integer
      user_id:
        type: string
    type: object
  datastore.AlertConfiguration:
    properties:
      count:
        type: integer
      threshold:
        type: string
    type: object
  datastore.ApiKey:
    properties:
      header_name:
        type: string
      header_value:
        type: string
    type: object
  datastore.BasicAuth:
    properties:
      password:
        type: string
      username:
        type: string
    type: object
  datastore.CLIMetadata:
    properties:
      event_type:
        type: string
      host_name:
        type: string
    type: object
  datastore.DeliveryAttempt:
    properties:
      api_version:
        type: string
      created_at:
        type: string
      deleted_at:
        type: string
      endpoint_id:
        type: string
      error:
        type: string
      http_status:
        type: string
      ip_address:
        type: string
      method:
        type: string
      msg_id:
        type: string
      request_http_header:
        $ref: '#/definitions/datastore.HttpHeader'
      response_data:
        type: string
      response_http_header:
        $ref: '#/definitions/datastore.HttpHeader'
      status:
        type: boolean
      uid:
        type: string
      updated_at:
        type: string
      url:
        type: string
    type: object
  datastore.Device:
    properties:
      created_at:
        type: string
      deleted_at:
        type: string
      endpoint_id:
        type: string
      group_id:
        type: string
      host_name:
        type: string
      last_seen_at:
        type: string
      status:
        type: string
      uid:
        type: string
      updated_at:
        type: string
    type: object
  datastore.Endpoint:
    properties:
<<<<<<< HEAD
=======
      advanced_signatures:
        type: boolean
>>>>>>> ba1ec095
      authentication:
        $ref: '#/definitions/datastore.EndpointAuthentication'
      created_at:
        type: string
      deleted_at:
        type: string
      description:
        type: string
      events:
        type: integer
      group_id:
        type: string
      http_timeout:
        type: string
      is_disabled:
        type: boolean
      owner_id:
        type: string
      rate_limit:
        type: integer
      rate_limit_duration:
        type: string
<<<<<<< HEAD
      secret:
        type: string
      slack_webhook_url:
        type: string
      support_email:
        type: string
=======
      secrets:
        items:
          $ref: '#/definitions/datastore.Secret'
        type: array
>>>>>>> ba1ec095
      target_url:
        type: string
      title:
        type: string
      uid:
        type: string
      updated_at:
        type: string
    type: object
  datastore.EndpointAuthentication:
<<<<<<< HEAD
=======
    properties:
      api_key:
        $ref: '#/definitions/datastore.ApiKey'
      type:
        type: string
    type: object
  datastore.Event:
>>>>>>> ba1ec095
    properties:
      api_key:
        $ref: '#/definitions/datastore.ApiKey'
      type:
        type: string
    type: object
  datastore.Event:
    properties:
      created_at:
        type: string
      data:
        description: |-
          Data is an arbitrary JSON value that gets sent as the body of the
          webhook to the endpoints
        items:
          type: integer
        type: array
      deleted_at:
        type: string
      endpoint_id:
        type: string
      endpoint_metadata:
        $ref: '#/definitions/datastore.Endpoint'
      event_type:
        type: string
      group_id:
        type: string
      headers:
        $ref: '#/definitions/httpheader.HTTPHeader'
      matched_endpoints:
        description: TODO(all) remove this field
        type: integer
      provider_id:
        description: |-
          ProviderID is a custom ID that can be used to reconcile this Event
          with your internal systems.
          This is optional
          If not provided, we will generate one for you
        type: string
      source_id:
        type: string
      source_metadata:
        $ref: '#/definitions/datastore.Source'
      uid:
        type: string
      updated_at:
        type: string
    type: object
  datastore.EventDelivery:
    properties:
      cli_metadata:
        $ref: '#/definitions/datastore.CLIMetadata'
      created_at:
        type: string
      deleted_at:
        type: string
      description:
        type: string
      device_id:
        type: string
      endpoint_id:
        type: string
      endpoint_metadata:
        $ref: '#/definitions/datastore.Endpoint'
      event_id:
        type: string
      event_metadata:
        $ref: '#/definitions/datastore.Event'
      group_id:
        type: string
      headers:
        $ref: '#/definitions/httpheader.HTTPHeader'
      metadata:
        $ref: '#/definitions/datastore.Metadata'
      status:
        type: string
      subscription_id:
        type: string
      uid:
        type: string
      updated_at:
        type: string
    type: object
  datastore.FilterConfiguration:
    properties:
      event_types:
        items:
          type: string
        type: array
    type: object
  datastore.Group:
    properties:
      config:
        $ref: '#/definitions/datastore.GroupConfig'
      created_at:
        type: string
      deleted_at:
        type: string
      logo_url:
        type: string
      metadata:
        $ref: '#/definitions/datastore.GroupMetadata'
      name:
        type: string
      organisation_id:
        type: string
      rate_limit:
        description: 'TODO(subomi): refactor this into the Instance API.'
        type: integer
      rate_limit_duration:
        type: string
      statistics:
        $ref: '#/definitions/datastore.GroupStatistics'
      type:
        type: string
      uid:
        type: string
      updated_at:
        type: string
    type: object
  datastore.GroupConfig:
    properties:
      disable_endpoint:
        type: boolean
      is_retention_policy_enabled:
        type: boolean
      ratelimit:
        $ref: '#/definitions/datastore.RateLimitConfiguration'
      replay_attacks:
        type: boolean
      retention_policy:
        $ref: '#/definitions/datastore.RetentionPolicyConfiguration'
      signature:
        $ref: '#/definitions/datastore.SignatureConfiguration'
      strategy:
        $ref: '#/definitions/datastore.StrategyConfiguration'
    type: object
  datastore.GroupMetadata:
    properties:
      retained_events:
        type: integer
    type: object
  datastore.GroupStatistics:
    properties:
      messages_sent:
        type: integer
      total_endpoints:
        type: integer
    type: object
  datastore.HMac:
    properties:
      encoding:
        type: string
      hash:
        type: string
      header:
        type: string
      secret:
        type: string
    type: object
  datastore.HttpHeader:
    additionalProperties:
      type: string
    type: object
  datastore.Metadata:
    properties:
      data:
        description: Data to be sent to endpoint.
        items:
          type: integer
        type: array
      interval_seconds:
        type: integer
      next_send_time:
        type: integer
      num_trials:
        description: |-
          NumTrials: number of times we have tried to deliver this Event to
          an application
        type: integer
      retry_limit:
        type: integer
      strategy:
        type: string
    type: object
  datastore.OnPremStorage:
    properties:
      path:
        type: string
    type: object
  datastore.Organisation:
    properties:
      created_at:
        type: string
      deleted_at:
        type: string
      name:
        type: string
      uid:
        type: string
      updated_at:
        type: string
    type: object
  datastore.OrganisationInvite:
    properties:
      created_at:
        type: string
      deleted_at:
        type: string
      invitee_email:
        type: string
      organisation_id:
        type: string
      role:
        $ref: '#/definitions/auth.Role'
      status:
        type: string
      token:
        type: string
      uid:
        type: string
      updated_at:
        type: string
    type: object
  datastore.OrganisationMember:
    properties:
      created_at:
        type: string
      deleted_at:
        type: string
      organisation_id:
        type: string
      role:
        $ref: '#/definitions/auth.Role'
      uid:
        type: string
      updated_at:
        type: string
      user_id:
        type: string
      user_metadata:
        $ref: '#/definitions/datastore.UserMetadata'
    type: object
  datastore.PaginationData:
    properties:
      next:
        type: integer
      page:
        type: integer
      perPage:
        type: integer
      prev:
        type: integer
      total:
        type: integer
      totalPage:
        type: integer
    type: object
  datastore.ProviderConfig:
    properties:
      twitter:
        $ref: '#/definitions/datastore.TwitterProviderConfig'
    type: object
  datastore.RateLimitConfiguration:
    properties:
      count:
        type: integer
      duration:
        type: integer
    type: object
  datastore.RetentionPolicyConfiguration:
    properties:
      policy:
        type: string
    type: object
  datastore.RetryConfiguration:
    properties:
      duration:
        type: integer
      retry_count:
        type: integer
      type:
        type: string
    type: object
  datastore.S3Storage:
    properties:
      access_key:
        type: string
      bucket:
        type: string
      endpoint:
        type: string
      region:
        type: string
      secret_key:
        type: string
<<<<<<< HEAD
=======
    type: object
  datastore.Secret:
    properties:
      created_at:
        type: string
      deleted_at:
        type: string
      expires_at:
        type: string
      uid:
        type: string
      updated_at:
        type: string
      value:
        type: string
>>>>>>> ba1ec095
    type: object
  datastore.SignatureConfiguration:
    properties:
      header:
        type: string
      versions:
        items:
          $ref: '#/definitions/datastore.SignatureVersion'
        type: array
    type: object
  datastore.SignatureVersion:
    properties:
      created_at:
        type: string
      encoding:
        type: string
      hash:
        type: string
      uid:
        type: string
    type: object
  datastore.Source:
    properties:
      created_at:
        type: string
      deleted_at:
        type: string
      forward_headers:
        items:
          type: string
        type: array
      group_id:
        type: string
      is_disabled:
        type: boolean
      mask_id:
        type: string
      name:
        type: string
      provider:
        type: string
      provider_config:
        $ref: '#/definitions/datastore.ProviderConfig'
      type:
        type: string
      uid:
        type: string
      updated_at:
        type: string
      verifier:
        $ref: '#/definitions/datastore.VerifierConfig'
    type: object
  datastore.StoragePolicyConfiguration:
    properties:
      on_prem:
        $ref: '#/definitions/datastore.OnPremStorage'
      s3:
        $ref: '#/definitions/datastore.S3Storage'
      type:
        type: string
    type: object
  datastore.StrategyConfiguration:
    properties:
      duration:
        type: integer
      retry_count:
        type: integer
      type:
        type: string
    type: object
  datastore.Subscription:
    properties:
      alert_config:
        $ref: '#/definitions/datastore.AlertConfiguration'
        description: subscription config
      created_at:
        type: string
      deleted_at:
        type: string
      device_id:
        type: string
      disable_endpoint:
        type: boolean
      endpoint_metadata:
        $ref: '#/definitions/datastore.Endpoint'
      filter_config:
        $ref: '#/definitions/datastore.FilterConfiguration'
      name:
        type: string
      rate_limit_config:
        $ref: '#/definitions/datastore.RateLimitConfiguration'
      retry_config:
        $ref: '#/definitions/datastore.RetryConfiguration'
      source_metadata:
        $ref: '#/definitions/datastore.Source'
      status:
        type: string
      type:
        type: string
      uid:
        type: string
      updated_at:
        type: string
    type: object
  datastore.TwitterProviderConfig:
    properties:
      crc_verified_at:
        type: integer
    type: object
  datastore.User:
    properties:
      created_at:
        type: string
      deleted_at:
        type: string
      email:
        type: string
      first_name:
        type: string
      last_name:
        type: string
      reset_password_expires_at:
        type: string
      role:
        $ref: '#/definitions/auth.Role'
      uid:
        type: string
      updated_at:
        type: string
    type: object
  datastore.UserMetadata:
    properties:
      email:
        type: string
      first_name:
        type: string
      last_name:
        type: string
    type: object
  datastore.VerifierConfig:
    properties:
      api_key:
        $ref: '#/definitions/datastore.ApiKey'
      basic_auth:
        $ref: '#/definitions/datastore.BasicAuth'
      hmac:
        $ref: '#/definitions/datastore.HMac'
      type:
        type: string
    type: object
  httpheader.HTTPHeader:
    additionalProperties:
      items:
        type: string
      type: array
    type: object
  models.APIKey:
    properties:
      expires_at:
        type: string
      key_type:
        type: string
      name:
        type: string
      role:
        $ref: '#/definitions/models.Role'
    type: object
  models.APIKeyResponse:
    properties:
      created_at:
        type: string
      expires_at:
        type: string
      key:
        type: string
      key_type:
        type: string
      name:
        type: string
      role:
        $ref: '#/definitions/models.Role'
      uid:
        type: string
      user_id:
        type: string
    type: object
  models.Configuration:
    properties:
      is_analytics_enabled:
        type: boolean
      is_signup_enabled:
        type: boolean
      storage_policy:
        $ref: '#/definitions/datastore.StoragePolicyConfiguration'
    type: object
  models.ConfigurationResponse:
    properties:
      api_version:
        type: string
      created_at:
        type: integer
      deleted_at:
        type: integer
      is_analytics_enabled:
        type: boolean
      is_signup_enabled:
        type: boolean
      storage_policy:
        $ref: '#/definitions/datastore.StoragePolicyConfiguration'
      uid:
        type: string
      updated_at:
        type: integer
    type: object
  models.Endpoint:
    properties:
<<<<<<< HEAD
=======
      advanced_signatures:
        type: boolean
>>>>>>> ba1ec095
      authentication:
        $ref: '#/definitions/datastore.EndpointAuthentication'
      description:
        type: string
      http_timeout:
        type: string
      is_disabled:
        type: boolean
      name:
        type: string
      rate_limit:
        type: integer
      rate_limit_duration:
        type: string
      secret:
        type: string
      slack_webhook_url:
        type: string
      support_email:
        type: string
      url:
        type: string
    type: object
  models.Event:
    properties:
      custom_headers:
        additionalProperties:
          type: string
        type: object
      data:
        description: |-
          Data is an arbitrary JSON value that gets sent as the body of the
          webhook to the endpoints
        items:
          type: integer
        type: array
      endpoint_id:
        type: string
      event_type:
        type: string
    type: object
  models.ForgotPassword:
    properties:
      email:
        type: string
    type: object
  models.Group:
    properties:
      config:
        $ref: '#/definitions/datastore.GroupConfig'
      logo_url:
        type: string
      name:
        type: string
      rate_limit:
        type: integer
      rate_limit_duration:
        type: string
      type:
        type: string
    type: object
  models.LoginUser:
    properties:
      password:
        type: string
      username:
        type: string
    type: object
  models.LoginUserResponse:
    properties:
      created_at:
        type: integer
      deleted_at:
        type: integer
      email:
        type: string
      first_name:
        type: string
      last_name:
        type: string
      token:
        $ref: '#/definitions/models.Token'
      uid:
        type: string
      updated_at:
        type: integer
    type: object
  models.Organisation:
    properties:
      name:
        type: string
    type: object
  models.OrganisationInvite:
    properties:
      invitee_email:
        type: string
      role:
        $ref: '#/definitions/auth.Role'
    type: object
  models.PersonalAPIKey:
    properties:
      expiration:
        type: integer
      name:
        type: string
    type: object
  models.PortalAPIKeyResponse:
    properties:
      endpoint_id:
        type: string
      group_id:
        type: string
      key:
        type: string
      key_type:
        type: string
      role:
        $ref: '#/definitions/auth.Role'
      url:
        type: string
    type: object
  models.RegisterUser:
    properties:
      email:
        type: string
      first_name:
        type: string
      last_name:
        type: string
      org_name:
        type: string
      password:
        type: string
    type: object
  models.ResetPassword:
    properties:
      password:
        type: string
      password_confirmation:
        type: string
    type: object
  models.RetryConfiguration:
    properties:
      duration:
        type: string
      interval_seconds:
        type: integer
      retry_count:
        type: integer
      type:
        type: string
    type: object
  models.Role:
    properties:
      app:
        type: string
      group:
        type: string
      type:
        type: string
    type: object
  models.Source:
    properties:
      is_disabled:
        type: boolean
      name:
        type: string
      provider:
        type: string
      type:
        type: string
      verifier:
        $ref: '#/definitions/datastore.VerifierConfig'
    type: object
  models.SourceResponse:
    properties:
      created_at:
        type: integer
      deleted_at:
        type: integer
      group_id:
        type: string
      is_disabled:
        type: boolean
      mask_id:
        type: string
      name:
        type: string
      provider:
        type: string
      provider_config:
        $ref: '#/definitions/datastore.ProviderConfig'
      type:
        type: string
      uid:
        type: string
      updated_at:
        type: integer
      url:
        type: string
      verifier:
        $ref: '#/definitions/datastore.VerifierConfig'
    type: object
  models.Subscription:
    properties:
      alert_config:
        $ref: '#/definitions/datastore.AlertConfiguration'
      disable_endpoint:
        type: boolean
      endpoint_id:
        type: string
      filter_config:
        $ref: '#/definitions/datastore.FilterConfiguration'
      name:
        type: string
      rate_limit_config:
        $ref: '#/definitions/datastore.RateLimitConfiguration'
      retry_config:
        $ref: '#/definitions/models.RetryConfiguration'
      source_id:
        type: string
    type: object
  models.Token:
    properties:
      access_token:
        type: string
      refresh_token:
        type: string
    type: object
  models.UpdateOrganisationMember:
    properties:
      role:
        $ref: '#/definitions/auth.Role'
    type: object
  models.UpdatePassword:
    properties:
      current_password:
        type: string
      password:
        type: string
      password_confirmation:
        type: string
    type: object
  models.UpdateUser:
    properties:
      email:
        type: string
      first_name:
        type: string
      last_name:
        type: string
    type: object
  models.User:
    properties:
      email:
        type: string
      first_name:
        type: string
      last_name:
        type: string
      password:
        type: string
      role:
        $ref: '#/definitions/auth.Role'
    type: object
  server.Stub:
    type: object
  server.pagedResponse:
    properties:
      content: {}
      pagination:
        $ref: '#/definitions/datastore.PaginationData'
    type: object
  util.ServerResponse:
    properties:
      data:
        items:
          type: integer
        type: array
      message:
        type: string
      status:
        type: boolean
    type: object
host: dashboard.getconvoy.io
info:
  contact:
    email: Info@frain.dev
    name: API Support
    url: https://getconvoy.io/docs
  description: Convoy is a fast and secure distributed webhooks service. This document
    contains datastore.s API specification.
  license:
    name: Mozilla Public License 2.0
    url: https://www.mozilla.org/en-US/MPL/2.0/
  termsOfService: https://getconvoy.io/terms
  title: Convoy API Specification
  version: 0.1.12
paths:
<<<<<<< HEAD
  /api/v1/endpoints:
    get:
      consumes:
      - application/json
      description: This endpoint fetches an endpoints
      parameters:
      - description: group id
        in: query
        name: groupId
        required: true
        type: string
=======
  /api/v1/organisations:
    get:
      consumes:
      - application/json
      description: This endpoint fetches the organisations a user is part of, this
        route can only be accessed with a personal api key
      parameters:
      - description: results per page
        in: query
        name: perPage
        type: string
      - description: page number
        in: query
        name: page
        type: string
      - description: sort order
        in: query
        name: sort
        type: string
      produces:
      - application/json
      responses:
        "200":
          description: OK
          schema:
            allOf:
            - $ref: '#/definitions/util.ServerResponse'
            - properties:
                data:
                  allOf:
                  - $ref: '#/definitions/server.pagedResponse'
                  - properties:
                      content:
                        items:
                          $ref: '#/definitions/datastore.Organisation'
                        type: array
                    type: object
              type: object
        "400":
          description: Bad Request
          schema:
            allOf:
            - $ref: '#/definitions/util.ServerResponse'
            - properties:
                data:
                  $ref: '#/definitions/server.Stub'
              type: object
        "401":
          description: Unauthorized
          schema:
            allOf:
            - $ref: '#/definitions/util.ServerResponse'
            - properties:
                data:
                  $ref: '#/definitions/server.Stub'
              type: object
        "500":
          description: Internal Server Error
          schema:
            allOf:
            - $ref: '#/definitions/util.ServerResponse'
            - properties:
                data:
                  $ref: '#/definitions/server.Stub'
              type: object
      security:
      - ApiKeyAuth: []
      summary: Get organisations
      tags:
      - Organisation
  /api/v1/projects:
    get:
      consumes:
      - application/json
      description: This endpoint fetches groups
      parameters:
      - description: group name
        in: query
        name: name
        type: string
      - description: organisation id
        in: query
        name: orgID
        required: true
        type: string
      produces:
      - application/json
      responses:
        "200":
          description: OK
          schema:
            allOf:
            - $ref: '#/definitions/util.ServerResponse'
            - properties:
                data:
                  items:
                    $ref: '#/definitions/datastore.Group'
                  type: array
              type: object
        "400":
          description: Bad Request
          schema:
            allOf:
            - $ref: '#/definitions/util.ServerResponse'
            - properties:
                data:
                  $ref: '#/definitions/server.Stub'
              type: object
        "401":
          description: Unauthorized
          schema:
            allOf:
            - $ref: '#/definitions/util.ServerResponse'
            - properties:
                data:
                  $ref: '#/definitions/server.Stub'
              type: object
        "500":
          description: Internal Server Error
          schema:
            allOf:
            - $ref: '#/definitions/util.ServerResponse'
            - properties:
                data:
                  $ref: '#/definitions/server.Stub'
              type: object
      security:
      - ApiKeyAuth: []
      summary: Get groups
      tags:
      - Group
    post:
      consumes:
      - application/json
      description: This endpoint creates a group
      parameters:
      - description: Organisation id
        in: query
        name: orgID
        required: true
        type: string
      - description: Group Details
        in: body
        name: group
        required: true
        schema:
          $ref: '#/definitions/models.Group'
      produces:
      - application/json
      responses:
        "200":
          description: OK
          schema:
            allOf:
            - $ref: '#/definitions/util.ServerResponse'
            - properties:
                data:
                  $ref: '#/definitions/datastore.Group'
              type: object
        "400":
          description: Bad Request
          schema:
            allOf:
            - $ref: '#/definitions/util.ServerResponse'
            - properties:
                data:
                  $ref: '#/definitions/server.Stub'
              type: object
        "401":
          description: Unauthorized
          schema:
            allOf:
            - $ref: '#/definitions/util.ServerResponse'
            - properties:
                data:
                  $ref: '#/definitions/server.Stub'
              type: object
        "500":
          description: Internal Server Error
          schema:
            allOf:
            - $ref: '#/definitions/util.ServerResponse'
            - properties:
                data:
                  $ref: '#/definitions/server.Stub'
              type: object
      security:
      - ApiKeyAuth: []
      summary: Create a group
      tags:
      - Group
  /api/v1/projects/{projectID}:
    delete:
      consumes:
      - application/json
      description: This endpoint deletes a group using its id
      parameters:
      - description: Project id
        in: path
        name: projectID
        required: true
        type: string
      produces:
      - application/json
      responses:
        "200":
          description: OK
          schema:
            allOf:
            - $ref: '#/definitions/util.ServerResponse'
            - properties:
                data:
                  $ref: '#/definitions/server.Stub'
              type: object
        "400":
          description: Bad Request
          schema:
            allOf:
            - $ref: '#/definitions/util.ServerResponse'
            - properties:
                data:
                  $ref: '#/definitions/server.Stub'
              type: object
        "401":
          description: Unauthorized
          schema:
            allOf:
            - $ref: '#/definitions/util.ServerResponse'
            - properties:
                data:
                  $ref: '#/definitions/server.Stub'
              type: object
        "500":
          description: Internal Server Error
          schema:
            allOf:
            - $ref: '#/definitions/util.ServerResponse'
            - properties:
                data:
                  $ref: '#/definitions/server.Stub'
              type: object
      security:
      - ApiKeyAuth: []
      summary: Delete a group
      tags:
      - Group
    get:
      consumes:
      - application/json
      description: This endpoint fetches a group by its id
      parameters:
      - description: Project id
        in: path
        name: projectID
        required: true
        type: string
      produces:
      - application/json
      responses:
        "200":
          description: OK
          schema:
            allOf:
            - $ref: '#/definitions/util.ServerResponse'
            - properties:
                data:
                  $ref: '#/definitions/datastore.Group'
              type: object
        "400":
          description: Bad Request
          schema:
            allOf:
            - $ref: '#/definitions/util.ServerResponse'
            - properties:
                data:
                  $ref: '#/definitions/server.Stub'
              type: object
        "401":
          description: Unauthorized
          schema:
            allOf:
            - $ref: '#/definitions/util.ServerResponse'
            - properties:
                data:
                  $ref: '#/definitions/server.Stub'
              type: object
        "500":
          description: Internal Server Error
          schema:
            allOf:
            - $ref: '#/definitions/util.ServerResponse'
            - properties:
                data:
                  $ref: '#/definitions/server.Stub'
              type: object
      security:
      - ApiKeyAuth: []
      summary: Get a group
      tags:
      - Group
    put:
      consumes:
      - application/json
      description: This endpoint updates a group
      parameters:
      - description: Project id
        in: path
        name: projectID
        required: true
        type: string
      - description: Group Details
        in: body
        name: group
        required: true
        schema:
          $ref: '#/definitions/models.Group'
>>>>>>> ba1ec095
      produces:
      - application/json
      responses:
        "200":
          description: OK
          schema:
            allOf:
            - $ref: '#/definitions/util.ServerResponse'
            - properties:
                data:
                  $ref: '#/definitions/datastore.Group'
              type: object
        "400":
          description: Bad Request
          schema:
            allOf:
            - $ref: '#/definitions/util.ServerResponse'
            - properties:
                data:
                  $ref: '#/definitions/server.Stub'
              type: object
        "401":
          description: Unauthorized
          schema:
            allOf:
            - $ref: '#/definitions/util.ServerResponse'
            - properties:
                data:
                  $ref: '#/definitions/server.Stub'
              type: object
        "500":
          description: Internal Server Error
          schema:
            allOf:
            - $ref: '#/definitions/util.ServerResponse'
            - properties:
                data:
                  $ref: '#/definitions/server.Stub'
              type: object
      security:
      - ApiKeyAuth: []
<<<<<<< HEAD
      summary: Get endpoints
      tags:
      - Endpoints
    post:
      consumes:
      - application/json
      description: This endpoint creates an endpoint
=======
      summary: Update a group
      tags:
      - Group
  /api/v1/projects/{projectID}/applications:
    get:
      consumes:
      - application/json
      description: This fetches all applications
>>>>>>> ba1ec095
      parameters:
      - description: results per page
        in: query
        name: perPage
        type: string
<<<<<<< HEAD
      - description: Endpoint Details
        in: body
        name: endpoint
        required: true
        schema:
          $ref: '#/definitions/models.Endpoint'
=======
      - description: page number
        in: query
        name: page
        type: string
      - description: sort order
        in: query
        name: sort
        type: string
      - description: app title
        in: query
        name: q
        type: string
      - description: Project id
        in: path
        name: projectID
        required: true
        type: string
>>>>>>> ba1ec095
      produces:
      - application/json
      responses:
        "200":
          description: OK
          schema:
            allOf:
            - $ref: '#/definitions/util.ServerResponse'
            - properties:
                data:
                  allOf:
                  - $ref: '#/definitions/server.pagedResponse'
                  - properties:
                      content:
                        items:
                          $ref: '#/definitions/datastore.Application'
                        type: array
                    type: object
              type: object
        "400":
          description: Bad Request
          schema:
            allOf:
            - $ref: '#/definitions/util.ServerResponse'
            - properties:
                data:
                  $ref: '#/definitions/server.Stub'
              type: object
        "401":
          description: Unauthorized
          schema:
            allOf:
            - $ref: '#/definitions/util.ServerResponse'
            - properties:
                data:
                  $ref: '#/definitions/server.Stub'
              type: object
        "500":
          description: Internal Server Error
          schema:
            allOf:
            - $ref: '#/definitions/util.ServerResponse'
            - properties:
                data:
                  $ref: '#/definitions/server.Stub'
              type: object
      security:
      - ApiKeyAuth: []
<<<<<<< HEAD
      summary: Create an endpoint
      tags:
      - Application Endpoints
  /api/v1/endpoints/{endpointID}:
    delete:
      consumes:
      - application/json
      description: This endpoint deletes an endpoint
      parameters:
      - description: group id
        in: query
        name: groupId
        required: true
        type: string
      - description: endpoint id
        in: path
        name: endpointID
=======
      summary: Get all applications
      tags:
      - Application
    post:
      consumes:
      - application/json
      description: This endpoint creates an application
      parameters:
      - description: Project id
        in: path
        name: projectID
        required: true
        type: string
      - description: Application Details
        in: body
        name: application
>>>>>>> ba1ec095
        required: true
        schema:
          $ref: '#/definitions/models.Application'
      produces:
      - application/json
      responses:
        "200":
          description: OK
          schema:
            allOf:
            - $ref: '#/definitions/util.ServerResponse'
            - properties:
                data:
                  $ref: '#/definitions/datastore.Application'
              type: object
        "400":
          description: Bad Request
          schema:
            allOf:
            - $ref: '#/definitions/util.ServerResponse'
            - properties:
                data:
                  $ref: '#/definitions/server.Stub'
              type: object
        "401":
          description: Unauthorized
          schema:
            allOf:
            - $ref: '#/definitions/util.ServerResponse'
            - properties:
                data:
                  $ref: '#/definitions/server.Stub'
              type: object
        "500":
          description: Internal Server Error
          schema:
            allOf:
            - $ref: '#/definitions/util.ServerResponse'
            - properties:
                data:
                  $ref: '#/definitions/server.Stub'
              type: object
      security:
      - ApiKeyAuth: []
<<<<<<< HEAD
      summary: Delete endpoint
      tags:
      - Endpoints
=======
      summary: Create an application
      tags:
      - Application
  /api/v1/projects/{projectID}/applications/{appID}:
    delete:
      consumes:
      - application/json
      description: This endpoint deletes an app
      parameters:
      - description: Project id
        in: path
        name: projectID
        required: true
        type: string
      - description: application id
        in: path
        name: appID
        required: true
        type: string
      produces:
      - application/json
      responses:
        "200":
          description: OK
          schema:
            allOf:
            - $ref: '#/definitions/util.ServerResponse'
            - properties:
                data:
                  $ref: '#/definitions/server.Stub'
              type: object
        "400":
          description: Bad Request
          schema:
            allOf:
            - $ref: '#/definitions/util.ServerResponse'
            - properties:
                data:
                  $ref: '#/definitions/server.Stub'
              type: object
        "401":
          description: Unauthorized
          schema:
            allOf:
            - $ref: '#/definitions/util.ServerResponse'
            - properties:
                data:
                  $ref: '#/definitions/server.Stub'
              type: object
        "500":
          description: Internal Server Error
          schema:
            allOf:
            - $ref: '#/definitions/util.ServerResponse'
            - properties:
                data:
                  $ref: '#/definitions/server.Stub'
              type: object
      security:
      - ApiKeyAuth: []
      summary: Delete app
      tags:
      - Application
    get:
      consumes:
      - application/json
      description: This endpoint fetches an application by it's id
      parameters:
      - description: Project id
        in: path
        name: projectID
        required: true
        type: string
      - description: application id
        in: path
        name: appID
        required: true
        type: string
      produces:
      - application/json
      responses:
        "200":
          description: OK
          schema:
            allOf:
            - $ref: '#/definitions/util.ServerResponse'
            - properties:
                data:
                  $ref: '#/definitions/datastore.Application'
              type: object
        "400":
          description: Bad Request
          schema:
            allOf:
            - $ref: '#/definitions/util.ServerResponse'
            - properties:
                data:
                  $ref: '#/definitions/server.Stub'
              type: object
        "401":
          description: Unauthorized
          schema:
            allOf:
            - $ref: '#/definitions/util.ServerResponse'
            - properties:
                data:
                  $ref: '#/definitions/server.Stub'
              type: object
        "500":
          description: Internal Server Error
          schema:
            allOf:
            - $ref: '#/definitions/util.ServerResponse'
            - properties:
                data:
                  $ref: '#/definitions/server.Stub'
              type: object
      security:
      - ApiKeyAuth: []
      summary: Get an application
      tags:
      - Application
    put:
      consumes:
      - application/json
      description: This endpoint updates an application
      parameters:
      - description: Project id
        in: path
        name: projectID
        required: true
        type: string
      - description: application id
        in: path
        name: appID
        required: true
        type: string
      - description: Application Details
        in: body
        name: application
        required: true
        schema:
          $ref: '#/definitions/models.Application'
      produces:
      - application/json
      responses:
        "200":
          description: OK
          schema:
            allOf:
            - $ref: '#/definitions/util.ServerResponse'
            - properties:
                data:
                  $ref: '#/definitions/datastore.Application'
              type: object
        "400":
          description: Bad Request
          schema:
            allOf:
            - $ref: '#/definitions/util.ServerResponse'
            - properties:
                data:
                  $ref: '#/definitions/server.Stub'
              type: object
        "401":
          description: Unauthorized
          schema:
            allOf:
            - $ref: '#/definitions/util.ServerResponse'
            - properties:
                data:
                  $ref: '#/definitions/server.Stub'
              type: object
        "500":
          description: Internal Server Error
          schema:
            allOf:
            - $ref: '#/definitions/util.ServerResponse'
            - properties:
                data:
                  $ref: '#/definitions/server.Stub'
              type: object
      security:
      - ApiKeyAuth: []
      summary: Update an application
      tags:
      - Application
  /api/v1/projects/{projectID}/applications/{appID}/endpoints:
    get:
      consumes:
      - application/json
      description: This endpoint fetches an application's endpoints
      parameters:
      - description: Project id
        in: path
        name: projectID
        required: true
        type: string
      - description: application id
        in: path
        name: appID
        required: true
        type: string
      produces:
      - application/json
      responses:
        "200":
          description: OK
          schema:
            allOf:
            - $ref: '#/definitions/util.ServerResponse'
            - properties:
                data:
                  items:
                    $ref: '#/definitions/datastore.Endpoint'
                  type: array
              type: object
        "400":
          description: Bad Request
          schema:
            allOf:
            - $ref: '#/definitions/util.ServerResponse'
            - properties:
                data:
                  $ref: '#/definitions/server.Stub'
              type: object
        "401":
          description: Unauthorized
          schema:
            allOf:
            - $ref: '#/definitions/util.ServerResponse'
            - properties:
                data:
                  $ref: '#/definitions/server.Stub'
              type: object
        "500":
          description: Internal Server Error
          schema:
            allOf:
            - $ref: '#/definitions/util.ServerResponse'
            - properties:
                data:
                  $ref: '#/definitions/server.Stub'
              type: object
      security:
      - ApiKeyAuth: []
      summary: Get application endpoints
      tags:
      - Application Endpoints
    post:
      consumes:
      - application/json
      description: This endpoint creates an application endpoint
      parameters:
      - description: Project id
        in: path
        name: projectID
        required: true
        type: string
      - description: application id
        in: path
        name: appID
        required: true
        type: string
      - description: Endpoint Details
        in: body
        name: endpoint
        required: true
        schema:
          $ref: '#/definitions/models.Endpoint'
      produces:
      - application/json
      responses:
        "200":
          description: OK
          schema:
            allOf:
            - $ref: '#/definitions/util.ServerResponse'
            - properties:
                data:
                  $ref: '#/definitions/datastore.Endpoint'
              type: object
        "400":
          description: Bad Request
          schema:
            allOf:
            - $ref: '#/definitions/util.ServerResponse'
            - properties:
                data:
                  $ref: '#/definitions/server.Stub'
              type: object
        "401":
          description: Unauthorized
          schema:
            allOf:
            - $ref: '#/definitions/util.ServerResponse'
            - properties:
                data:
                  $ref: '#/definitions/server.Stub'
              type: object
        "500":
          description: Internal Server Error
          schema:
            allOf:
            - $ref: '#/definitions/util.ServerResponse'
            - properties:
                data:
                  $ref: '#/definitions/server.Stub'
              type: object
      security:
      - ApiKeyAuth: []
      summary: Create an application endpoint
      tags:
      - Application Endpoints
  /api/v1/projects/{projectID}/applications/{appID}/endpoints/{endpointID}:
    delete:
      consumes:
      - application/json
      description: This endpoint deletes an application endpoint
      parameters:
      - description: Project id
        in: path
        name: projectID
        required: true
        type: string
      - description: application id
        in: path
        name: appID
        required: true
        type: string
      - description: endpoint id
        in: path
        name: endpointID
        required: true
        type: string
      produces:
      - application/json
      responses:
        "200":
          description: OK
          schema:
            allOf:
            - $ref: '#/definitions/util.ServerResponse'
            - properties:
                data:
                  $ref: '#/definitions/server.Stub'
              type: object
        "400":
          description: Bad Request
          schema:
            allOf:
            - $ref: '#/definitions/util.ServerResponse'
            - properties:
                data:
                  $ref: '#/definitions/server.Stub'
              type: object
        "401":
          description: Unauthorized
          schema:
            allOf:
            - $ref: '#/definitions/util.ServerResponse'
            - properties:
                data:
                  $ref: '#/definitions/server.Stub'
              type: object
        "500":
          description: Internal Server Error
          schema:
            allOf:
            - $ref: '#/definitions/util.ServerResponse'
            - properties:
                data:
                  $ref: '#/definitions/server.Stub'
              type: object
      security:
      - ApiKeyAuth: []
      summary: Delete application endpoint
      tags:
      - Application Endpoints
>>>>>>> ba1ec095
    get:
      consumes:
      - application/json
      description: This endpoint fetches an endpoint
      parameters:
      - description: Project id
        in: path
        name: projectID
        required: true
        type: string
      - description: endpoint id
        in: path
        name: endpointID
        required: true
        type: string
      produces:
      - application/json
      responses:
        "200":
          description: OK
          schema:
            allOf:
            - $ref: '#/definitions/util.ServerResponse'
            - properties:
                data:
                  $ref: '#/definitions/datastore.Endpoint'
              type: object
        "400":
          description: Bad Request
          schema:
            allOf:
            - $ref: '#/definitions/util.ServerResponse'
            - properties:
                data:
                  $ref: '#/definitions/server.Stub'
              type: object
        "401":
          description: Unauthorized
          schema:
            allOf:
            - $ref: '#/definitions/util.ServerResponse'
            - properties:
                data:
                  $ref: '#/definitions/server.Stub'
              type: object
        "500":
          description: Internal Server Error
          schema:
            allOf:
            - $ref: '#/definitions/util.ServerResponse'
            - properties:
                data:
                  $ref: '#/definitions/server.Stub'
              type: object
      security:
      - ApiKeyAuth: []
      summary: Get application endpoint
      tags:
      - Application Endpoints
    put:
      consumes:
      - application/json
      description: This endpoint updates an application endpoint
      parameters:
      - description: Project id
        in: path
        name: projectID
        required: true
        type: string
      - description: application id
        in: path
        name: appID
        required: true
        type: string
      - description: endpoint id
        in: path
        name: endpointID
        required: true
        type: string
      - description: Endpoint Details
        in: body
        name: endpoint
        required: true
        schema:
          $ref: '#/definitions/models.Endpoint'
      produces:
      - application/json
      responses:
        "200":
          description: OK
          schema:
            allOf:
            - $ref: '#/definitions/util.ServerResponse'
            - properties:
                data:
                  $ref: '#/definitions/datastore.Endpoint'
              type: object
        "400":
          description: Bad Request
          schema:
            allOf:
            - $ref: '#/definitions/util.ServerResponse'
            - properties:
                data:
                  $ref: '#/definitions/server.Stub'
              type: object
        "401":
          description: Unauthorized
          schema:
            allOf:
            - $ref: '#/definitions/util.ServerResponse'
            - properties:
                data:
                  $ref: '#/definitions/server.Stub'
              type: object
        "500":
          description: Internal Server Error
          schema:
            allOf:
            - $ref: '#/definitions/util.ServerResponse'
            - properties:
                data:
                  $ref: '#/definitions/server.Stub'
              type: object
      security:
      - ApiKeyAuth: []
<<<<<<< HEAD
      summary: Get endpoint
      tags:
      - Endpoints
    put:
      consumes:
      - application/json
      description: This endpoint updates an endpoint
=======
      summary: Update an application endpoint
      tags:
      - Application Endpoints
  /api/v1/projects/{projectID}/applications/{appID}/endpoints/{endpointID}/expire_secret:
    put:
      consumes:
      - application/json
      description: This endpoint expires the current endpoint secret and generates
        a new one.
>>>>>>> ba1ec095
      parameters:
      - description: group id
        in: query
        name: groupId
        required: true
        type: string
      - description: endpoint id
        in: path
        name: endpointID
        required: true
        type: string
      produces:
      - application/json
      responses:
        "200":
          description: OK
          schema:
            allOf:
            - $ref: '#/definitions/util.ServerResponse'
            - properties:
                data:
                  $ref: '#/definitions/datastore.Endpoint'
              type: object
        "400":
          description: Bad Request
          schema:
            allOf:
            - $ref: '#/definitions/util.ServerResponse'
            - properties:
                data:
                  $ref: '#/definitions/server.Stub'
              type: object
        "401":
          description: Unauthorized
          schema:
            allOf:
            - $ref: '#/definitions/util.ServerResponse'
            - properties:
                data:
                  $ref: '#/definitions/server.Stub'
              type: object
        "500":
          description: Internal Server Error
          schema:
            allOf:
            - $ref: '#/definitions/util.ServerResponse'
            - properties:
                data:
                  $ref: '#/definitions/server.Stub'
              type: object
      security:
      - ApiKeyAuth: []
<<<<<<< HEAD
      summary: Update an endpoint
      tags:
      - Endpoints
  /api/v1/eventdeliveries:
=======
      summary: Expire and generate new application endpoint secret
      tags:
      - Application Endpoints
  /api/v1/projects/{projectID}/eventdeliveries:
>>>>>>> ba1ec095
    get:
      consumes:
      - application/json
      description: This endpoint fetch event deliveries.
      parameters:
      - description: application id
        in: query
        name: appId
        type: string
      - description: Project id
        in: path
        name: projectID
        required: true
        type: string
      - description: event id
        in: query
        name: eventId
        type: string
      - description: start date
        in: query
        name: startDate
        type: string
      - description: end date
        in: query
        name: endDate
        type: string
      - description: results per page
        in: query
        name: perPage
        type: string
      - description: page number
        in: query
        name: page
        type: string
      - description: sort order
        in: query
        name: sort
        type: string
      - description: status
        in: query
        items:
          type: string
        name: status
        type: array
      produces:
      - application/json
      responses:
        "200":
          description: OK
          schema:
            allOf:
            - $ref: '#/definitions/util.ServerResponse'
            - properties:
                data:
                  allOf:
                  - $ref: '#/definitions/server.pagedResponse'
                  - properties:
                      content:
                        items:
                          allOf:
                          - $ref: '#/definitions/datastore.EventDelivery'
                          - properties:
                              data:
                                $ref: '#/definitions/server.Stub'
                            type: object
                        type: array
                    type: object
              type: object
        "400":
          description: Bad Request
          schema:
            allOf:
            - $ref: '#/definitions/util.ServerResponse'
            - properties:
                data:
                  $ref: '#/definitions/server.Stub'
              type: object
        "401":
          description: Unauthorized
          schema:
            allOf:
            - $ref: '#/definitions/util.ServerResponse'
            - properties:
                data:
                  $ref: '#/definitions/server.Stub'
              type: object
        "500":
          description: Internal Server Error
          schema:
            allOf:
            - $ref: '#/definitions/util.ServerResponse'
            - properties:
                data:
                  $ref: '#/definitions/server.Stub'
              type: object
      security:
      - ApiKeyAuth: []
      summary: Get event deliveries
      tags:
      - EventDelivery
  /api/v1/projects/{projectID}/eventdeliveries/{eventDeliveryID}:
    get:
      consumes:
      - application/json
      description: This endpoint fetches an event delivery.
      parameters:
      - description: Project id
        in: path
        name: projectID
        required: true
        type: string
      - description: event delivery id
        in: path
        name: eventDeliveryID
        required: true
        type: string
      produces:
      - application/json
      responses:
        "200":
          description: OK
          schema:
            allOf:
            - $ref: '#/definitions/util.ServerResponse'
            - properties:
                data:
                  allOf:
                  - $ref: '#/definitions/datastore.Event'
                  - properties:
                      data:
                        $ref: '#/definitions/server.Stub'
                    type: object
              type: object
        "400":
          description: Bad Request
          schema:
            allOf:
            - $ref: '#/definitions/util.ServerResponse'
            - properties:
                data:
                  $ref: '#/definitions/server.Stub'
              type: object
        "401":
          description: Unauthorized
          schema:
            allOf:
            - $ref: '#/definitions/util.ServerResponse'
            - properties:
                data:
                  $ref: '#/definitions/server.Stub'
              type: object
        "500":
          description: Internal Server Error
          schema:
            allOf:
            - $ref: '#/definitions/util.ServerResponse'
            - properties:
                data:
                  $ref: '#/definitions/server.Stub'
              type: object
      security:
      - ApiKeyAuth: []
      summary: Get event delivery
      tags:
      - EventDelivery
  /api/v1/projects/{projectID}/eventdeliveries/{eventDeliveryID}/deliveryattempts:
    get:
      consumes:
      - application/json
      description: This endpoint fetches an app message's delivery attempts
      parameters:
      - description: Project id
        in: path
        name: projectID
        required: true
        type: string
      - description: event delivery id
        in: path
        name: eventDeliveryID
        required: true
        type: string
      produces:
      - application/json
      responses:
        "200":
          description: OK
          schema:
            allOf:
            - $ref: '#/definitions/util.ServerResponse'
            - properties:
                data:
                  items:
                    $ref: '#/definitions/datastore.DeliveryAttempt'
                  type: array
              type: object
        "400":
          description: Bad Request
          schema:
            allOf:
            - $ref: '#/definitions/util.ServerResponse'
            - properties:
                data:
                  $ref: '#/definitions/server.Stub'
              type: object
        "401":
          description: Unauthorized
          schema:
            allOf:
            - $ref: '#/definitions/util.ServerResponse'
            - properties:
                data:
                  $ref: '#/definitions/server.Stub'
              type: object
        "500":
          description: Internal Server Error
          schema:
            allOf:
            - $ref: '#/definitions/util.ServerResponse'
            - properties:
                data:
                  $ref: '#/definitions/server.Stub'
              type: object
      security:
      - ApiKeyAuth: []
      summary: Get delivery attempts
      tags:
      - DeliveryAttempts
  /api/v1/projects/{projectID}/eventdeliveries/{eventDeliveryID}/deliveryattempts/{deliveryAttemptID}:
    get:
      consumes:
      - application/json
      description: This endpoint fetches an app event delivery attempt
      parameters:
      - description: Project id
        in: path
        name: projectID
        required: true
        type: string
      - description: event delivery id
        in: path
        name: eventDeliveryID
        required: true
        type: string
      - description: delivery attempt id
        in: path
        name: deliveryAttemptID
        required: true
        type: string
      produces:
      - application/json
      responses:
        "200":
          description: OK
          schema:
            allOf:
            - $ref: '#/definitions/util.ServerResponse'
            - properties:
                data:
                  $ref: '#/definitions/datastore.DeliveryAttempt'
              type: object
        "400":
          description: Bad Request
          schema:
            allOf:
            - $ref: '#/definitions/util.ServerResponse'
            - properties:
                data:
                  $ref: '#/definitions/server.Stub'
              type: object
        "401":
          description: Unauthorized
          schema:
            allOf:
            - $ref: '#/definitions/util.ServerResponse'
            - properties:
                data:
                  $ref: '#/definitions/server.Stub'
              type: object
        "500":
          description: Internal Server Error
          schema:
            allOf:
            - $ref: '#/definitions/util.ServerResponse'
            - properties:
                data:
                  $ref: '#/definitions/server.Stub'
              type: object
      security:
      - ApiKeyAuth: []
      summary: Get delivery attempt
      tags:
      - DeliveryAttempts
  /api/v1/projects/{projectID}/eventdeliveries/{eventDeliveryID}/resend:
    put:
      consumes:
      - application/json
      description: This endpoint resends an app event
      parameters:
      - description: Project id
        in: path
        name: projectID
        required: true
        type: string
      - description: event delivery id
        in: path
        name: eventDeliveryID
        required: true
        type: string
      produces:
      - application/json
      responses:
        "200":
          description: OK
          schema:
            allOf:
            - $ref: '#/definitions/util.ServerResponse'
            - properties:
                data:
                  allOf:
                  - $ref: '#/definitions/datastore.Event'
                  - properties:
                      data:
                        $ref: '#/definitions/server.Stub'
                    type: object
              type: object
        "400":
          description: Bad Request
          schema:
            allOf:
            - $ref: '#/definitions/util.ServerResponse'
            - properties:
                data:
                  $ref: '#/definitions/server.Stub'
              type: object
        "401":
          description: Unauthorized
          schema:
            allOf:
            - $ref: '#/definitions/util.ServerResponse'
            - properties:
                data:
                  $ref: '#/definitions/server.Stub'
              type: object
        "500":
          description: Internal Server Error
          schema:
            allOf:
            - $ref: '#/definitions/util.ServerResponse'
            - properties:
                data:
                  $ref: '#/definitions/server.Stub'
              type: object
      security:
      - ApiKeyAuth: []
      summary: Resend an app event
      tags:
      - EventDelivery
  /api/v1/projects/{projectID}/eventdeliveries/batchretry:
    post:
      consumes:
      - application/json
      description: This endpoint resends multiple app events
      parameters:
      - description: Project id
        in: path
        name: projectID
        required: true
        type: string
      - description: event delivery ids
        in: body
        name: ids
        required: true
        schema:
          allOf:
          - $ref: '#/definitions/server.Stub'
          - properties:
              ids:
                items:
                  type: string
                type: array
            type: object
      produces:
      - application/json
      responses:
        "200":
          description: OK
          schema:
            allOf:
            - $ref: '#/definitions/util.ServerResponse'
            - properties:
                data:
                  $ref: '#/definitions/server.Stub'
              type: object
        "400":
          description: Bad Request
          schema:
            allOf:
            - $ref: '#/definitions/util.ServerResponse'
            - properties:
                data:
                  $ref: '#/definitions/server.Stub'
              type: object
        "401":
          description: Unauthorized
          schema:
            allOf:
            - $ref: '#/definitions/util.ServerResponse'
            - properties:
                data:
                  $ref: '#/definitions/server.Stub'
              type: object
        "500":
          description: Internal Server Error
          schema:
            allOf:
            - $ref: '#/definitions/util.ServerResponse'
            - properties:
                data:
                  $ref: '#/definitions/server.Stub'
              type: object
      security:
      - ApiKeyAuth: []
      summary: Batch Resend app events
      tags:
      - EventDelivery
  /api/v1/projects/{projectID}/eventdeliveries/countbatchretryevents:
    get:
      consumes:
      - application/json
      description: This endpoint counts app events that will be affected by a batch
        retry operation
      parameters:
      - description: application id
        in: query
        name: appId
        type: string
      - description: Project id
        in: path
        name: projectID
        required: true
        type: string
      - description: start date
        in: query
        name: startDate
        type: string
      - description: end date
        in: query
        name: endDate
        type: string
      - description: results per page
        in: query
        name: perPage
        type: string
      - description: page number
        in: query
        name: page
        type: string
      - description: sort order
        in: query
        name: sort
        type: string
      produces:
      - application/json
      responses:
        "200":
          description: OK
          schema:
            allOf:
            - $ref: '#/definitions/util.ServerResponse'
            - properties:
                data:
                  allOf:
                  - $ref: '#/definitions/server.Stub'
                  - properties:
                      num:
                        type: integer
                    type: object
              type: object
        "400":
          description: Bad Request
          schema:
            allOf:
            - $ref: '#/definitions/util.ServerResponse'
            - properties:
                data:
                  $ref: '#/definitions/server.Stub'
              type: object
        "401":
          description: Unauthorized
          schema:
            allOf:
            - $ref: '#/definitions/util.ServerResponse'
            - properties:
                data:
                  $ref: '#/definitions/server.Stub'
              type: object
        "500":
          description: Internal Server Error
          schema:
            allOf:
            - $ref: '#/definitions/util.ServerResponse'
            - properties:
                data:
                  $ref: '#/definitions/server.Stub'
              type: object
      security:
      - ApiKeyAuth: []
      summary: Count affected eventDeliveries
      tags:
      - EventDelivery
  /api/v1/projects/{projectID}/eventdeliveries/forceresend:
    post:
      consumes:
      - application/json
      description: This endpoint force resends multiple app events
      parameters:
      - description: Project id
        in: path
        name: projectID
        required: true
        type: string
      - description: event delivery ids
        in: body
        name: ids
        required: true
        schema:
          allOf:
          - $ref: '#/definitions/server.Stub'
          - properties:
              ids:
                items:
                  type: string
                type: array
            type: object
      produces:
      - application/json
      responses:
        "200":
          description: OK
          schema:
            allOf:
            - $ref: '#/definitions/util.ServerResponse'
            - properties:
                data:
                  $ref: '#/definitions/server.Stub'
              type: object
        "400":
          description: Bad Request
          schema:
            allOf:
            - $ref: '#/definitions/util.ServerResponse'
            - properties:
                data:
                  $ref: '#/definitions/server.Stub'
              type: object
        "401":
          description: Unauthorized
          schema:
            allOf:
            - $ref: '#/definitions/util.ServerResponse'
            - properties:
                data:
                  $ref: '#/definitions/server.Stub'
              type: object
        "500":
          description: Internal Server Error
          schema:
            allOf:
            - $ref: '#/definitions/util.ServerResponse'
            - properties:
                data:
                  $ref: '#/definitions/server.Stub'
              type: object
      security:
      - ApiKeyAuth: []
      summary: Force Resend app events
      tags:
      - EventDelivery
  /api/v1/projects/{projectID}/events:
    get:
      consumes:
      - application/json
      description: This endpoint fetches app events with pagination
      parameters:
      - description: application id
        in: query
        name: appId
        type: string
      - description: Project id
        in: path
        name: projectID
        required: true
        type: string
      - description: source id
        in: query
        name: sourceId
        type: string
      - description: start date
        in: query
        name: startDate
        type: string
      - description: end date
        in: query
        name: endDate
        type: string
      - description: results per page
        in: query
        name: perPage
        type: string
      - description: page number
        in: query
        name: page
        type: string
      - description: sort order
        in: query
        name: sort
        type: string
      produces:
      - application/json
      responses:
        "200":
          description: OK
          schema:
            allOf:
            - $ref: '#/definitions/util.ServerResponse'
            - properties:
                data:
                  allOf:
                  - $ref: '#/definitions/server.pagedResponse'
                  - properties:
                      content:
                        items:
                          allOf:
                          - $ref: '#/definitions/datastore.Event'
                          - properties:
                              data:
                                $ref: '#/definitions/server.Stub'
                            type: object
                        type: array
                    type: object
              type: object
        "400":
          description: Bad Request
          schema:
            allOf:
            - $ref: '#/definitions/util.ServerResponse'
            - properties:
                data:
                  $ref: '#/definitions/server.Stub'
              type: object
        "401":
          description: Unauthorized
          schema:
            allOf:
            - $ref: '#/definitions/util.ServerResponse'
            - properties:
                data:
                  $ref: '#/definitions/server.Stub'
              type: object
        "500":
          description: Internal Server Error
          schema:
            allOf:
            - $ref: '#/definitions/util.ServerResponse'
            - properties:
                data:
                  $ref: '#/definitions/server.Stub'
              type: object
      security:
      - ApiKeyAuth: []
      summary: Get app events with pagination
      tags:
      - Events
    post:
      consumes:
      - application/json
      description: This endpoint creates an app event
      parameters:
      - description: Project id
        in: path
        name: projectID
        required: true
        type: string
      - description: Event Details
        in: body
        name: event
        required: true
        schema:
          $ref: '#/definitions/models.Event'
      produces:
      - application/json
      responses:
        "200":
          description: OK
          schema:
            allOf:
            - $ref: '#/definitions/util.ServerResponse'
            - properties:
                data:
                  allOf:
                  - $ref: '#/definitions/datastore.Event'
                  - properties:
                      data:
                        $ref: '#/definitions/server.Stub'
                    type: object
              type: object
        "400":
          description: Bad Request
          schema:
            allOf:
            - $ref: '#/definitions/util.ServerResponse'
            - properties:
                data:
                  $ref: '#/definitions/server.Stub'
              type: object
        "401":
          description: Unauthorized
          schema:
            allOf:
            - $ref: '#/definitions/util.ServerResponse'
            - properties:
                data:
                  $ref: '#/definitions/server.Stub'
              type: object
        "500":
          description: Internal Server Error
          schema:
            allOf:
            - $ref: '#/definitions/util.ServerResponse'
            - properties:
                data:
                  $ref: '#/definitions/server.Stub'
              type: object
      security:
      - ApiKeyAuth: []
      summary: Create app event
      tags:
      - Events
  /api/v1/projects/{projectID}/events/{eventID}:
    get:
      consumes:
      - application/json
      description: This endpoint fetches an app event
      parameters:
      - description: Project id
        in: path
        name: projectID
        required: true
        type: string
      - description: event id
        in: path
        name: eventID
        required: true
        type: string
      produces:
      - application/json
      responses:
        "200":
          description: OK
          schema:
            allOf:
            - $ref: '#/definitions/util.ServerResponse'
            - properties:
                data:
                  allOf:
                  - $ref: '#/definitions/datastore.Event'
                  - properties:
                      data:
                        $ref: '#/definitions/server.Stub'
                    type: object
              type: object
        "400":
          description: Bad Request
          schema:
            allOf:
            - $ref: '#/definitions/util.ServerResponse'
            - properties:
                data:
                  $ref: '#/definitions/server.Stub'
              type: object
        "401":
          description: Unauthorized
          schema:
            allOf:
            - $ref: '#/definitions/util.ServerResponse'
            - properties:
                data:
                  $ref: '#/definitions/server.Stub'
              type: object
        "500":
          description: Internal Server Error
          schema:
            allOf:
            - $ref: '#/definitions/util.ServerResponse'
            - properties:
                data:
                  $ref: '#/definitions/server.Stub'
              type: object
      security:
      - ApiKeyAuth: []
      summary: Get app event
      tags:
      - Events
  /api/v1/projects/{projectID}/events/{eventID}/replay:
    put:
      consumes:
      - application/json
      description: This endpoint replays an app event
      parameters:
      - description: Project id
        in: path
        name: projectID
        required: true
        type: string
      - description: event id
        in: path
        name: eventID
        required: true
        type: string
      produces:
      - application/json
      responses:
        "200":
          description: OK
          schema:
            allOf:
            - $ref: '#/definitions/util.ServerResponse'
            - properties:
                data:
                  allOf:
                  - $ref: '#/definitions/datastore.Event'
                  - properties:
                      data:
                        $ref: '#/definitions/server.Stub'
                    type: object
              type: object
        "400":
          description: Bad Request
          schema:
            allOf:
            - $ref: '#/definitions/util.ServerResponse'
            - properties:
                data:
                  $ref: '#/definitions/server.Stub'
              type: object
        "401":
          description: Unauthorized
          schema:
            allOf:
            - $ref: '#/definitions/util.ServerResponse'
            - properties:
                data:
                  $ref: '#/definitions/server.Stub'
              type: object
        "500":
          description: Internal Server Error
          schema:
            allOf:
            - $ref: '#/definitions/util.ServerResponse'
            - properties:
                data:
                  $ref: '#/definitions/server.Stub'
              type: object
      security:
      - ApiKeyAuth: []
      summary: Replay app event
      tags:
      - Events
<<<<<<< HEAD
  /api/v1/security/endpoints/{endpointID}/keys:
=======
  /api/v1/projects/{projectID}/security/applications/{appID}/keys:
>>>>>>> ba1ec095
    post:
      consumes:
      - application/json
      description: This endpoint creates an api key that will be used by endpoint
        portal or the cli
      parameters:
<<<<<<< HEAD
      - description: Endpoint ID
=======
      - description: Project id
        in: path
        name: projectID
        required: true
        type: string
      - description: application ID
>>>>>>> ba1ec095
        in: path
        name: endpointID
        required: true
        type: string
      - description: APIKey details
        in: body
        name: appAPIKey
        required: true
        schema:
          $ref: '#/definitions/models.APIKey'
      produces:
      - application/json
      responses:
        "201":
          description: Created
          schema:
            allOf:
            - $ref: '#/definitions/util.ServerResponse'
            - properties:
                data:
                  $ref: '#/definitions/models.PortalAPIKeyResponse'
              type: object
        "400":
          description: Bad Request
          schema:
            allOf:
            - $ref: '#/definitions/util.ServerResponse'
            - properties:
                data:
                  $ref: '#/definitions/server.Stub'
              type: object
        "401":
          description: Unauthorized
          schema:
            allOf:
            - $ref: '#/definitions/util.ServerResponse'
            - properties:
                data:
                  $ref: '#/definitions/server.Stub'
              type: object
        "500":
          description: Internal Server Error
          schema:
            allOf:
            - $ref: '#/definitions/util.ServerResponse'
            - properties:
                data:
                  $ref: '#/definitions/server.Stub'
              type: object
      security:
      - ApiKeyAuth: []
      summary: Create an api key for endpoint portal or the cli (API)
      tags:
      - APIKey
  /api/v1/projects/{projectID}/sources:
    get:
      consumes:
      - application/json
      description: This endpoint fetches multiple sources
      parameters:
      - description: Project id
        in: path
        name: projectID
        required: true
        type: string
      - description: results per page
        in: query
        name: perPage
        type: string
      - description: page number
        in: query
        name: page
        type: string
      - description: sort order
        in: query
        name: sort
        type: string
      produces:
      - application/json
      responses:
        "200":
          description: OK
          schema:
            allOf:
            - $ref: '#/definitions/util.ServerResponse'
            - properties:
                data:
                  allOf:
                  - $ref: '#/definitions/server.pagedResponse'
                  - properties:
                      content:
                        items:
                          $ref: '#/definitions/models.SourceResponse'
                        type: array
                    type: object
              type: object
        "400":
          description: Bad Request
          schema:
            allOf:
            - $ref: '#/definitions/util.ServerResponse'
            - properties:
                data:
                  $ref: '#/definitions/server.Stub'
              type: object
        "401":
          description: Unauthorized
          schema:
            allOf:
            - $ref: '#/definitions/util.ServerResponse'
            - properties:
                data:
                  $ref: '#/definitions/server.Stub'
              type: object
        "500":
          description: Internal Server Error
          schema:
            allOf:
            - $ref: '#/definitions/util.ServerResponse'
            - properties:
                data:
                  $ref: '#/definitions/server.Stub'
              type: object
      security:
      - ApiKeyAuth: []
      summary: Fetch multiple sources
      tags:
      - Source
    post:
      consumes:
      - application/json
      description: This endpoint creates a source
      parameters:
      - description: Project id
        in: path
        name: projectID
        required: true
        type: string
      - description: Source Details
        in: body
        name: source
        required: true
        schema:
          $ref: '#/definitions/models.Source'
      produces:
      - application/json
      responses:
        "200":
          description: OK
          schema:
            allOf:
            - $ref: '#/definitions/util.ServerResponse'
            - properties:
                data:
                  $ref: '#/definitions/models.SourceResponse'
              type: object
        "400":
          description: Bad Request
          schema:
            allOf:
            - $ref: '#/definitions/util.ServerResponse'
            - properties:
                data:
                  $ref: '#/definitions/server.Stub'
              type: object
        "401":
          description: Unauthorized
          schema:
            allOf:
            - $ref: '#/definitions/util.ServerResponse'
            - properties:
                data:
                  $ref: '#/definitions/server.Stub'
              type: object
        "500":
          description: Internal Server Error
          schema:
            allOf:
            - $ref: '#/definitions/util.ServerResponse'
            - properties:
                data:
                  $ref: '#/definitions/server.Stub'
              type: object
      security:
      - ApiKeyAuth: []
      summary: Create a source
      tags:
      - Source
  /api/v1/projects/{projectID}/sources/{sourceID}:
    delete:
      consumes:
      - application/json
      description: This endpoint deletes a source
      parameters:
      - description: Project id
        in: path
        name: projectID
        required: true
        type: string
      - description: source id
        in: path
        name: sourceID
        required: true
        type: string
      produces:
      - application/json
      responses:
        "200":
          description: OK
          schema:
            allOf:
            - $ref: '#/definitions/util.ServerResponse'
            - properties:
                data:
                  $ref: '#/definitions/server.Stub'
              type: object
        "400":
          description: Bad Request
          schema:
            allOf:
            - $ref: '#/definitions/util.ServerResponse'
            - properties:
                data:
                  $ref: '#/definitions/server.Stub'
              type: object
        "401":
          description: Unauthorized
          schema:
            allOf:
            - $ref: '#/definitions/util.ServerResponse'
            - properties:
                data:
                  $ref: '#/definitions/server.Stub'
              type: object
        "500":
          description: Internal Server Error
          schema:
            allOf:
            - $ref: '#/definitions/util.ServerResponse'
            - properties:
                data:
                  $ref: '#/definitions/server.Stub'
              type: object
      security:
      - ApiKeyAuth: []
      summary: Delete source
      tags:
      - Source
    get:
      consumes:
      - application/json
      description: This endpoint fetches a source by its id
      parameters:
      - description: Project id
        in: path
        name: projectID
        required: true
        type: string
      - description: source id
        in: path
        name: sourceID
        required: true
        type: string
      produces:
      - application/json
      responses:
        "200":
          description: OK
          schema:
            allOf:
            - $ref: '#/definitions/util.ServerResponse'
            - properties:
                data:
                  $ref: '#/definitions/models.SourceResponse'
              type: object
        "400":
          description: Bad Request
          schema:
            allOf:
            - $ref: '#/definitions/util.ServerResponse'
            - properties:
                data:
                  $ref: '#/definitions/server.Stub'
              type: object
        "401":
          description: Unauthorized
          schema:
            allOf:
            - $ref: '#/definitions/util.ServerResponse'
            - properties:
                data:
                  $ref: '#/definitions/server.Stub'
              type: object
        "500":
          description: Internal Server Error
          schema:
            allOf:
            - $ref: '#/definitions/util.ServerResponse'
            - properties:
                data:
                  $ref: '#/definitions/server.Stub'
              type: object
      security:
      - ApiKeyAuth: []
      summary: Get a source
      tags:
      - Source
    put:
      consumes:
      - application/json
      description: This endpoint updates a source
      parameters:
      - description: Project id
        in: path
        name: projectID
        required: true
        type: string
      - description: source id
        in: path
        name: sourceID
        required: true
        type: string
      - description: Source Details
        in: body
        name: source
        required: true
        schema:
          $ref: '#/definitions/models.Source'
      produces:
      - application/json
      responses:
        "200":
          description: OK
          schema:
            allOf:
            - $ref: '#/definitions/util.ServerResponse'
            - properties:
                data:
                  $ref: '#/definitions/models.SourceResponse'
              type: object
        "400":
          description: Bad Request
          schema:
            allOf:
            - $ref: '#/definitions/util.ServerResponse'
            - properties:
                data:
                  $ref: '#/definitions/server.Stub'
              type: object
        "401":
          description: Unauthorized
          schema:
            allOf:
            - $ref: '#/definitions/util.ServerResponse'
            - properties:
                data:
                  $ref: '#/definitions/server.Stub'
              type: object
        "500":
          description: Internal Server Error
          schema:
            allOf:
            - $ref: '#/definitions/util.ServerResponse'
            - properties:
                data:
                  $ref: '#/definitions/server.Stub'
              type: object
      security:
      - ApiKeyAuth: []
      summary: Update a source
      tags:
      - Source
  /api/v1/projects/{projectID}/subscriptions:
    get:
      consumes:
      - application/json
      description: This endpoint fetches all the subscriptions
      parameters:
      - description: results per page
        in: query
        name: perPage
        type: string
      - description: page number
        in: query
        name: page
        type: string
      - description: sort order
        in: query
        name: sort
        type: string
      - description: subscription title
        in: query
        name: q
        type: string
      - description: Project id
        in: path
        name: projectID
        required: true
        type: string
      produces:
      - application/json
      responses:
        "200":
          description: OK
          schema:
            allOf:
            - $ref: '#/definitions/util.ServerResponse'
            - properties:
                data:
                  allOf:
                  - $ref: '#/definitions/server.pagedResponse'
                  - properties:
                      content:
                        items:
                          $ref: '#/definitions/datastore.Subscription'
                        type: array
                    type: object
              type: object
        "400":
          description: Bad Request
          schema:
            allOf:
            - $ref: '#/definitions/util.ServerResponse'
            - properties:
                data:
                  $ref: '#/definitions/server.Stub'
              type: object
        "401":
          description: Unauthorized
          schema:
            allOf:
            - $ref: '#/definitions/util.ServerResponse'
            - properties:
                data:
                  $ref: '#/definitions/server.Stub'
              type: object
        "500":
          description: Internal Server Error
          schema:
            allOf:
            - $ref: '#/definitions/util.ServerResponse'
            - properties:
                data:
                  $ref: '#/definitions/server.Stub'
              type: object
      security:
      - ApiKeyAuth: []
      summary: Get all subscriptions
      tags:
      - Subscriptions
    post:
      consumes:
      - application/json
      description: This endpoint creates a subscriptions
      parameters:
      - description: Project id
        in: path
        name: projectID
        required: true
        type: string
      - description: Subscription details
        in: body
        name: subscription
        required: true
        schema:
          $ref: '#/definitions/models.Subscription'
      produces:
      - application/json
      responses:
        "200":
          description: OK
          schema:
            allOf:
            - $ref: '#/definitions/util.ServerResponse'
            - properties:
                data:
                  allOf:
                  - $ref: '#/definitions/server.pagedResponse'
                  - properties:
                      content:
                        items:
                          $ref: '#/definitions/datastore.Subscription'
                        type: array
                    type: object
              type: object
        "400":
          description: Bad Request
          schema:
            allOf:
            - $ref: '#/definitions/util.ServerResponse'
            - properties:
                data:
                  $ref: '#/definitions/server.Stub'
              type: object
        "401":
          description: Unauthorized
          schema:
            allOf:
            - $ref: '#/definitions/util.ServerResponse'
            - properties:
                data:
                  $ref: '#/definitions/server.Stub'
              type: object
        "500":
          description: Internal Server Error
          schema:
            allOf:
            - $ref: '#/definitions/util.ServerResponse'
            - properties:
                data:
                  $ref: '#/definitions/server.Stub'
              type: object
      security:
      - ApiKeyAuth: []
      summary: Creates a subscription
      tags:
      - Subscriptions
  /api/v1/projects/{projectID}/subscriptions/{subscriptionID}:
    delete:
      consumes:
      - application/json
      description: This endpoint deletes a subscription
      parameters:
      - description: Project id
        in: path
        name: projectID
        required: true
        type: string
      - description: subscription id
        in: path
        name: subscriptionID
        required: true
        type: string
      produces:
      - application/json
      responses:
        "200":
          description: OK
          schema:
            allOf:
            - $ref: '#/definitions/util.ServerResponse'
            - properties:
                data:
                  $ref: '#/definitions/server.Stub'
              type: object
        "400":
          description: Bad Request
          schema:
            allOf:
            - $ref: '#/definitions/util.ServerResponse'
            - properties:
                data:
                  $ref: '#/definitions/server.Stub'
              type: object
        "401":
          description: Unauthorized
          schema:
            allOf:
            - $ref: '#/definitions/util.ServerResponse'
            - properties:
                data:
                  $ref: '#/definitions/server.Stub'
              type: object
        "500":
          description: Internal Server Error
          schema:
            allOf:
            - $ref: '#/definitions/util.ServerResponse'
            - properties:
                data:
                  $ref: '#/definitions/server.Stub'
              type: object
      security:
      - ApiKeyAuth: []
      summary: Delete subscription
      tags:
      - Subscriptions
    get:
      consumes:
      - application/json
      description: This endpoint fetches an Subscription by it's id
      parameters:
      - description: Project id
        in: path
        name: projectID
        required: true
        type: string
      - description: application id
        in: path
        name: subscriptionID
        required: true
        type: string
      produces:
      - application/json
      responses:
        "200":
          description: OK
          schema:
            allOf:
            - $ref: '#/definitions/util.ServerResponse'
            - properties:
                data:
                  $ref: '#/definitions/datastore.Subscription'
              type: object
        "400":
          description: Bad Request
          schema:
            allOf:
            - $ref: '#/definitions/util.ServerResponse'
            - properties:
                data:
                  $ref: '#/definitions/server.Stub'
              type: object
        "401":
          description: Unauthorized
          schema:
            allOf:
            - $ref: '#/definitions/util.ServerResponse'
            - properties:
                data:
                  $ref: '#/definitions/server.Stub'
              type: object
        "500":
          description: Internal Server Error
          schema:
            allOf:
            - $ref: '#/definitions/util.ServerResponse'
            - properties:
                data:
                  $ref: '#/definitions/server.Stub'
              type: object
      security:
      - ApiKeyAuth: []
      summary: Gets a subscription
      tags:
      - Subscriptions
    put:
      consumes:
      - application/json
      description: This endpoint updates a subscription
      parameters:
      - description: Project id
        in: path
        name: projectID
        required: true
        type: string
      - description: subscription id
        in: path
        name: subscriptionID
        required: true
        type: string
      - description: Subscription Details
        in: body
        name: subscription
        required: true
        schema:
          $ref: '#/definitions/models.Subscription'
      produces:
      - application/json
      responses:
        "200":
          description: OK
          schema:
            allOf:
            - $ref: '#/definitions/util.ServerResponse'
            - properties:
                data:
                  $ref: '#/definitions/datastore.Subscription'
              type: object
        "400":
          description: Bad Request
          schema:
            allOf:
            - $ref: '#/definitions/util.ServerResponse'
            - properties:
                data:
                  $ref: '#/definitions/server.Stub'
              type: object
        "401":
          description: Unauthorized
          schema:
            allOf:
            - $ref: '#/definitions/util.ServerResponse'
            - properties:
                data:
                  $ref: '#/definitions/server.Stub'
              type: object
        "500":
          description: Internal Server Error
          schema:
            allOf:
            - $ref: '#/definitions/util.ServerResponse'
            - properties:
                data:
                  $ref: '#/definitions/server.Stub'
              type: object
      security:
      - ApiKeyAuth: []
      summary: Update a subscription
      tags:
      - Subscriptions
  /api/v1/projects/{projectID}/subscriptions/{subscriptionID}/toggle_status:
    put:
      consumes:
      - application/json
      description: This endpoint updates a subscription
      parameters:
      - description: Project id
        in: path
        name: projectID
        required: true
        type: string
      - description: subscription id
        in: path
        name: subscriptionID
        required: true
        type: string
      produces:
      - application/json
      responses:
        "200":
          description: OK
          schema:
            allOf:
            - $ref: '#/definitions/util.ServerResponse'
            - properties:
                data:
                  $ref: '#/definitions/datastore.Subscription'
              type: object
        "400":
          description: Bad Request
          schema:
            allOf:
            - $ref: '#/definitions/util.ServerResponse'
            - properties:
                data:
                  $ref: '#/definitions/server.Stub'
              type: object
        "401":
          description: Unauthorized
          schema:
            allOf:
            - $ref: '#/definitions/util.ServerResponse'
            - properties:
                data:
                  $ref: '#/definitions/server.Stub'
              type: object
        "500":
          description: Internal Server Error
          schema:
            allOf:
            - $ref: '#/definitions/util.ServerResponse'
            - properties:
                data:
                  $ref: '#/definitions/server.Stub'
              type: object
      security:
      - ApiKeyAuth: []
      summary: Toggles a subscription's status from active <-> inactive
      tags:
      - Subscriptions
  /devices/{appID}:
    get:
      consumes:
      - application/json
      description: This endpoint fetches devices for an app
      parameters:
      - description: results per page
        in: query
        name: perPage
        type: string
      - description: page number
        in: query
        name: page
        type: string
      - description: sort order
        in: query
        name: sort
        type: string
      - description: app id
        in: path
        name: appID
        required: true
        type: string
      produces:
      - application/json
      responses:
        "200":
          description: OK
          schema:
            allOf:
            - $ref: '#/definitions/util.ServerResponse'
            - properties:
                data:
                  allOf:
                  - $ref: '#/definitions/server.pagedResponse'
                  - properties:
                      content:
                        items:
                          $ref: '#/definitions/datastore.Device'
                        type: array
                    type: object
              type: object
        "400":
          description: Bad Request
          schema:
            allOf:
            - $ref: '#/definitions/util.ServerResponse'
            - properties:
                data:
                  $ref: '#/definitions/server.Stub'
              type: object
        "401":
          description: Unauthorized
          schema:
            allOf:
            - $ref: '#/definitions/util.ServerResponse'
            - properties:
                data:
                  $ref: '#/definitions/server.Stub'
              type: object
        "500":
          description: Internal Server Error
          schema:
            allOf:
            - $ref: '#/definitions/util.ServerResponse'
            - properties:
                data:
                  $ref: '#/definitions/server.Stub'
              type: object
      security:
      - ApiKeyAuth: []
      summary: Fetch devices for an app
      tags:
      - Source
  /ui/auth/login:
    post:
      consumes:
      - application/json
      description: This endpoint logs in a user
      parameters:
      - description: User Details
        in: body
        name: user
        required: true
        schema:
          $ref: '#/definitions/models.LoginUser'
      produces:
      - application/json
      responses:
        "200":
          description: OK
          schema:
            allOf:
            - $ref: '#/definitions/util.ServerResponse'
            - properties:
                data:
                  $ref: '#/definitions/models.LoginUserResponse'
              type: object
        "400":
          description: Bad Request
          schema:
            allOf:
            - $ref: '#/definitions/util.ServerResponse'
            - properties:
                data:
                  $ref: '#/definitions/server.Stub'
              type: object
        "401":
          description: Unauthorized
          schema:
            allOf:
            - $ref: '#/definitions/util.ServerResponse'
            - properties:
                data:
                  $ref: '#/definitions/server.Stub'
              type: object
        "500":
          description: Internal Server Error
          schema:
            allOf:
            - $ref: '#/definitions/util.ServerResponse'
            - properties:
                data:
                  $ref: '#/definitions/server.Stub'
              type: object
      summary: Login a user
      tags:
      - User
  /ui/auth/logout:
    post:
      consumes:
      - application/json
      description: This endpoint logs out a user
      produces:
      - application/json
      responses:
        "200":
          description: OK
          schema:
            allOf:
            - $ref: '#/definitions/util.ServerResponse'
            - properties:
                data:
                  $ref: '#/definitions/server.Stub'
              type: object
        "400":
          description: Bad Request
          schema:
            allOf:
            - $ref: '#/definitions/util.ServerResponse'
            - properties:
                data:
                  $ref: '#/definitions/server.Stub'
              type: object
        "401":
          description: Unauthorized
          schema:
            allOf:
            - $ref: '#/definitions/util.ServerResponse'
            - properties:
                data:
                  $ref: '#/definitions/server.Stub'
              type: object
        "500":
          description: Internal Server Error
          schema:
            allOf:
            - $ref: '#/definitions/util.ServerResponse'
            - properties:
                data:
                  $ref: '#/definitions/server.Stub'
              type: object
      security:
      - ApiKeyAuth: []
      summary: Logs out a user
      tags:
      - User
  /ui/auth/register:
    post:
      consumes:
      - application/json
      description: This endpoint registers a new user
      parameters:
      - description: User Details
        in: body
        name: user
        required: true
        schema:
          $ref: '#/definitions/models.RegisterUser'
      produces:
      - application/json
      responses:
        "201":
          description: Created
          schema:
            allOf:
            - $ref: '#/definitions/util.ServerResponse'
            - properties:
                data:
                  $ref: '#/definitions/models.LoginUserResponse'
              type: object
        "400":
          description: Bad Request
          schema:
            allOf:
            - $ref: '#/definitions/util.ServerResponse'
            - properties:
                data:
                  $ref: '#/definitions/server.Stub'
              type: object
        "401":
          description: Unauthorized
          schema:
            allOf:
            - $ref: '#/definitions/util.ServerResponse'
            - properties:
                data:
                  $ref: '#/definitions/server.Stub'
              type: object
        "500":
          description: Internal Server Error
          schema:
            allOf:
            - $ref: '#/definitions/util.ServerResponse'
            - properties:
                data:
                  $ref: '#/definitions/server.Stub'
              type: object
      summary: Registers a user
      tags:
      - User
  /ui/auth/token/refresh:
    post:
      consumes:
      - application/json
      description: This endpoint refreshes an access token
      parameters:
      - description: Token Details
        in: body
        name: token
        required: true
        schema:
          $ref: '#/definitions/models.Token'
      produces:
      - application/json
      responses:
        "200":
          description: OK
          schema:
            allOf:
            - $ref: '#/definitions/util.ServerResponse'
            - properties:
                data:
                  $ref: '#/definitions/models.Token'
              type: object
        "400":
          description: Bad Request
          schema:
            allOf:
            - $ref: '#/definitions/util.ServerResponse'
            - properties:
                data:
                  $ref: '#/definitions/server.Stub'
              type: object
        "401":
          description: Unauthorized
          schema:
            allOf:
            - $ref: '#/definitions/util.ServerResponse'
            - properties:
                data:
                  $ref: '#/definitions/server.Stub'
              type: object
        "500":
          description: Internal Server Error
          schema:
            allOf:
            - $ref: '#/definitions/util.ServerResponse'
            - properties:
                data:
                  $ref: '#/definitions/server.Stub'
              type: object
      summary: Refresh an access token
      tags:
      - User
  /ui/configuration:
    get:
      consumes:
      - application/json
      description: This endpoint fetches configuration
      produces:
      - application/json
      responses:
        "200":
          description: OK
          schema:
            allOf:
            - $ref: '#/definitions/util.ServerResponse'
            - properties:
                data:
                  allOf:
                  - $ref: '#/definitions/server.pagedResponse'
                  - properties:
                      content:
                        items:
                          $ref: '#/definitions/models.ConfigurationResponse'
                        type: array
                    type: object
              type: object
        "400":
          description: Bad Request
          schema:
            allOf:
            - $ref: '#/definitions/util.ServerResponse'
            - properties:
                data:
                  $ref: '#/definitions/server.Stub'
              type: object
        "401":
          description: Unauthorized
          schema:
            allOf:
            - $ref: '#/definitions/util.ServerResponse'
            - properties:
                data:
                  $ref: '#/definitions/server.Stub'
              type: object
        "500":
          description: Internal Server Error
          schema:
            allOf:
            - $ref: '#/definitions/util.ServerResponse'
            - properties:
                data:
                  $ref: '#/definitions/server.Stub'
              type: object
      security:
      - ApiKeyAuth: []
      summary: Fetch configuration
      tags:
      - Configuration
    post:
      consumes:
      - application/json
      description: This endpoint creates a configuration
      parameters:
      - description: Configuration Details
        in: body
        name: application
        required: true
        schema:
          $ref: '#/definitions/models.Configuration'
      produces:
      - application/json
      responses:
        "200":
          description: OK
          schema:
            allOf:
            - $ref: '#/definitions/util.ServerResponse'
            - properties:
                data:
                  $ref: '#/definitions/models.ConfigurationResponse'
              type: object
        "400":
          description: Bad Request
          schema:
            allOf:
            - $ref: '#/definitions/util.ServerResponse'
            - properties:
                data:
                  $ref: '#/definitions/server.Stub'
              type: object
        "401":
          description: Unauthorized
          schema:
            allOf:
            - $ref: '#/definitions/util.ServerResponse'
            - properties:
                data:
                  $ref: '#/definitions/server.Stub'
              type: object
        "500":
          description: Internal Server Error
          schema:
            allOf:
            - $ref: '#/definitions/util.ServerResponse'
            - properties:
                data:
                  $ref: '#/definitions/server.Stub'
              type: object
      security:
      - ApiKeyAuth: []
      summary: Create a configuration
      tags:
      - Configuration
    put:
      consumes:
      - application/json
      description: This endpoint updates configuration
      parameters:
      - description: Configuration Details
        in: body
        name: application
        required: true
        schema:
          $ref: '#/definitions/models.Configuration'
      produces:
      - application/json
      responses:
        "202":
          description: Accepted
          schema:
            allOf:
            - $ref: '#/definitions/util.ServerResponse'
            - properties:
                data:
                  $ref: '#/definitions/models.ConfigurationResponse'
              type: object
        "400":
          description: Bad Request
          schema:
            allOf:
            - $ref: '#/definitions/util.ServerResponse'
            - properties:
                data:
                  $ref: '#/definitions/server.Stub'
              type: object
        "401":
          description: Unauthorized
          schema:
            allOf:
            - $ref: '#/definitions/util.ServerResponse'
            - properties:
                data:
                  $ref: '#/definitions/server.Stub'
              type: object
        "500":
          description: Internal Server Error
          schema:
            allOf:
            - $ref: '#/definitions/util.ServerResponse'
            - properties:
                data:
                  $ref: '#/definitions/server.Stub'
              type: object
      security:
      - ApiKeyAuth: []
      summary: Update configuration
      tags:
      - Configuration
  /ui/organisations:
    get:
      consumes:
      - application/json
      description: This endpoint fetches the organisations a user is part of
      parameters:
      - description: results per page
        in: query
        name: perPage
        type: string
      - description: page number
        in: query
        name: page
        type: string
      - description: sort order
        in: query
        name: sort
        type: string
      produces:
      - application/json
      responses:
        "200":
          description: OK
          schema:
            allOf:
            - $ref: '#/definitions/util.ServerResponse'
            - properties:
                data:
                  allOf:
                  - $ref: '#/definitions/server.pagedResponse'
                  - properties:
                      content:
                        items:
                          $ref: '#/definitions/datastore.Organisation'
                        type: array
                    type: object
              type: object
        "400":
          description: Bad Request
          schema:
            allOf:
            - $ref: '#/definitions/util.ServerResponse'
            - properties:
                data:
                  $ref: '#/definitions/server.Stub'
              type: object
        "401":
          description: Unauthorized
          schema:
            allOf:
            - $ref: '#/definitions/util.ServerResponse'
            - properties:
                data:
                  $ref: '#/definitions/server.Stub'
              type: object
        "500":
          description: Internal Server Error
          schema:
            allOf:
            - $ref: '#/definitions/util.ServerResponse'
            - properties:
                data:
                  $ref: '#/definitions/server.Stub'
              type: object
      security:
      - ApiKeyAuth: []
      summary: Get organisations
      tags:
      - Organisation
    post:
      consumes:
      - application/json
      description: This endpoint creates an organisation
      parameters:
      - description: Organisation Details
        in: body
        name: organisation
        required: true
        schema:
          $ref: '#/definitions/models.Organisation'
      produces:
      - application/json
      responses:
        "200":
          description: OK
          schema:
            allOf:
            - $ref: '#/definitions/util.ServerResponse'
            - properties:
                data:
                  $ref: '#/definitions/datastore.Organisation'
              type: object
        "400":
          description: Bad Request
          schema:
            allOf:
            - $ref: '#/definitions/util.ServerResponse'
            - properties:
                data:
                  $ref: '#/definitions/server.Stub'
              type: object
        "401":
          description: Unauthorized
          schema:
            allOf:
            - $ref: '#/definitions/util.ServerResponse'
            - properties:
                data:
                  $ref: '#/definitions/server.Stub'
              type: object
        "500":
          description: Internal Server Error
          schema:
            allOf:
            - $ref: '#/definitions/util.ServerResponse'
            - properties:
                data:
                  $ref: '#/definitions/server.Stub'
              type: object
      security:
      - ApiKeyAuth: []
      summary: Create an organisation
      tags:
      - Organisation
  /ui/organisations/{orgID}:
    delete:
      consumes:
      - application/json
      description: This endpoint deletes an organisation
      parameters:
      - description: organisation id
        in: path
        name: orgID
        required: true
        type: string
      produces:
      - application/json
      responses:
        "200":
          description: OK
          schema:
            allOf:
            - $ref: '#/definitions/util.ServerResponse'
            - properties:
                data:
                  $ref: '#/definitions/server.Stub'
              type: object
        "400":
          description: Bad Request
          schema:
            allOf:
            - $ref: '#/definitions/util.ServerResponse'
            - properties:
                data:
                  $ref: '#/definitions/server.Stub'
              type: object
        "401":
          description: Unauthorized
          schema:
            allOf:
            - $ref: '#/definitions/util.ServerResponse'
            - properties:
                data:
                  $ref: '#/definitions/server.Stub'
              type: object
        "500":
          description: Internal Server Error
          schema:
            allOf:
            - $ref: '#/definitions/util.ServerResponse'
            - properties:
                data:
                  $ref: '#/definitions/server.Stub'
              type: object
      security:
      - ApiKeyAuth: []
      summary: Delete organisation
      tags:
      - Organisation
    get:
      consumes:
      - application/json
      description: This endpoint fetches an organisation by its id
      parameters:
      - description: organisation id
        in: path
        name: orgID
        required: true
        type: string
      produces:
      - application/json
      responses:
        "200":
          description: OK
          schema:
            allOf:
            - $ref: '#/definitions/util.ServerResponse'
            - properties:
                data:
                  $ref: '#/definitions/datastore.Organisation'
              type: object
        "400":
          description: Bad Request
          schema:
            allOf:
            - $ref: '#/definitions/util.ServerResponse'
            - properties:
                data:
                  $ref: '#/definitions/server.Stub'
              type: object
        "401":
          description: Unauthorized
          schema:
            allOf:
            - $ref: '#/definitions/util.ServerResponse'
            - properties:
                data:
                  $ref: '#/definitions/server.Stub'
              type: object
        "500":
          description: Internal Server Error
          schema:
            allOf:
            - $ref: '#/definitions/util.ServerResponse'
            - properties:
                data:
                  $ref: '#/definitions/server.Stub'
              type: object
      security:
      - ApiKeyAuth: []
      summary: Get an organisation
      tags:
      - Organisation
    put:
      consumes:
      - application/json
      description: This endpoint updates an organisation
      parameters:
      - description: organisation id
        in: path
        name: orgID
        required: true
        type: string
      - description: Organisation Details
        in: body
        name: organisation
        required: true
        schema:
          $ref: '#/definitions/models.Organisation'
      produces:
      - application/json
      responses:
        "200":
          description: OK
          schema:
            allOf:
            - $ref: '#/definitions/util.ServerResponse'
            - properties:
                data:
                  $ref: '#/definitions/datastore.Organisation'
              type: object
        "400":
          description: Bad Request
          schema:
            allOf:
            - $ref: '#/definitions/util.ServerResponse'
            - properties:
                data:
                  $ref: '#/definitions/server.Stub'
              type: object
        "401":
          description: Unauthorized
          schema:
            allOf:
            - $ref: '#/definitions/util.ServerResponse'
            - properties:
                data:
                  $ref: '#/definitions/server.Stub'
              type: object
        "500":
          description: Internal Server Error
          schema:
            allOf:
            - $ref: '#/definitions/util.ServerResponse'
            - properties:
                data:
                  $ref: '#/definitions/server.Stub'
              type: object
      security:
      - ApiKeyAuth: []
      summary: Update an organisation
      tags:
      - Organisation
  /ui/organisations/{orgID}/groups:
    get:
      consumes:
      - application/json
      description: This endpoint fetches groups
      parameters:
      - description: group name
        in: query
        name: name
        type: string
      - description: organisation id
        in: path
        name: orgID
        required: true
        type: string
      produces:
      - application/json
      responses:
        "200":
          description: OK
          schema:
            allOf:
            - $ref: '#/definitions/util.ServerResponse'
            - properties:
                data:
                  items:
                    $ref: '#/definitions/datastore.Group'
                  type: array
              type: object
        "400":
          description: Bad Request
          schema:
            allOf:
            - $ref: '#/definitions/util.ServerResponse'
            - properties:
                data:
                  $ref: '#/definitions/server.Stub'
              type: object
        "401":
          description: Unauthorized
          schema:
            allOf:
            - $ref: '#/definitions/util.ServerResponse'
            - properties:
                data:
                  $ref: '#/definitions/server.Stub'
              type: object
        "500":
          description: Internal Server Error
          schema:
            allOf:
            - $ref: '#/definitions/util.ServerResponse'
            - properties:
                data:
                  $ref: '#/definitions/server.Stub'
              type: object
      security:
      - ApiKeyAuth: []
      summary: Get groups - UI
      tags:
      - Group
    post:
      consumes:
      - application/json
      description: This endpoint creates a group
      parameters:
      - description: Organisation id
        in: path
        name: orgID
        required: true
        type: string
      - description: Group Details
        in: body
        name: group
        required: true
        schema:
          $ref: '#/definitions/models.Group'
      produces:
      - application/json
      responses:
        "200":
          description: OK
          schema:
            allOf:
            - $ref: '#/definitions/util.ServerResponse'
            - properties:
                data:
                  $ref: '#/definitions/datastore.Group'
              type: object
        "400":
          description: Bad Request
          schema:
            allOf:
            - $ref: '#/definitions/util.ServerResponse'
            - properties:
                data:
                  $ref: '#/definitions/server.Stub'
              type: object
        "401":
          description: Unauthorized
          schema:
            allOf:
            - $ref: '#/definitions/util.ServerResponse'
            - properties:
                data:
                  $ref: '#/definitions/server.Stub'
              type: object
        "500":
          description: Internal Server Error
          schema:
            allOf:
            - $ref: '#/definitions/util.ServerResponse'
            - properties:
                data:
                  $ref: '#/definitions/server.Stub'
              type: object
      security:
      - ApiKeyAuth: []
      summary: Create a group - UI
      tags:
      - Group
  /ui/organisations/{orgID}/groups/{groupID}:
    delete:
      consumes:
      - application/json
      description: This endpoint deletes a group using its id
      parameters:
      - description: group id
        in: path
        name: groupID
        required: true
        type: string
      - description: organisation id
        in: path
        name: orgID
        required: true
        type: string
      produces:
      - application/json
      responses:
        "200":
          description: OK
          schema:
            allOf:
            - $ref: '#/definitions/util.ServerResponse'
            - properties:
                data:
                  $ref: '#/definitions/server.Stub'
              type: object
        "400":
          description: Bad Request
          schema:
            allOf:
            - $ref: '#/definitions/util.ServerResponse'
            - properties:
                data:
                  $ref: '#/definitions/server.Stub'
              type: object
        "401":
          description: Unauthorized
          schema:
            allOf:
            - $ref: '#/definitions/util.ServerResponse'
            - properties:
                data:
                  $ref: '#/definitions/server.Stub'
              type: object
        "500":
          description: Internal Server Error
          schema:
            allOf:
            - $ref: '#/definitions/util.ServerResponse'
            - properties:
                data:
                  $ref: '#/definitions/server.Stub'
              type: object
      security:
      - ApiKeyAuth: []
      summary: Delete a group - UI
      tags:
      - Group
    get:
      consumes:
      - application/json
      description: This endpoint fetches a group by its id
      parameters:
      - description: group id
        in: path
        name: groupID
        required: true
        type: string
      - description: organisation id
        in: path
        name: orgID
        required: true
        type: string
      produces:
      - application/json
      responses:
        "200":
          description: OK
          schema:
            allOf:
            - $ref: '#/definitions/util.ServerResponse'
            - properties:
                data:
                  $ref: '#/definitions/datastore.Group'
              type: object
        "400":
          description: Bad Request
          schema:
            allOf:
            - $ref: '#/definitions/util.ServerResponse'
            - properties:
                data:
                  $ref: '#/definitions/server.Stub'
              type: object
        "401":
          description: Unauthorized
          schema:
            allOf:
            - $ref: '#/definitions/util.ServerResponse'
            - properties:
                data:
                  $ref: '#/definitions/server.Stub'
              type: object
        "500":
          description: Internal Server Error
          schema:
            allOf:
            - $ref: '#/definitions/util.ServerResponse'
            - properties:
                data:
                  $ref: '#/definitions/server.Stub'
              type: object
      security:
      - ApiKeyAuth: []
      summary: Get a group - UI
      tags:
      - Group
    put:
      consumes:
      - application/json
      description: This endpoint updates a group
      parameters:
      - description: group id
        in: path
        name: groupID
        required: true
        type: string
      - description: organisation id
        in: path
        name: orgID
        required: true
        type: string
      - description: Group Details
        in: body
        name: group
        required: true
        schema:
          $ref: '#/definitions/models.Group'
      produces:
      - application/json
      responses:
        "200":
          description: OK
          schema:
            allOf:
            - $ref: '#/definitions/util.ServerResponse'
            - properties:
                data:
                  $ref: '#/definitions/datastore.Group'
              type: object
        "400":
          description: Bad Request
          schema:
            allOf:
            - $ref: '#/definitions/util.ServerResponse'
            - properties:
                data:
                  $ref: '#/definitions/server.Stub'
              type: object
        "401":
          description: Unauthorized
          schema:
            allOf:
            - $ref: '#/definitions/util.ServerResponse'
            - properties:
                data:
                  $ref: '#/definitions/server.Stub'
              type: object
        "500":
          description: Internal Server Error
          schema:
            allOf:
            - $ref: '#/definitions/util.ServerResponse'
            - properties:
                data:
                  $ref: '#/definitions/server.Stub'
              type: object
      security:
      - ApiKeyAuth: []
      summary: Update a group - UI
      tags:
      - Group
  /ui/organisations/{orgID}/groups/{groupID}/apps/{appID}/keys:
    post:
      consumes:
      - application/json
      description: This endpoint creates an api key that will be used by app portal
        or the cli
      parameters:
      - description: Organisation id
        in: path
        name: orgID
        required: true
        type: string
      - description: Group id
        in: path
        name: groupID
        required: true
        type: string
      - description: application ID
        in: path
        name: appID
        required: true
        type: string
      produces:
      - application/json
      responses:
        "201":
          description: Created
          schema:
            allOf:
            - $ref: '#/definitions/util.ServerResponse'
            - properties:
                data:
                  $ref: '#/definitions/models.PortalAPIKeyResponse'
              type: object
        "400":
          description: Bad Request
          schema:
            allOf:
            - $ref: '#/definitions/util.ServerResponse'
            - properties:
                data:
                  $ref: '#/definitions/server.Stub'
              type: object
        "401":
          description: Unauthorized
          schema:
            allOf:
            - $ref: '#/definitions/util.ServerResponse'
            - properties:
                data:
                  $ref: '#/definitions/server.Stub'
              type: object
        "500":
          description: Internal Server Error
          schema:
            allOf:
            - $ref: '#/definitions/util.ServerResponse'
            - properties:
                data:
                  $ref: '#/definitions/server.Stub'
              type: object
      security:
      - ApiKeyAuth: []
      summary: Create an api key for app portal or the cli (UI)
      tags:
<<<<<<< HEAD
      - Group
  /ui/organisations/{orgID}/groups/{groupID}/endpoints/{endpointID}/keys/{keyID}/revoke:
=======
      - APIKey
  /ui/organisations/{orgID}/groups/{groupID}/apps/{appID}/keys/{keyID}/revoke:
>>>>>>> ba1ec095
    put:
      consumes:
      - application/json
      description: This endpoint revokes endpoint's an api key
      parameters:
      - description: Organisation id
        in: path
        name: orgID
        required: true
        type: string
      - description: Group id
        in: path
        name: groupID
        required: true
        type: string
      - description: Endpoint id
        in: path
        name: endpointID
        required: true
        type: string
      - description: API Key id
        in: path
        name: keyID
        required: true
        type: string
      produces:
      - application/json
      responses:
        "200":
          description: OK
          schema:
            allOf:
            - $ref: '#/definitions/util.ServerResponse'
            - properties:
                data:
                  $ref: '#/definitions/server.Stub'
              type: object
        "400":
          description: Bad Request
          schema:
            allOf:
            - $ref: '#/definitions/util.ServerResponse'
            - properties:
                data:
                  $ref: '#/definitions/server.Stub'
              type: object
        "401":
          description: Unauthorized
          schema:
            allOf:
            - $ref: '#/definitions/util.ServerResponse'
            - properties:
                data:
                  $ref: '#/definitions/server.Stub'
              type: object
        "500":
          description: Internal Server Error
          schema:
            allOf:
            - $ref: '#/definitions/util.ServerResponse'
            - properties:
                data:
                  $ref: '#/definitions/server.Stub'
              type: object
      security:
      - ApiKeyAuth: []
      summary: Revoke an Endpoint's API Key
      tags:
      - APIKey
  /ui/organisations/{orgID}/invites:
    post:
      consumes:
      - application/json
      description: This endpoint invites a user to join an organisation
      parameters:
      - description: organisation id
        in: path
        name: orgID
        required: true
        type: string
      - description: Organisation Invite Details
        in: body
        name: invite
        required: true
        schema:
          $ref: '#/definitions/models.OrganisationInvite'
      produces:
      - application/json
      responses:
        "200":
          description: OK
          schema:
            allOf:
            - $ref: '#/definitions/util.ServerResponse'
            - properties:
                data:
                  $ref: '#/definitions/server.Stub'
              type: object
        "400":
          description: Bad Request
          schema:
            allOf:
            - $ref: '#/definitions/util.ServerResponse'
            - properties:
                data:
                  $ref: '#/definitions/server.Stub'
              type: object
        "401":
          description: Unauthorized
          schema:
            allOf:
            - $ref: '#/definitions/util.ServerResponse'
            - properties:
                data:
                  $ref: '#/definitions/server.Stub'
              type: object
        "500":
          description: Internal Server Error
          schema:
            allOf:
            - $ref: '#/definitions/util.ServerResponse'
            - properties:
                data:
                  $ref: '#/definitions/server.Stub'
              type: object
      security:
      - ApiKeyAuth: []
      summary: Invite a user to join an organisation
      tags:
      - Organisation
  /ui/organisations/{orgID}/invites/{inviteID}/cancel:
    post:
      consumes:
      - application/json
      description: This endpoint cancels an organization invite
      parameters:
      - description: organisation id
        in: path
        name: orgID
        required: true
        type: string
      - description: invite id
        in: path
        name: inviteID
        required: true
        type: string
      produces:
      - application/json
      responses:
        "200":
          description: OK
          schema:
            allOf:
            - $ref: '#/definitions/util.ServerResponse'
            - properties:
                data:
                  $ref: '#/definitions/datastore.OrganisationInvite'
              type: object
        "400":
          description: Bad Request
          schema:
            allOf:
            - $ref: '#/definitions/util.ServerResponse'
            - properties:
                data:
                  $ref: '#/definitions/server.Stub'
              type: object
        "401":
          description: Unauthorized
          schema:
            allOf:
            - $ref: '#/definitions/util.ServerResponse'
            - properties:
                data:
                  $ref: '#/definitions/server.Stub'
              type: object
        "500":
          description: Internal Server Error
          schema:
            allOf:
            - $ref: '#/definitions/util.ServerResponse'
            - properties:
                data:
                  $ref: '#/definitions/server.Stub'
              type: object
      security:
      - ApiKeyAuth: []
      summary: cancel organization invite
      tags:
      - Organisation
  /ui/organisations/{orgID}/invites/{inviteID}/resend:
    post:
      consumes:
      - application/json
      description: This endpoint resends the organization invite to a user
      parameters:
      - description: organisation id
        in: path
        name: orgID
        required: true
        type: string
      - description: invite id
        in: path
        name: inviteID
        required: true
        type: string
      produces:
      - application/json
      responses:
        "200":
          description: OK
          schema:
            allOf:
            - $ref: '#/definitions/util.ServerResponse'
            - properties:
                data:
                  $ref: '#/definitions/server.Stub'
              type: object
        "400":
          description: Bad Request
          schema:
            allOf:
            - $ref: '#/definitions/util.ServerResponse'
            - properties:
                data:
                  $ref: '#/definitions/server.Stub'
              type: object
        "401":
          description: Unauthorized
          schema:
            allOf:
            - $ref: '#/definitions/util.ServerResponse'
            - properties:
                data:
                  $ref: '#/definitions/server.Stub'
              type: object
        "500":
          description: Internal Server Error
          schema:
            allOf:
            - $ref: '#/definitions/util.ServerResponse'
            - properties:
                data:
                  $ref: '#/definitions/server.Stub'
              type: object
      security:
      - ApiKeyAuth: []
      summary: resend organization invite
      tags:
      - Organisation
  /ui/organisations/{orgID}/invites/pending:
    get:
      consumes:
      - application/json
      description: This endpoint fetches pending organisation invites
      parameters:
      - description: results per page
        in: query
        name: perPage
        type: string
      - description: page number
        in: query
        name: page
        type: string
      - description: sort order
        in: query
        name: sort
        type: string
      - description: organisation id
        in: path
        name: orgID
        required: true
        type: string
      produces:
      - application/json
      responses:
        "200":
          description: OK
          schema:
            allOf:
            - $ref: '#/definitions/util.ServerResponse'
            - properties:
                data:
                  $ref: '#/definitions/server.Stub'
              type: object
        "400":
          description: Bad Request
          schema:
            allOf:
            - $ref: '#/definitions/util.ServerResponse'
            - properties:
                data:
                  $ref: '#/definitions/server.Stub'
              type: object
        "401":
          description: Unauthorized
          schema:
            allOf:
            - $ref: '#/definitions/util.ServerResponse'
            - properties:
                data:
                  $ref: '#/definitions/server.Stub'
              type: object
        "500":
          description: Internal Server Error
          schema:
            allOf:
            - $ref: '#/definitions/util.ServerResponse'
            - properties:
                data:
                  $ref: '#/definitions/server.Stub'
              type: object
      security:
      - ApiKeyAuth: []
      summary: Fetch pending organisation invites
      tags:
      - Organisation
  /ui/organisations/{orgID}/members:
    get:
      consumes:
      - application/json
      description: This endpoint fetches an organisation's members
      parameters:
      - description: organisation id
        in: path
        name: orgID
        required: true
        type: string
      - description: results per page
        in: query
        name: perPage
        type: string
      - description: page number
        in: query
        name: page
        type: string
      - description: sort order
        in: query
        name: sort
        type: string
      produces:
      - application/json
      responses:
        "200":
          description: OK
          schema:
            allOf:
            - $ref: '#/definitions/util.ServerResponse'
            - properties:
                data:
                  allOf:
                  - $ref: '#/definitions/server.pagedResponse'
                  - properties:
                      content:
                        items:
                          $ref: '#/definitions/datastore.OrganisationMember'
                        type: array
                    type: object
              type: object
        "400":
          description: Bad Request
          schema:
            allOf:
            - $ref: '#/definitions/util.ServerResponse'
            - properties:
                data:
                  $ref: '#/definitions/server.Stub'
              type: object
        "401":
          description: Unauthorized
          schema:
            allOf:
            - $ref: '#/definitions/util.ServerResponse'
            - properties:
                data:
                  $ref: '#/definitions/server.Stub'
              type: object
        "500":
          description: Internal Server Error
          schema:
            allOf:
            - $ref: '#/definitions/util.ServerResponse'
            - properties:
                data:
                  $ref: '#/definitions/server.Stub'
              type: object
      security:
      - ApiKeyAuth: []
      summary: Get organisation members
      tags:
      - Organisation
  /ui/organisations/{orgID}/members/{memberID}:
    delete:
      consumes:
      - application/json
      description: This endpoint deletes an organisation's member
      parameters:
      - description: organisation id
        in: path
        name: orgID
        required: true
        type: string
      - description: organisation member id
        in: path
        name: memberID
        required: true
        type: string
      produces:
      - application/json
      responses:
        "200":
          description: OK
          schema:
            allOf:
            - $ref: '#/definitions/util.ServerResponse'
            - properties:
                data:
                  $ref: '#/definitions/server.Stub'
              type: object
        "400":
          description: Bad Request
          schema:
            allOf:
            - $ref: '#/definitions/util.ServerResponse'
            - properties:
                data:
                  $ref: '#/definitions/server.Stub'
              type: object
        "401":
          description: Unauthorized
          schema:
            allOf:
            - $ref: '#/definitions/util.ServerResponse'
            - properties:
                data:
                  $ref: '#/definitions/server.Stub'
              type: object
        "500":
          description: Internal Server Error
          schema:
            allOf:
            - $ref: '#/definitions/util.ServerResponse'
            - properties:
                data:
                  $ref: '#/definitions/server.Stub'
              type: object
      security:
      - ApiKeyAuth: []
      summary: Delete an organisation's member
      tags:
      - Organisation
    get:
      consumes:
      - application/json
      description: This endpoint fetches an organisation's member
      parameters:
      - description: organisation id
        in: path
        name: orgID
        required: true
        type: string
      - description: organisation member id
        in: path
        name: memberID
        required: true
        type: string
      produces:
      - application/json
      responses:
        "200":
          description: OK
          schema:
            allOf:
            - $ref: '#/definitions/util.ServerResponse'
            - properties:
                data:
                  $ref: '#/definitions/datastore.OrganisationMember'
              type: object
        "400":
          description: Bad Request
          schema:
            allOf:
            - $ref: '#/definitions/util.ServerResponse'
            - properties:
                data:
                  $ref: '#/definitions/server.Stub'
              type: object
        "401":
          description: Unauthorized
          schema:
            allOf:
            - $ref: '#/definitions/util.ServerResponse'
            - properties:
                data:
                  $ref: '#/definitions/server.Stub'
              type: object
        "500":
          description: Internal Server Error
          schema:
            allOf:
            - $ref: '#/definitions/util.ServerResponse'
            - properties:
                data:
                  $ref: '#/definitions/server.Stub'
              type: object
      security:
      - ApiKeyAuth: []
      summary: Get organisation member
      tags:
      - Organisation
    put:
      consumes:
      - application/json
      description: This endpoint updates an organisation's member
      parameters:
      - description: organisation id
        in: path
        name: orgID
        required: true
        type: string
      - description: organisation member id
        in: path
        name: memberID
        required: true
        type: string
      - description: Organisation member Details
        in: body
        name: organisation_member
        required: true
        schema:
          $ref: '#/definitions/models.UpdateOrganisationMember'
      produces:
      - application/json
      responses:
        "200":
          description: OK
          schema:
            allOf:
            - $ref: '#/definitions/util.ServerResponse'
            - properties:
                data:
                  $ref: '#/definitions/datastore.Organisation'
              type: object
        "400":
          description: Bad Request
          schema:
            allOf:
            - $ref: '#/definitions/util.ServerResponse'
            - properties:
                data:
                  $ref: '#/definitions/server.Stub'
              type: object
        "401":
          description: Unauthorized
          schema:
            allOf:
            - $ref: '#/definitions/util.ServerResponse'
            - properties:
                data:
                  $ref: '#/definitions/server.Stub'
              type: object
        "500":
          description: Internal Server Error
          schema:
            allOf:
            - $ref: '#/definitions/util.ServerResponse'
            - properties:
                data:
                  $ref: '#/definitions/server.Stub'
              type: object
      security:
      - ApiKeyAuth: []
      summary: Update an organisation's member
      tags:
      - Organisation
  /ui/organisations/{orgID}/security/endpoints/{endpointID}/keys:
    get:
      consumes:
      - application/json
      description: This endpoint fetches multiple api keys belonging to an endpoint
      parameters:
      - description: Organisation id
        in: path
        name: orgID
        required: true
        type: string
      - description: Endpoint ID
        in: path
        name: endpointID
        required: true
        type: string
      produces:
      - application/json
      responses:
        "201":
          description: Created
          schema:
            allOf:
            - $ref: '#/definitions/util.ServerResponse'
            - properties:
                data:
                  $ref: '#/definitions/models.PortalAPIKeyResponse'
              type: object
        "400":
          description: Bad Request
          schema:
            allOf:
            - $ref: '#/definitions/util.ServerResponse'
            - properties:
                data:
                  $ref: '#/definitions/server.Stub'
              type: object
        "401":
          description: Unauthorized
          schema:
            allOf:
            - $ref: '#/definitions/util.ServerResponse'
            - properties:
                data:
                  $ref: '#/definitions/server.Stub'
              type: object
        "500":
          description: Internal Server Error
          schema:
            allOf:
            - $ref: '#/definitions/util.ServerResponse'
            - properties:
                data:
                  $ref: '#/definitions/server.Stub'
              type: object
      security:
      - ApiKeyAuth: []
      summary: Fetch multiple api keys belonging to an endpoint
      tags:
      - APIKey
  /ui/organisations/{orgID}/security/keys:
    get:
      consumes:
      - application/json
      description: This endpoint fetches multiple api keys
      parameters:
      - description: Organisation id
        in: path
        name: orgID
        required: true
        type: string
      - description: api key type
        in: query
        name: keyType
        type: string
      - description: results per page
        in: query
        name: perPage
        type: string
      - description: page number
        in: query
        name: page
        type: string
      - description: sort order
        in: query
        name: sort
        type: string
      produces:
      - application/json
      responses:
        "200":
          description: OK
          schema:
            allOf:
            - $ref: '#/definitions/util.ServerResponse'
            - properties:
                data:
                  allOf:
                  - $ref: '#/definitions/server.pagedResponse'
                  - properties:
                      content:
                        items:
                          $ref: '#/definitions/datastore.APIKey'
                        type: array
                    type: object
              type: object
        "400":
          description: Bad Request
          schema:
            allOf:
            - $ref: '#/definitions/util.ServerResponse'
            - properties:
                data:
                  $ref: '#/definitions/server.Stub'
              type: object
        "401":
          description: Unauthorized
          schema:
            allOf:
            - $ref: '#/definitions/util.ServerResponse'
            - properties:
                data:
                  $ref: '#/definitions/server.Stub'
              type: object
        "500":
          description: Internal Server Error
          schema:
            allOf:
            - $ref: '#/definitions/util.ServerResponse'
            - properties:
                data:
                  $ref: '#/definitions/server.Stub'
              type: object
      security:
      - ApiKeyAuth: []
      summary: Fetch multiple api keys
      tags:
      - APIKey
    post:
      consumes:
      - application/json
      description: This endpoint creates an api key that will be used by the native
        auth realm
      parameters:
      - description: Organisation id
        in: path
        name: orgID
        required: true
        type: string
      - description: API Key
        in: body
        name: apiKey
        required: true
        schema:
          $ref: '#/definitions/models.APIKey'
      produces:
      - application/json
      responses:
        "200":
          description: OK
          schema:
            allOf:
            - $ref: '#/definitions/util.ServerResponse'
            - properties:
                data:
                  $ref: '#/definitions/models.APIKeyResponse'
              type: object
        "400":
          description: Bad Request
          schema:
            allOf:
            - $ref: '#/definitions/util.ServerResponse'
            - properties:
                data:
                  $ref: '#/definitions/server.Stub'
              type: object
        "401":
          description: Unauthorized
          schema:
            allOf:
            - $ref: '#/definitions/util.ServerResponse'
            - properties:
                data:
                  $ref: '#/definitions/server.Stub'
              type: object
        "500":
          description: Internal Server Error
          schema:
            allOf:
            - $ref: '#/definitions/util.ServerResponse'
            - properties:
                data:
                  $ref: '#/definitions/server.Stub'
              type: object
      security:
      - ApiKeyAuth: []
      summary: Create an api key
      tags:
      - APIKey
  /ui/organisations/{orgID}/security/keys/{keyID}:
    get:
      consumes:
      - application/json
      description: This endpoint fetches an api key by its id
      parameters:
      - description: Organisation id
        in: path
        name: orgID
        required: true
        type: string
      - description: API Key id
        in: path
        name: keyID
        required: true
        type: string
      produces:
      - application/json
      responses:
        "200":
          description: OK
          schema:
            allOf:
            - $ref: '#/definitions/util.ServerResponse'
            - properties:
                data:
                  $ref: '#/definitions/datastore.APIKey'
              type: object
        "400":
          description: Bad Request
          schema:
            allOf:
            - $ref: '#/definitions/util.ServerResponse'
            - properties:
                data:
                  $ref: '#/definitions/server.Stub'
              type: object
        "401":
          description: Unauthorized
          schema:
            allOf:
            - $ref: '#/definitions/util.ServerResponse'
            - properties:
                data:
                  $ref: '#/definitions/server.Stub'
              type: object
        "500":
          description: Internal Server Error
          schema:
            allOf:
            - $ref: '#/definitions/util.ServerResponse'
            - properties:
                data:
                  $ref: '#/definitions/server.Stub'
              type: object
      security:
      - ApiKeyAuth: []
      summary: Get api key by id
      tags:
      - APIKey
    put:
      consumes:
      - application/json
      description: This endpoint updates an api key
      parameters:
      - description: Organisation id
        in: path
        name: orgID
        required: true
        type: string
      - description: API Key id
        in: path
        name: keyID
        required: true
        type: string
      produces:
      - application/json
      responses:
        "200":
          description: OK
          schema:
            allOf:
            - $ref: '#/definitions/util.ServerResponse'
            - properties:
                data:
                  $ref: '#/definitions/datastore.APIKey'
              type: object
        "400":
          description: Bad Request
          schema:
            allOf:
            - $ref: '#/definitions/util.ServerResponse'
            - properties:
                data:
                  $ref: '#/definitions/server.Stub'
              type: object
        "401":
          description: Unauthorized
          schema:
            allOf:
            - $ref: '#/definitions/util.ServerResponse'
            - properties:
                data:
                  $ref: '#/definitions/server.Stub'
              type: object
        "500":
          description: Internal Server Error
          schema:
            allOf:
            - $ref: '#/definitions/util.ServerResponse'
            - properties:
                data:
                  $ref: '#/definitions/server.Stub'
              type: object
      security:
      - ApiKeyAuth: []
      summary: update api key
      tags:
      - APIKey
  /ui/organisations/{orgID}/security/keys/{keyID}/revoke:
    put:
      consumes:
      - application/json
      description: This endpoint revokes an api key
      parameters:
      - description: Organisation id
        in: path
        name: orgID
        required: true
        type: string
      - description: API Key id
        in: path
        name: keyID
        required: true
        type: string
      produces:
      - application/json
      responses:
        "200":
          description: OK
          schema:
            allOf:
            - $ref: '#/definitions/util.ServerResponse'
            - properties:
                data:
                  $ref: '#/definitions/server.Stub'
              type: object
        "400":
          description: Bad Request
          schema:
            allOf:
            - $ref: '#/definitions/util.ServerResponse'
            - properties:
                data:
                  $ref: '#/definitions/server.Stub'
              type: object
        "401":
          description: Unauthorized
          schema:
            allOf:
            - $ref: '#/definitions/util.ServerResponse'
            - properties:
                data:
                  $ref: '#/definitions/server.Stub'
              type: object
        "500":
          description: Internal Server Error
          schema:
            allOf:
            - $ref: '#/definitions/util.ServerResponse'
            - properties:
                data:
                  $ref: '#/definitions/server.Stub'
              type: object
      security:
      - ApiKeyAuth: []
      summary: Revoke API Key
      tags:
      - APIKey
  /ui/organisations/process_invite:
    post:
      consumes:
      - application/json
      description: This endpoint process a user's response to an organisation invite
      parameters:
      - description: invite token
        in: query
        name: token
        required: true
        type: string
      - description: email
        in: query
        name: accepted
        required: true
        type: string
      - description: User Details
        in: body
        name: user
        schema:
          $ref: '#/definitions/models.User'
      produces:
      - application/json
      responses:
        "200":
          description: OK
          schema:
            allOf:
            - $ref: '#/definitions/util.ServerResponse'
            - properties:
                data:
                  $ref: '#/definitions/server.Stub'
              type: object
        "400":
          description: Bad Request
          schema:
            allOf:
            - $ref: '#/definitions/util.ServerResponse'
            - properties:
                data:
                  $ref: '#/definitions/server.Stub'
              type: object
        "401":
          description: Unauthorized
          schema:
            allOf:
            - $ref: '#/definitions/util.ServerResponse'
            - properties:
                data:
                  $ref: '#/definitions/server.Stub'
              type: object
        "500":
          description: Internal Server Error
          schema:
            allOf:
            - $ref: '#/definitions/util.ServerResponse'
            - properties:
                data:
                  $ref: '#/definitions/server.Stub'
              type: object
      security:
      - ApiKeyAuth: []
      summary: Accept or decline an organisation invite
      tags:
      - Organisation
  /ui/users/{userID}/password:
    put:
      consumes:
      - application/json
      description: This endpoint updates a user's password
      parameters:
      - description: user id
        in: path
        name: userID
        required: true
        type: string
      - description: Password Details
        in: body
        name: group
        required: true
        schema:
          $ref: '#/definitions/models.UpdatePassword'
      produces:
      - application/json
      responses:
        "200":
          description: OK
          schema:
            allOf:
            - $ref: '#/definitions/util.ServerResponse'
            - properties:
                data:
                  $ref: '#/definitions/datastore.User'
              type: object
        "400":
          description: Bad Request
          schema:
            allOf:
            - $ref: '#/definitions/util.ServerResponse'
            - properties:
                data:
                  $ref: '#/definitions/server.Stub'
              type: object
        "401":
          description: Unauthorized
          schema:
            allOf:
            - $ref: '#/definitions/util.ServerResponse'
            - properties:
                data:
                  $ref: '#/definitions/server.Stub'
              type: object
        "500":
          description: Internal Server Error
          schema:
            allOf:
            - $ref: '#/definitions/util.ServerResponse'
            - properties:
                data:
                  $ref: '#/definitions/server.Stub'
              type: object
      security:
      - ApiKeyAuth: []
      summary: Updates a user's password
      tags:
      - User
  /ui/users/{userID}/profile:
    get:
      consumes:
      - application/json
      description: This endpoint fetches a user
      parameters:
      - description: user id
        in: path
        name: userID
        required: true
        type: string
      produces:
      - application/json
      responses:
        "200":
          description: OK
          schema:
            allOf:
            - $ref: '#/definitions/util.ServerResponse'
            - properties:
                data:
                  $ref: '#/definitions/datastore.User'
              type: object
        "400":
          description: Bad Request
          schema:
            allOf:
            - $ref: '#/definitions/util.ServerResponse'
            - properties:
                data:
                  $ref: '#/definitions/server.Stub'
              type: object
        "401":
          description: Unauthorized
          schema:
            allOf:
            - $ref: '#/definitions/util.ServerResponse'
            - properties:
                data:
                  $ref: '#/definitions/server.Stub'
              type: object
        "500":
          description: Internal Server Error
          schema:
            allOf:
            - $ref: '#/definitions/util.ServerResponse'
            - properties:
                data:
                  $ref: '#/definitions/server.Stub'
              type: object
      security:
      - ApiKeyAuth: []
      summary: Gets a user
      tags:
      - User
    put:
      consumes:
      - application/json
      description: This endpoint updates a user
      parameters:
      - description: user id
        in: path
        name: userID
        required: true
        type: string
      - description: User Details
        in: body
        name: group
        required: true
        schema:
          $ref: '#/definitions/models.UpdateUser'
      produces:
      - application/json
      responses:
        "200":
          description: OK
          schema:
            allOf:
            - $ref: '#/definitions/util.ServerResponse'
            - properties:
                data:
                  $ref: '#/definitions/datastore.User'
              type: object
        "400":
          description: Bad Request
          schema:
            allOf:
            - $ref: '#/definitions/util.ServerResponse'
            - properties:
                data:
                  $ref: '#/definitions/server.Stub'
              type: object
        "401":
          description: Unauthorized
          schema:
            allOf:
            - $ref: '#/definitions/util.ServerResponse'
            - properties:
                data:
                  $ref: '#/definitions/server.Stub'
              type: object
        "500":
          description: Internal Server Error
          schema:
            allOf:
            - $ref: '#/definitions/util.ServerResponse'
            - properties:
                data:
                  $ref: '#/definitions/server.Stub'
              type: object
      security:
      - ApiKeyAuth: []
      summary: Updates a user
      tags:
      - User
  /ui/users/{userID}/security/personal_api_keys:
    get:
      consumes:
      - application/json
      description: This endpoint fetches multiple api keys
      parameters:
      - description: User id
        in: path
        name: userID
        required: true
        type: string
      - description: api key type
        in: query
        name: keyType
        type: string
      - description: results per page
        in: query
        name: perPage
        type: string
      - description: page number
        in: query
        name: page
        type: string
      - description: sort order
        in: query
        name: sort
        type: string
      produces:
      - application/json
      responses:
        "200":
          description: OK
          schema:
            allOf:
            - $ref: '#/definitions/util.ServerResponse'
            - properties:
                data:
                  allOf:
                  - $ref: '#/definitions/server.pagedResponse'
                  - properties:
                      content:
                        items:
                          $ref: '#/definitions/datastore.APIKey'
                        type: array
                    type: object
              type: object
        "400":
          description: Bad Request
          schema:
            allOf:
            - $ref: '#/definitions/util.ServerResponse'
            - properties:
                data:
                  $ref: '#/definitions/server.Stub'
              type: object
        "401":
          description: Unauthorized
          schema:
            allOf:
            - $ref: '#/definitions/util.ServerResponse'
            - properties:
                data:
                  $ref: '#/definitions/server.Stub'
              type: object
        "500":
          description: Internal Server Error
          schema:
            allOf:
            - $ref: '#/definitions/util.ServerResponse'
            - properties:
                data:
                  $ref: '#/definitions/server.Stub'
              type: object
      security:
      - ApiKeyAuth: []
      summary: Fetch multiple api keys
      tags:
      - APIKey
    post:
      consumes:
      - application/json
      description: This endpoint creates a personal api key that can be used to authenticate
        to this user's context
      parameters:
      - description: User id
        in: path
        name: userID
        required: true
        type: string
      - description: API Key
        in: body
        name: apiKey
        required: true
        schema:
          $ref: '#/definitions/models.PersonalAPIKey'
      produces:
      - application/json
      responses:
        "200":
          description: OK
          schema:
            allOf:
            - $ref: '#/definitions/util.ServerResponse'
            - properties:
                data:
                  $ref: '#/definitions/models.APIKeyResponse'
              type: object
        "400":
          description: Bad Request
          schema:
            allOf:
            - $ref: '#/definitions/util.ServerResponse'
            - properties:
                data:
                  $ref: '#/definitions/server.Stub'
              type: object
        "401":
          description: Unauthorized
          schema:
            allOf:
            - $ref: '#/definitions/util.ServerResponse'
            - properties:
                data:
                  $ref: '#/definitions/server.Stub'
              type: object
        "500":
          description: Internal Server Error
          schema:
            allOf:
            - $ref: '#/definitions/util.ServerResponse'
            - properties:
                data:
                  $ref: '#/definitions/server.Stub'
              type: object
      security:
      - ApiKeyAuth: []
      summary: Create a personal api key
      tags:
      - APIKey
  /ui/users/{userID}/security/personal_api_keys/{keyID}/revoke:
    put:
      consumes:
      - application/json
      description: This endpoint revokes a personal api key
      parameters:
      - description: User id
        in: path
        name: userID
        required: true
        type: string
      - description: API Key id
        in: path
        name: keyID
        required: true
        type: string
      produces:
      - application/json
      responses:
        "200":
          description: OK
          schema:
            allOf:
            - $ref: '#/definitions/util.ServerResponse'
            - properties:
                data:
                  $ref: '#/definitions/server.Stub'
              type: object
        "400":
          description: Bad Request
          schema:
            allOf:
            - $ref: '#/definitions/util.ServerResponse'
            - properties:
                data:
                  $ref: '#/definitions/server.Stub'
              type: object
        "401":
          description: Unauthorized
          schema:
            allOf:
            - $ref: '#/definitions/util.ServerResponse'
            - properties:
                data:
                  $ref: '#/definitions/server.Stub'
              type: object
        "500":
          description: Internal Server Error
          schema:
            allOf:
            - $ref: '#/definitions/util.ServerResponse'
            - properties:
                data:
                  $ref: '#/definitions/server.Stub'
              type: object
      security:
      - ApiKeyAuth: []
      summary: Revoke a Personal API Key
      tags:
      - APIKey
  /ui/users/forgot-password:
    post:
      consumes:
      - application/json
      description: This endpoint generates a password reset token
      parameters:
      - description: Forgot Password Details
        in: body
        name: email
        required: true
        schema:
          $ref: '#/definitions/models.ForgotPassword'
      produces:
      - application/json
      responses:
        "200":
          description: OK
          schema:
            allOf:
            - $ref: '#/definitions/util.ServerResponse'
            - properties:
                data:
                  $ref: '#/definitions/datastore.User'
              type: object
        "400":
          description: Bad Request
          schema:
            allOf:
            - $ref: '#/definitions/util.ServerResponse'
            - properties:
                data:
                  $ref: '#/definitions/server.Stub'
              type: object
        "401":
          description: Unauthorized
          schema:
            allOf:
            - $ref: '#/definitions/util.ServerResponse'
            - properties:
                data:
                  $ref: '#/definitions/server.Stub'
              type: object
        "500":
          description: Internal Server Error
          schema:
            allOf:
            - $ref: '#/definitions/util.ServerResponse'
            - properties:
                data:
                  $ref: '#/definitions/server.Stub'
              type: object
      summary: Send password reset token
      tags:
      - User
  /ui/users/reset-password:
    post:
      consumes:
      - application/json
      description: This endpoint resets a users password
      parameters:
      - description: reset token
        in: query
        name: token
        required: true
        type: string
      - description: Reset Password Details
        in: body
        name: password
        required: true
        schema:
          $ref: '#/definitions/models.ResetPassword'
      produces:
      - application/json
      responses:
        "200":
          description: OK
          schema:
            allOf:
            - $ref: '#/definitions/util.ServerResponse'
            - properties:
                data:
                  $ref: '#/definitions/datastore.User'
              type: object
        "400":
          description: Bad Request
          schema:
            allOf:
            - $ref: '#/definitions/util.ServerResponse'
            - properties:
                data:
                  $ref: '#/definitions/server.Stub'
              type: object
        "401":
          description: Unauthorized
          schema:
            allOf:
            - $ref: '#/definitions/util.ServerResponse'
            - properties:
                data:
                  $ref: '#/definitions/server.Stub'
              type: object
        "500":
          description: Internal Server Error
          schema:
            allOf:
            - $ref: '#/definitions/util.ServerResponse'
            - properties:
                data:
                  $ref: '#/definitions/server.Stub'
              type: object
      summary: Reset user password
      tags:
      - User
  /ui/users/token:
    get:
      consumes:
      - application/json
      description: This endpoint finds a user by an invite token
      parameters:
      - description: invite token
        in: query
        name: token
        required: true
        type: string
      produces:
      - application/json
      responses:
        "200":
          description: OK
          schema:
            allOf:
            - $ref: '#/definitions/util.ServerResponse'
            - properties:
                data:
                  $ref: '#/definitions/datastore.User'
              type: object
        "400":
          description: Bad Request
          schema:
            allOf:
            - $ref: '#/definitions/util.ServerResponse'
            - properties:
                data:
                  $ref: '#/definitions/server.Stub'
              type: object
        "401":
          description: Unauthorized
          schema:
            allOf:
            - $ref: '#/definitions/util.ServerResponse'
            - properties:
                data:
                  $ref: '#/definitions/server.Stub'
              type: object
        "500":
          description: Internal Server Error
          schema:
            allOf:
            - $ref: '#/definitions/util.ServerResponse'
            - properties:
                data:
                  $ref: '#/definitions/server.Stub'
              type: object
      security:
      - ApiKeyAuth: []
      summary: Find user by invite token
      tags:
      - Organisation
schemes:
- https
securityDefinitions:
  ApiKeyAuth:
    in: header
    name: Authorization
    type: apiKey
swagger: "2.0"
tags:
- description: User related APIs
  name: User
- description: Application related APIs
  name: Application
- description: Configuration related APIs
  name: Configuration
- description: Source related APIs
  name: Source
- description: Subscription related APIs
  name: Subscriptions
- description: Endpoint related APIs
  name: Application Endpoints
- description: Event related APIs
  name: Events
- description: API Key related APIs
  name: APIKey
- description: EventDelivery related APIs
  name: EventDelivery
- description: Delivery Attempt related APIs
  name: DeliveryAttempts
- description: Group related APIs
  name: Group
- description: Organisation related APIs
  name: Organisation<|MERGE_RESOLUTION|>--- conflicted
+++ resolved
@@ -122,11 +122,6 @@
     type: object
   datastore.Endpoint:
     properties:
-<<<<<<< HEAD
-=======
-      advanced_signatures:
-        type: boolean
->>>>>>> ba1ec095
       authentication:
         $ref: '#/definitions/datastore.EndpointAuthentication'
       created_at:
@@ -149,19 +144,12 @@
         type: integer
       rate_limit_duration:
         type: string
-<<<<<<< HEAD
       secret:
         type: string
       slack_webhook_url:
         type: string
       support_email:
         type: string
-=======
-      secrets:
-        items:
-          $ref: '#/definitions/datastore.Secret'
-        type: array
->>>>>>> ba1ec095
       target_url:
         type: string
       title:
@@ -172,16 +160,6 @@
         type: string
     type: object
   datastore.EndpointAuthentication:
-<<<<<<< HEAD
-=======
-    properties:
-      api_key:
-        $ref: '#/definitions/datastore.ApiKey'
-      type:
-        type: string
-    type: object
-  datastore.Event:
->>>>>>> ba1ec095
     properties:
       api_key:
         $ref: '#/definitions/datastore.ApiKey'
@@ -478,24 +456,6 @@
         type: string
       secret_key:
         type: string
-<<<<<<< HEAD
-=======
-    type: object
-  datastore.Secret:
-    properties:
-      created_at:
-        type: string
-      deleted_at:
-        type: string
-      expires_at:
-        type: string
-      uid:
-        type: string
-      updated_at:
-        type: string
-      value:
-        type: string
->>>>>>> ba1ec095
     type: object
   datastore.SignatureConfiguration:
     properties:
@@ -712,11 +672,6 @@
     type: object
   models.Endpoint:
     properties:
-<<<<<<< HEAD
-=======
-      advanced_signatures:
-        type: boolean
->>>>>>> ba1ec095
       authentication:
         $ref: '#/definitions/datastore.EndpointAuthentication'
       description:
@@ -1016,7 +971,6 @@
   title: Convoy API Specification
   version: 0.1.12
 paths:
-<<<<<<< HEAD
   /api/v1/endpoints:
     get:
       consumes:
@@ -1028,414 +982,65 @@
         name: groupId
         required: true
         type: string
-=======
-  /api/v1/organisations:
-    get:
-      consumes:
-      - application/json
-      description: This endpoint fetches the organisations a user is part of, this
-        route can only be accessed with a personal api key
+      produces:
+      - application/json
+      responses:
+        "200":
+          description: OK
+          schema:
+            allOf:
+            - $ref: '#/definitions/util.ServerResponse'
+            - properties:
+                data:
+                  $ref: '#/definitions/datastore.Group'
+              type: object
+        "400":
+          description: Bad Request
+          schema:
+            allOf:
+            - $ref: '#/definitions/util.ServerResponse'
+            - properties:
+                data:
+                  $ref: '#/definitions/server.Stub'
+              type: object
+        "401":
+          description: Unauthorized
+          schema:
+            allOf:
+            - $ref: '#/definitions/util.ServerResponse'
+            - properties:
+                data:
+                  $ref: '#/definitions/server.Stub'
+              type: object
+        "500":
+          description: Internal Server Error
+          schema:
+            allOf:
+            - $ref: '#/definitions/util.ServerResponse'
+            - properties:
+                data:
+                  $ref: '#/definitions/server.Stub'
+              type: object
+      security:
+      - ApiKeyAuth: []
+      summary: Get endpoints
+      tags:
+      - Endpoints
+    post:
+      consumes:
+      - application/json
+      description: This endpoint creates an endpoint
       parameters:
       - description: results per page
         in: query
         name: perPage
         type: string
-      - description: page number
-        in: query
-        name: page
-        type: string
-      - description: sort order
-        in: query
-        name: sort
-        type: string
-      produces:
-      - application/json
-      responses:
-        "200":
-          description: OK
-          schema:
-            allOf:
-            - $ref: '#/definitions/util.ServerResponse'
-            - properties:
-                data:
-                  allOf:
-                  - $ref: '#/definitions/server.pagedResponse'
-                  - properties:
-                      content:
-                        items:
-                          $ref: '#/definitions/datastore.Organisation'
-                        type: array
-                    type: object
-              type: object
-        "400":
-          description: Bad Request
-          schema:
-            allOf:
-            - $ref: '#/definitions/util.ServerResponse'
-            - properties:
-                data:
-                  $ref: '#/definitions/server.Stub'
-              type: object
-        "401":
-          description: Unauthorized
-          schema:
-            allOf:
-            - $ref: '#/definitions/util.ServerResponse'
-            - properties:
-                data:
-                  $ref: '#/definitions/server.Stub'
-              type: object
-        "500":
-          description: Internal Server Error
-          schema:
-            allOf:
-            - $ref: '#/definitions/util.ServerResponse'
-            - properties:
-                data:
-                  $ref: '#/definitions/server.Stub'
-              type: object
-      security:
-      - ApiKeyAuth: []
-      summary: Get organisations
-      tags:
-      - Organisation
-  /api/v1/projects:
-    get:
-      consumes:
-      - application/json
-      description: This endpoint fetches groups
-      parameters:
-      - description: group name
-        in: query
-        name: name
-        type: string
-      - description: organisation id
-        in: query
-        name: orgID
-        required: true
-        type: string
-      produces:
-      - application/json
-      responses:
-        "200":
-          description: OK
-          schema:
-            allOf:
-            - $ref: '#/definitions/util.ServerResponse'
-            - properties:
-                data:
-                  items:
-                    $ref: '#/definitions/datastore.Group'
-                  type: array
-              type: object
-        "400":
-          description: Bad Request
-          schema:
-            allOf:
-            - $ref: '#/definitions/util.ServerResponse'
-            - properties:
-                data:
-                  $ref: '#/definitions/server.Stub'
-              type: object
-        "401":
-          description: Unauthorized
-          schema:
-            allOf:
-            - $ref: '#/definitions/util.ServerResponse'
-            - properties:
-                data:
-                  $ref: '#/definitions/server.Stub'
-              type: object
-        "500":
-          description: Internal Server Error
-          schema:
-            allOf:
-            - $ref: '#/definitions/util.ServerResponse'
-            - properties:
-                data:
-                  $ref: '#/definitions/server.Stub'
-              type: object
-      security:
-      - ApiKeyAuth: []
-      summary: Get groups
-      tags:
-      - Group
-    post:
-      consumes:
-      - application/json
-      description: This endpoint creates a group
-      parameters:
-      - description: Organisation id
-        in: query
-        name: orgID
-        required: true
-        type: string
-      - description: Group Details
-        in: body
-        name: group
-        required: true
-        schema:
-          $ref: '#/definitions/models.Group'
-      produces:
-      - application/json
-      responses:
-        "200":
-          description: OK
-          schema:
-            allOf:
-            - $ref: '#/definitions/util.ServerResponse'
-            - properties:
-                data:
-                  $ref: '#/definitions/datastore.Group'
-              type: object
-        "400":
-          description: Bad Request
-          schema:
-            allOf:
-            - $ref: '#/definitions/util.ServerResponse'
-            - properties:
-                data:
-                  $ref: '#/definitions/server.Stub'
-              type: object
-        "401":
-          description: Unauthorized
-          schema:
-            allOf:
-            - $ref: '#/definitions/util.ServerResponse'
-            - properties:
-                data:
-                  $ref: '#/definitions/server.Stub'
-              type: object
-        "500":
-          description: Internal Server Error
-          schema:
-            allOf:
-            - $ref: '#/definitions/util.ServerResponse'
-            - properties:
-                data:
-                  $ref: '#/definitions/server.Stub'
-              type: object
-      security:
-      - ApiKeyAuth: []
-      summary: Create a group
-      tags:
-      - Group
-  /api/v1/projects/{projectID}:
-    delete:
-      consumes:
-      - application/json
-      description: This endpoint deletes a group using its id
-      parameters:
-      - description: Project id
-        in: path
-        name: projectID
-        required: true
-        type: string
-      produces:
-      - application/json
-      responses:
-        "200":
-          description: OK
-          schema:
-            allOf:
-            - $ref: '#/definitions/util.ServerResponse'
-            - properties:
-                data:
-                  $ref: '#/definitions/server.Stub'
-              type: object
-        "400":
-          description: Bad Request
-          schema:
-            allOf:
-            - $ref: '#/definitions/util.ServerResponse'
-            - properties:
-                data:
-                  $ref: '#/definitions/server.Stub'
-              type: object
-        "401":
-          description: Unauthorized
-          schema:
-            allOf:
-            - $ref: '#/definitions/util.ServerResponse'
-            - properties:
-                data:
-                  $ref: '#/definitions/server.Stub'
-              type: object
-        "500":
-          description: Internal Server Error
-          schema:
-            allOf:
-            - $ref: '#/definitions/util.ServerResponse'
-            - properties:
-                data:
-                  $ref: '#/definitions/server.Stub'
-              type: object
-      security:
-      - ApiKeyAuth: []
-      summary: Delete a group
-      tags:
-      - Group
-    get:
-      consumes:
-      - application/json
-      description: This endpoint fetches a group by its id
-      parameters:
-      - description: Project id
-        in: path
-        name: projectID
-        required: true
-        type: string
-      produces:
-      - application/json
-      responses:
-        "200":
-          description: OK
-          schema:
-            allOf:
-            - $ref: '#/definitions/util.ServerResponse'
-            - properties:
-                data:
-                  $ref: '#/definitions/datastore.Group'
-              type: object
-        "400":
-          description: Bad Request
-          schema:
-            allOf:
-            - $ref: '#/definitions/util.ServerResponse'
-            - properties:
-                data:
-                  $ref: '#/definitions/server.Stub'
-              type: object
-        "401":
-          description: Unauthorized
-          schema:
-            allOf:
-            - $ref: '#/definitions/util.ServerResponse'
-            - properties:
-                data:
-                  $ref: '#/definitions/server.Stub'
-              type: object
-        "500":
-          description: Internal Server Error
-          schema:
-            allOf:
-            - $ref: '#/definitions/util.ServerResponse'
-            - properties:
-                data:
-                  $ref: '#/definitions/server.Stub'
-              type: object
-      security:
-      - ApiKeyAuth: []
-      summary: Get a group
-      tags:
-      - Group
-    put:
-      consumes:
-      - application/json
-      description: This endpoint updates a group
-      parameters:
-      - description: Project id
-        in: path
-        name: projectID
-        required: true
-        type: string
-      - description: Group Details
-        in: body
-        name: group
-        required: true
-        schema:
-          $ref: '#/definitions/models.Group'
->>>>>>> ba1ec095
-      produces:
-      - application/json
-      responses:
-        "200":
-          description: OK
-          schema:
-            allOf:
-            - $ref: '#/definitions/util.ServerResponse'
-            - properties:
-                data:
-                  $ref: '#/definitions/datastore.Group'
-              type: object
-        "400":
-          description: Bad Request
-          schema:
-            allOf:
-            - $ref: '#/definitions/util.ServerResponse'
-            - properties:
-                data:
-                  $ref: '#/definitions/server.Stub'
-              type: object
-        "401":
-          description: Unauthorized
-          schema:
-            allOf:
-            - $ref: '#/definitions/util.ServerResponse'
-            - properties:
-                data:
-                  $ref: '#/definitions/server.Stub'
-              type: object
-        "500":
-          description: Internal Server Error
-          schema:
-            allOf:
-            - $ref: '#/definitions/util.ServerResponse'
-            - properties:
-                data:
-                  $ref: '#/definitions/server.Stub'
-              type: object
-      security:
-      - ApiKeyAuth: []
-<<<<<<< HEAD
-      summary: Get endpoints
-      tags:
-      - Endpoints
-    post:
-      consumes:
-      - application/json
-      description: This endpoint creates an endpoint
-=======
-      summary: Update a group
-      tags:
-      - Group
-  /api/v1/projects/{projectID}/applications:
-    get:
-      consumes:
-      - application/json
-      description: This fetches all applications
->>>>>>> ba1ec095
-      parameters:
-      - description: results per page
-        in: query
-        name: perPage
-        type: string
-<<<<<<< HEAD
       - description: Endpoint Details
         in: body
         name: endpoint
         required: true
         schema:
           $ref: '#/definitions/models.Endpoint'
-=======
-      - description: page number
-        in: query
-        name: page
-        type: string
-      - description: sort order
-        in: query
-        name: sort
-        type: string
-      - description: app title
-        in: query
-        name: q
-        type: string
-      - description: Project id
-        in: path
-        name: projectID
-        required: true
-        type: string
->>>>>>> ba1ec095
       produces:
       - application/json
       responses:
@@ -1484,7 +1089,6 @@
               type: object
       security:
       - ApiKeyAuth: []
-<<<<<<< HEAD
       summary: Create an endpoint
       tags:
       - Application Endpoints
@@ -1502,24 +1106,6 @@
       - description: endpoint id
         in: path
         name: endpointID
-=======
-      summary: Get all applications
-      tags:
-      - Application
-    post:
-      consumes:
-      - application/json
-      description: This endpoint creates an application
-      parameters:
-      - description: Project id
-        in: path
-        name: projectID
-        required: true
-        type: string
-      - description: Application Details
-        in: body
-        name: application
->>>>>>> ba1ec095
         required: true
         schema:
           $ref: '#/definitions/models.Application'
@@ -1564,273 +1150,86 @@
               type: object
       security:
       - ApiKeyAuth: []
-<<<<<<< HEAD
       summary: Delete endpoint
       tags:
       - Endpoints
-=======
-      summary: Create an application
-      tags:
-      - Application
-  /api/v1/projects/{projectID}/applications/{appID}:
-    delete:
-      consumes:
-      - application/json
-      description: This endpoint deletes an app
+    get:
+      consumes:
+      - application/json
+      description: This endpoint fetches an endpoint
       parameters:
       - description: Project id
         in: path
         name: projectID
         required: true
         type: string
+      - description: endpoint id
+        in: path
+        name: endpointID
+        required: true
+        type: string
+      produces:
+      - application/json
+      responses:
+        "200":
+          description: OK
+          schema:
+            allOf:
+            - $ref: '#/definitions/util.ServerResponse'
+            - properties:
+                data:
+                  $ref: '#/definitions/datastore.Endpoint'
+              type: object
+        "400":
+          description: Bad Request
+          schema:
+            allOf:
+            - $ref: '#/definitions/util.ServerResponse'
+            - properties:
+                data:
+                  $ref: '#/definitions/server.Stub'
+              type: object
+        "401":
+          description: Unauthorized
+          schema:
+            allOf:
+            - $ref: '#/definitions/util.ServerResponse'
+            - properties:
+                data:
+                  $ref: '#/definitions/server.Stub'
+              type: object
+        "500":
+          description: Internal Server Error
+          schema:
+            allOf:
+            - $ref: '#/definitions/util.ServerResponse'
+            - properties:
+                data:
+                  $ref: '#/definitions/server.Stub'
+              type: object
+      security:
+      - ApiKeyAuth: []
+      summary: Get application endpoint
+      tags:
+      - Application Endpoints
+    put:
+      consumes:
+      - application/json
+      description: This endpoint updates an application endpoint
+      parameters:
+      - description: Project id
+        in: path
+        name: projectID
+        required: true
+        type: string
       - description: application id
         in: path
         name: appID
         required: true
         type: string
-      produces:
-      - application/json
-      responses:
-        "200":
-          description: OK
-          schema:
-            allOf:
-            - $ref: '#/definitions/util.ServerResponse'
-            - properties:
-                data:
-                  $ref: '#/definitions/server.Stub'
-              type: object
-        "400":
-          description: Bad Request
-          schema:
-            allOf:
-            - $ref: '#/definitions/util.ServerResponse'
-            - properties:
-                data:
-                  $ref: '#/definitions/server.Stub'
-              type: object
-        "401":
-          description: Unauthorized
-          schema:
-            allOf:
-            - $ref: '#/definitions/util.ServerResponse'
-            - properties:
-                data:
-                  $ref: '#/definitions/server.Stub'
-              type: object
-        "500":
-          description: Internal Server Error
-          schema:
-            allOf:
-            - $ref: '#/definitions/util.ServerResponse'
-            - properties:
-                data:
-                  $ref: '#/definitions/server.Stub'
-              type: object
-      security:
-      - ApiKeyAuth: []
-      summary: Delete app
-      tags:
-      - Application
-    get:
-      consumes:
-      - application/json
-      description: This endpoint fetches an application by it's id
-      parameters:
-      - description: Project id
-        in: path
-        name: projectID
-        required: true
-        type: string
-      - description: application id
-        in: path
-        name: appID
-        required: true
-        type: string
-      produces:
-      - application/json
-      responses:
-        "200":
-          description: OK
-          schema:
-            allOf:
-            - $ref: '#/definitions/util.ServerResponse'
-            - properties:
-                data:
-                  $ref: '#/definitions/datastore.Application'
-              type: object
-        "400":
-          description: Bad Request
-          schema:
-            allOf:
-            - $ref: '#/definitions/util.ServerResponse'
-            - properties:
-                data:
-                  $ref: '#/definitions/server.Stub'
-              type: object
-        "401":
-          description: Unauthorized
-          schema:
-            allOf:
-            - $ref: '#/definitions/util.ServerResponse'
-            - properties:
-                data:
-                  $ref: '#/definitions/server.Stub'
-              type: object
-        "500":
-          description: Internal Server Error
-          schema:
-            allOf:
-            - $ref: '#/definitions/util.ServerResponse'
-            - properties:
-                data:
-                  $ref: '#/definitions/server.Stub'
-              type: object
-      security:
-      - ApiKeyAuth: []
-      summary: Get an application
-      tags:
-      - Application
-    put:
-      consumes:
-      - application/json
-      description: This endpoint updates an application
-      parameters:
-      - description: Project id
-        in: path
-        name: projectID
-        required: true
-        type: string
-      - description: application id
-        in: path
-        name: appID
-        required: true
-        type: string
-      - description: Application Details
-        in: body
-        name: application
-        required: true
-        schema:
-          $ref: '#/definitions/models.Application'
-      produces:
-      - application/json
-      responses:
-        "200":
-          description: OK
-          schema:
-            allOf:
-            - $ref: '#/definitions/util.ServerResponse'
-            - properties:
-                data:
-                  $ref: '#/definitions/datastore.Application'
-              type: object
-        "400":
-          description: Bad Request
-          schema:
-            allOf:
-            - $ref: '#/definitions/util.ServerResponse'
-            - properties:
-                data:
-                  $ref: '#/definitions/server.Stub'
-              type: object
-        "401":
-          description: Unauthorized
-          schema:
-            allOf:
-            - $ref: '#/definitions/util.ServerResponse'
-            - properties:
-                data:
-                  $ref: '#/definitions/server.Stub'
-              type: object
-        "500":
-          description: Internal Server Error
-          schema:
-            allOf:
-            - $ref: '#/definitions/util.ServerResponse'
-            - properties:
-                data:
-                  $ref: '#/definitions/server.Stub'
-              type: object
-      security:
-      - ApiKeyAuth: []
-      summary: Update an application
-      tags:
-      - Application
-  /api/v1/projects/{projectID}/applications/{appID}/endpoints:
-    get:
-      consumes:
-      - application/json
-      description: This endpoint fetches an application's endpoints
-      parameters:
-      - description: Project id
-        in: path
-        name: projectID
-        required: true
-        type: string
-      - description: application id
-        in: path
-        name: appID
-        required: true
-        type: string
-      produces:
-      - application/json
-      responses:
-        "200":
-          description: OK
-          schema:
-            allOf:
-            - $ref: '#/definitions/util.ServerResponse'
-            - properties:
-                data:
-                  items:
-                    $ref: '#/definitions/datastore.Endpoint'
-                  type: array
-              type: object
-        "400":
-          description: Bad Request
-          schema:
-            allOf:
-            - $ref: '#/definitions/util.ServerResponse'
-            - properties:
-                data:
-                  $ref: '#/definitions/server.Stub'
-              type: object
-        "401":
-          description: Unauthorized
-          schema:
-            allOf:
-            - $ref: '#/definitions/util.ServerResponse'
-            - properties:
-                data:
-                  $ref: '#/definitions/server.Stub'
-              type: object
-        "500":
-          description: Internal Server Error
-          schema:
-            allOf:
-            - $ref: '#/definitions/util.ServerResponse'
-            - properties:
-                data:
-                  $ref: '#/definitions/server.Stub'
-              type: object
-      security:
-      - ApiKeyAuth: []
-      summary: Get application endpoints
-      tags:
-      - Application Endpoints
-    post:
-      consumes:
-      - application/json
-      description: This endpoint creates an application endpoint
-      parameters:
-      - description: Project id
-        in: path
-        name: projectID
-        required: true
-        type: string
-      - description: application id
-        in: path
-        name: appID
+      - description: endpoint id
+        in: path
+        name: endpointID
         required: true
         type: string
       - description: Endpoint Details
@@ -1880,202 +1279,6 @@
               type: object
       security:
       - ApiKeyAuth: []
-      summary: Create an application endpoint
-      tags:
-      - Application Endpoints
-  /api/v1/projects/{projectID}/applications/{appID}/endpoints/{endpointID}:
-    delete:
-      consumes:
-      - application/json
-      description: This endpoint deletes an application endpoint
-      parameters:
-      - description: Project id
-        in: path
-        name: projectID
-        required: true
-        type: string
-      - description: application id
-        in: path
-        name: appID
-        required: true
-        type: string
-      - description: endpoint id
-        in: path
-        name: endpointID
-        required: true
-        type: string
-      produces:
-      - application/json
-      responses:
-        "200":
-          description: OK
-          schema:
-            allOf:
-            - $ref: '#/definitions/util.ServerResponse'
-            - properties:
-                data:
-                  $ref: '#/definitions/server.Stub'
-              type: object
-        "400":
-          description: Bad Request
-          schema:
-            allOf:
-            - $ref: '#/definitions/util.ServerResponse'
-            - properties:
-                data:
-                  $ref: '#/definitions/server.Stub'
-              type: object
-        "401":
-          description: Unauthorized
-          schema:
-            allOf:
-            - $ref: '#/definitions/util.ServerResponse'
-            - properties:
-                data:
-                  $ref: '#/definitions/server.Stub'
-              type: object
-        "500":
-          description: Internal Server Error
-          schema:
-            allOf:
-            - $ref: '#/definitions/util.ServerResponse'
-            - properties:
-                data:
-                  $ref: '#/definitions/server.Stub'
-              type: object
-      security:
-      - ApiKeyAuth: []
-      summary: Delete application endpoint
-      tags:
-      - Application Endpoints
->>>>>>> ba1ec095
-    get:
-      consumes:
-      - application/json
-      description: This endpoint fetches an endpoint
-      parameters:
-      - description: Project id
-        in: path
-        name: projectID
-        required: true
-        type: string
-      - description: endpoint id
-        in: path
-        name: endpointID
-        required: true
-        type: string
-      produces:
-      - application/json
-      responses:
-        "200":
-          description: OK
-          schema:
-            allOf:
-            - $ref: '#/definitions/util.ServerResponse'
-            - properties:
-                data:
-                  $ref: '#/definitions/datastore.Endpoint'
-              type: object
-        "400":
-          description: Bad Request
-          schema:
-            allOf:
-            - $ref: '#/definitions/util.ServerResponse'
-            - properties:
-                data:
-                  $ref: '#/definitions/server.Stub'
-              type: object
-        "401":
-          description: Unauthorized
-          schema:
-            allOf:
-            - $ref: '#/definitions/util.ServerResponse'
-            - properties:
-                data:
-                  $ref: '#/definitions/server.Stub'
-              type: object
-        "500":
-          description: Internal Server Error
-          schema:
-            allOf:
-            - $ref: '#/definitions/util.ServerResponse'
-            - properties:
-                data:
-                  $ref: '#/definitions/server.Stub'
-              type: object
-      security:
-      - ApiKeyAuth: []
-      summary: Get application endpoint
-      tags:
-      - Application Endpoints
-    put:
-      consumes:
-      - application/json
-      description: This endpoint updates an application endpoint
-      parameters:
-      - description: Project id
-        in: path
-        name: projectID
-        required: true
-        type: string
-      - description: application id
-        in: path
-        name: appID
-        required: true
-        type: string
-      - description: endpoint id
-        in: path
-        name: endpointID
-        required: true
-        type: string
-      - description: Endpoint Details
-        in: body
-        name: endpoint
-        required: true
-        schema:
-          $ref: '#/definitions/models.Endpoint'
-      produces:
-      - application/json
-      responses:
-        "200":
-          description: OK
-          schema:
-            allOf:
-            - $ref: '#/definitions/util.ServerResponse'
-            - properties:
-                data:
-                  $ref: '#/definitions/datastore.Endpoint'
-              type: object
-        "400":
-          description: Bad Request
-          schema:
-            allOf:
-            - $ref: '#/definitions/util.ServerResponse'
-            - properties:
-                data:
-                  $ref: '#/definitions/server.Stub'
-              type: object
-        "401":
-          description: Unauthorized
-          schema:
-            allOf:
-            - $ref: '#/definitions/util.ServerResponse'
-            - properties:
-                data:
-                  $ref: '#/definitions/server.Stub'
-              type: object
-        "500":
-          description: Internal Server Error
-          schema:
-            allOf:
-            - $ref: '#/definitions/util.ServerResponse'
-            - properties:
-                data:
-                  $ref: '#/definitions/server.Stub'
-              type: object
-      security:
-      - ApiKeyAuth: []
-<<<<<<< HEAD
       summary: Get endpoint
       tags:
       - Endpoints
@@ -2083,17 +1286,6 @@
       consumes:
       - application/json
       description: This endpoint updates an endpoint
-=======
-      summary: Update an application endpoint
-      tags:
-      - Application Endpoints
-  /api/v1/projects/{projectID}/applications/{appID}/endpoints/{endpointID}/expire_secret:
-    put:
-      consumes:
-      - application/json
-      description: This endpoint expires the current endpoint secret and generates
-        a new one.
->>>>>>> ba1ec095
       parameters:
       - description: group id
         in: query
@@ -2146,17 +1338,10 @@
               type: object
       security:
       - ApiKeyAuth: []
-<<<<<<< HEAD
       summary: Update an endpoint
       tags:
       - Endpoints
   /api/v1/eventdeliveries:
-=======
-      summary: Expire and generate new application endpoint secret
-      tags:
-      - Application Endpoints
-  /api/v1/projects/{projectID}/eventdeliveries:
->>>>>>> ba1ec095
     get:
       consumes:
       - application/json
@@ -3025,27 +2210,14 @@
       summary: Replay app event
       tags:
       - Events
-<<<<<<< HEAD
   /api/v1/security/endpoints/{endpointID}/keys:
-=======
-  /api/v1/projects/{projectID}/security/applications/{appID}/keys:
->>>>>>> ba1ec095
     post:
       consumes:
       - application/json
       description: This endpoint creates an api key that will be used by endpoint
         portal or the cli
       parameters:
-<<<<<<< HEAD
       - description: Endpoint ID
-=======
-      - description: Project id
-        in: path
-        name: projectID
-        required: true
-        type: string
-      - description: application ID
->>>>>>> ba1ec095
         in: path
         name: endpointID
         required: true
@@ -4921,13 +4093,8 @@
       - ApiKeyAuth: []
       summary: Create an api key for app portal or the cli (UI)
       tags:
-<<<<<<< HEAD
       - Group
   /ui/organisations/{orgID}/groups/{groupID}/endpoints/{endpointID}/keys/{keyID}/revoke:
-=======
-      - APIKey
-  /ui/organisations/{orgID}/groups/{groupID}/apps/{appID}/keys/{keyID}/revoke:
->>>>>>> ba1ec095
     put:
       consumes:
       - application/json
