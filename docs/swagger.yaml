basePath: /api/v1
definitions:
  auth.Role:
    properties:
      apps:
        items:
          type: string
        type: array
      groups:
        items:
          type: string
        type: array
      type:
        type: string
    type: object
  datastore.APIKey:
    properties:
      created_at:
        type: string
      delted_at:
        type: string
      expires_at:
        type: string
      hash:
        type: string
      key_type:
        type: string
      mask_id:
        type: string
      name:
        type: string
      role:
        $ref: '#/definitions/auth.Role'
      salt:
        type: string
      uid:
        type: string
      updated_at:
        type: string
    type: object
  datastore.ApiKey:
    properties:
      header:
        type: string
      key:
        type: string
    type: object
  datastore.AppMetadata:
    properties:
      group_id:
        type: string
      support_email:
        type: string
      title:
        type: string
      uid:
        type: string
    type: object
  datastore.Application:
    properties:
      created_at:
        type: string
      deleted_at:
        type: string
      endpoints:
        items:
          $ref: '#/definitions/datastore.Endpoint'
        type: array
      events:
        type: integer
      group_id:
        type: string
      is_disabled:
        type: boolean
      name:
        type: string
      slack_webhook_url:
        type: string
      support_email:
        type: string
      uid:
        type: string
      updated_at:
        type: string
    type: object
  datastore.BasicAuth:
    properties:
      password:
        type: string
      username:
        type: string
    type: object
  datastore.DeliveryAttempt:
    properties:
      api_version:
        type: string
      created_at:
        type: string
      deleted_at:
        type: string
      endpoint_id:
        type: string
      error:
        type: string
      http_status:
        type: string
      ip_address:
        type: string
      method:
        type: string
      msg_id:
        type: string
      request_http_header:
        $ref: '#/definitions/datastore.HttpHeader'
      response_data:
        type: string
      response_http_header:
        $ref: '#/definitions/datastore.HttpHeader'
      status:
        type: boolean
      uid:
        type: string
      updated_at:
        type: string
      url:
        type: string
    type: object
  datastore.Endpoint:
    properties:
      created_at:
        type: string
      deleted_at:
        type: string
      description:
        type: string
      events:
        items:
          type: string
        type: array
      http_timeout:
        type: string
      rate_limit:
        type: integer
      rate_limit_duration:
        type: string
      secret:
        type: string
      status:
        type: string
      target_url:
        type: string
      uid:
        type: string
      updated_at:
        type: string
    type: object
  datastore.EndpointMetadata:
    properties:
      http_timeout:
        type: string
      rate_limit:
        type: integer
      rate_limit_duration:
        type: string
      secret:
        type: string
      sent:
        type: boolean
      status:
        type: string
      target_url:
        type: string
      uid:
        type: string
    type: object
  datastore.Event:
    properties:
      app_metadata:
        $ref: '#/definitions/datastore.AppMetadata'
      created_at:
        type: string
      data:
        description: |-
          Data is an arbitrary JSON value that gets sent as the body of the
          webhook to the endpoints
        items:
          type: integer
        type: array
      deleted_at:
        type: string
      event_type:
        type: string
      matched_endpoints:
        type: integer
      provider_id:
        description: |-
          ProviderID is a custom ID that can be used to reconcile this Event
          with your internal systems.
          This is optional
          If not provided, we will generate one for you
        type: string
      uid:
        type: string
      updated_at:
        type: string
    type: object
  datastore.EventDelivery:
    properties:
      app_metadata:
        $ref: '#/definitions/datastore.AppMetadata'
      created_at:
        type: string
      deleted_at:
        type: string
      description:
        type: string
      endpoint:
        $ref: '#/definitions/datastore.EndpointMetadata'
        description: Endpoint contains the destination of the event.
      event_metadata:
        $ref: '#/definitions/datastore.EventMetadata'
      metadata:
        $ref: '#/definitions/datastore.Metadata'
      status:
        type: string
      uid:
        type: string
      updated_at:
        type: string
    type: object
  datastore.EventMetadata:
    properties:
      name:
        type: string
      uid:
        type: string
    type: object
  datastore.Group:
    properties:
      config:
        $ref: '#/definitions/datastore.GroupConfig'
      created_at:
        type: string
      deleted_at:
        type: string
      logo_url:
        type: string
      name:
        type: string
      rate_limit:
        description: 'TODO(subomi): refactor this into the Instance API.'
        type: integer
      rate_limit_duration:
        type: string
      statistics:
        $ref: '#/definitions/datastore.GroupStatistics'
      type:
        type: string
      uid:
        type: string
      updated_at:
        type: string
    type: object
  datastore.GroupConfig:
    properties:
      disable_endpoint:
        type: boolean
      ratelimit:
        $ref: '#/definitions/datastore.RateLimitConfiguration'
      replay_attacks:
        type: boolean
      signature:
        $ref: '#/definitions/datastore.SignatureConfiguration'
      strategy:
        $ref: '#/definitions/datastore.StrategyConfiguration'
    type: object
  datastore.GroupStatistics:
    properties:
      messages_sent:
        type: integer
      total_apps:
        type: integer
    type: object
  datastore.HMac:
    properties:
      encoding:
        type: string
      hash:
        type: string
      header:
        type: string
      secret:
        type: string
    type: object
  datastore.HttpHeader:
    additionalProperties:
      type: string
    type: object
  datastore.Metadata:
    properties:
      data:
        description: Data to be sent to endpoint.
        items:
          type: integer
        type: array
      interval_seconds:
        type: integer
      next_send_time:
        description: |-
          NextSendTime denotes the next time a Event will be published in
          case it failed the first time
        type: integer
      num_trials:
        description: |-
          NumTrials: number of times we have tried to deliver this Event to
          an application
        type: integer
      retry_limit:
        type: integer
      strategy:
        type: string
    type: object
  datastore.Organisation:
    properties:
      created_at:
        type: string
      deleted_at:
        type: string
      name:
        type: string
      owner_id:
        type: string
      uid:
        type: string
      updated_at:
        type: string
    type: object
  datastore.PaginationData:
    properties:
      next:
        type: integer
      page:
        type: integer
      perPage:
        type: integer
      prev:
        type: integer
      total:
        type: integer
      totalPage:
        type: integer
    type: object
  datastore.RateLimitConfiguration:
    properties:
      count:
        type: integer
      duration:
        type: string
    type: object
  datastore.SignatureConfiguration:
    properties:
      hash:
        type: string
      header:
        type: string
    type: object
  datastore.StrategyConfiguration:
    properties:
      duration:
        type: integer
      retry_count:
        type: integer
      type:
        type: string
    type: object
  datastore.VerifierConfig:
    properties:
      api_key:
        $ref: '#/definitions/datastore.ApiKey'
      basic_auth:
        $ref: '#/definitions/datastore.BasicAuth'
      hmac:
        $ref: '#/definitions/datastore.HMac'
      type:
        type: string
    type: object
  models.APIKey:
    properties:
      expires_at:
        type: string
      key_type:
        type: string
      name:
        type: string
      role:
        $ref: '#/definitions/auth.Role'
    type: object
  models.APIKeyResponse:
    properties:
      created_at:
        type: string
      expires_at:
        type: string
      key:
        type: string
      key_type:
        type: string
      name:
        type: string
      role:
        $ref: '#/definitions/auth.Role'
      uid:
        type: string
    type: object
  models.Application:
    properties:
      is_disabled:
        type: boolean
      name:
        type: string
      slack_webhook_url:
        type: string
      support_email:
        type: string
    type: object
  models.Endpoint:
    properties:
      description:
        type: string
      events:
        items:
          type: string
        type: array
      http_timeout:
        type: string
      rate_limit:
        type: integer
      rate_limit_duration:
        type: string
      secret:
        type: string
      url:
        type: string
    type: object
  models.Event:
    properties:
      app_id:
        type: string
      data:
        description: |-
          Data is an arbitrary JSON value that gets sent as the body of the
          webhook to the endpoints
        items:
          type: integer
        type: array
      event_type:
        type: string
    type: object
  models.Group:
    properties:
      config:
        $ref: '#/definitions/datastore.GroupConfig'
      logo_url:
        type: string
      name:
        type: string
      rate_limit:
        type: integer
      rate_limit_duration:
        type: string
      type:
        type: string
    type: object
<<<<<<< HEAD
  models.Organisation:
    properties:
      name:
        type: string
=======
  models.LoginUser:
    properties:
      password:
        type: string
      username:
        type: string
    type: object
  models.LoginUserResponse:
    properties:
      created_at:
        type: integer
      deleted_at:
        type: integer
      email:
        type: string
      first_name:
        type: string
      last_name:
        type: string
      role:
        $ref: '#/definitions/auth.Role'
      token:
        $ref: '#/definitions/models.Token'
      uid:
        type: string
      updated_at:
        type: integer
>>>>>>> 7498d2f6
    type: object
  models.PortalAPIKeyResponse:
    properties:
      app_id:
        type: string
      group_id:
        type: string
      key:
        type: string
      key_type:
        type: string
      role:
        $ref: '#/definitions/auth.Role'
      url:
        type: string
    type: object
  models.Source:
    properties:
      is_disabled:
        type: boolean
      name:
        type: string
      type:
        type: string
      verifier:
        $ref: '#/definitions/datastore.VerifierConfig'
    type: object
  models.SourceResponse:
    properties:
      created_at:
        type: integer
      deleted_at:
        type: integer
      group_id:
        type: string
      is_disabled:
        type: boolean
      mask_id:
        type: string
      name:
        type: string
      type:
        type: string
      uid:
        type: string
      updated_at:
        type: integer
      url:
        type: string
      verifier:
        $ref: '#/definitions/datastore.VerifierConfig'
    type: object
  models.Token:
    properties:
      access_token:
        type: string
      refresh_token:
        type: string
    type: object
  server.Stub:
    type: object
  server.pagedResponse:
    properties:
      content: {}
      pagination:
        $ref: '#/definitions/datastore.PaginationData'
    type: object
  server.serverResponse:
    properties:
      data:
        items:
          type: integer
        type: array
      message:
        type: string
      status:
        type: boolean
    type: object
host: cloud.staging.getconvoy.io
info:
  contact:
    email: Info@frain.dev
    name: API Support
    url: https://getconvoy.io/docs
  description: Convoy is a fast and secure distributed webhooks service. This document
    contains datastore.s API specification.
  license:
    name: Mozilla Public License 2.0
    url: https://www.mozilla.org/en-US/MPL/2.0/
  termsOfService: https://getconvoy.io/terms
  title: Convoy API Specification
  version: 0.1.12
paths:
  /applications:
    get:
      consumes:
      - application/json
      description: This fetches all applications
      parameters:
      - description: results per page
        in: query
        name: perPage
        type: string
      - description: page number
        in: query
        name: page
        type: string
      - description: sort order
        in: query
        name: sort
        type: string
      - description: app title
        in: query
        name: q
        type: string
      - description: group id
        in: query
        name: groupId
        required: true
        type: string
      produces:
      - application/json
      responses:
        "200":
          description: OK
          schema:
            allOf:
            - $ref: '#/definitions/server.serverResponse'
            - properties:
                data:
                  allOf:
                  - $ref: '#/definitions/server.pagedResponse'
                  - properties:
                      content:
                        items:
                          $ref: '#/definitions/datastore.Application'
                        type: array
                    type: object
              type: object
        "400":
          description: Bad Request
          schema:
            allOf:
            - $ref: '#/definitions/server.serverResponse'
            - properties:
                data:
                  $ref: '#/definitions/server.Stub'
              type: object
        "401":
          description: Unauthorized
          schema:
            allOf:
            - $ref: '#/definitions/server.serverResponse'
            - properties:
                data:
                  $ref: '#/definitions/server.Stub'
              type: object
        "500":
          description: Internal Server Error
          schema:
            allOf:
            - $ref: '#/definitions/server.serverResponse'
            - properties:
                data:
                  $ref: '#/definitions/server.Stub'
              type: object
      security:
      - ApiKeyAuth: []
      summary: Get all applications
      tags:
      - Application
    post:
      consumes:
      - application/json
      description: This endpoint creates an application
      parameters:
      - description: group id
        in: query
        name: groupId
        required: true
        type: string
      - description: Application Details
        in: body
        name: application
        required: true
        schema:
          $ref: '#/definitions/models.Application'
      produces:
      - application/json
      responses:
        "200":
          description: OK
          schema:
            allOf:
            - $ref: '#/definitions/server.serverResponse'
            - properties:
                data:
                  $ref: '#/definitions/datastore.Application'
              type: object
        "400":
          description: Bad Request
          schema:
            allOf:
            - $ref: '#/definitions/server.serverResponse'
            - properties:
                data:
                  $ref: '#/definitions/server.Stub'
              type: object
        "401":
          description: Unauthorized
          schema:
            allOf:
            - $ref: '#/definitions/server.serverResponse'
            - properties:
                data:
                  $ref: '#/definitions/server.Stub'
              type: object
        "500":
          description: Internal Server Error
          schema:
            allOf:
            - $ref: '#/definitions/server.serverResponse'
            - properties:
                data:
                  $ref: '#/definitions/server.Stub'
              type: object
      security:
      - ApiKeyAuth: []
      summary: Create an application
      tags:
      - Application
  /applications/{appID}:
    delete:
      consumes:
      - application/json
      description: This endpoint deletes an app
      parameters:
      - description: group id
        in: query
        name: groupId
        required: true
        type: string
      - description: application id
        in: path
        name: appID
        required: true
        type: string
      produces:
      - application/json
      responses:
        "200":
          description: OK
          schema:
            allOf:
            - $ref: '#/definitions/server.serverResponse'
            - properties:
                data:
                  $ref: '#/definitions/server.Stub'
              type: object
        "400":
          description: Bad Request
          schema:
            allOf:
            - $ref: '#/definitions/server.serverResponse'
            - properties:
                data:
                  $ref: '#/definitions/server.Stub'
              type: object
        "401":
          description: Unauthorized
          schema:
            allOf:
            - $ref: '#/definitions/server.serverResponse'
            - properties:
                data:
                  $ref: '#/definitions/server.Stub'
              type: object
        "500":
          description: Internal Server Error
          schema:
            allOf:
            - $ref: '#/definitions/server.serverResponse'
            - properties:
                data:
                  $ref: '#/definitions/server.Stub'
              type: object
      security:
      - ApiKeyAuth: []
      summary: Delete app
      tags:
      - Application
    get:
      consumes:
      - application/json
      description: This endpoint fetches an application by it's id
      parameters:
      - description: group id
        in: query
        name: groupId
        required: true
        type: string
      - description: application id
        in: path
        name: appID
        required: true
        type: string
      produces:
      - application/json
      responses:
        "200":
          description: OK
          schema:
            allOf:
            - $ref: '#/definitions/server.serverResponse'
            - properties:
                data:
                  $ref: '#/definitions/datastore.Application'
              type: object
        "400":
          description: Bad Request
          schema:
            allOf:
            - $ref: '#/definitions/server.serverResponse'
            - properties:
                data:
                  $ref: '#/definitions/server.Stub'
              type: object
        "401":
          description: Unauthorized
          schema:
            allOf:
            - $ref: '#/definitions/server.serverResponse'
            - properties:
                data:
                  $ref: '#/definitions/server.Stub'
              type: object
        "500":
          description: Internal Server Error
          schema:
            allOf:
            - $ref: '#/definitions/server.serverResponse'
            - properties:
                data:
                  $ref: '#/definitions/server.Stub'
              type: object
      security:
      - ApiKeyAuth: []
      summary: Get an application
      tags:
      - Application
    put:
      consumes:
      - application/json
      description: This endpoint updates an application
      parameters:
      - description: group id
        in: query
        name: groupId
        required: true
        type: string
      - description: application id
        in: path
        name: appID
        required: true
        type: string
      - description: Application Details
        in: body
        name: application
        required: true
        schema:
          $ref: '#/definitions/models.Application'
      produces:
      - application/json
      responses:
        "200":
          description: OK
          schema:
            allOf:
            - $ref: '#/definitions/server.serverResponse'
            - properties:
                data:
                  $ref: '#/definitions/datastore.Application'
              type: object
        "400":
          description: Bad Request
          schema:
            allOf:
            - $ref: '#/definitions/server.serverResponse'
            - properties:
                data:
                  $ref: '#/definitions/server.Stub'
              type: object
        "401":
          description: Unauthorized
          schema:
            allOf:
            - $ref: '#/definitions/server.serverResponse'
            - properties:
                data:
                  $ref: '#/definitions/server.Stub'
              type: object
        "500":
          description: Internal Server Error
          schema:
            allOf:
            - $ref: '#/definitions/server.serverResponse'
            - properties:
                data:
                  $ref: '#/definitions/server.Stub'
              type: object
      security:
      - ApiKeyAuth: []
      summary: Update an application
      tags:
      - Application
  /applications/{appID}/endpoints:
    get:
      consumes:
      - application/json
      description: This endpoint fetches an application's endpoints
      parameters:
      - description: group id
        in: query
        name: groupId
        required: true
        type: string
      - description: application id
        in: path
        name: appID
        required: true
        type: string
      produces:
      - application/json
      responses:
        "200":
          description: OK
          schema:
            allOf:
            - $ref: '#/definitions/server.serverResponse'
            - properties:
                data:
                  items:
                    $ref: '#/definitions/datastore.Endpoint'
                  type: array
              type: object
        "400":
          description: Bad Request
          schema:
            allOf:
            - $ref: '#/definitions/server.serverResponse'
            - properties:
                data:
                  $ref: '#/definitions/server.Stub'
              type: object
        "401":
          description: Unauthorized
          schema:
            allOf:
            - $ref: '#/definitions/server.serverResponse'
            - properties:
                data:
                  $ref: '#/definitions/server.Stub'
              type: object
        "500":
          description: Internal Server Error
          schema:
            allOf:
            - $ref: '#/definitions/server.serverResponse'
            - properties:
                data:
                  $ref: '#/definitions/server.Stub'
              type: object
      security:
      - ApiKeyAuth: []
      summary: Get application endpoints
      tags:
      - Application Endpoints
    post:
      consumes:
      - application/json
      description: This endpoint creates an application endpoint
      parameters:
      - description: group id
        in: query
        name: groupId
        required: true
        type: string
      - description: application id
        in: path
        name: appID
        required: true
        type: string
      - description: Endpoint Details
        in: body
        name: endpoint
        required: true
        schema:
          $ref: '#/definitions/models.Endpoint'
      produces:
      - application/json
      responses:
        "200":
          description: OK
          schema:
            allOf:
            - $ref: '#/definitions/server.serverResponse'
            - properties:
                data:
                  $ref: '#/definitions/datastore.Endpoint'
              type: object
        "400":
          description: Bad Request
          schema:
            allOf:
            - $ref: '#/definitions/server.serverResponse'
            - properties:
                data:
                  $ref: '#/definitions/server.Stub'
              type: object
        "401":
          description: Unauthorized
          schema:
            allOf:
            - $ref: '#/definitions/server.serverResponse'
            - properties:
                data:
                  $ref: '#/definitions/server.Stub'
              type: object
        "500":
          description: Internal Server Error
          schema:
            allOf:
            - $ref: '#/definitions/server.serverResponse'
            - properties:
                data:
                  $ref: '#/definitions/server.Stub'
              type: object
      security:
      - ApiKeyAuth: []
      summary: Create an application endpoint
      tags:
      - Application Endpoints
  /applications/{appID}/endpoints/{endpointID}:
    delete:
      consumes:
      - application/json
      description: This endpoint deletes an application endpoint
      parameters:
      - description: group id
        in: query
        name: groupId
        required: true
        type: string
      - description: application id
        in: path
        name: appID
        required: true
        type: string
      - description: endpoint id
        in: path
        name: endpointID
        required: true
        type: string
      produces:
      - application/json
      responses:
        "200":
          description: OK
          schema:
            allOf:
            - $ref: '#/definitions/server.serverResponse'
            - properties:
                data:
                  $ref: '#/definitions/server.Stub'
              type: object
        "400":
          description: Bad Request
          schema:
            allOf:
            - $ref: '#/definitions/server.serverResponse'
            - properties:
                data:
                  $ref: '#/definitions/server.Stub'
              type: object
        "401":
          description: Unauthorized
          schema:
            allOf:
            - $ref: '#/definitions/server.serverResponse'
            - properties:
                data:
                  $ref: '#/definitions/server.Stub'
              type: object
        "500":
          description: Internal Server Error
          schema:
            allOf:
            - $ref: '#/definitions/server.serverResponse'
            - properties:
                data:
                  $ref: '#/definitions/server.Stub'
              type: object
      security:
      - ApiKeyAuth: []
      summary: Delete application endpoint
      tags:
      - Application Endpoints
    get:
      consumes:
      - application/json
      description: This endpoint fetches an application endpoint
      parameters:
      - description: group id
        in: query
        name: groupId
        required: true
        type: string
      - description: application id
        in: path
        name: appID
        required: true
        type: string
      - description: endpoint id
        in: path
        name: endpointID
        required: true
        type: string
      produces:
      - application/json
      responses:
        "200":
          description: OK
          schema:
            allOf:
            - $ref: '#/definitions/server.serverResponse'
            - properties:
                data:
                  $ref: '#/definitions/datastore.Endpoint'
              type: object
        "400":
          description: Bad Request
          schema:
            allOf:
            - $ref: '#/definitions/server.serverResponse'
            - properties:
                data:
                  $ref: '#/definitions/server.Stub'
              type: object
        "401":
          description: Unauthorized
          schema:
            allOf:
            - $ref: '#/definitions/server.serverResponse'
            - properties:
                data:
                  $ref: '#/definitions/server.Stub'
              type: object
        "500":
          description: Internal Server Error
          schema:
            allOf:
            - $ref: '#/definitions/server.serverResponse'
            - properties:
                data:
                  $ref: '#/definitions/server.Stub'
              type: object
      security:
      - ApiKeyAuth: []
      summary: Get application endpoint
      tags:
      - Application Endpoints
    put:
      consumes:
      - application/json
      description: This endpoint updates an application endpoint
      parameters:
      - description: group id
        in: query
        name: groupId
        required: true
        type: string
      - description: application id
        in: path
        name: appID
        required: true
        type: string
      - description: endpoint id
        in: path
        name: endpointID
        required: true
        type: string
      - description: Endpoint Details
        in: body
        name: endpoint
        required: true
        schema:
          $ref: '#/definitions/models.Endpoint'
      produces:
      - application/json
      responses:
        "200":
          description: OK
          schema:
            allOf:
            - $ref: '#/definitions/server.serverResponse'
            - properties:
                data:
                  $ref: '#/definitions/datastore.Endpoint'
              type: object
        "400":
          description: Bad Request
          schema:
            allOf:
            - $ref: '#/definitions/server.serverResponse'
            - properties:
                data:
                  $ref: '#/definitions/server.Stub'
              type: object
        "401":
          description: Unauthorized
          schema:
            allOf:
            - $ref: '#/definitions/server.serverResponse'
            - properties:
                data:
                  $ref: '#/definitions/server.Stub'
              type: object
        "500":
          description: Internal Server Error
          schema:
            allOf:
            - $ref: '#/definitions/server.serverResponse'
            - properties:
                data:
                  $ref: '#/definitions/server.Stub'
              type: object
      security:
      - ApiKeyAuth: []
      summary: Update an application endpoint
      tags:
      - Application Endpoints
  /auth/login:
    post:
      consumes:
      - application/json
      description: This endpoint logs in a user
      parameters:
      - description: User Details
        in: body
        name: user
        required: true
        schema:
          $ref: '#/definitions/models.LoginUser'
      produces:
      - application/json
      responses:
        "200":
          description: OK
          schema:
            allOf:
            - $ref: '#/definitions/server.serverResponse'
            - properties:
                data:
                  $ref: '#/definitions/models.LoginUserResponse'
              type: object
        "400":
          description: Bad Request
          schema:
            allOf:
            - $ref: '#/definitions/server.serverResponse'
            - properties:
                data:
                  $ref: '#/definitions/server.Stub'
              type: object
        "401":
          description: Unauthorized
          schema:
            allOf:
            - $ref: '#/definitions/server.serverResponse'
            - properties:
                data:
                  $ref: '#/definitions/server.Stub'
              type: object
        "500":
          description: Internal Server Error
          schema:
            allOf:
            - $ref: '#/definitions/server.serverResponse'
            - properties:
                data:
                  $ref: '#/definitions/server.Stub'
              type: object
      summary: Login a user
      tags:
      - User
  /auth/logout:
    post:
      consumes:
      - application/json
      description: This endpoint logs out a user
      produces:
      - application/json
      responses:
        "200":
          description: OK
          schema:
            allOf:
            - $ref: '#/definitions/server.serverResponse'
            - properties:
                data:
                  $ref: '#/definitions/server.Stub'
              type: object
        "400":
          description: Bad Request
          schema:
            allOf:
            - $ref: '#/definitions/server.serverResponse'
            - properties:
                data:
                  $ref: '#/definitions/server.Stub'
              type: object
        "401":
          description: Unauthorized
          schema:
            allOf:
            - $ref: '#/definitions/server.serverResponse'
            - properties:
                data:
                  $ref: '#/definitions/server.Stub'
              type: object
        "500":
          description: Internal Server Error
          schema:
            allOf:
            - $ref: '#/definitions/server.serverResponse'
            - properties:
                data:
                  $ref: '#/definitions/server.Stub'
              type: object
      security:
      - ApiKeyAuth: []
      summary: Logs out a user
      tags:
      - User
  /auth/token/refresh:
    post:
      consumes:
      - application/json
      description: This endpoint refreshes an access token
      parameters:
      - description: Token Details
        in: body
        name: token
        required: true
        schema:
          $ref: '#/definitions/models.Token'
      produces:
      - application/json
      responses:
        "200":
          description: OK
          schema:
            allOf:
            - $ref: '#/definitions/server.serverResponse'
            - properties:
                data:
                  $ref: '#/definitions/models.Token'
              type: object
        "400":
          description: Bad Request
          schema:
            allOf:
            - $ref: '#/definitions/server.serverResponse'
            - properties:
                data:
                  $ref: '#/definitions/server.Stub'
              type: object
        "401":
          description: Unauthorized
          schema:
            allOf:
            - $ref: '#/definitions/server.serverResponse'
            - properties:
                data:
                  $ref: '#/definitions/server.Stub'
              type: object
        "500":
          description: Internal Server Error
          schema:
            allOf:
            - $ref: '#/definitions/server.serverResponse'
            - properties:
                data:
                  $ref: '#/definitions/server.Stub'
              type: object
      summary: Refresh an access token
      tags:
      - User
  /eventdeliveries:
    get:
      consumes:
      - application/json
      description: This endpoint fetch event deliveries.
      parameters:
      - description: application id
        in: query
        name: appId
        type: string
      - description: group id
        in: query
        name: groupId
        required: true
        type: string
      - description: event id
        in: query
        name: eventId
        type: string
      - description: start date
        in: query
        name: startDate
        type: string
      - description: end date
        in: query
        name: endDate
        type: string
      - description: results per page
        in: query
        name: perPage
        type: string
      - description: page number
        in: query
        name: page
        type: string
      - description: sort order
        in: query
        name: sort
        type: string
      - description: status
        in: query
        items:
          type: string
        name: status
        type: array
      produces:
      - application/json
      responses:
        "200":
          description: OK
          schema:
            allOf:
            - $ref: '#/definitions/server.serverResponse'
            - properties:
                data:
                  allOf:
                  - $ref: '#/definitions/server.pagedResponse'
                  - properties:
                      content:
                        items:
                          allOf:
                          - $ref: '#/definitions/datastore.EventDelivery'
                          - properties:
                              data:
                                $ref: '#/definitions/server.Stub'
                            type: object
                        type: array
                    type: object
              type: object
        "400":
          description: Bad Request
          schema:
            allOf:
            - $ref: '#/definitions/server.serverResponse'
            - properties:
                data:
                  $ref: '#/definitions/server.Stub'
              type: object
        "401":
          description: Unauthorized
          schema:
            allOf:
            - $ref: '#/definitions/server.serverResponse'
            - properties:
                data:
                  $ref: '#/definitions/server.Stub'
              type: object
        "500":
          description: Internal Server Error
          schema:
            allOf:
            - $ref: '#/definitions/server.serverResponse'
            - properties:
                data:
                  $ref: '#/definitions/server.Stub'
              type: object
      security:
      - ApiKeyAuth: []
      summary: Get event deliveries
      tags:
      - EventDelivery
  /eventdeliveries/{eventDeliveryID}:
    get:
      consumes:
      - application/json
      description: This endpoint fetches an event delivery.
      parameters:
      - description: group id
        in: query
        name: groupId
        required: true
        type: string
      - description: event delivery id
        in: path
        name: eventDeliveryID
        required: true
        type: string
      produces:
      - application/json
      responses:
        "200":
          description: OK
          schema:
            allOf:
            - $ref: '#/definitions/server.serverResponse'
            - properties:
                data:
                  allOf:
                  - $ref: '#/definitions/datastore.Event'
                  - properties:
                      data:
                        $ref: '#/definitions/server.Stub'
                    type: object
              type: object
        "400":
          description: Bad Request
          schema:
            allOf:
            - $ref: '#/definitions/server.serverResponse'
            - properties:
                data:
                  $ref: '#/definitions/server.Stub'
              type: object
        "401":
          description: Unauthorized
          schema:
            allOf:
            - $ref: '#/definitions/server.serverResponse'
            - properties:
                data:
                  $ref: '#/definitions/server.Stub'
              type: object
        "500":
          description: Internal Server Error
          schema:
            allOf:
            - $ref: '#/definitions/server.serverResponse'
            - properties:
                data:
                  $ref: '#/definitions/server.Stub'
              type: object
      security:
      - ApiKeyAuth: []
      summary: Get event delivery
      tags:
      - EventDelivery
  /eventdeliveries/{eventDeliveryID}/resend:
    put:
      consumes:
      - application/json
      description: This endpoint resends an app event
      parameters:
      - description: group id
        in: query
        name: groupId
        required: true
        type: string
      - description: event delivery id
        in: path
        name: eventDeliveryID
        required: true
        type: string
      produces:
      - application/json
      responses:
        "200":
          description: OK
          schema:
            allOf:
            - $ref: '#/definitions/server.serverResponse'
            - properties:
                data:
                  allOf:
                  - $ref: '#/definitions/datastore.Event'
                  - properties:
                      data:
                        $ref: '#/definitions/server.Stub'
                    type: object
              type: object
        "400":
          description: Bad Request
          schema:
            allOf:
            - $ref: '#/definitions/server.serverResponse'
            - properties:
                data:
                  $ref: '#/definitions/server.Stub'
              type: object
        "401":
          description: Unauthorized
          schema:
            allOf:
            - $ref: '#/definitions/server.serverResponse'
            - properties:
                data:
                  $ref: '#/definitions/server.Stub'
              type: object
        "500":
          description: Internal Server Error
          schema:
            allOf:
            - $ref: '#/definitions/server.serverResponse'
            - properties:
                data:
                  $ref: '#/definitions/server.Stub'
              type: object
      security:
      - ApiKeyAuth: []
      summary: Resend an app event
      tags:
      - EventDelivery
  /eventdeliveries/batchretry:
    post:
      consumes:
      - application/json
      description: This endpoint resends multiple app events
      parameters:
      - description: group id
        in: query
        name: groupId
        required: true
        type: string
      - description: event delivery ids
        in: body
        name: ids
        required: true
        schema:
          allOf:
          - $ref: '#/definitions/server.Stub'
          - properties:
              ids:
                items:
                  type: string
                type: array
            type: object
      produces:
      - application/json
      responses:
        "200":
          description: OK
          schema:
            allOf:
            - $ref: '#/definitions/server.serverResponse'
            - properties:
                data:
                  $ref: '#/definitions/server.Stub'
              type: object
        "400":
          description: Bad Request
          schema:
            allOf:
            - $ref: '#/definitions/server.serverResponse'
            - properties:
                data:
                  $ref: '#/definitions/server.Stub'
              type: object
        "401":
          description: Unauthorized
          schema:
            allOf:
            - $ref: '#/definitions/server.serverResponse'
            - properties:
                data:
                  $ref: '#/definitions/server.Stub'
              type: object
        "500":
          description: Internal Server Error
          schema:
            allOf:
            - $ref: '#/definitions/server.serverResponse'
            - properties:
                data:
                  $ref: '#/definitions/server.Stub'
              type: object
      security:
      - ApiKeyAuth: []
      summary: Batch Resend app events
      tags:
      - EventDelivery
  /eventdeliveries/countbatchretryevents:
    get:
      consumes:
      - application/json
      description: This endpoint counts app events that will be affected by a batch
        retry operation
      parameters:
      - description: application id
        in: query
        name: appId
        type: string
      - description: group Id
        in: query
        name: groupId
        required: true
        type: string
      - description: start date
        in: query
        name: startDate
        type: string
      - description: end date
        in: query
        name: endDate
        type: string
      - description: results per page
        in: query
        name: perPage
        type: string
      - description: page number
        in: query
        name: page
        type: string
      - description: sort order
        in: query
        name: sort
        type: string
      produces:
      - application/json
      responses:
        "200":
          description: OK
          schema:
            allOf:
            - $ref: '#/definitions/server.serverResponse'
            - properties:
                data:
                  allOf:
                  - $ref: '#/definitions/server.Stub'
                  - properties:
                      num:
                        type: integer
                    type: object
              type: object
        "400":
          description: Bad Request
          schema:
            allOf:
            - $ref: '#/definitions/server.serverResponse'
            - properties:
                data:
                  $ref: '#/definitions/server.Stub'
              type: object
        "401":
          description: Unauthorized
          schema:
            allOf:
            - $ref: '#/definitions/server.serverResponse'
            - properties:
                data:
                  $ref: '#/definitions/server.Stub'
              type: object
        "500":
          description: Internal Server Error
          schema:
            allOf:
            - $ref: '#/definitions/server.serverResponse'
            - properties:
                data:
                  $ref: '#/definitions/server.Stub'
              type: object
      security:
      - ApiKeyAuth: []
      summary: Count affected eventDeliveries
      tags:
      - EventDelivery
  /eventdeliveries/forceresend:
    post:
      consumes:
      - application/json
      description: This endpoint force resends multiple app events
      parameters:
      - description: group Id
        in: query
        name: groupId
        required: true
        type: string
      - description: event delivery ids
        in: body
        name: ids
        required: true
        schema:
          allOf:
          - $ref: '#/definitions/server.Stub'
          - properties:
              ids:
                items:
                  type: string
                type: array
            type: object
      produces:
      - application/json
      responses:
        "200":
          description: OK
          schema:
            allOf:
            - $ref: '#/definitions/server.serverResponse'
            - properties:
                data:
                  $ref: '#/definitions/server.Stub'
              type: object
        "400":
          description: Bad Request
          schema:
            allOf:
            - $ref: '#/definitions/server.serverResponse'
            - properties:
                data:
                  $ref: '#/definitions/server.Stub'
              type: object
        "401":
          description: Unauthorized
          schema:
            allOf:
            - $ref: '#/definitions/server.serverResponse'
            - properties:
                data:
                  $ref: '#/definitions/server.Stub'
              type: object
        "500":
          description: Internal Server Error
          schema:
            allOf:
            - $ref: '#/definitions/server.serverResponse'
            - properties:
                data:
                  $ref: '#/definitions/server.Stub'
              type: object
      security:
      - ApiKeyAuth: []
      summary: Force Resend app events
      tags:
      - EventDelivery
  /events:
    get:
      consumes:
      - application/json
      description: This endpoint fetches app events with pagination
      parameters:
      - description: application id
        in: query
        name: appId
        type: string
      - description: group id
        in: query
        name: groupId
        required: true
        type: string
      - description: start date
        in: query
        name: startDate
        type: string
      - description: end date
        in: query
        name: endDate
        type: string
      - description: results per page
        in: query
        name: perPage
        type: string
      - description: page number
        in: query
        name: page
        type: string
      - description: sort order
        in: query
        name: sort
        type: string
      produces:
      - application/json
      responses:
        "200":
          description: OK
          schema:
            allOf:
            - $ref: '#/definitions/server.serverResponse'
            - properties:
                data:
                  allOf:
                  - $ref: '#/definitions/server.pagedResponse'
                  - properties:
                      content:
                        items:
                          allOf:
                          - $ref: '#/definitions/datastore.Event'
                          - properties:
                              data:
                                $ref: '#/definitions/server.Stub'
                            type: object
                        type: array
                    type: object
              type: object
        "400":
          description: Bad Request
          schema:
            allOf:
            - $ref: '#/definitions/server.serverResponse'
            - properties:
                data:
                  $ref: '#/definitions/server.Stub'
              type: object
        "401":
          description: Unauthorized
          schema:
            allOf:
            - $ref: '#/definitions/server.serverResponse'
            - properties:
                data:
                  $ref: '#/definitions/server.Stub'
              type: object
        "500":
          description: Internal Server Error
          schema:
            allOf:
            - $ref: '#/definitions/server.serverResponse'
            - properties:
                data:
                  $ref: '#/definitions/server.Stub'
              type: object
      security:
      - ApiKeyAuth: []
      summary: Get app events with pagination
      tags:
      - Events
    post:
      consumes:
      - application/json
      description: This endpoint creates an app event
      parameters:
      - description: group id
        in: query
        name: groupId
        required: true
        type: string
      - description: Event Details
        in: body
        name: event
        required: true
        schema:
          $ref: '#/definitions/models.Event'
      produces:
      - application/json
      responses:
        "200":
          description: OK
          schema:
            allOf:
            - $ref: '#/definitions/server.serverResponse'
            - properties:
                data:
                  allOf:
                  - $ref: '#/definitions/datastore.Event'
                  - properties:
                      data:
                        $ref: '#/definitions/server.Stub'
                    type: object
              type: object
        "400":
          description: Bad Request
          schema:
            allOf:
            - $ref: '#/definitions/server.serverResponse'
            - properties:
                data:
                  $ref: '#/definitions/server.Stub'
              type: object
        "401":
          description: Unauthorized
          schema:
            allOf:
            - $ref: '#/definitions/server.serverResponse'
            - properties:
                data:
                  $ref: '#/definitions/server.Stub'
              type: object
        "500":
          description: Internal Server Error
          schema:
            allOf:
            - $ref: '#/definitions/server.serverResponse'
            - properties:
                data:
                  $ref: '#/definitions/server.Stub'
              type: object
      security:
      - ApiKeyAuth: []
      summary: Create app event
      tags:
      - Events
  /events/{eventID}:
    get:
      consumes:
      - application/json
      description: This endpoint fetches an app event
      parameters:
      - description: group id
        in: query
        name: groupId
        required: true
        type: string
      - description: event id
        in: path
        name: eventID
        required: true
        type: string
      produces:
      - application/json
      responses:
        "200":
          description: OK
          schema:
            allOf:
            - $ref: '#/definitions/server.serverResponse'
            - properties:
                data:
                  allOf:
                  - $ref: '#/definitions/datastore.Event'
                  - properties:
                      data:
                        $ref: '#/definitions/server.Stub'
                    type: object
              type: object
        "400":
          description: Bad Request
          schema:
            allOf:
            - $ref: '#/definitions/server.serverResponse'
            - properties:
                data:
                  $ref: '#/definitions/server.Stub'
              type: object
        "401":
          description: Unauthorized
          schema:
            allOf:
            - $ref: '#/definitions/server.serverResponse'
            - properties:
                data:
                  $ref: '#/definitions/server.Stub'
              type: object
        "500":
          description: Internal Server Error
          schema:
            allOf:
            - $ref: '#/definitions/server.serverResponse'
            - properties:
                data:
                  $ref: '#/definitions/server.Stub'
              type: object
      security:
      - ApiKeyAuth: []
      summary: Get app event
      tags:
      - Events
  /events/{eventID}/eventdeliveries/{eventDeliveryID}/deliveryattempts:
    get:
      consumes:
      - application/json
      description: This endpoint fetches an app message's delivery attempts
      parameters:
      - description: event id
        in: path
        name: eventID
        required: true
        type: string
      - description: event delivery id
        in: path
        name: eventDeliveryID
        required: true
        type: string
      produces:
      - application/json
      responses:
        "200":
          description: OK
          schema:
            allOf:
            - $ref: '#/definitions/server.serverResponse'
            - properties:
                data:
                  items:
                    $ref: '#/definitions/datastore.DeliveryAttempt'
                  type: array
              type: object
        "400":
          description: Bad Request
          schema:
            allOf:
            - $ref: '#/definitions/server.serverResponse'
            - properties:
                data:
                  $ref: '#/definitions/server.Stub'
              type: object
        "401":
          description: Unauthorized
          schema:
            allOf:
            - $ref: '#/definitions/server.serverResponse'
            - properties:
                data:
                  $ref: '#/definitions/server.Stub'
              type: object
        "500":
          description: Internal Server Error
          schema:
            allOf:
            - $ref: '#/definitions/server.serverResponse'
            - properties:
                data:
                  $ref: '#/definitions/server.Stub'
              type: object
      security:
      - ApiKeyAuth: []
      summary: Get delivery attempts
      tags:
      - DeliveryAttempts
  /events/{eventID}/eventdeliveries/{eventDeliveryID}/deliveryattempts/{deliveryAttemptID}:
    get:
      consumes:
      - application/json
      description: This endpoint fetches an app event delivery attempt
      parameters:
      - description: event id
        in: path
        name: eventID
        required: true
        type: string
      - description: event delivery id
        in: path
        name: eventDeliveryID
        required: true
        type: string
      - description: delivery attempt id
        in: path
        name: deliveryAttemptID
        required: true
        type: string
      produces:
      - application/json
      responses:
        "200":
          description: OK
          schema:
            allOf:
            - $ref: '#/definitions/server.serverResponse'
            - properties:
                data:
                  $ref: '#/definitions/datastore.DeliveryAttempt'
              type: object
        "400":
          description: Bad Request
          schema:
            allOf:
            - $ref: '#/definitions/server.serverResponse'
            - properties:
                data:
                  $ref: '#/definitions/server.Stub'
              type: object
        "401":
          description: Unauthorized
          schema:
            allOf:
            - $ref: '#/definitions/server.serverResponse'
            - properties:
                data:
                  $ref: '#/definitions/server.Stub'
              type: object
        "500":
          description: Internal Server Error
          schema:
            allOf:
            - $ref: '#/definitions/server.serverResponse'
            - properties:
                data:
                  $ref: '#/definitions/server.Stub'
              type: object
      security:
      - ApiKeyAuth: []
      summary: Get delivery attempt
      tags:
      - DeliveryAttempts
  /groups:
    get:
      consumes:
      - application/json
      description: This endpoint fetches groups
      parameters:
      - description: group name
        in: query
        name: name
        type: string
      produces:
      - application/json
      responses:
        "200":
          description: OK
          schema:
            allOf:
            - $ref: '#/definitions/server.serverResponse'
            - properties:
                data:
                  items:
                    $ref: '#/definitions/datastore.Group'
                  type: array
              type: object
        "400":
          description: Bad Request
          schema:
            allOf:
            - $ref: '#/definitions/server.serverResponse'
            - properties:
                data:
                  $ref: '#/definitions/server.Stub'
              type: object
        "401":
          description: Unauthorized
          schema:
            allOf:
            - $ref: '#/definitions/server.serverResponse'
            - properties:
                data:
                  $ref: '#/definitions/server.Stub'
              type: object
        "500":
          description: Internal Server Error
          schema:
            allOf:
            - $ref: '#/definitions/server.serverResponse'
            - properties:
                data:
                  $ref: '#/definitions/server.Stub'
              type: object
      security:
      - ApiKeyAuth: []
      summary: Get groups
      tags:
      - Group
    post:
      consumes:
      - application/json
      description: This endpoint creates a group
      parameters:
      - description: Group Details
        in: body
        name: group
        required: true
        schema:
          $ref: '#/definitions/models.Group'
      produces:
      - application/json
      responses:
        "200":
          description: OK
          schema:
            allOf:
            - $ref: '#/definitions/server.serverResponse'
            - properties:
                data:
                  $ref: '#/definitions/datastore.Group'
              type: object
        "400":
          description: Bad Request
          schema:
            allOf:
            - $ref: '#/definitions/server.serverResponse'
            - properties:
                data:
                  $ref: '#/definitions/server.Stub'
              type: object
        "401":
          description: Unauthorized
          schema:
            allOf:
            - $ref: '#/definitions/server.serverResponse'
            - properties:
                data:
                  $ref: '#/definitions/server.Stub'
              type: object
        "500":
          description: Internal Server Error
          schema:
            allOf:
            - $ref: '#/definitions/server.serverResponse'
            - properties:
                data:
                  $ref: '#/definitions/server.Stub'
              type: object
      security:
      - ApiKeyAuth: []
      summary: Create a group
      tags:
      - Group
  /groups/{groupID}:
    delete:
      consumes:
      - application/json
      description: This endpoint deletes a group using its id
      parameters:
      - description: group id
        in: path
        name: groupID
        required: true
        type: string
      produces:
      - application/json
      responses:
        "200":
          description: OK
          schema:
            allOf:
            - $ref: '#/definitions/server.serverResponse'
            - properties:
                data:
                  $ref: '#/definitions/server.Stub'
              type: object
        "400":
          description: Bad Request
          schema:
            allOf:
            - $ref: '#/definitions/server.serverResponse'
            - properties:
                data:
                  $ref: '#/definitions/server.Stub'
              type: object
        "401":
          description: Unauthorized
          schema:
            allOf:
            - $ref: '#/definitions/server.serverResponse'
            - properties:
                data:
                  $ref: '#/definitions/server.Stub'
              type: object
        "500":
          description: Internal Server Error
          schema:
            allOf:
            - $ref: '#/definitions/server.serverResponse'
            - properties:
                data:
                  $ref: '#/definitions/server.Stub'
              type: object
      security:
      - ApiKeyAuth: []
      summary: Delete a group
      tags:
      - Group
    get:
      consumes:
      - application/json
      description: This endpoint fetches a group by its id
      parameters:
      - description: group id
        in: path
        name: groupID
        required: true
        type: string
      produces:
      - application/json
      responses:
        "200":
          description: OK
          schema:
            allOf:
            - $ref: '#/definitions/server.serverResponse'
            - properties:
                data:
                  $ref: '#/definitions/datastore.Group'
              type: object
        "400":
          description: Bad Request
          schema:
            allOf:
            - $ref: '#/definitions/server.serverResponse'
            - properties:
                data:
                  $ref: '#/definitions/server.Stub'
              type: object
        "401":
          description: Unauthorized
          schema:
            allOf:
            - $ref: '#/definitions/server.serverResponse'
            - properties:
                data:
                  $ref: '#/definitions/server.Stub'
              type: object
        "500":
          description: Internal Server Error
          schema:
            allOf:
            - $ref: '#/definitions/server.serverResponse'
            - properties:
                data:
                  $ref: '#/definitions/server.Stub'
              type: object
      security:
      - ApiKeyAuth: []
      summary: Get a group
      tags:
      - Group
    put:
      consumes:
      - application/json
      description: This endpoint updates a group
      parameters:
      - description: group id
        in: path
        name: groupID
        required: true
        type: string
      - description: Group Details
        in: body
        name: group
        required: true
        schema:
          $ref: '#/definitions/models.Group'
      produces:
      - application/json
      responses:
        "200":
          description: OK
          schema:
            allOf:
            - $ref: '#/definitions/server.serverResponse'
            - properties:
                data:
                  $ref: '#/definitions/datastore.Group'
              type: object
        "400":
          description: Bad Request
          schema:
            allOf:
            - $ref: '#/definitions/server.serverResponse'
            - properties:
                data:
                  $ref: '#/definitions/server.Stub'
              type: object
        "401":
          description: Unauthorized
          schema:
            allOf:
            - $ref: '#/definitions/server.serverResponse'
            - properties:
                data:
                  $ref: '#/definitions/server.Stub'
              type: object
        "500":
          description: Internal Server Error
          schema:
            allOf:
            - $ref: '#/definitions/server.serverResponse'
            - properties:
                data:
                  $ref: '#/definitions/server.Stub'
              type: object
      security:
      - ApiKeyAuth: []
      summary: Update a group
      tags:
      - Group
  /organisations:
    get:
      consumes:
      - application/json
      description: This endpoint fetches multiple organisations
      produces:
      - application/json
      responses:
        "200":
          description: OK
          schema:
            allOf:
            - $ref: '#/definitions/server.serverResponse'
            - properties:
                data:
                  allOf:
                  - $ref: '#/definitions/server.pagedResponse'
                  - properties:
                      content:
                        items:
                          $ref: '#/definitions/datastore.Organisation'
                        type: array
                    type: object
              type: object
        "400":
          description: Bad Request
          schema:
            allOf:
            - $ref: '#/definitions/server.serverResponse'
            - properties:
                data:
                  $ref: '#/definitions/server.Stub'
              type: object
        "401":
          description: Unauthorized
          schema:
            allOf:
            - $ref: '#/definitions/server.serverResponse'
            - properties:
                data:
                  $ref: '#/definitions/server.Stub'
              type: object
        "500":
          description: Internal Server Error
          schema:
            allOf:
            - $ref: '#/definitions/server.serverResponse'
            - properties:
                data:
                  $ref: '#/definitions/server.Stub'
              type: object
      security:
      - ApiKeyAuth: []
      summary: Get organisations
      tags:
      - Organisation
    post:
      consumes:
      - application/json
      description: This endpoint creates an organisation
      parameters:
      - description: Organisation Details
        in: body
        name: application
        required: true
        schema:
          $ref: '#/definitions/models.Organisation'
      produces:
      - application/json
      responses:
        "200":
          description: OK
          schema:
            allOf:
            - $ref: '#/definitions/server.serverResponse'
            - properties:
                data:
                  $ref: '#/definitions/datastore.Organisation'
              type: object
        "400":
          description: Bad Request
          schema:
            allOf:
            - $ref: '#/definitions/server.serverResponse'
            - properties:
                data:
                  $ref: '#/definitions/server.Stub'
              type: object
        "401":
          description: Unauthorized
          schema:
            allOf:
            - $ref: '#/definitions/server.serverResponse'
            - properties:
                data:
                  $ref: '#/definitions/server.Stub'
              type: object
        "500":
          description: Internal Server Error
          schema:
            allOf:
            - $ref: '#/definitions/server.serverResponse'
            - properties:
                data:
                  $ref: '#/definitions/server.Stub'
              type: object
      security:
      - ApiKeyAuth: []
      summary: Create an organisation
      tags:
      - Application
  /organisations/{orgID}:
    get:
      consumes:
      - application/json
      description: This endpoint fetches an organisation by its id
      parameters:
      - description: organisation id
        in: path
        name: orgID
        required: true
        type: string
      produces:
      - application/json
      responses:
        "200":
          description: OK
          schema:
            allOf:
            - $ref: '#/definitions/server.serverResponse'
            - properties:
                data:
                  $ref: '#/definitions/datastore.Organisation'
              type: object
        "400":
          description: Bad Request
          schema:
            allOf:
            - $ref: '#/definitions/server.serverResponse'
            - properties:
                data:
                  $ref: '#/definitions/server.Stub'
              type: object
        "401":
          description: Unauthorized
          schema:
            allOf:
            - $ref: '#/definitions/server.serverResponse'
            - properties:
                data:
                  $ref: '#/definitions/server.Stub'
              type: object
        "500":
          description: Internal Server Error
          schema:
            allOf:
            - $ref: '#/definitions/server.serverResponse'
            - properties:
                data:
                  $ref: '#/definitions/server.Stub'
              type: object
      security:
      - ApiKeyAuth: []
      summary: Get an organisation
      tags:
      - Organisation
    put:
      consumes:
      - application/json
      description: This endpoint deletes an organisation
      parameters:
      - description: organisation id
        in: path
        name: orgID
        required: true
        type: string
      produces:
      - application/json
      responses:
        "200":
          description: OK
          schema:
            allOf:
            - $ref: '#/definitions/server.serverResponse'
            - properties:
                data:
                  $ref: '#/definitions/server.Stub'
              type: object
        "400":
          description: Bad Request
          schema:
            allOf:
            - $ref: '#/definitions/server.serverResponse'
            - properties:
                data:
                  $ref: '#/definitions/server.Stub'
              type: object
        "401":
          description: Unauthorized
          schema:
            allOf:
            - $ref: '#/definitions/server.serverResponse'
            - properties:
                data:
                  $ref: '#/definitions/server.Stub'
              type: object
        "500":
          description: Internal Server Error
          schema:
            allOf:
            - $ref: '#/definitions/server.serverResponse'
            - properties:
                data:
                  $ref: '#/definitions/server.Stub'
              type: object
      security:
      - ApiKeyAuth: []
      summary: Delete organisation
      tags:
      - Organisation
  /security/applications/{appID}/keys:
    post:
      consumes:
      - application/json
      description: This endpoint creates an api key that will be used by app portal
      parameters:
      - description: application ID
        in: path
        name: appID
        required: true
        type: string
      produces:
      - application/json
      responses:
        "201":
          description: Created
          schema:
            allOf:
            - $ref: '#/definitions/server.serverResponse'
            - properties:
                data:
                  $ref: '#/definitions/models.PortalAPIKeyResponse'
              type: object
        "400":
          description: Bad Request
          schema:
            allOf:
            - $ref: '#/definitions/server.serverResponse'
            - properties:
                data:
                  $ref: '#/definitions/server.Stub'
              type: object
        "401":
          description: Unauthorized
          schema:
            allOf:
            - $ref: '#/definitions/server.serverResponse'
            - properties:
                data:
                  $ref: '#/definitions/server.Stub'
              type: object
        "500":
          description: Internal Server Error
          schema:
            allOf:
            - $ref: '#/definitions/server.serverResponse'
            - properties:
                data:
                  $ref: '#/definitions/server.Stub'
              type: object
      security:
      - ApiKeyAuth: []
      summary: Create an api key for app portal
      tags:
      - APIKey
  /security/keys:
    get:
      consumes:
      - application/json
      description: This endpoint fetches multiple api keys
      parameters:
      - description: results per page
        in: query
        name: perPage
        type: string
      - description: page number
        in: query
        name: page
        type: string
      - description: sort order
        in: query
        name: sort
        type: string
      produces:
      - application/json
      responses:
        "200":
          description: OK
          schema:
            allOf:
            - $ref: '#/definitions/server.serverResponse'
            - properties:
                data:
                  allOf:
                  - $ref: '#/definitions/server.pagedResponse'
                  - properties:
                      content:
                        items:
                          $ref: '#/definitions/datastore.APIKey'
                        type: array
                    type: object
              type: object
        "400":
          description: Bad Request
          schema:
            allOf:
            - $ref: '#/definitions/server.serverResponse'
            - properties:
                data:
                  $ref: '#/definitions/server.Stub'
              type: object
        "401":
          description: Unauthorized
          schema:
            allOf:
            - $ref: '#/definitions/server.serverResponse'
            - properties:
                data:
                  $ref: '#/definitions/server.Stub'
              type: object
        "500":
          description: Internal Server Error
          schema:
            allOf:
            - $ref: '#/definitions/server.serverResponse'
            - properties:
                data:
                  $ref: '#/definitions/server.Stub'
              type: object
      security:
      - ApiKeyAuth: []
      summary: Fetch multiple api keys
      tags:
      - APIKey
    post:
      consumes:
      - application/json
      description: This endpoint creates an api key that will be used by the native
        auth realm
      parameters:
      - description: API Key
        in: body
        name: apiKey
        required: true
        schema:
          $ref: '#/definitions/models.APIKey'
      produces:
      - application/json
      responses:
        "200":
          description: OK
          schema:
            allOf:
            - $ref: '#/definitions/server.serverResponse'
            - properties:
                data:
                  $ref: '#/definitions/models.APIKeyResponse'
              type: object
        "400":
          description: Bad Request
          schema:
            allOf:
            - $ref: '#/definitions/server.serverResponse'
            - properties:
                data:
                  $ref: '#/definitions/server.Stub'
              type: object
        "401":
          description: Unauthorized
          schema:
            allOf:
            - $ref: '#/definitions/server.serverResponse'
            - properties:
                data:
                  $ref: '#/definitions/server.Stub'
              type: object
        "500":
          description: Internal Server Error
          schema:
            allOf:
            - $ref: '#/definitions/server.serverResponse'
            - properties:
                data:
                  $ref: '#/definitions/server.Stub'
              type: object
      security:
      - ApiKeyAuth: []
      summary: Create an api key
      tags:
      - APIKey
  /security/keys/{keyID}:
    get:
      consumes:
      - application/json
      description: This endpoint fetches an api key by its id
      parameters:
      - description: API Key id
        in: path
        name: keyID
        required: true
        type: string
      produces:
      - application/json
      responses:
        "200":
          description: OK
          schema:
            allOf:
            - $ref: '#/definitions/server.serverResponse'
            - properties:
                data:
                  $ref: '#/definitions/datastore.APIKey'
              type: object
        "400":
          description: Bad Request
          schema:
            allOf:
            - $ref: '#/definitions/server.serverResponse'
            - properties:
                data:
                  $ref: '#/definitions/server.Stub'
              type: object
        "401":
          description: Unauthorized
          schema:
            allOf:
            - $ref: '#/definitions/server.serverResponse'
            - properties:
                data:
                  $ref: '#/definitions/server.Stub'
              type: object
        "500":
          description: Internal Server Error
          schema:
            allOf:
            - $ref: '#/definitions/server.serverResponse'
            - properties:
                data:
                  $ref: '#/definitions/server.Stub'
              type: object
      security:
      - ApiKeyAuth: []
      summary: Get api key by id
      tags:
      - APIKey
    put:
      consumes:
      - application/json
      description: This endpoint updates an api key
      parameters:
      - description: API Key id
        in: path
        name: keyID
        required: true
        type: string
      produces:
      - application/json
      responses:
        "200":
          description: OK
          schema:
            allOf:
            - $ref: '#/definitions/server.serverResponse'
            - properties:
                data:
                  $ref: '#/definitions/datastore.APIKey'
              type: object
        "400":
          description: Bad Request
          schema:
            allOf:
            - $ref: '#/definitions/server.serverResponse'
            - properties:
                data:
                  $ref: '#/definitions/server.Stub'
              type: object
        "401":
          description: Unauthorized
          schema:
            allOf:
            - $ref: '#/definitions/server.serverResponse'
            - properties:
                data:
                  $ref: '#/definitions/server.Stub'
              type: object
        "500":
          description: Internal Server Error
          schema:
            allOf:
            - $ref: '#/definitions/server.serverResponse'
            - properties:
                data:
                  $ref: '#/definitions/server.Stub'
              type: object
      security:
      - ApiKeyAuth: []
      summary: update api key
      tags:
      - APIKey
  /security/keys/{keyID}/revoke:
    put:
      consumes:
      - application/json
      description: This endpoint revokes an api key
      parameters:
      - description: API Key id
        in: path
        name: keyID
        required: true
        type: string
      produces:
      - application/json
      responses:
        "200":
          description: OK
          schema:
            allOf:
            - $ref: '#/definitions/server.serverResponse'
            - properties:
                data:
                  $ref: '#/definitions/server.Stub'
              type: object
        "400":
          description: Bad Request
          schema:
            allOf:
            - $ref: '#/definitions/server.serverResponse'
            - properties:
                data:
                  $ref: '#/definitions/server.Stub'
              type: object
        "401":
          description: Unauthorized
          schema:
            allOf:
            - $ref: '#/definitions/server.serverResponse'
            - properties:
                data:
                  $ref: '#/definitions/server.Stub'
              type: object
        "500":
          description: Internal Server Error
          schema:
            allOf:
            - $ref: '#/definitions/server.serverResponse'
            - properties:
                data:
                  $ref: '#/definitions/server.Stub'
              type: object
      security:
      - ApiKeyAuth: []
      summary: Revoke API Key
      tags:
      - APIKey
  /sources:
    get:
      consumes:
      - application/json
      description: This endpoint fetches multiple sources
      parameters:
      - description: results per page
        in: query
        name: perPage
        type: string
      - description: page number
        in: query
        name: page
        type: string
      - description: sort order
        in: query
        name: sort
        type: string
      produces:
      - application/json
      responses:
        "200":
          description: OK
          schema:
            allOf:
            - $ref: '#/definitions/server.serverResponse'
            - properties:
                data:
                  allOf:
                  - $ref: '#/definitions/server.pagedResponse'
                  - properties:
                      content:
                        items:
                          $ref: '#/definitions/models.SourceResponse'
                        type: array
                    type: object
              type: object
        "400":
          description: Bad Request
          schema:
            allOf:
            - $ref: '#/definitions/server.serverResponse'
            - properties:
                data:
                  $ref: '#/definitions/server.Stub'
              type: object
        "401":
          description: Unauthorized
          schema:
            allOf:
            - $ref: '#/definitions/server.serverResponse'
            - properties:
                data:
                  $ref: '#/definitions/server.Stub'
              type: object
        "500":
          description: Internal Server Error
          schema:
            allOf:
            - $ref: '#/definitions/server.serverResponse'
            - properties:
                data:
                  $ref: '#/definitions/server.Stub'
              type: object
      security:
      - ApiKeyAuth: []
      summary: Fetch multiple sources
      tags:
      - Source
    post:
      consumes:
      - application/json
      description: This endpoint creates a source
      parameters:
      - description: group id
        in: query
        name: groupId
        required: true
        type: string
      - description: Source Details
        in: body
        name: source
        required: true
        schema:
          $ref: '#/definitions/models.Source'
      produces:
      - application/json
      responses:
        "200":
          description: OK
          schema:
            allOf:
            - $ref: '#/definitions/server.serverResponse'
            - properties:
                data:
                  $ref: '#/definitions/models.SourceResponse'
              type: object
        "400":
          description: Bad Request
          schema:
            allOf:
            - $ref: '#/definitions/server.serverResponse'
            - properties:
                data:
                  $ref: '#/definitions/server.Stub'
              type: object
        "401":
          description: Unauthorized
          schema:
            allOf:
            - $ref: '#/definitions/server.serverResponse'
            - properties:
                data:
                  $ref: '#/definitions/server.Stub'
              type: object
        "500":
          description: Internal Server Error
          schema:
            allOf:
            - $ref: '#/definitions/server.serverResponse'
            - properties:
                data:
                  $ref: '#/definitions/server.Stub'
              type: object
      security:
      - ApiKeyAuth: []
      summary: Create a source
      tags:
      - Source
  /sources/{sourceID}:
    delete:
      consumes:
      - application/json
      description: This endpoint deletes a source
      parameters:
      - description: group id
        in: query
        name: groupId
        required: true
        type: string
      - description: source id
        in: path
        name: sourceID
        required: true
        type: string
      produces:
      - application/json
      responses:
        "200":
          description: OK
          schema:
            allOf:
            - $ref: '#/definitions/server.serverResponse'
            - properties:
                data:
                  $ref: '#/definitions/server.Stub'
              type: object
        "400":
          description: Bad Request
          schema:
            allOf:
            - $ref: '#/definitions/server.serverResponse'
            - properties:
                data:
                  $ref: '#/definitions/server.Stub'
              type: object
        "401":
          description: Unauthorized
          schema:
            allOf:
            - $ref: '#/definitions/server.serverResponse'
            - properties:
                data:
                  $ref: '#/definitions/server.Stub'
              type: object
        "500":
          description: Internal Server Error
          schema:
            allOf:
            - $ref: '#/definitions/server.serverResponse'
            - properties:
                data:
                  $ref: '#/definitions/server.Stub'
              type: object
      security:
      - ApiKeyAuth: []
      summary: Delete source
      tags:
      - Source
    get:
      consumes:
      - application/json
      description: This endpoint fetches a source by its id
      parameters:
      - description: group id
        in: query
        name: groupId
        required: true
        type: string
      - description: source id
        in: path
        name: sourceID
        required: true
        type: string
      produces:
      - application/json
      responses:
        "200":
          description: OK
          schema:
            allOf:
            - $ref: '#/definitions/server.serverResponse'
            - properties:
                data:
                  $ref: '#/definitions/models.SourceResponse'
              type: object
        "400":
          description: Bad Request
          schema:
            allOf:
            - $ref: '#/definitions/server.serverResponse'
            - properties:
                data:
                  $ref: '#/definitions/server.Stub'
              type: object
        "401":
          description: Unauthorized
          schema:
            allOf:
            - $ref: '#/definitions/server.serverResponse'
            - properties:
                data:
                  $ref: '#/definitions/server.Stub'
              type: object
        "500":
          description: Internal Server Error
          schema:
            allOf:
            - $ref: '#/definitions/server.serverResponse'
            - properties:
                data:
                  $ref: '#/definitions/server.Stub'
              type: object
      security:
      - ApiKeyAuth: []
      summary: Get a source
      tags:
      - Source
    put:
      consumes:
      - application/json
      description: This endpoint updates a source
      parameters:
      - description: group id
        in: query
        name: groupId
        required: true
        type: string
      - description: source id
        in: path
        name: sourceID
        required: true
        type: string
      - description: Source Details
        in: body
        name: source
        required: true
        schema:
          $ref: '#/definitions/models.Source'
      produces:
      - application/json
      responses:
        "200":
          description: OK
          schema:
            allOf:
            - $ref: '#/definitions/server.serverResponse'
            - properties:
                data:
                  $ref: '#/definitions/models.SourceResponse'
              type: object
        "400":
          description: Bad Request
          schema:
            allOf:
            - $ref: '#/definitions/server.serverResponse'
            - properties:
                data:
                  $ref: '#/definitions/server.Stub'
              type: object
        "401":
          description: Unauthorized
          schema:
            allOf:
            - $ref: '#/definitions/server.serverResponse'
            - properties:
                data:
                  $ref: '#/definitions/server.Stub'
              type: object
        "500":
          description: Internal Server Error
          schema:
            allOf:
            - $ref: '#/definitions/server.serverResponse'
            - properties:
                data:
                  $ref: '#/definitions/server.Stub'
              type: object
      security:
      - ApiKeyAuth: []
      summary: Update a source
      tags:
      - Source
schemes:
- https
securityDefinitions:
  ApiKeyAuth:
    in: header
    name: Authorization
    type: apiKey
swagger: "2.0"
tags:
- description: Application related APIs
  name: Application
- description: Endpoint related APIs
  name: Application Endpoints
- description: Event related APIs
  name: Events
- description: API Key related APIs
  name: APIKey
- description: EventDelivery related APIs
  name: EventDelivery
- description: Delivery Attempt related APIs
  name: DeliveryAttempts
- description: Group related APIs
  name: Group<|MERGE_RESOLUTION|>--- conflicted
+++ resolved
@@ -471,12 +471,6 @@
       type:
         type: string
     type: object
-<<<<<<< HEAD
-  models.Organisation:
-    properties:
-      name:
-        type: string
-=======
   models.LoginUser:
     properties:
       password:
@@ -504,7 +498,11 @@
         type: string
       updated_at:
         type: integer
->>>>>>> 7498d2f6
+    type: object
+  models.Organisation:
+    properties:
+      name:
+        type: string
     type: object
   models.PortalAPIKeyResponse:
     properties:
