--- conflicted
+++ resolved
@@ -4815,7 +4815,6 @@
       security:
       - ApiKeyAuth: []
       summary: Updates a user's password
-<<<<<<< HEAD
       tags:
       - User
   /users/{userID}/profile:
@@ -4880,18 +4879,10 @@
       - User
     put:
       description: This endpoint updates a user
-=======
-      tags:
-      - User
-  /users/{userID}/profile:
-    get:
-      description: This endpoint fetches a user
->>>>>>> 19ba7308
       parameters:
       - description: user id
         in: path
         name: userID
-<<<<<<< HEAD
         required: true
         schema:
           type: string
@@ -4901,11 +4892,8 @@
             schema:
               $ref: '#/components/schemas/models.UpdateUser'
         description: User Details
-=======
->>>>>>> 19ba7308
-        required: true
-        schema:
-          type: string
+        required: true
+        x-originalParamName: group
       responses:
         "200":
           content:
@@ -4953,42 +4941,20 @@
           description: Internal Server Error
       security:
       - ApiKeyAuth: []
-<<<<<<< HEAD
       summary: Updates a user
       tags:
       - User
   /users/forgot-password:
     post:
       description: This endpoint generates a password reset token
-=======
-      summary: Gets a user
-      tags:
-      - User
-    put:
-      description: This endpoint updates a user
-      parameters:
-      - description: user id
-        in: path
-        name: userID
-        required: true
-        schema:
-          type: string
->>>>>>> 19ba7308
       requestBody:
         content:
           application/json:
             schema:
-<<<<<<< HEAD
               $ref: '#/components/schemas/models.ForgotPassword'
         description: Forgot Password Details
         required: true
         x-originalParamName: email
-=======
-              $ref: '#/components/schemas/models.UpdateUser'
-        description: User Details
-        required: true
-        x-originalParamName: group
->>>>>>> 19ba7308
       responses:
         "200":
           content:
@@ -5034,7 +5000,6 @@
                       $ref: '#/components/schemas/server.Stub'
                   type: object
           description: Internal Server Error
-<<<<<<< HEAD
       summary: Send password reset token
       tags:
       - User
@@ -5112,21 +5077,6 @@
         in: query
         name: token
         required: true
-=======
-      security:
-      - ApiKeyAuth: []
-      summary: Updates a user
-      tags:
-      - User
-  /users/token:
-    get:
-      description: This endpoint finds a user by an invite token
-      parameters:
-      - description: invite token
-        in: query
-        name: token
-        required: true
->>>>>>> 19ba7308
         schema:
           type: string
       responses:
