components:
  schemas:
    convoy.AppMetadata:
      properties:
        endpoints:
          items:
            $ref: '#/components/schemas/convoy.EndpointMetadata'
          type: array
<<<<<<< HEAD
        group_id:
          type: string
        secret:
          type: string
        support_email:
          type: string
      type: object
    convoy.Application:
      properties:
        created_at:
          type: integer
        deleted_at:
          type: integer
        endpoints:
          items:
            $ref: '#/components/schemas/convoy.Endpoint'
          type: array
        events:
          type: integer
=======
>>>>>>> 55beb5a8
        group_id:
          type: string
        secret:
          type: string
        support_email:
          type: string
      type: object
    convoy.EndpointMetadata:
      properties:
        sent:
          type: boolean
        status:
          type: string
        target_url:
          type: string
        uid:
          type: string
      type: object
    convoy.Message:
      properties:
        app_id:
          type: string
        app_metadata:
          $ref: '#/components/schemas/convoy.AppMetadata'
        created_at:
          type: integer
        data:
          description: |-
            Data is an arbitrary JSON value that gets sent as the body of the
            webhook to the endpoints
          items:
            type: integer
          type: array
        deleted_at:
          type: integer
        description:
          type: string
        event_type:
          type: string
        metadata:
          $ref: '#/components/schemas/convoy.MessageMetadata'
        provider_id:
          description: |-
            ProviderID is a custom ID that can be used to reconcile this message
            with your internal systems.
            This is optional
            If not provided, we will generate one for you
          type: string
        status:
          type: string
        uid:
          type: string
        updated_at:
          type: integer
      type: object
    convoy.MessageMetadata:
      properties:
        interval_seconds:
          type: integer
        next_send_time:
          description: |-
            NextSendTime denotes the next time a message will be published in
            case it failed the first time
          type: integer
        num_trials:
          description: |-
            NumTrials: number of times we have tried to deliver this message to
            an application
          type: integer
        retry_limit:
          type: integer
        strategy:
          type: string
      type: object
    models.Application:
      properties:
        name:
          type: string
        secret:
          type: string
        support_email:
          type: string
        uid:
          type: string
        updated_at:
          type: integer
      type: object
    convoy.Endpoint:
      properties:
        created_at:
          type: integer
        deleted_at:
          type: integer
        description:
          type: string
        status:
          type: string
        target_url:
          type: string
        uid:
          type: string
        updated_at:
          type: integer
      type: object
    convoy.EndpointMetadata:
      properties:
        sent:
          type: boolean
        status:
          type: string
        target_url:
          type: string
        uid:
          type: string
      type: object
    convoy.Group:
      properties:
        created_at:
          type: integer
        deleted_at:
          type: integer
        logo_url:
          type: string
        name:
          type: string
        uid:
          type: string
        updated_at:
          type: integer
      type: object
    convoy.HttpHeader:
      additionalProperties:
        type: string
      type: object
    convoy.Message:
      properties:
        app_id:
          type: string
        app_metadata:
          $ref: '#/components/schemas/convoy.AppMetadata'
        created_at:
          type: integer
        data:
          description: |-
            Data is an arbitrary JSON value that gets sent as the body of the
            webhook to the endpoints
          items:
            type: integer
          type: array
        deleted_at:
          type: integer
        description:
          type: string
        event_type:
          type: string
        metadata:
          $ref: '#/components/schemas/convoy.MessageMetadata'
        provider_id:
          description: |-
            ProviderID is a custom ID that can be used to reconcile this message
            with your internal systems.
            This is optional
            If not provided, we will generate one for you
          type: string
        status:
          type: string
        uid:
          type: string
        updated_at:
          type: integer
      type: object
    convoy.MessageAttempt:
      properties:
        api_version:
          type: string
        created_at:
          type: integer
        deleted_at:
          type: integer
        endpoint_id:
          type: string
        error:
          type: string
        http_status:
          type: string
        ip_address:
          type: string
        method:
          type: string
        msg_id:
          type: string
        request_http_header:
          $ref: '#/components/schemas/convoy.HttpHeader'
        response_data:
          type: string
        response_http_header:
          $ref: '#/components/schemas/convoy.HttpHeader'
        status:
          type: string
        uid:
          type: string
        updated_at:
          type: integer
        url:
          type: string
      type: object
    convoy.MessageMetadata:
      properties:
        interval_seconds:
          type: integer
        next_send_time:
          description: |-
            NextSendTime denotes the next time a message will be published in
            case it failed the first time
          type: integer
        num_trials:
          description: |-
            NumTrials: number of times we have tried to deliver this message to
            an application
          type: integer
        retry_limit:
          type: integer
        strategy:
          type: string
      type: object
    models.Application:
      properties:
        name:
          type: string
        secret:
          type: string
        support_email:
          type: string
      type: object
    models.Endpoint:
      properties:
        description:
          type: string
        secret:
          type: string
        url:
          type: string
      type: object
    models.Group:
      properties:
        logo_url:
          type: string
        name:
          type: string
      type: object
    models.Message:
      properties:
        app_id:
          type: string
        data:
          items:
            type: integer
          type: array
        event_type:
          type: string
      type: object
    mongopagination.PaginationData:
      properties:
        next:
          type: integer
        page:
          type: integer
        perPage:
          type: integer
        prev:
          type: integer
        total:
          type: integer
        totalPage:
          type: integer
      type: object
    server.Empty:
      type: object
    server.pagedResponse:
      properties:
        content: {}
        pagination:
          $ref: '#/components/schemas/mongopagination.PaginationData'
      type: object
    server.serverResponse:
      properties:
        data:
          items:
            type: integer
          type: array
        message:
          type: string
        status:
          type: boolean
      type: object
  securitySchemes:
    ApiKeyAuth:
      in: header
      name: Authorization
      type: apiKey
info:
  contact:
    email: engineering@convoy.io
    name: API Support
    url: http://www.swagger.io/support
  description: Convoy is a fast and secure distributed webhooks service. This document
    contains Convoy's API specification.
  license:
    name: Mozilla Public License 2.0
    url: https://www.mozilla.org/en-US/MPL/2.0/
  termsOfService: https://convoy.io/terms
  title: Convoy API Specification
  version: 0.1.12
openapi: 3.0.3
paths:
  /applications:
    get:
      description: This fetches all applications
      parameters:
      - description: results per page
        in: query
        name: perPage
        schema:
          type: string
      - description: page number
        in: query
        name: page
        schema:
          type: string
      - description: sort order
        in: query
        name: sort
        schema:
          type: string
      responses:
        "200":
          content:
            application/json:
              schema:
                allOf:
                - $ref: '#/components/schemas/server.serverResponse'
                - properties:
                    data:
                      allOf:
                      - $ref: '#/components/schemas/server.pagedResponse'
                      - properties:
                          content:
                            items:
                              $ref: '#/components/schemas/convoy.Application'
                            type: array
                        type: object
                  type: object
          description: OK
        "400":
          content:
            application/json:
              schema:
                $ref: '#/components/schemas/server.serverResponse'
          description: Bad Request
        "401":
          content:
            application/json:
              schema:
                $ref: '#/components/schemas/server.serverResponse'
          description: Unauthorized
        "500":
          content:
            application/json:
              schema:
                $ref: '#/components/schemas/server.serverResponse'
          description: Internal Server Error
      security:
      - ApiKeyAuth: []
      summary: Get all applications
      tags:
      - Application
    post:
      description: This endpoint creates an application
      requestBody:
        content:
          application/json:
            schema:
              $ref: '#/components/schemas/models.Application'
        description: Application Details
        required: true
        x-originalParamName: application
      responses:
        "200":
          content:
            application/json:
              schema:
                allOf:
                - $ref: '#/components/schemas/server.serverResponse'
                - properties:
                    data:
                      $ref: '#/components/schemas/convoy.Application'
                  type: object
          description: OK
        "300":
          content:
            application/json:
              schema:
                $ref: '#/components/schemas/server.serverResponse'
          description: Multiple Choices
        "400":
          content:
            application/json:
              schema:
                $ref: '#/components/schemas/server.serverResponse'
          description: Bad Request
        "401":
          content:
            application/json:
              schema:
                $ref: '#/components/schemas/server.serverResponse'
          description: Unauthorized
        "500":
          content:
            application/json:
              schema:
                $ref: '#/components/schemas/server.serverResponse'
          description: Internal Server Error
      security:
      - ApiKeyAuth: []
      summary: Create an application
      tags:
      - Application
  /applications/{appID}:
    delete:
      description: This endpoint deletes an app
      parameters:
      - description: application id
        in: path
        name: appID
        required: true
        schema:
          type: string
      responses:
        "200":
          content:
            application/json:
              schema:
                allOf:
                - $ref: '#/components/schemas/server.serverResponse'
                - properties:
                    data:
                      $ref: '#/components/schemas/server.Empty'
                  type: object
          description: OK
        "400":
          content:
            application/json:
              schema:
                $ref: '#/components/schemas/server.serverResponse'
          description: Bad Request
        "401":
          content:
            application/json:
              schema:
                $ref: '#/components/schemas/server.serverResponse'
          description: Unauthorized
        "500":
          content:
            application/json:
              schema:
                $ref: '#/components/schemas/server.serverResponse'
          description: Internal Server Error
      security:
      - ApiKeyAuth: []
      summary: Delete app
      tags:
      - Application
    get:
      description: This endpoint fetches an application by it's id
      parameters:
      - description: application id
        in: path
        name: appID
        required: true
        schema:
          type: string
      responses:
        "200":
          content:
            application/json:
              schema:
                allOf:
                - $ref: '#/components/schemas/server.serverResponse'
                - properties:
                    data:
                      $ref: '#/components/schemas/convoy.Application'
                  type: object
          description: OK
        "400":
          content:
            application/json:
              schema:
                $ref: '#/components/schemas/server.serverResponse'
          description: Bad Request
        "401":
          content:
            application/json:
              schema:
                $ref: '#/components/schemas/server.serverResponse'
          description: Unauthorized
        "500":
          content:
            application/json:
              schema:
                $ref: '#/components/schemas/server.serverResponse'
          description: Internal Server Error
      security:
      - ApiKeyAuth: []
      summary: Get an application
      tags:
      - Application
    put:
      description: This endpoint updates an application
      parameters:
      - description: application id
        in: path
        name: appID
        required: true
        schema:
          type: string
      requestBody:
        content:
          application/json:
            schema:
              $ref: '#/components/schemas/models.Application'
        description: Application Details
        required: true
        x-originalParamName: application
      responses:
        "200":
          content:
            application/json:
              schema:
                allOf:
                - $ref: '#/components/schemas/server.serverResponse'
                - properties:
                    data:
                      $ref: '#/components/schemas/convoy.Application'
                  type: object
          description: OK
        "400":
          content:
            application/json:
              schema:
                $ref: '#/components/schemas/server.serverResponse'
          description: Bad Request
        "401":
          content:
            application/json:
              schema:
                $ref: '#/components/schemas/server.serverResponse'
          description: Unauthorized
        "500":
          content:
            application/json:
              schema:
                $ref: '#/components/schemas/server.serverResponse'
          description: Internal Server Error
      security:
      - ApiKeyAuth: []
      summary: Update an application
      tags:
      - Application
  /applications/{appID}/endpoints:
    get:
      description: This endpoint fetches an application's endpoints
      parameters:
      - description: application id
        in: path
        name: appID
        required: true
        schema:
          type: string
      responses:
        "200":
          content:
            application/json:
              schema:
                allOf:
                - $ref: '#/components/schemas/server.serverResponse'
                - properties:
                    data:
                      items:
                        $ref: '#/components/schemas/convoy.Endpoint'
                      type: array
                  type: object
          description: OK
        "400":
          content:
            application/json:
              schema:
                $ref: '#/components/schemas/server.serverResponse'
          description: Bad Request
        "401":
          content:
            application/json:
              schema:
                $ref: '#/components/schemas/server.serverResponse'
          description: Unauthorized
        "500":
          content:
            application/json:
              schema:
                $ref: '#/components/schemas/server.serverResponse'
          description: Internal Server Error
      security:
      - ApiKeyAuth: []
      summary: Get application endpoints
      tags:
      - Application Endpoints
    post:
      description: This endpoint creates an application endpoint
      parameters:
      - description: application id
        in: path
        name: appID
        required: true
        schema:
          type: string
      requestBody:
        content:
          application/json:
            schema:
              $ref: '#/components/schemas/models.Endpoint'
        description: Endpoint Details
        required: true
        x-originalParamName: endpoint
      responses:
        "200":
          content:
            application/json:
              schema:
                allOf:
                - $ref: '#/components/schemas/server.serverResponse'
                - properties:
                    data:
                      $ref: '#/components/schemas/convoy.Endpoint'
                  type: object
          description: OK
        "400":
          content:
            application/json:
              schema:
                $ref: '#/components/schemas/server.serverResponse'
          description: Bad Request
        "401":
          content:
            application/json:
              schema:
                $ref: '#/components/schemas/server.serverResponse'
          description: Unauthorized
        "500":
          content:
            application/json:
              schema:
                $ref: '#/components/schemas/server.serverResponse'
          description: Internal Server Error
      security:
      - ApiKeyAuth: []
      summary: Create an application endpoint
      tags:
      - Application Endpoints
  /applications/{appID}/endpoints/{endpointID}:
    delete:
      description: This endpoint deletes an application endpoint
      parameters:
      - description: application id
        in: path
        name: appID
        required: true
        schema:
          type: string
      - description: endpoint id
        in: path
        name: endpointID
        required: true
        schema:
          type: string
      responses:
        "200":
          content:
            application/json:
              schema:
                allOf:
                - $ref: '#/components/schemas/server.serverResponse'
                - properties:
                    data:
                      $ref: '#/components/schemas/server.Empty'
                  type: object
          description: OK
        "400":
          content:
            application/json:
              schema:
                $ref: '#/components/schemas/server.serverResponse'
          description: Bad Request
        "401":
          content:
            application/json:
              schema:
                $ref: '#/components/schemas/server.serverResponse'
          description: Unauthorized
        "500":
          content:
            application/json:
              schema:
                $ref: '#/components/schemas/server.serverResponse'
          description: Internal Server Error
      security:
      - ApiKeyAuth: []
      summary: Delete application endpoint
      tags:
      - Application Endpoints
    get:
      description: This endpoint fetches an application endpoint
      parameters:
      - description: application id
        in: path
        name: appID
        required: true
        schema:
          type: string
      - description: endpoint id
        in: path
        name: endpointID
        required: true
        schema:
          type: string
      responses:
        "200":
          content:
            application/json:
              schema:
                allOf:
                - $ref: '#/components/schemas/server.serverResponse'
                - properties:
                    data:
                      $ref: '#/components/schemas/convoy.Endpoint'
                  type: object
          description: OK
        "400":
          content:
            application/json:
              schema:
                $ref: '#/components/schemas/server.serverResponse'
          description: Bad Request
        "401":
          content:
            application/json:
              schema:
                $ref: '#/components/schemas/server.serverResponse'
          description: Unauthorized
        "500":
          content:
            application/json:
              schema:
                $ref: '#/components/schemas/server.serverResponse'
          description: Internal Server Error
      security:
      - ApiKeyAuth: []
      summary: Get application endpoint
      tags:
      - Application Endpoints
    put:
      description: This endpoint updates an application endpoint
      parameters:
      - description: application id
        in: path
        name: appID
        required: true
        schema:
          type: string
      - description: endpoint id
        in: path
        name: endpointID
        required: true
        schema:
          type: string
      requestBody:
        content:
          application/json:
            schema:
              $ref: '#/components/schemas/models.Endpoint'
        description: Endpoint Details
        required: true
        x-originalParamName: endpoint
      responses:
        "200":
          content:
            application/json:
              schema:
                allOf:
                - $ref: '#/components/schemas/server.serverResponse'
                - properties:
                    data:
                      $ref: '#/components/schemas/convoy.Endpoint'
                  type: object
          description: OK
        "400":
          content:
            application/json:
              schema:
                $ref: '#/components/schemas/server.serverResponse'
          description: Bad Request
        "401":
          content:
            application/json:
              schema:
                $ref: '#/components/schemas/server.serverResponse'
          description: Unauthorized
        "500":
          content:
            application/json:
              schema:
                $ref: '#/components/schemas/server.serverResponse'
          description: Internal Server Error
      security:
      - ApiKeyAuth: []
      summary: Update an application endpoint
      tags:
      - Application Endpoints
  /events:
    get:
      description: This endpoint fetches app messages with pagination
      parameters:
      - description: application id
        in: query
        name: appId
        schema:
          type: string
      - description: group id
        in: query
        name: groupId
        schema:
          type: string
      - description: start date
        in: query
        name: startDate
        schema:
          type: string
      - description: end date
        in: query
        name: endDate
        schema:
          type: string
      - description: results per page
        in: query
        name: perPage
        schema:
          type: string
      - description: page number
        in: query
        name: page
        schema:
          type: string
      - description: sort order
        in: query
        name: sort
        schema:
          type: string
      responses:
        "200":
          content:
            application/json:
              schema:
                allOf:
                - $ref: '#/components/schemas/server.serverResponse'
                - properties:
                    data:
                      allOf:
                      - $ref: '#/components/schemas/server.pagedResponse'
                      - properties:
                          content:
                            items:
                              $ref: '#/components/schemas/convoy.Message'
                            type: array
                        type: object
                  type: object
          description: OK
        "400":
          content:
            application/json:
              schema:
                $ref: '#/components/schemas/server.serverResponse'
          description: Bad Request
        "401":
          content:
            application/json:
              schema:
                $ref: '#/components/schemas/server.serverResponse'
          description: Unauthorized
        "500":
          content:
            application/json:
              schema:
                $ref: '#/components/schemas/server.serverResponse'
          description: Internal Server Error
      security:
      - ApiKeyAuth: []
      summary: Get app messages with pagination
      tags:
      - Messages
    post:
      description: This endpoint creates an app message
      requestBody:
        content:
          application/json:
            schema:
              allOf:
              - $ref: '#/components/schemas/models.Message'
              - properties:
                  data:
                    $ref: '#/components/schemas/server.Empty'
                type: object
        description: Message Details
        required: true
        x-originalParamName: message
      responses:
        "200":
          content:
            application/json:
              schema:
                allOf:
                - $ref: '#/components/schemas/server.serverResponse'
                - properties:
                    data:
                      $ref: '#/components/schemas/convoy.Message'
                  type: object
<<<<<<< HEAD
          description: OK
=======
          description: asc
>>>>>>> 55beb5a8
        "400":
          content:
            application/json:
              schema:
                $ref: '#/components/schemas/server.serverResponse'
          description: Bad Request
        "401":
          content:
            application/json:
              schema:
                $ref: '#/components/schemas/server.serverResponse'
          description: Unauthorized
        "500":
          content:
            application/json:
              schema:
                $ref: '#/components/schemas/server.serverResponse'
          description: Internal Server Error
      security:
      - ApiKeyAuth: []
      summary: Create app message
      tags:
      - Messages
  /events/{eventID}:
    get:
      description: This endpoint fetches an app message
      parameters:
      - description: event id
        in: path
        name: eventID
        required: true
        schema:
          type: string
      responses:
        "200":
          content:
            application/json:
              schema:
                allOf:
                - $ref: '#/components/schemas/server.serverResponse'
                - properties:
                    data:
                      $ref: '#/components/schemas/convoy.Message'
                  type: object
          description: OK
        "400":
          content:
            application/json:
              schema:
                $ref: '#/components/schemas/server.serverResponse'
          description: Bad Request
        "401":
          content:
            application/json:
              schema:
                $ref: '#/components/schemas/server.serverResponse'
          description: Unauthorized
        "500":
          content:
            application/json:
              schema:
                $ref: '#/components/schemas/server.serverResponse'
          description: Internal Server Error
      security:
      - ApiKeyAuth: []
      summary: Get app message
      tags:
      - Messages
  /events/{eventID}/deliveryattempts:
    get:
      description: This endpoint fetches an app message's delivery attempts
      parameters:
      - description: event id
        in: path
        name: eventID
        required: true
        schema:
          type: string
      responses:
        "200":
          content:
            application/json:
              schema:
                allOf:
                - $ref: '#/components/schemas/server.serverResponse'
                - properties:
                    data:
                      items:
                        $ref: '#/components/schemas/convoy.MessageAttempt'
                      type: array
                  type: object
          description: OK
        "400":
          content:
            application/json:
              schema:
                $ref: '#/components/schemas/server.serverResponse'
          description: Bad Request
        "401":
          content:
            application/json:
              schema:
                $ref: '#/components/schemas/server.serverResponse'
          description: Unauthorized
        "500":
          content:
            application/json:
              schema:
                $ref: '#/components/schemas/server.serverResponse'
          description: Internal Server Error
      security:
      - ApiKeyAuth: []
      summary: Get app message delivery attempts
      tags:
      - Messages
  /events/{eventID}/deliveryattempts/{deliveryAttemptID}:
    get:
      description: This endpoint fetches an app message delivery attempt
      parameters:
      - description: event id
        in: path
        name: eventID
        required: true
        schema:
          type: string
      - description: delivery attempt id
        in: path
        name: deliveryAttemptID
        required: true
        schema:
          type: string
      responses:
        "200":
          content:
            application/json:
              schema:
                allOf:
                - $ref: '#/components/schemas/server.serverResponse'
                - properties:
                    data:
                      $ref: '#/components/schemas/convoy.MessageAttempt'
                  type: object
          description: OK
        "400":
          content:
            application/json:
              schema:
                $ref: '#/components/schemas/server.serverResponse'
          description: Bad Request
        "401":
          content:
            application/json:
              schema:
                $ref: '#/components/schemas/server.serverResponse'
          description: Unauthorized
        "500":
          content:
            application/json:
              schema:
                $ref: '#/components/schemas/server.serverResponse'
          description: Internal Server Error
      security:
      - ApiKeyAuth: []
      summary: Get app message delivery attempt
      tags:
      - Messages
  /events/{eventID}/resend:
    put:
      description: This endpoint resends an app message
      parameters:
      - description: event id
        in: path
        name: eventID
        required: true
        schema:
          type: string
      responses:
        "200":
          content:
            application/json:
              schema:
                allOf:
                - $ref: '#/components/schemas/server.serverResponse'
                - properties:
                    data:
                      $ref: '#/components/schemas/convoy.Message'
                  type: object
          description: OK
        "400":
          content:
            application/json:
              schema:
                $ref: '#/components/schemas/server.serverResponse'
          description: Bad Request
        "401":
          content:
            application/json:
              schema:
                $ref: '#/components/schemas/server.serverResponse'
          description: Unauthorized
        "500":
          content:
            application/json:
              schema:
                $ref: '#/components/schemas/server.serverResponse'
          description: Internal Server Error
      security:
      - ApiKeyAuth: []
      summary: Resend an app message
      tags:
      - Messages
  /groups:
    get:
      description: This endpoint fetches groups
      parameters:
      - description: group name
        in: query
        name: name
        schema:
          type: string
      responses:
        "200":
          content:
            application/json:
              schema:
                allOf:
                - $ref: '#/components/schemas/server.serverResponse'
                - properties:
                    data:
                      items:
                        $ref: '#/components/schemas/convoy.Group'
                      type: array
                  type: object
          description: OK
        "400":
          content:
            application/json:
              schema:
                $ref: '#/components/schemas/server.serverResponse'
          description: Bad Request
        "401":
          content:
            application/json:
              schema:
                $ref: '#/components/schemas/server.serverResponse'
          description: Unauthorized
        "500":
          content:
            application/json:
              schema:
                $ref: '#/components/schemas/server.serverResponse'
          description: Internal Server Error
      security:
      - ApiKeyAuth: []
      summary: Get groups
      tags:
      - Group
    post:
      description: This endpoint creates a group
      requestBody:
        content:
          application/json:
            schema:
              $ref: '#/components/schemas/models.Group'
        description: Group Details
        required: true
        x-originalParamName: group
      responses:
        "200":
          content:
            application/json:
              schema:
                allOf:
                - $ref: '#/components/schemas/server.serverResponse'
                - properties:
                    data:
                      $ref: '#/components/schemas/convoy.Group'
                  type: object
          description: OK
        "400":
          content:
            application/json:
              schema:
                $ref: '#/components/schemas/server.serverResponse'
          description: Bad Request
        "401":
          content:
            application/json:
              schema:
                $ref: '#/components/schemas/server.serverResponse'
          description: Unauthorized
        "500":
          content:
            application/json:
              schema:
                $ref: '#/components/schemas/server.serverResponse'
          description: Internal Server Error
      security:
      - ApiKeyAuth: []
      summary: Create a group
      tags:
      - Group
  /groups/{groupID}:
    get:
      description: This endpoint fetches a group by its id
      parameters:
      - description: Group id
        in: path
        name: groupID
        required: true
        schema:
          type: string
      responses:
        "200":
          content:
            application/json:
              schema:
                allOf:
                - $ref: '#/components/schemas/server.serverResponse'
                - properties:
                    data:
                      $ref: '#/components/schemas/convoy.Group'
                  type: object
          description: OK
        "400":
          content:
            application/json:
              schema:
                $ref: '#/components/schemas/server.serverResponse'
          description: Bad Request
        "401":
          content:
            application/json:
              schema:
                $ref: '#/components/schemas/server.serverResponse'
          description: Unauthorized
        "500":
          content:
            application/json:
              schema:
                $ref: '#/components/schemas/server.serverResponse'
          description: Internal Server Error
      security:
      - ApiKeyAuth: []
      summary: Get a group
      tags:
      - Group
    put:
      description: This endpoint updates a group
      parameters:
      - description: group id
        in: path
        name: groupID
        required: true
        schema:
          type: string
      requestBody:
        content:
          application/json:
            schema:
              $ref: '#/components/schemas/models.Group'
        description: Group Details
        required: true
        x-originalParamName: group
      responses:
        "200":
          content:
            application/json:
              schema:
                allOf:
                - $ref: '#/components/schemas/server.serverResponse'
                - properties:
                    data:
                      $ref: '#/components/schemas/convoy.Group'
                  type: object
          description: OK
        "400":
          content:
            application/json:
              schema:
                $ref: '#/components/schemas/server.serverResponse'
          description: Bad Request
        "401":
          content:
            application/json:
              schema:
                $ref: '#/components/schemas/server.serverResponse'
          description: Unauthorized
        "500":
          content:
            application/json:
              schema:
                $ref: '#/components/schemas/server.serverResponse'
          description: Internal Server Error
      security:
      - ApiKeyAuth: []
      summary: Update a group
      tags:
      - Group
servers:
- url: http://localhost:8080/api/v1
- url: https://localhost:8080/api/v1
tags:
- description: Application related APIs
  name: Application
- description: Endpoint related APIs
  name: Application Endpoints
- description: Application Message related APIs
  name: Messages
- description: Group related APIs
  name: Group<|MERGE_RESOLUTION|>--- conflicted
+++ resolved
@@ -6,7 +6,6 @@
           items:
             $ref: '#/components/schemas/convoy.EndpointMetadata'
           type: array
-<<<<<<< HEAD
         group_id:
           type: string
         secret:
@@ -26,8 +25,6 @@
           type: array
         events:
           type: integer
-=======
->>>>>>> 55beb5a8
         group_id:
           type: string
         secret:
@@ -961,11 +958,7 @@
                     data:
                       $ref: '#/components/schemas/convoy.Message'
                   type: object
-<<<<<<< HEAD
-          description: OK
-=======
           description: asc
->>>>>>> 55beb5a8
         "400":
           content:
             application/json:
