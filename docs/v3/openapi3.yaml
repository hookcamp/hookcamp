--- conflicted
+++ resolved
@@ -38,8 +38,6 @@
         updated_at:
           type: integer
       type: object
-<<<<<<< HEAD
-=======
     datastore.AlertConfiguration:
       properties:
         count:
@@ -47,7 +45,6 @@
         threshold:
           type: string
       type: object
->>>>>>> e3d62dcd
     datastore.ApiKey:
       properties:
         header:
@@ -94,16 +91,6 @@
           type: string
       type: object
     datastore.BasicAuth:
-<<<<<<< HEAD
-      properties:
-        password:
-          type: string
-        username:
-          type: string
-      type: object
-    datastore.DefaultStrategyConfiguration:
-=======
->>>>>>> e3d62dcd
       properties:
         password:
           type: string
@@ -426,17 +413,6 @@
         type:
           type: string
       type: object
-    datastore.VerifierConfig:
-      properties:
-        api_key:
-          $ref: '#/components/schemas/datastore.ApiKey'
-        basic_auth:
-          $ref: '#/components/schemas/datastore.BasicAuth'
-        hmac:
-          $ref: '#/components/schemas/datastore.HMac'
-        type:
-          type: string
-      type: object
     models.APIKey:
       properties:
         expires_at:
@@ -575,8 +551,6 @@
         verifier:
           $ref: '#/components/schemas/datastore.VerifierConfig'
       type: object
-<<<<<<< HEAD
-=======
     models.Subscription:
       properties:
         alert_config:
@@ -596,7 +570,6 @@
         type:
           type: string
       type: object
->>>>>>> e3d62dcd
     server.Stub:
       type: object
     server.pagedResponse:
@@ -3274,8 +3247,6 @@
       summary: Update a source
       tags:
       - Source
-<<<<<<< HEAD
-=======
   /subscriptions:
     get:
       description: This endpoint fetches all the subscriptions
@@ -3633,7 +3604,6 @@
       summary: Update a subscription
       tags:
       - Subscription
->>>>>>> e3d62dcd
 servers:
 - url: https://cloud.staging.getconvoy.io/api/v1
 tags:
