components:
  schemas:
    auth.Role:
      properties:
        apps:
          items:
            type: string
          type: array
        groups:
          items:
            type: string
          type: array
        type:
          type: string
      type: object
    datastore.APIKey:
      properties:
        created_at:
          type: integer
        deleted_at:
          type: integer
        expires_at:
          type: integer
        hash:
          type: string
        key_type:
          type: string
        mask_id:
          type: string
        name:
          type: string
        role:
          $ref: '#/components/schemas/auth.Role'
        salt:
          type: string
        uid:
          type: string
        updated_at:
          type: integer
      type: object
    datastore.AlertConfiguration:
      properties:
        count:
          type: integer
        threshold:
          type: string
      type: object
    datastore.ApiKey:
      properties:
        header_name:
          type: string
        header_value:
          type: string
      type: object
    datastore.Application:
      properties:
        created_at:
          type: string
        deleted_at:
          type: string
        endpoints:
          items:
            $ref: '#/components/schemas/datastore.Endpoint'
          type: array
        events:
          type: integer
        group_id:
          type: string
        is_disabled:
          type: boolean
        name:
          type: string
        slack_webhook_url:
          type: string
        support_email:
          type: string
        uid:
          type: string
        updated_at:
          type: string
      type: object
    datastore.BasicAuth:
      properties:
        password:
          type: string
        username:
          type: string
      type: object
    datastore.DeliveryAttempt:
      properties:
        api_version:
          type: string
        created_at:
          type: string
        deleted_at:
          type: string
        endpoint_id:
          type: string
        error:
          type: string
        http_status:
          type: string
        ip_address:
          type: string
        method:
          type: string
        msg_id:
          type: string
        request_http_header:
          $ref: '#/components/schemas/datastore.HttpHeader'
        response_data:
          type: string
        response_http_header:
          $ref: '#/components/schemas/datastore.HttpHeader'
        status:
          type: boolean
        uid:
          type: string
        updated_at:
          type: string
        url:
          type: string
      type: object
    datastore.Endpoint:
      properties:
        created_at:
          type: string
        deleted_at:
          type: string
        description:
          type: string
        http_timeout:
          type: string
        rate_limit:
          type: integer
        rate_limit_duration:
          type: string
        secret:
          type: string
        target_url:
          type: string
        uid:
          type: string
        updated_at:
          type: string
      type: object
    datastore.Event:
      properties:
        app_id:
          type: string
        app_metadata:
          $ref: '#/components/schemas/datastore.Application'
        created_at:
          type: string
        data:
          description: |-
            Data is an arbitrary JSON value that gets sent as the body of the
            webhook to the endpoints
          items:
            type: integer
          type: array
        deleted_at:
          type: string
        event_type:
          type: string
        group_id:
          type: string
        matched_endpoints:
          description: TODO(all) remove this field
          type: integer
        provider_id:
          description: |-
            ProviderID is a custom ID that can be used to reconcile this Event
            with your internal systems.
            This is optional
            If not provided, we will generate one for you
          type: string
        source_id:
          type: string
        uid:
          type: string
        updated_at:
          type: string
      type: object
    datastore.EventDelivery:
      properties:
        app_id:
          type: string
        app_metadata:
          $ref: '#/components/schemas/datastore.Application'
        created_at:
          type: string
        deleted_at:
          type: string
        description:
          type: string
        endpoint_id:
          type: string
        endpoint_metadata:
          $ref: '#/components/schemas/datastore.Endpoint'
        event_id:
          type: string
        event_metadata:
          $ref: '#/components/schemas/datastore.Event'
        group_id:
          type: string
        metadata:
          $ref: '#/components/schemas/datastore.Metadata'
        status:
          type: string
        subscription_id:
          type: string
        uid:
          type: string
        updated_at:
          type: string
      type: object
    datastore.FilterConfiguration:
      properties:
        event_types:
          items:
            type: string
          type: array
      type: object
    datastore.Group:
      properties:
        config:
          $ref: '#/components/schemas/datastore.GroupConfig'
        created_at:
          type: string
        deleted_at:
          type: string
        logo_url:
          type: string
        name:
          type: string
        organisation_id:
          type: string
        rate_limit:
          description: 'TODO(subomi): refactor this into the Instance API.'
          type: integer
        rate_limit_duration:
          type: string
        statistics:
          $ref: '#/components/schemas/datastore.GroupStatistics'
        type:
          type: string
        uid:
          type: string
        updated_at:
          type: string
      type: object
    datastore.GroupConfig:
      properties:
        disable_endpoint:
          type: boolean
        ratelimit:
          $ref: '#/components/schemas/datastore.RateLimitConfiguration'
        replay_attacks:
          type: boolean
        signature:
          $ref: '#/components/schemas/datastore.SignatureConfiguration'
        strategy:
          $ref: '#/components/schemas/datastore.StrategyConfiguration'
      type: object
    datastore.GroupStatistics:
      properties:
        messages_sent:
          type: integer
        total_apps:
          type: integer
      type: object
    datastore.HMac:
      properties:
        encoding:
          type: string
        hash:
          type: string
        header:
          type: string
        secret:
          type: string
      type: object
    datastore.HttpHeader:
      additionalProperties:
        type: string
      type: object
    datastore.Metadata:
      properties:
        data:
          description: Data to be sent to endpoint.
          items:
            type: integer
          type: array
        interval_seconds:
          type: integer
        next_send_time:
          description: |-
            NextSendTime denotes the next time a Event will be published in
            case it failed the first time
          type: integer
        num_trials:
          description: |-
            NumTrials: number of times we have tried to deliver this Event to
            an application
          type: integer
        retry_limit:
          type: integer
        strategy:
          type: string
      type: object
    datastore.Organisation:
      properties:
        created_at:
          type: string
        deleted_at:
          type: string
        name:
          type: string
        uid:
          type: string
        updated_at:
          type: string
      type: object
    datastore.OrganisationMember:
      properties:
        created_at:
          type: string
        deleted_at:
          type: string
        organisation_id:
          type: string
        role:
          $ref: '#/components/schemas/auth.Role'
        uid:
          type: string
        updated_at:
          type: string
        user_id:
          type: string
        user_metadata:
          $ref: '#/components/schemas/datastore.UserMetadata'
      type: object
    datastore.PaginationData:
      properties:
        next:
          type: integer
        page:
          type: integer
        perPage:
          type: integer
        prev:
          type: integer
        total:
          type: integer
        totalPage:
          type: integer
      type: object
    datastore.RateLimitConfiguration:
      properties:
        count:
          type: integer
        duration:
          type: string
      type: object
    datastore.RetryConfiguration:
      properties:
        duration:
          type: string
        retry_count:
          type: integer
        type:
          type: string
      type: object
    datastore.SignatureConfiguration:
      properties:
        hash:
          type: string
        header:
          type: string
      type: object
    datastore.Source:
      properties:
        created_at:
          type: string
        deleted_at:
          type: string
        group_id:
          type: string
        is_disabled:
          type: boolean
        mask_id:
          type: string
        name:
          type: string
        type:
          type: string
        uid:
          type: string
        updated_at:
          type: string
        verifier:
          $ref: '#/components/schemas/datastore.VerifierConfig'
      type: object
    datastore.StrategyConfiguration:
      properties:
        duration:
          type: integer
        retry_count:
          type: integer
        type:
          type: string
      type: object
    datastore.Subscription:
      properties:
        alert_config:
          $ref: '#/components/schemas/datastore.AlertConfiguration'
        app_metadata:
          $ref: '#/components/schemas/datastore.Application'
        created_at:
          type: string
        deleted_at:
          type: string
        endpoint_metadata:
          $ref: '#/components/schemas/datastore.Endpoint'
        filter_config:
          $ref: '#/components/schemas/datastore.FilterConfiguration'
        name:
          type: string
        retry_config:
          $ref: '#/components/schemas/datastore.RetryConfiguration'
        source_metadata:
          $ref: '#/components/schemas/datastore.Source'
        status:
          type: string
        type:
          type: string
        uid:
          type: string
        updated_at:
          type: string
      type: object
    datastore.User:
      properties:
        created_at:
          type: string
        deleted_at:
          type: string
        email:
          type: string
        first_name:
          type: string
        last_name:
          type: string
        role:
          $ref: '#/components/schemas/auth.Role'
        uid:
          type: string
        updated_at:
          type: string
      type: object
    datastore.UserMetadata:
      properties:
        email:
          type: string
        first_name:
          type: string
        last_name:
          type: string
      type: object
    datastore.VerifierConfig:
      properties:
        api_key:
          $ref: '#/components/schemas/datastore.ApiKey'
        basic_auth:
          $ref: '#/components/schemas/datastore.BasicAuth'
        hmac:
          $ref: '#/components/schemas/datastore.HMac'
        type:
          type: string
      type: object
    models.APIKey:
      properties:
        expires_at:
          type: string
        key_type:
          type: string
        name:
          type: string
        role:
          $ref: '#/components/schemas/models.Role'
      type: object
    models.APIKeyResponse:
      properties:
        created_at:
          type: string
        expires_at:
          type: string
        key:
          type: string
        key_type:
          type: string
        name:
          type: string
        role:
          $ref: '#/components/schemas/models.Role'
        uid:
          type: string
      type: object
    models.Application:
      properties:
        is_disabled:
          type: boolean
        name:
          type: string
        slack_webhook_url:
          type: string
        support_email:
          type: string
      type: object
    models.Endpoint:
      properties:
        description:
          type: string
        events:
          items:
            type: string
          type: array
        http_timeout:
          type: string
        rate_limit:
          type: integer
        rate_limit_duration:
          type: string
        secret:
          type: string
        url:
          type: string
      type: object
    models.Event:
      properties:
        app_id:
          type: string
        data:
          description: |-
            Data is an arbitrary JSON value that gets sent as the body of the
            webhook to the endpoints
          items:
            type: integer
          type: array
        event_type:
          type: string
      type: object
    models.Group:
      properties:
        config:
          $ref: '#/components/schemas/datastore.GroupConfig'
        logo_url:
          type: string
        name:
          type: string
        rate_limit:
          type: integer
        rate_limit_duration:
          type: string
        type:
          type: string
      type: object
    models.LoginUser:
      properties:
        password:
          type: string
        username:
          type: string
      type: object
    models.LoginUserResponse:
      properties:
        created_at:
          type: integer
        deleted_at:
          type: integer
        email:
          type: string
        first_name:
          type: string
        last_name:
          type: string
        role:
          $ref: '#/components/schemas/auth.Role'
        token:
          $ref: '#/components/schemas/models.Token'
        uid:
          type: string
        updated_at:
          type: integer
      type: object
    models.Organisation:
      properties:
        name:
          type: string
      type: object
    models.OrganisationInvite:
      properties:
        invitee_email:
          type: string
        role:
          $ref: '#/components/schemas/auth.Role'
      type: object
    models.PortalAPIKeyResponse:
      properties:
        app_id:
          type: string
        group_id:
          type: string
        key:
          type: string
        key_type:
          type: string
        role:
          $ref: '#/components/schemas/auth.Role'
        url:
          type: string
      type: object
    models.Role:
      properties:
        app:
          type: string
        group:
          type: string
        type:
          type: string
      type: object
    models.Source:
      properties:
        is_disabled:
          type: boolean
        name:
          type: string
        type:
          type: string
        verifier:
          $ref: '#/components/schemas/datastore.VerifierConfig'
      type: object
    models.SourceResponse:
      properties:
        created_at:
          type: integer
        deleted_at:
          type: integer
        group_id:
          type: string
        is_disabled:
          type: boolean
        mask_id:
          type: string
        name:
          type: string
        type:
          type: string
        uid:
          type: string
        updated_at:
          type: integer
        url:
          type: string
        verifier:
          $ref: '#/components/schemas/datastore.VerifierConfig'
      type: object
    models.Subscription:
      properties:
        alert_config:
          $ref: '#/components/schemas/datastore.AlertConfiguration'
        app_id:
          type: string
        endpoint_id:
          type: string
        filter_config:
          $ref: '#/components/schemas/datastore.FilterConfiguration'
        name:
          type: string
        retry_config:
          $ref: '#/components/schemas/datastore.RetryConfiguration'
        source_id:
          type: string
        type:
          type: string
      type: object
    models.Token:
      properties:
        access_token:
          type: string
        refresh_token:
          type: string
      type: object
    models.UpdateOrganisationMember:
      properties:
        role:
          $ref: '#/components/schemas/auth.Role'
      type: object
    models.UpdatePassword:
      properties:
        current_password:
          type: string
        password:
          type: string
        password_confirmation:
          type: string
      type: object
    models.UpdateUser:
      properties:
        email:
          type: string
        first_name:
          type: string
        last_name:
          type: string
      type: object
    models.User:
      properties:
        email:
          type: string
        first_name:
          type: string
        last_name:
          type: string
        password:
          type: string
        role:
          $ref: '#/components/schemas/auth.Role'
      type: object
    server.Stub:
      type: object
    server.pagedResponse:
      properties:
        content: {}
        pagination:
          $ref: '#/components/schemas/datastore.PaginationData'
      type: object
    server.serverResponse:
      properties:
        data:
          items:
            type: integer
          type: array
        message:
          type: string
        status:
          type: boolean
      type: object
  securitySchemes:
    ApiKeyAuth:
      in: header
      name: Authorization
      type: apiKey
info:
  contact:
    email: Info@frain.dev
    name: API Support
    url: https://getconvoy.io/docs
  description: Convoy is a fast and secure distributed webhooks service. This document
    contains datastore.s API specification.
  license:
    name: Mozilla Public License 2.0
    url: https://www.mozilla.org/en-US/MPL/2.0/
  termsOfService: https://getconvoy.io/terms
  title: Convoy API Specification
  version: 0.1.12
openapi: 3.0.3
paths:
  /applications:
    get:
      description: This fetches all applications
      parameters:
      - description: results per page
        in: query
        name: perPage
        schema:
          type: string
      - description: page number
        in: query
        name: page
        schema:
          type: string
      - description: sort order
        in: query
        name: sort
        schema:
          type: string
      - description: app title
        in: query
        name: q
        schema:
          type: string
      - description: group id
        in: query
        name: groupId
        required: true
        schema:
          type: string
      responses:
        "200":
          content:
            application/json:
              schema:
                allOf:
                - $ref: '#/components/schemas/server.serverResponse'
                - properties:
                    data:
                      allOf:
                      - $ref: '#/components/schemas/server.pagedResponse'
                      - properties:
                          content:
                            items:
                              $ref: '#/components/schemas/datastore.Application'
                            type: array
                        type: object
                  type: object
          description: OK
        "400":
          content:
            application/json:
              schema:
                allOf:
                - $ref: '#/components/schemas/server.serverResponse'
                - properties:
                    data:
                      $ref: '#/components/schemas/server.Stub'
                  type: object
          description: Bad Request
        "401":
          content:
            application/json:
              schema:
                allOf:
                - $ref: '#/components/schemas/server.serverResponse'
                - properties:
                    data:
                      $ref: '#/components/schemas/server.Stub'
                  type: object
          description: Unauthorized
        "500":
          content:
            application/json:
              schema:
                allOf:
                - $ref: '#/components/schemas/server.serverResponse'
                - properties:
                    data:
                      $ref: '#/components/schemas/server.Stub'
                  type: object
          description: Internal Server Error
      security:
      - ApiKeyAuth: []
      summary: Get all applications
      tags:
      - Application
    post:
      description: This endpoint creates an application
      parameters:
      - description: group id
        in: query
        name: groupId
        required: true
        schema:
          type: string
      requestBody:
        content:
          application/json:
            schema:
              $ref: '#/components/schemas/models.Application'
        description: Application Details
        required: true
        x-originalParamName: application
      responses:
        "200":
          content:
            application/json:
              schema:
                allOf:
                - $ref: '#/components/schemas/server.serverResponse'
                - properties:
                    data:
                      $ref: '#/components/schemas/datastore.Application'
                  type: object
          description: OK
        "400":
          content:
            application/json:
              schema:
                allOf:
                - $ref: '#/components/schemas/server.serverResponse'
                - properties:
                    data:
                      $ref: '#/components/schemas/server.Stub'
                  type: object
          description: Bad Request
        "401":
          content:
            application/json:
              schema:
                allOf:
                - $ref: '#/components/schemas/server.serverResponse'
                - properties:
                    data:
                      $ref: '#/components/schemas/server.Stub'
                  type: object
          description: Unauthorized
        "500":
          content:
            application/json:
              schema:
                allOf:
                - $ref: '#/components/schemas/server.serverResponse'
                - properties:
                    data:
                      $ref: '#/components/schemas/server.Stub'
                  type: object
          description: Internal Server Error
      security:
      - ApiKeyAuth: []
      summary: Create an application
      tags:
      - Application
  /applications/{appID}:
    delete:
      description: This endpoint deletes an app
      parameters:
      - description: group id
        in: query
        name: groupId
        required: true
        schema:
          type: string
      - description: application id
        in: path
        name: appID
        required: true
        schema:
          type: string
      responses:
        "200":
          content:
            application/json:
              schema:
                allOf:
                - $ref: '#/components/schemas/server.serverResponse'
                - properties:
                    data:
                      $ref: '#/components/schemas/server.Stub'
                  type: object
          description: OK
        "400":
          content:
            application/json:
              schema:
                allOf:
                - $ref: '#/components/schemas/server.serverResponse'
                - properties:
                    data:
                      $ref: '#/components/schemas/server.Stub'
                  type: object
          description: Bad Request
        "401":
          content:
            application/json:
              schema:
                allOf:
                - $ref: '#/components/schemas/server.serverResponse'
                - properties:
                    data:
                      $ref: '#/components/schemas/server.Stub'
                  type: object
          description: Unauthorized
        "500":
          content:
            application/json:
              schema:
                allOf:
                - $ref: '#/components/schemas/server.serverResponse'
                - properties:
                    data:
                      $ref: '#/components/schemas/server.Stub'
                  type: object
          description: Internal Server Error
      security:
      - ApiKeyAuth: []
      summary: Delete app
      tags:
      - Application
    get:
      description: This endpoint fetches an application by it's id
      parameters:
      - description: group id
        in: query
        name: groupId
        required: true
        schema:
          type: string
      - description: application id
        in: path
        name: appID
        required: true
        schema:
          type: string
      responses:
        "200":
          content:
            application/json:
              schema:
                allOf:
                - $ref: '#/components/schemas/server.serverResponse'
                - properties:
                    data:
                      $ref: '#/components/schemas/datastore.Application'
                  type: object
          description: OK
        "400":
          content:
            application/json:
              schema:
                allOf:
                - $ref: '#/components/schemas/server.serverResponse'
                - properties:
                    data:
                      $ref: '#/components/schemas/server.Stub'
                  type: object
          description: Bad Request
        "401":
          content:
            application/json:
              schema:
                allOf:
                - $ref: '#/components/schemas/server.serverResponse'
                - properties:
                    data:
                      $ref: '#/components/schemas/server.Stub'
                  type: object
          description: Unauthorized
        "500":
          content:
            application/json:
              schema:
                allOf:
                - $ref: '#/components/schemas/server.serverResponse'
                - properties:
                    data:
                      $ref: '#/components/schemas/server.Stub'
                  type: object
          description: Internal Server Error
      security:
      - ApiKeyAuth: []
      summary: Get an application
      tags:
      - Application
    put:
      description: This endpoint updates an application
      parameters:
      - description: group id
        in: query
        name: groupId
        required: true
        schema:
          type: string
      - description: application id
        in: path
        name: appID
        required: true
        schema:
          type: string
      requestBody:
        content:
          application/json:
            schema:
              $ref: '#/components/schemas/models.Application'
        description: Application Details
        required: true
        x-originalParamName: application
      responses:
        "200":
          content:
            application/json:
              schema:
                allOf:
                - $ref: '#/components/schemas/server.serverResponse'
                - properties:
                    data:
                      $ref: '#/components/schemas/datastore.Application'
                  type: object
          description: OK
        "400":
          content:
            application/json:
              schema:
                allOf:
                - $ref: '#/components/schemas/server.serverResponse'
                - properties:
                    data:
                      $ref: '#/components/schemas/server.Stub'
                  type: object
          description: Bad Request
        "401":
          content:
            application/json:
              schema:
                allOf:
                - $ref: '#/components/schemas/server.serverResponse'
                - properties:
                    data:
                      $ref: '#/components/schemas/server.Stub'
                  type: object
          description: Unauthorized
        "500":
          content:
            application/json:
              schema:
                allOf:
                - $ref: '#/components/schemas/server.serverResponse'
                - properties:
                    data:
                      $ref: '#/components/schemas/server.Stub'
                  type: object
          description: Internal Server Error
      security:
      - ApiKeyAuth: []
      summary: Update an application
      tags:
      - Application
  /applications/{appID}/endpoints:
    get:
      description: This endpoint fetches an application's endpoints
      parameters:
      - description: group id
        in: query
        name: groupId
        required: true
        schema:
          type: string
      - description: application id
        in: path
        name: appID
        required: true
        schema:
          type: string
      responses:
        "200":
          content:
            application/json:
              schema:
                allOf:
                - $ref: '#/components/schemas/server.serverResponse'
                - properties:
                    data:
                      items:
                        $ref: '#/components/schemas/datastore.Endpoint'
                      type: array
                  type: object
          description: OK
        "400":
          content:
            application/json:
              schema:
                allOf:
                - $ref: '#/components/schemas/server.serverResponse'
                - properties:
                    data:
                      $ref: '#/components/schemas/server.Stub'
                  type: object
          description: Bad Request
        "401":
          content:
            application/json:
              schema:
                allOf:
                - $ref: '#/components/schemas/server.serverResponse'
                - properties:
                    data:
                      $ref: '#/components/schemas/server.Stub'
                  type: object
          description: Unauthorized
        "500":
          content:
            application/json:
              schema:
                allOf:
                - $ref: '#/components/schemas/server.serverResponse'
                - properties:
                    data:
                      $ref: '#/components/schemas/server.Stub'
                  type: object
          description: Internal Server Error
      security:
      - ApiKeyAuth: []
      summary: Get application endpoints
      tags:
      - Application Endpoints
    post:
      description: This endpoint creates an application endpoint
      parameters:
      - description: group id
        in: query
        name: groupId
        required: true
        schema:
          type: string
      - description: application id
        in: path
        name: appID
        required: true
        schema:
          type: string
      requestBody:
        content:
          application/json:
            schema:
              $ref: '#/components/schemas/models.Endpoint'
        description: Endpoint Details
        required: true
        x-originalParamName: endpoint
      responses:
        "200":
          content:
            application/json:
              schema:
                allOf:
                - $ref: '#/components/schemas/server.serverResponse'
                - properties:
                    data:
                      $ref: '#/components/schemas/datastore.Endpoint'
                  type: object
          description: OK
        "400":
          content:
            application/json:
              schema:
                allOf:
                - $ref: '#/components/schemas/server.serverResponse'
                - properties:
                    data:
                      $ref: '#/components/schemas/server.Stub'
                  type: object
          description: Bad Request
        "401":
          content:
            application/json:
              schema:
                allOf:
                - $ref: '#/components/schemas/server.serverResponse'
                - properties:
                    data:
                      $ref: '#/components/schemas/server.Stub'
                  type: object
          description: Unauthorized
        "500":
          content:
            application/json:
              schema:
                allOf:
                - $ref: '#/components/schemas/server.serverResponse'
                - properties:
                    data:
                      $ref: '#/components/schemas/server.Stub'
                  type: object
          description: Internal Server Error
      security:
      - ApiKeyAuth: []
      summary: Create an application endpoint
      tags:
      - Application Endpoints
  /applications/{appID}/endpoints/{endpointID}:
    delete:
      description: This endpoint deletes an application endpoint
      parameters:
      - description: group id
        in: query
        name: groupId
        required: true
        schema:
          type: string
      - description: application id
        in: path
        name: appID
        required: true
        schema:
          type: string
      - description: endpoint id
        in: path
        name: endpointID
        required: true
        schema:
          type: string
      responses:
        "200":
          content:
            application/json:
              schema:
                allOf:
                - $ref: '#/components/schemas/server.serverResponse'
                - properties:
                    data:
                      $ref: '#/components/schemas/server.Stub'
                  type: object
          description: OK
        "400":
          content:
            application/json:
              schema:
                allOf:
                - $ref: '#/components/schemas/server.serverResponse'
                - properties:
                    data:
                      $ref: '#/components/schemas/server.Stub'
                  type: object
          description: Bad Request
        "401":
          content:
            application/json:
              schema:
                allOf:
                - $ref: '#/components/schemas/server.serverResponse'
                - properties:
                    data:
                      $ref: '#/components/schemas/server.Stub'
                  type: object
          description: Unauthorized
        "500":
          content:
            application/json:
              schema:
                allOf:
                - $ref: '#/components/schemas/server.serverResponse'
                - properties:
                    data:
                      $ref: '#/components/schemas/server.Stub'
                  type: object
          description: Internal Server Error
      security:
      - ApiKeyAuth: []
      summary: Delete application endpoint
      tags:
      - Application Endpoints
    get:
      description: This endpoint fetches an application endpoint
      parameters:
      - description: group id
        in: query
        name: groupId
        required: true
        schema:
          type: string
      - description: application id
        in: path
        name: appID
        required: true
        schema:
          type: string
      - description: endpoint id
        in: path
        name: endpointID
        required: true
        schema:
          type: string
      responses:
        "200":
          content:
            application/json:
              schema:
                allOf:
                - $ref: '#/components/schemas/server.serverResponse'
                - properties:
                    data:
                      $ref: '#/components/schemas/datastore.Endpoint'
                  type: object
          description: OK
        "400":
          content:
            application/json:
              schema:
                allOf:
                - $ref: '#/components/schemas/server.serverResponse'
                - properties:
                    data:
                      $ref: '#/components/schemas/server.Stub'
                  type: object
          description: Bad Request
        "401":
          content:
            application/json:
              schema:
                allOf:
                - $ref: '#/components/schemas/server.serverResponse'
                - properties:
                    data:
                      $ref: '#/components/schemas/server.Stub'
                  type: object
          description: Unauthorized
        "500":
          content:
            application/json:
              schema:
                allOf:
                - $ref: '#/components/schemas/server.serverResponse'
                - properties:
                    data:
                      $ref: '#/components/schemas/server.Stub'
                  type: object
          description: Internal Server Error
      security:
      - ApiKeyAuth: []
      summary: Get application endpoint
      tags:
      - Application Endpoints
    put:
      description: This endpoint updates an application endpoint
      parameters:
      - description: group id
        in: query
        name: groupId
        required: true
        schema:
          type: string
      - description: application id
        in: path
        name: appID
        required: true
        schema:
          type: string
      - description: endpoint id
        in: path
        name: endpointID
        required: true
        schema:
          type: string
      requestBody:
        content:
          application/json:
            schema:
              $ref: '#/components/schemas/models.Endpoint'
        description: Endpoint Details
        required: true
        x-originalParamName: endpoint
      responses:
        "200":
          content:
            application/json:
              schema:
                allOf:
                - $ref: '#/components/schemas/server.serverResponse'
                - properties:
                    data:
                      $ref: '#/components/schemas/datastore.Endpoint'
                  type: object
          description: OK
        "400":
          content:
            application/json:
              schema:
                allOf:
                - $ref: '#/components/schemas/server.serverResponse'
                - properties:
                    data:
                      $ref: '#/components/schemas/server.Stub'
                  type: object
          description: Bad Request
        "401":
          content:
            application/json:
              schema:
                allOf:
                - $ref: '#/components/schemas/server.serverResponse'
                - properties:
                    data:
                      $ref: '#/components/schemas/server.Stub'
                  type: object
          description: Unauthorized
        "500":
          content:
            application/json:
              schema:
                allOf:
                - $ref: '#/components/schemas/server.serverResponse'
                - properties:
                    data:
                      $ref: '#/components/schemas/server.Stub'
                  type: object
          description: Internal Server Error
      security:
      - ApiKeyAuth: []
      summary: Update an application endpoint
      tags:
      - Application Endpoints
  /auth/login:
    post:
      description: This endpoint logs in a user
      requestBody:
        content:
          application/json:
            schema:
              $ref: '#/components/schemas/models.LoginUser'
        description: User Details
        required: true
        x-originalParamName: user
      responses:
        "200":
          content:
            application/json:
              schema:
                allOf:
                - $ref: '#/components/schemas/server.serverResponse'
                - properties:
                    data:
                      $ref: '#/components/schemas/models.LoginUserResponse'
                  type: object
          description: OK
        "400":
          content:
            application/json:
              schema:
                allOf:
                - $ref: '#/components/schemas/server.serverResponse'
                - properties:
                    data:
                      $ref: '#/components/schemas/server.Stub'
                  type: object
          description: Bad Request
        "401":
          content:
            application/json:
              schema:
                allOf:
                - $ref: '#/components/schemas/server.serverResponse'
                - properties:
                    data:
                      $ref: '#/components/schemas/server.Stub'
                  type: object
          description: Unauthorized
        "500":
          content:
            application/json:
              schema:
                allOf:
                - $ref: '#/components/schemas/server.serverResponse'
                - properties:
                    data:
                      $ref: '#/components/schemas/server.Stub'
                  type: object
          description: Internal Server Error
      summary: Login a user
      tags:
      - User
  /auth/logout:
    post:
      description: This endpoint logs out a user
      responses:
        "200":
          content:
            application/json:
              schema:
                allOf:
                - $ref: '#/components/schemas/server.serverResponse'
                - properties:
                    data:
                      $ref: '#/components/schemas/server.Stub'
                  type: object
          description: OK
        "400":
          content:
            application/json:
              schema:
                allOf:
                - $ref: '#/components/schemas/server.serverResponse'
                - properties:
                    data:
                      $ref: '#/components/schemas/server.Stub'
                  type: object
          description: Bad Request
        "401":
          content:
            application/json:
              schema:
                allOf:
                - $ref: '#/components/schemas/server.serverResponse'
                - properties:
                    data:
                      $ref: '#/components/schemas/server.Stub'
                  type: object
          description: Unauthorized
        "500":
          content:
            application/json:
              schema:
                allOf:
                - $ref: '#/components/schemas/server.serverResponse'
                - properties:
                    data:
                      $ref: '#/components/schemas/server.Stub'
                  type: object
          description: Internal Server Error
      security:
      - ApiKeyAuth: []
      summary: Logs out a user
      tags:
      - User
  /auth/token/refresh:
    post:
      description: This endpoint refreshes an access token
      requestBody:
        content:
          application/json:
            schema:
              $ref: '#/components/schemas/models.Token'
        description: Token Details
        required: true
        x-originalParamName: token
      responses:
        "200":
          content:
            application/json:
              schema:
                allOf:
                - $ref: '#/components/schemas/server.serverResponse'
                - properties:
                    data:
                      $ref: '#/components/schemas/models.Token'
                  type: object
          description: OK
        "400":
          content:
            application/json:
              schema:
                allOf:
                - $ref: '#/components/schemas/server.serverResponse'
                - properties:
                    data:
                      $ref: '#/components/schemas/server.Stub'
                  type: object
          description: Bad Request
        "401":
          content:
            application/json:
              schema:
                allOf:
                - $ref: '#/components/schemas/server.serverResponse'
                - properties:
                    data:
                      $ref: '#/components/schemas/server.Stub'
                  type: object
          description: Unauthorized
        "500":
          content:
            application/json:
              schema:
                allOf:
                - $ref: '#/components/schemas/server.serverResponse'
                - properties:
                    data:
                      $ref: '#/components/schemas/server.Stub'
                  type: object
          description: Internal Server Error
      summary: Refresh an access token
      tags:
      - User
  /eventdeliveries:
    get:
      description: This endpoint fetch event deliveries.
      parameters:
      - description: application id
        in: query
        name: appId
        schema:
          type: string
      - description: group id
        in: query
        name: groupId
        required: true
        schema:
          type: string
      - description: event id
        in: query
        name: eventId
        schema:
          type: string
      - description: start date
        in: query
        name: startDate
        schema:
          type: string
      - description: end date
        in: query
        name: endDate
        schema:
          type: string
      - description: results per page
        in: query
        name: perPage
        schema:
          type: string
      - description: page number
        in: query
        name: page
        schema:
          type: string
      - description: sort order
        in: query
        name: sort
        schema:
          type: string
      - description: status
        in: query
        name: status
        schema:
          items:
            type: string
          type: array
      responses:
        "200":
          content:
            application/json:
              schema:
                allOf:
                - $ref: '#/components/schemas/server.serverResponse'
                - properties:
                    data:
                      allOf:
                      - $ref: '#/components/schemas/server.pagedResponse'
                      - properties:
                          content:
                            items:
                              allOf:
                              - $ref: '#/components/schemas/datastore.EventDelivery'
                              - properties:
                                  data:
                                    $ref: '#/components/schemas/server.Stub'
                                type: object
                            type: array
                        type: object
                  type: object
          description: OK
        "400":
          content:
            application/json:
              schema:
                allOf:
                - $ref: '#/components/schemas/server.serverResponse'
                - properties:
                    data:
                      $ref: '#/components/schemas/server.Stub'
                  type: object
          description: Bad Request
        "401":
          content:
            application/json:
              schema:
                allOf:
                - $ref: '#/components/schemas/server.serverResponse'
                - properties:
                    data:
                      $ref: '#/components/schemas/server.Stub'
                  type: object
          description: Unauthorized
        "500":
          content:
            application/json:
              schema:
                allOf:
                - $ref: '#/components/schemas/server.serverResponse'
                - properties:
                    data:
                      $ref: '#/components/schemas/server.Stub'
                  type: object
          description: Internal Server Error
      security:
      - ApiKeyAuth: []
      summary: Get event deliveries
      tags:
      - EventDelivery
  /eventdeliveries/{eventDeliveryID}:
    get:
      description: This endpoint fetches an event delivery.
      parameters:
      - description: group id
        in: query
        name: groupId
        required: true
        schema:
          type: string
      - description: event delivery id
        in: path
        name: eventDeliveryID
        required: true
        schema:
          type: string
      responses:
        "200":
          content:
            application/json:
              schema:
                allOf:
                - $ref: '#/components/schemas/server.serverResponse'
                - properties:
                    data:
                      allOf:
                      - $ref: '#/components/schemas/datastore.Event'
                      - properties:
                          data:
                            $ref: '#/components/schemas/server.Stub'
                        type: object
                  type: object
          description: OK
        "400":
          content:
            application/json:
              schema:
                allOf:
                - $ref: '#/components/schemas/server.serverResponse'
                - properties:
                    data:
                      $ref: '#/components/schemas/server.Stub'
                  type: object
          description: Bad Request
        "401":
          content:
            application/json:
              schema:
                allOf:
                - $ref: '#/components/schemas/server.serverResponse'
                - properties:
                    data:
                      $ref: '#/components/schemas/server.Stub'
                  type: object
          description: Unauthorized
        "500":
          content:
            application/json:
              schema:
                allOf:
                - $ref: '#/components/schemas/server.serverResponse'
                - properties:
                    data:
                      $ref: '#/components/schemas/server.Stub'
                  type: object
          description: Internal Server Error
      security:
      - ApiKeyAuth: []
      summary: Get event delivery
      tags:
      - EventDelivery
  /eventdeliveries/{eventDeliveryID}/resend:
    put:
      description: This endpoint resends an app event
      parameters:
      - description: group id
        in: query
        name: groupId
        required: true
        schema:
          type: string
      - description: event delivery id
        in: path
        name: eventDeliveryID
        required: true
        schema:
          type: string
      responses:
        "200":
          content:
            application/json:
              schema:
                allOf:
                - $ref: '#/components/schemas/server.serverResponse'
                - properties:
                    data:
                      allOf:
                      - $ref: '#/components/schemas/datastore.Event'
                      - properties:
                          data:
                            $ref: '#/components/schemas/server.Stub'
                        type: object
                  type: object
          description: OK
        "400":
          content:
            application/json:
              schema:
                allOf:
                - $ref: '#/components/schemas/server.serverResponse'
                - properties:
                    data:
                      $ref: '#/components/schemas/server.Stub'
                  type: object
          description: Bad Request
        "401":
          content:
            application/json:
              schema:
                allOf:
                - $ref: '#/components/schemas/server.serverResponse'
                - properties:
                    data:
                      $ref: '#/components/schemas/server.Stub'
                  type: object
          description: Unauthorized
        "500":
          content:
            application/json:
              schema:
                allOf:
                - $ref: '#/components/schemas/server.serverResponse'
                - properties:
                    data:
                      $ref: '#/components/schemas/server.Stub'
                  type: object
          description: Internal Server Error
      security:
      - ApiKeyAuth: []
      summary: Resend an app event
      tags:
      - EventDelivery
  /eventdeliveries/batchretry:
    post:
      description: This endpoint resends multiple app events
      parameters:
      - description: group id
        in: query
        name: groupId
        required: true
        schema:
          type: string
      requestBody:
        content:
          application/json:
            schema:
              allOf:
              - $ref: '#/components/schemas/server.Stub'
              - properties:
                  ids:
                    items:
                      type: string
                    type: array
                type: object
        description: event delivery ids
        required: true
        x-originalParamName: ids
      responses:
        "200":
          content:
            application/json:
              schema:
                allOf:
                - $ref: '#/components/schemas/server.serverResponse'
                - properties:
                    data:
                      $ref: '#/components/schemas/server.Stub'
                  type: object
          description: OK
        "400":
          content:
            application/json:
              schema:
                allOf:
                - $ref: '#/components/schemas/server.serverResponse'
                - properties:
                    data:
                      $ref: '#/components/schemas/server.Stub'
                  type: object
          description: Bad Request
        "401":
          content:
            application/json:
              schema:
                allOf:
                - $ref: '#/components/schemas/server.serverResponse'
                - properties:
                    data:
                      $ref: '#/components/schemas/server.Stub'
                  type: object
          description: Unauthorized
        "500":
          content:
            application/json:
              schema:
                allOf:
                - $ref: '#/components/schemas/server.serverResponse'
                - properties:
                    data:
                      $ref: '#/components/schemas/server.Stub'
                  type: object
          description: Internal Server Error
      security:
      - ApiKeyAuth: []
      summary: Batch Resend app events
      tags:
      - EventDelivery
  /eventdeliveries/countbatchretryevents:
    get:
      description: This endpoint counts app events that will be affected by a batch
        retry operation
      parameters:
      - description: application id
        in: query
        name: appId
        schema:
          type: string
      - description: group Id
        in: query
        name: groupId
        required: true
        schema:
          type: string
      - description: start date
        in: query
        name: startDate
        schema:
          type: string
      - description: end date
        in: query
        name: endDate
        schema:
          type: string
      - description: results per page
        in: query
        name: perPage
        schema:
          type: string
      - description: page number
        in: query
        name: page
        schema:
          type: string
      - description: sort order
        in: query
        name: sort
        schema:
          type: string
      responses:
        "200":
          content:
            application/json:
              schema:
                allOf:
                - $ref: '#/components/schemas/server.serverResponse'
                - properties:
                    data:
                      allOf:
                      - $ref: '#/components/schemas/server.Stub'
                      - properties:
                          num:
                            type: integer
                        type: object
                  type: object
          description: OK
        "400":
          content:
            application/json:
              schema:
                allOf:
                - $ref: '#/components/schemas/server.serverResponse'
                - properties:
                    data:
                      $ref: '#/components/schemas/server.Stub'
                  type: object
          description: Bad Request
        "401":
          content:
            application/json:
              schema:
                allOf:
                - $ref: '#/components/schemas/server.serverResponse'
                - properties:
                    data:
                      $ref: '#/components/schemas/server.Stub'
                  type: object
          description: Unauthorized
        "500":
          content:
            application/json:
              schema:
                allOf:
                - $ref: '#/components/schemas/server.serverResponse'
                - properties:
                    data:
                      $ref: '#/components/schemas/server.Stub'
                  type: object
          description: Internal Server Error
      security:
      - ApiKeyAuth: []
      summary: Count affected eventDeliveries
      tags:
      - EventDelivery
  /eventdeliveries/forceresend:
    post:
      description: This endpoint force resends multiple app events
      parameters:
      - description: group Id
        in: query
        name: groupId
        required: true
        schema:
          type: string
      requestBody:
        content:
          application/json:
            schema:
              allOf:
              - $ref: '#/components/schemas/server.Stub'
              - properties:
                  ids:
                    items:
                      type: string
                    type: array
                type: object
        description: event delivery ids
        required: true
        x-originalParamName: ids
      responses:
        "200":
          content:
            application/json:
              schema:
                allOf:
                - $ref: '#/components/schemas/server.serverResponse'
                - properties:
                    data:
                      $ref: '#/components/schemas/server.Stub'
                  type: object
          description: OK
        "400":
          content:
            application/json:
              schema:
                allOf:
                - $ref: '#/components/schemas/server.serverResponse'
                - properties:
                    data:
                      $ref: '#/components/schemas/server.Stub'
                  type: object
          description: Bad Request
        "401":
          content:
            application/json:
              schema:
                allOf:
                - $ref: '#/components/schemas/server.serverResponse'
                - properties:
                    data:
                      $ref: '#/components/schemas/server.Stub'
                  type: object
          description: Unauthorized
        "500":
          content:
            application/json:
              schema:
                allOf:
                - $ref: '#/components/schemas/server.serverResponse'
                - properties:
                    data:
                      $ref: '#/components/schemas/server.Stub'
                  type: object
          description: Internal Server Error
      security:
      - ApiKeyAuth: []
      summary: Force Resend app events
      tags:
      - EventDelivery
  /events:
    get:
      description: This endpoint fetches app events with pagination
      parameters:
      - description: application id
        in: query
        name: appId
        schema:
          type: string
      - description: group id
        in: query
        name: groupId
        required: true
        schema:
          type: string
      - description: start date
        in: query
        name: startDate
        schema:
          type: string
      - description: end date
        in: query
        name: endDate
        schema:
          type: string
      - description: results per page
        in: query
        name: perPage
        schema:
          type: string
      - description: page number
        in: query
        name: page
        schema:
          type: string
      - description: sort order
        in: query
        name: sort
        schema:
          type: string
      responses:
        "200":
          content:
            application/json:
              schema:
                allOf:
                - $ref: '#/components/schemas/server.serverResponse'
                - properties:
                    data:
                      allOf:
                      - $ref: '#/components/schemas/server.pagedResponse'
                      - properties:
                          content:
                            items:
                              allOf:
                              - $ref: '#/components/schemas/datastore.Event'
                              - properties:
                                  data:
                                    $ref: '#/components/schemas/server.Stub'
                                type: object
                            type: array
                        type: object
                  type: object
          description: OK
        "400":
          content:
            application/json:
              schema:
                allOf:
                - $ref: '#/components/schemas/server.serverResponse'
                - properties:
                    data:
                      $ref: '#/components/schemas/server.Stub'
                  type: object
          description: Bad Request
        "401":
          content:
            application/json:
              schema:
                allOf:
                - $ref: '#/components/schemas/server.serverResponse'
                - properties:
                    data:
                      $ref: '#/components/schemas/server.Stub'
                  type: object
          description: Unauthorized
        "500":
          content:
            application/json:
              schema:
                allOf:
                - $ref: '#/components/schemas/server.serverResponse'
                - properties:
                    data:
                      $ref: '#/components/schemas/server.Stub'
                  type: object
          description: Internal Server Error
      security:
      - ApiKeyAuth: []
      summary: Get app events with pagination
      tags:
      - Events
    post:
      description: This endpoint creates an app event
      parameters:
      - description: group id
        in: query
        name: groupId
        required: true
        schema:
          type: string
      requestBody:
        content:
          application/json:
            schema:
              $ref: '#/components/schemas/models.Event'
        description: Event Details
        required: true
        x-originalParamName: event
      responses:
        "200":
          content:
            application/json:
              schema:
                allOf:
                - $ref: '#/components/schemas/server.serverResponse'
                - properties:
                    data:
                      allOf:
                      - $ref: '#/components/schemas/datastore.Event'
                      - properties:
                          data:
                            $ref: '#/components/schemas/server.Stub'
                        type: object
                  type: object
          description: OK
        "400":
          content:
            application/json:
              schema:
                allOf:
                - $ref: '#/components/schemas/server.serverResponse'
                - properties:
                    data:
                      $ref: '#/components/schemas/server.Stub'
                  type: object
          description: Bad Request
        "401":
          content:
            application/json:
              schema:
                allOf:
                - $ref: '#/components/schemas/server.serverResponse'
                - properties:
                    data:
                      $ref: '#/components/schemas/server.Stub'
                  type: object
          description: Unauthorized
        "500":
          content:
            application/json:
              schema:
                allOf:
                - $ref: '#/components/schemas/server.serverResponse'
                - properties:
                    data:
                      $ref: '#/components/schemas/server.Stub'
                  type: object
          description: Internal Server Error
      security:
      - ApiKeyAuth: []
      summary: Create app event
      tags:
      - Events
  /events/{eventID}:
    get:
      description: This endpoint fetches an app event
      parameters:
      - description: group id
        in: query
        name: groupId
        required: true
        schema:
          type: string
      - description: event id
        in: path
        name: eventID
        required: true
        schema:
          type: string
      responses:
        "200":
          content:
            application/json:
              schema:
                allOf:
                - $ref: '#/components/schemas/server.serverResponse'
                - properties:
                    data:
                      allOf:
                      - $ref: '#/components/schemas/datastore.Event'
                      - properties:
                          data:
                            $ref: '#/components/schemas/server.Stub'
                        type: object
                  type: object
          description: OK
        "400":
          content:
            application/json:
              schema:
                allOf:
                - $ref: '#/components/schemas/server.serverResponse'
                - properties:
                    data:
                      $ref: '#/components/schemas/server.Stub'
                  type: object
          description: Bad Request
        "401":
          content:
            application/json:
              schema:
                allOf:
                - $ref: '#/components/schemas/server.serverResponse'
                - properties:
                    data:
                      $ref: '#/components/schemas/server.Stub'
                  type: object
          description: Unauthorized
        "500":
          content:
            application/json:
              schema:
                allOf:
                - $ref: '#/components/schemas/server.serverResponse'
                - properties:
                    data:
                      $ref: '#/components/schemas/server.Stub'
                  type: object
          description: Internal Server Error
      security:
      - ApiKeyAuth: []
      summary: Get app event
      tags:
      - Events
  /events/{eventID}/eventdeliveries/{eventDeliveryID}/deliveryattempts:
    get:
      description: This endpoint fetches an app message's delivery attempts
      parameters:
      - description: event id
        in: path
        name: eventID
        required: true
        schema:
          type: string
      - description: event delivery id
        in: path
        name: eventDeliveryID
        required: true
        schema:
          type: string
      responses:
        "200":
          content:
            application/json:
              schema:
                allOf:
                - $ref: '#/components/schemas/server.serverResponse'
                - properties:
                    data:
                      items:
                        $ref: '#/components/schemas/datastore.DeliveryAttempt'
                      type: array
                  type: object
          description: OK
        "400":
          content:
            application/json:
              schema:
                allOf:
                - $ref: '#/components/schemas/server.serverResponse'
                - properties:
                    data:
                      $ref: '#/components/schemas/server.Stub'
                  type: object
          description: Bad Request
        "401":
          content:
            application/json:
              schema:
                allOf:
                - $ref: '#/components/schemas/server.serverResponse'
                - properties:
                    data:
                      $ref: '#/components/schemas/server.Stub'
                  type: object
          description: Unauthorized
        "500":
          content:
            application/json:
              schema:
                allOf:
                - $ref: '#/components/schemas/server.serverResponse'
                - properties:
                    data:
                      $ref: '#/components/schemas/server.Stub'
                  type: object
          description: Internal Server Error
      security:
      - ApiKeyAuth: []
      summary: Get delivery attempts
      tags:
      - DeliveryAttempts
  /events/{eventID}/eventdeliveries/{eventDeliveryID}/deliveryattempts/{deliveryAttemptID}:
    get:
      description: This endpoint fetches an app event delivery attempt
      parameters:
      - description: event id
        in: path
        name: eventID
        required: true
        schema:
          type: string
      - description: event delivery id
        in: path
        name: eventDeliveryID
        required: true
        schema:
          type: string
      - description: delivery attempt id
        in: path
        name: deliveryAttemptID
        required: true
        schema:
          type: string
      responses:
        "200":
          content:
            application/json:
              schema:
                allOf:
                - $ref: '#/components/schemas/server.serverResponse'
                - properties:
                    data:
                      $ref: '#/components/schemas/datastore.DeliveryAttempt'
                  type: object
          description: OK
        "400":
          content:
            application/json:
              schema:
                allOf:
                - $ref: '#/components/schemas/server.serverResponse'
                - properties:
                    data:
                      $ref: '#/components/schemas/server.Stub'
                  type: object
          description: Bad Request
        "401":
          content:
            application/json:
              schema:
                allOf:
                - $ref: '#/components/schemas/server.serverResponse'
                - properties:
                    data:
                      $ref: '#/components/schemas/server.Stub'
                  type: object
          description: Unauthorized
        "500":
          content:
            application/json:
              schema:
                allOf:
                - $ref: '#/components/schemas/server.serverResponse'
                - properties:
                    data:
                      $ref: '#/components/schemas/server.Stub'
                  type: object
          description: Internal Server Error
      security:
      - ApiKeyAuth: []
      summary: Get delivery attempt
      tags:
      - DeliveryAttempts
  /events/{eventID}/replay:
    put:
      description: This endpoint replays an app event
      parameters:
      - description: group id
        in: query
        name: groupId
        required: true
        schema:
          type: string
      - description: event id
        in: path
        name: eventID
        required: true
        schema:
          type: string
      responses:
        "200":
          content:
            application/json:
              schema:
                allOf:
                - $ref: '#/components/schemas/server.serverResponse'
                - properties:
                    data:
                      allOf:
                      - $ref: '#/components/schemas/datastore.Event'
                      - properties:
                          data:
                            $ref: '#/components/schemas/server.Stub'
                        type: object
                  type: object
          description: OK
        "400":
          content:
            application/json:
              schema:
                allOf:
                - $ref: '#/components/schemas/server.serverResponse'
                - properties:
                    data:
                      $ref: '#/components/schemas/server.Stub'
                  type: object
          description: Bad Request
        "401":
          content:
            application/json:
              schema:
                allOf:
                - $ref: '#/components/schemas/server.serverResponse'
                - properties:
                    data:
                      $ref: '#/components/schemas/server.Stub'
                  type: object
          description: Unauthorized
        "500":
          content:
            application/json:
              schema:
                allOf:
                - $ref: '#/components/schemas/server.serverResponse'
                - properties:
                    data:
                      $ref: '#/components/schemas/server.Stub'
                  type: object
          description: Internal Server Error
      security:
      - ApiKeyAuth: []
      summary: Replay app event
      tags:
      - Events
  /groups:
    get:
      description: This endpoint fetches groups
      parameters:
      - description: group name
        in: query
        name: name
        schema:
          type: string
      responses:
        "200":
          content:
            application/json:
              schema:
                allOf:
                - $ref: '#/components/schemas/server.serverResponse'
                - properties:
                    data:
                      items:
                        $ref: '#/components/schemas/datastore.Group'
                      type: array
                  type: object
          description: OK
        "400":
          content:
            application/json:
              schema:
                allOf:
                - $ref: '#/components/schemas/server.serverResponse'
                - properties:
                    data:
                      $ref: '#/components/schemas/server.Stub'
                  type: object
          description: Bad Request
        "401":
          content:
            application/json:
              schema:
                allOf:
                - $ref: '#/components/schemas/server.serverResponse'
                - properties:
                    data:
                      $ref: '#/components/schemas/server.Stub'
                  type: object
          description: Unauthorized
        "500":
          content:
            application/json:
              schema:
                allOf:
                - $ref: '#/components/schemas/server.serverResponse'
                - properties:
                    data:
                      $ref: '#/components/schemas/server.Stub'
                  type: object
          description: Internal Server Error
      security:
      - ApiKeyAuth: []
      summary: Get groups
      tags:
      - Group
  /groups/{groupID}:
    delete:
      description: This endpoint deletes a group using its id
      parameters:
      - description: group id
        in: path
        name: groupID
        required: true
        schema:
          type: string
      responses:
        "200":
          content:
            application/json:
              schema:
                allOf:
                - $ref: '#/components/schemas/server.serverResponse'
                - properties:
                    data:
                      $ref: '#/components/schemas/server.Stub'
                  type: object
          description: OK
        "400":
          content:
            application/json:
              schema:
                allOf:
                - $ref: '#/components/schemas/server.serverResponse'
                - properties:
                    data:
                      $ref: '#/components/schemas/server.Stub'
                  type: object
          description: Bad Request
        "401":
          content:
            application/json:
              schema:
                allOf:
                - $ref: '#/components/schemas/server.serverResponse'
                - properties:
                    data:
                      $ref: '#/components/schemas/server.Stub'
                  type: object
          description: Unauthorized
        "500":
          content:
            application/json:
              schema:
                allOf:
                - $ref: '#/components/schemas/server.serverResponse'
                - properties:
                    data:
                      $ref: '#/components/schemas/server.Stub'
                  type: object
          description: Internal Server Error
      security:
      - ApiKeyAuth: []
      summary: Delete a group
      tags:
      - Group
    get:
      description: This endpoint fetches a group by its id
      parameters:
      - description: group id
        in: path
        name: groupID
        required: true
        schema:
          type: string
      responses:
        "200":
          content:
            application/json:
              schema:
                allOf:
                - $ref: '#/components/schemas/server.serverResponse'
                - properties:
                    data:
                      $ref: '#/components/schemas/datastore.Group'
                  type: object
          description: OK
        "400":
          content:
            application/json:
              schema:
                allOf:
                - $ref: '#/components/schemas/server.serverResponse'
                - properties:
                    data:
                      $ref: '#/components/schemas/server.Stub'
                  type: object
          description: Bad Request
        "401":
          content:
            application/json:
              schema:
                allOf:
                - $ref: '#/components/schemas/server.serverResponse'
                - properties:
                    data:
                      $ref: '#/components/schemas/server.Stub'
                  type: object
          description: Unauthorized
        "500":
          content:
            application/json:
              schema:
                allOf:
                - $ref: '#/components/schemas/server.serverResponse'
                - properties:
                    data:
                      $ref: '#/components/schemas/server.Stub'
                  type: object
          description: Internal Server Error
      security:
      - ApiKeyAuth: []
      summary: Get a group
      tags:
      - Group
    put:
      description: This endpoint updates a group
      parameters:
      - description: group id
        in: path
        name: groupID
        required: true
        schema:
          type: string
      requestBody:
        content:
          application/json:
            schema:
              $ref: '#/components/schemas/models.Group'
        description: Group Details
        required: true
        x-originalParamName: group
      responses:
        "200":
          content:
            application/json:
              schema:
                allOf:
                - $ref: '#/components/schemas/server.serverResponse'
                - properties:
                    data:
                      $ref: '#/components/schemas/datastore.Group'
                  type: object
          description: OK
        "400":
          content:
            application/json:
              schema:
                allOf:
                - $ref: '#/components/schemas/server.serverResponse'
                - properties:
                    data:
                      $ref: '#/components/schemas/server.Stub'
                  type: object
          description: Bad Request
        "401":
          content:
            application/json:
              schema:
                allOf:
                - $ref: '#/components/schemas/server.serverResponse'
                - properties:
                    data:
                      $ref: '#/components/schemas/server.Stub'
                  type: object
          description: Unauthorized
        "500":
          content:
            application/json:
              schema:
                allOf:
                - $ref: '#/components/schemas/server.serverResponse'
                - properties:
                    data:
                      $ref: '#/components/schemas/server.Stub'
                  type: object
          description: Internal Server Error
      security:
      - ApiKeyAuth: []
      summary: Update a group
      tags:
      - Group
  /security/applications/{appID}/keys:
    post:
      description: This endpoint creates an api key that will be used by app portal
      parameters:
      - description: application ID
        in: path
        name: appID
        required: true
        schema:
          type: string
      responses:
        "201":
          content:
            application/json:
              schema:
                allOf:
                - $ref: '#/components/schemas/server.serverResponse'
                - properties:
                    data:
                      $ref: '#/components/schemas/models.PortalAPIKeyResponse'
                  type: object
          description: Created
        "400":
          content:
            application/json:
              schema:
                allOf:
                - $ref: '#/components/schemas/server.serverResponse'
                - properties:
                    data:
                      $ref: '#/components/schemas/server.Stub'
                  type: object
          description: Bad Request
        "401":
          content:
            application/json:
              schema:
                allOf:
                - $ref: '#/components/schemas/server.serverResponse'
                - properties:
                    data:
                      $ref: '#/components/schemas/server.Stub'
                  type: object
          description: Unauthorized
        "500":
          content:
            application/json:
              schema:
                allOf:
                - $ref: '#/components/schemas/server.serverResponse'
                - properties:
                    data:
                      $ref: '#/components/schemas/server.Stub'
                  type: object
          description: Internal Server Error
      security:
      - ApiKeyAuth: []
      summary: Create an api key for app portal
      tags:
      - APIKey
  /security/keys:
    get:
      description: This endpoint fetches multiple api keys
      parameters:
      - description: results per page
        in: query
        name: perPage
        schema:
          type: string
      - description: page number
        in: query
        name: page
        schema:
          type: string
      - description: sort order
        in: query
        name: sort
        schema:
          type: string
      responses:
        "200":
          content:
            application/json:
              schema:
                allOf:
                - $ref: '#/components/schemas/server.serverResponse'
                - properties:
                    data:
                      allOf:
                      - $ref: '#/components/schemas/server.pagedResponse'
                      - properties:
                          content:
                            items:
                              $ref: '#/components/schemas/datastore.APIKey'
                            type: array
                        type: object
                  type: object
          description: OK
        "400":
          content:
            application/json:
              schema:
                allOf:
                - $ref: '#/components/schemas/server.serverResponse'
                - properties:
                    data:
                      $ref: '#/components/schemas/server.Stub'
                  type: object
          description: Bad Request
        "401":
          content:
            application/json:
              schema:
                allOf:
                - $ref: '#/components/schemas/server.serverResponse'
                - properties:
                    data:
                      $ref: '#/components/schemas/server.Stub'
                  type: object
          description: Unauthorized
        "500":
          content:
            application/json:
              schema:
                allOf:
                - $ref: '#/components/schemas/server.serverResponse'
                - properties:
                    data:
                      $ref: '#/components/schemas/server.Stub'
                  type: object
          description: Internal Server Error
      security:
      - ApiKeyAuth: []
      summary: Fetch multiple api keys
      tags:
      - APIKey
    post:
      description: This endpoint creates an api key that will be used by the native
        auth realm
      requestBody:
        content:
          application/json:
            schema:
              $ref: '#/components/schemas/models.APIKey'
        description: API Key
        required: true
        x-originalParamName: apiKey
      responses:
        "200":
          content:
            application/json:
              schema:
                allOf:
                - $ref: '#/components/schemas/server.serverResponse'
                - properties:
                    data:
                      $ref: '#/components/schemas/models.APIKeyResponse'
                  type: object
          description: OK
        "400":
          content:
            application/json:
              schema:
                allOf:
                - $ref: '#/components/schemas/server.serverResponse'
                - properties:
                    data:
                      $ref: '#/components/schemas/server.Stub'
                  type: object
          description: Bad Request
        "401":
          content:
            application/json:
              schema:
                allOf:
                - $ref: '#/components/schemas/server.serverResponse'
                - properties:
                    data:
                      $ref: '#/components/schemas/server.Stub'
                  type: object
          description: Unauthorized
        "500":
          content:
            application/json:
              schema:
                allOf:
                - $ref: '#/components/schemas/server.serverResponse'
                - properties:
                    data:
                      $ref: '#/components/schemas/server.Stub'
                  type: object
          description: Internal Server Error
      security:
      - ApiKeyAuth: []
      summary: Create an api key
      tags:
      - APIKey
  /security/keys/{keyID}:
    get:
      description: This endpoint fetches an api key by its id
      parameters:
      - description: API Key id
        in: path
        name: keyID
        required: true
        schema:
          type: string
      responses:
        "200":
          content:
            application/json:
              schema:
                allOf:
                - $ref: '#/components/schemas/server.serverResponse'
                - properties:
                    data:
                      $ref: '#/components/schemas/datastore.APIKey'
                  type: object
          description: OK
        "400":
          content:
            application/json:
              schema:
                allOf:
                - $ref: '#/components/schemas/server.serverResponse'
                - properties:
                    data:
                      $ref: '#/components/schemas/server.Stub'
                  type: object
          description: Bad Request
        "401":
          content:
            application/json:
              schema:
                allOf:
                - $ref: '#/components/schemas/server.serverResponse'
                - properties:
                    data:
                      $ref: '#/components/schemas/server.Stub'
                  type: object
          description: Unauthorized
        "500":
          content:
            application/json:
              schema:
                allOf:
                - $ref: '#/components/schemas/server.serverResponse'
                - properties:
                    data:
                      $ref: '#/components/schemas/server.Stub'
                  type: object
          description: Internal Server Error
      security:
      - ApiKeyAuth: []
      summary: Get api key by id
      tags:
      - APIKey
    put:
      description: This endpoint updates an api key
      parameters:
      - description: API Key id
        in: path
        name: keyID
        required: true
        schema:
          type: string
      responses:
        "200":
          content:
            application/json:
              schema:
                allOf:
                - $ref: '#/components/schemas/server.serverResponse'
                - properties:
                    data:
                      $ref: '#/components/schemas/datastore.APIKey'
                  type: object
          description: OK
        "400":
          content:
            application/json:
              schema:
                allOf:
                - $ref: '#/components/schemas/server.serverResponse'
                - properties:
                    data:
                      $ref: '#/components/schemas/server.Stub'
                  type: object
          description: Bad Request
        "401":
          content:
            application/json:
              schema:
                allOf:
                - $ref: '#/components/schemas/server.serverResponse'
                - properties:
                    data:
                      $ref: '#/components/schemas/server.Stub'
                  type: object
          description: Unauthorized
        "500":
          content:
            application/json:
              schema:
                allOf:
                - $ref: '#/components/schemas/server.serverResponse'
                - properties:
                    data:
                      $ref: '#/components/schemas/server.Stub'
                  type: object
          description: Internal Server Error
      security:
      - ApiKeyAuth: []
      summary: update api key
      tags:
      - APIKey
  /security/keys/{keyID}/revoke:
    put:
      description: This endpoint revokes an api key
      parameters:
      - description: API Key id
        in: path
        name: keyID
        required: true
        schema:
          type: string
      responses:
        "200":
          content:
            application/json:
              schema:
                allOf:
                - $ref: '#/components/schemas/server.serverResponse'
                - properties:
                    data:
                      $ref: '#/components/schemas/server.Stub'
                  type: object
          description: OK
        "400":
          content:
            application/json:
              schema:
                allOf:
                - $ref: '#/components/schemas/server.serverResponse'
                - properties:
                    data:
                      $ref: '#/components/schemas/server.Stub'
                  type: object
          description: Bad Request
        "401":
          content:
            application/json:
              schema:
                allOf:
                - $ref: '#/components/schemas/server.serverResponse'
                - properties:
                    data:
                      $ref: '#/components/schemas/server.Stub'
                  type: object
          description: Unauthorized
        "500":
          content:
            application/json:
              schema:
                allOf:
                - $ref: '#/components/schemas/server.serverResponse'
                - properties:
                    data:
                      $ref: '#/components/schemas/server.Stub'
                  type: object
          description: Internal Server Error
      security:
      - ApiKeyAuth: []
      summary: Revoke API Key
      tags:
      - APIKey
  /sources:
    get:
      description: This endpoint fetches multiple sources
      parameters:
      - description: results per page
        in: query
        name: perPage
        schema:
          type: string
      - description: page number
        in: query
        name: page
        schema:
          type: string
      - description: sort order
        in: query
        name: sort
        schema:
          type: string
      responses:
        "200":
          content:
            application/json:
              schema:
                allOf:
                - $ref: '#/components/schemas/server.serverResponse'
                - properties:
                    data:
                      allOf:
                      - $ref: '#/components/schemas/server.pagedResponse'
                      - properties:
                          content:
                            items:
                              $ref: '#/components/schemas/models.SourceResponse'
                            type: array
                        type: object
                  type: object
          description: OK
        "400":
          content:
            application/json:
              schema:
                allOf:
                - $ref: '#/components/schemas/server.serverResponse'
                - properties:
                    data:
                      $ref: '#/components/schemas/server.Stub'
                  type: object
          description: Bad Request
        "401":
          content:
            application/json:
              schema:
                allOf:
                - $ref: '#/components/schemas/server.serverResponse'
                - properties:
                    data:
                      $ref: '#/components/schemas/server.Stub'
                  type: object
          description: Unauthorized
        "500":
          content:
            application/json:
              schema:
                allOf:
                - $ref: '#/components/schemas/server.serverResponse'
                - properties:
                    data:
                      $ref: '#/components/schemas/server.Stub'
                  type: object
          description: Internal Server Error
      security:
      - ApiKeyAuth: []
      summary: Fetch multiple sources
      tags:
      - Source
    post:
      description: This endpoint creates a source
      parameters:
      - description: group id
        in: query
        name: groupId
        required: true
        schema:
          type: string
      requestBody:
        content:
          application/json:
            schema:
              $ref: '#/components/schemas/models.Source'
        description: Source Details
        required: true
        x-originalParamName: source
      responses:
        "200":
          content:
            application/json:
              schema:
                allOf:
                - $ref: '#/components/schemas/server.serverResponse'
                - properties:
                    data:
                      $ref: '#/components/schemas/models.SourceResponse'
                  type: object
          description: OK
        "400":
          content:
            application/json:
              schema:
                allOf:
                - $ref: '#/components/schemas/server.serverResponse'
                - properties:
                    data:
                      $ref: '#/components/schemas/server.Stub'
                  type: object
          description: Bad Request
        "401":
          content:
            application/json:
              schema:
                allOf:
                - $ref: '#/components/schemas/server.serverResponse'
                - properties:
                    data:
                      $ref: '#/components/schemas/server.Stub'
                  type: object
          description: Unauthorized
        "500":
          content:
            application/json:
              schema:
                allOf:
                - $ref: '#/components/schemas/server.serverResponse'
                - properties:
                    data:
                      $ref: '#/components/schemas/server.Stub'
                  type: object
          description: Internal Server Error
      security:
      - ApiKeyAuth: []
      summary: Create a source
      tags:
      - Source
  /sources/{sourceID}:
    delete:
      description: This endpoint deletes a source
      parameters:
      - description: group id
        in: query
        name: groupId
        required: true
        schema:
          type: string
      - description: source id
        in: path
        name: sourceID
        required: true
        schema:
          type: string
      responses:
        "200":
          content:
            application/json:
              schema:
                allOf:
                - $ref: '#/components/schemas/server.serverResponse'
                - properties:
                    data:
                      $ref: '#/components/schemas/server.Stub'
                  type: object
          description: OK
        "400":
          content:
            application/json:
              schema:
                allOf:
                - $ref: '#/components/schemas/server.serverResponse'
                - properties:
                    data:
                      $ref: '#/components/schemas/server.Stub'
                  type: object
          description: Bad Request
        "401":
          content:
            application/json:
              schema:
                allOf:
                - $ref: '#/components/schemas/server.serverResponse'
                - properties:
                    data:
                      $ref: '#/components/schemas/server.Stub'
                  type: object
          description: Unauthorized
        "500":
          content:
            application/json:
              schema:
                allOf:
                - $ref: '#/components/schemas/server.serverResponse'
                - properties:
                    data:
                      $ref: '#/components/schemas/server.Stub'
                  type: object
          description: Internal Server Error
      security:
      - ApiKeyAuth: []
      summary: Delete source
      tags:
      - Source
    get:
      description: This endpoint fetches a source by its id
      parameters:
      - description: group id
        in: query
        name: groupId
        required: true
        schema:
          type: string
      - description: source id
        in: path
        name: sourceID
        required: true
        schema:
          type: string
      responses:
        "200":
          content:
            application/json:
              schema:
                allOf:
                - $ref: '#/components/schemas/server.serverResponse'
                - properties:
                    data:
                      $ref: '#/components/schemas/models.SourceResponse'
                  type: object
          description: OK
        "400":
          content:
            application/json:
              schema:
                allOf:
                - $ref: '#/components/schemas/server.serverResponse'
                - properties:
                    data:
                      $ref: '#/components/schemas/server.Stub'
                  type: object
          description: Bad Request
        "401":
          content:
            application/json:
              schema:
                allOf:
                - $ref: '#/components/schemas/server.serverResponse'
                - properties:
                    data:
                      $ref: '#/components/schemas/server.Stub'
                  type: object
          description: Unauthorized
        "500":
          content:
            application/json:
              schema:
                allOf:
                - $ref: '#/components/schemas/server.serverResponse'
                - properties:
                    data:
                      $ref: '#/components/schemas/server.Stub'
                  type: object
          description: Internal Server Error
      security:
      - ApiKeyAuth: []
      summary: Get a source
      tags:
      - Source
    put:
      description: This endpoint updates a source
      parameters:
      - description: group id
        in: query
        name: groupId
        required: true
        schema:
          type: string
      - description: source id
        in: path
        name: sourceID
        required: true
        schema:
          type: string
      requestBody:
        content:
          application/json:
            schema:
              $ref: '#/components/schemas/models.Source'
        description: Source Details
        required: true
        x-originalParamName: source
      responses:
        "200":
          content:
            application/json:
              schema:
                allOf:
                - $ref: '#/components/schemas/server.serverResponse'
                - properties:
                    data:
                      $ref: '#/components/schemas/models.SourceResponse'
                  type: object
          description: OK
        "400":
          content:
            application/json:
              schema:
                allOf:
                - $ref: '#/components/schemas/server.serverResponse'
                - properties:
                    data:
                      $ref: '#/components/schemas/server.Stub'
                  type: object
          description: Bad Request
        "401":
          content:
            application/json:
              schema:
                allOf:
                - $ref: '#/components/schemas/server.serverResponse'
                - properties:
                    data:
                      $ref: '#/components/schemas/server.Stub'
                  type: object
          description: Unauthorized
        "500":
          content:
            application/json:
              schema:
                allOf:
                - $ref: '#/components/schemas/server.serverResponse'
                - properties:
                    data:
                      $ref: '#/components/schemas/server.Stub'
                  type: object
          description: Internal Server Error
      security:
      - ApiKeyAuth: []
<<<<<<< HEAD
      summary: Update a source
      tags:
      - Source
  /subscriptions:
    get:
      description: This endpoint fetches all the subscriptions
=======
      summary: Accept or decline an organisation invite
      tags:
      - Organisation
  /security/applications/{appID}/keys:
    post:
      description: This endpoint creates an api key that will be used by app portal
      parameters:
      - description: application ID
        in: path
        name: appID
        required: true
        schema:
          type: string
      responses:
        "201":
          content:
            application/json:
              schema:
                allOf:
                - $ref: '#/components/schemas/server.serverResponse'
                - properties:
                    data:
                      $ref: '#/components/schemas/models.PortalAPIKeyResponse'
                  type: object
          description: Created
        "400":
          content:
            application/json:
              schema:
                allOf:
                - $ref: '#/components/schemas/server.serverResponse'
                - properties:
                    data:
                      $ref: '#/components/schemas/server.Stub'
                  type: object
          description: Bad Request
        "401":
          content:
            application/json:
              schema:
                allOf:
                - $ref: '#/components/schemas/server.serverResponse'
                - properties:
                    data:
                      $ref: '#/components/schemas/server.Stub'
                  type: object
          description: Unauthorized
        "500":
          content:
            application/json:
              schema:
                allOf:
                - $ref: '#/components/schemas/server.serverResponse'
                - properties:
                    data:
                      $ref: '#/components/schemas/server.Stub'
                  type: object
          description: Internal Server Error
      security:
      - ApiKeyAuth: []
      summary: Create an api key for app portal (API)
      tags:
      - APIKey
  /sources:
    get:
      description: This endpoint fetches multiple sources
>>>>>>> 8e88939c
      parameters:
      - description: results per page
        in: query
        name: perPage
        schema:
          type: string
      - description: page number
        in: query
        name: page
        schema:
          type: string
      - description: sort order
        in: query
        name: sort
        schema:
          type: string
      - description: subscription title
        in: query
        name: q
        schema:
          type: string
      - description: group id
        in: query
        name: groupId
        required: true
        schema:
          type: string
      responses:
        "200":
          content:
            application/json:
              schema:
                allOf:
                - $ref: '#/components/schemas/server.serverResponse'
                - properties:
                    data:
                      allOf:
                      - $ref: '#/components/schemas/server.pagedResponse'
                      - properties:
                          content:
                            items:
<<<<<<< HEAD
                              $ref: '#/components/schemas/datastore.Subscription'
=======
                              $ref: '#/components/schemas/models.SourceResponse'
>>>>>>> 8e88939c
                            type: array
                        type: object
                  type: object
          description: OK
        "400":
          content:
            application/json:
              schema:
                allOf:
                - $ref: '#/components/schemas/server.serverResponse'
                - properties:
                    data:
                      $ref: '#/components/schemas/server.Stub'
                  type: object
          description: Bad Request
        "401":
          content:
            application/json:
              schema:
                allOf:
                - $ref: '#/components/schemas/server.serverResponse'
                - properties:
                    data:
                      $ref: '#/components/schemas/server.Stub'
                  type: object
          description: Unauthorized
        "500":
          content:
            application/json:
              schema:
                allOf:
                - $ref: '#/components/schemas/server.serverResponse'
                - properties:
                    data:
                      $ref: '#/components/schemas/server.Stub'
                  type: object
          description: Internal Server Error
      security:
      - ApiKeyAuth: []
<<<<<<< HEAD
      summary: Get all subscriptions
      tags:
      - Subscriptions
    post:
      description: This endpoint creates a subscriptions
=======
      summary: Fetch multiple sources
      tags:
      - Source
    post:
      description: This endpoint creates a source
>>>>>>> 8e88939c
      parameters:
      - description: group id
        in: query
        name: groupId
<<<<<<< HEAD
        required: true
        schema:
          type: string
=======
        required: true
        schema:
          type: string
      requestBody:
        content:
          application/json:
            schema:
              $ref: '#/components/schemas/models.Source'
        description: Source Details
        required: true
        x-originalParamName: source
>>>>>>> 8e88939c
      responses:
        "200":
          content:
            application/json:
              schema:
                allOf:
                - $ref: '#/components/schemas/server.serverResponse'
                - properties:
                    data:
<<<<<<< HEAD
                      allOf:
                      - $ref: '#/components/schemas/server.pagedResponse'
                      - properties:
                          content:
                            items:
                              $ref: '#/components/schemas/datastore.Subscription'
                            type: array
                        type: object
=======
                      $ref: '#/components/schemas/models.SourceResponse'
>>>>>>> 8e88939c
                  type: object
          description: OK
        "400":
          content:
            application/json:
              schema:
                allOf:
                - $ref: '#/components/schemas/server.serverResponse'
                - properties:
                    data:
                      $ref: '#/components/schemas/server.Stub'
                  type: object
          description: Bad Request
        "401":
          content:
            application/json:
              schema:
                allOf:
                - $ref: '#/components/schemas/server.serverResponse'
                - properties:
                    data:
                      $ref: '#/components/schemas/server.Stub'
                  type: object
          description: Unauthorized
        "500":
          content:
            application/json:
              schema:
                allOf:
                - $ref: '#/components/schemas/server.serverResponse'
                - properties:
                    data:
                      $ref: '#/components/schemas/server.Stub'
                  type: object
          description: Internal Server Error
      security:
      - ApiKeyAuth: []
<<<<<<< HEAD
      summary: Creates a subscription
      tags:
      - Subscriptions
  /subscriptions/{subscriptionID}:
    delete:
      description: This endpoint deletes a subscription
=======
      summary: Create a source
      tags:
      - Source
  /sources/{sourceID}:
    delete:
      description: This endpoint deletes a source
>>>>>>> 8e88939c
      parameters:
      - description: group id
        in: query
        name: groupId
        required: true
        schema:
          type: string
<<<<<<< HEAD
      - description: subscription id
        in: path
        name: subscriptionID
=======
      - description: source id
        in: path
        name: sourceID
>>>>>>> 8e88939c
        required: true
        schema:
          type: string
      responses:
        "200":
          content:
            application/json:
              schema:
                allOf:
                - $ref: '#/components/schemas/server.serverResponse'
                - properties:
                    data:
                      $ref: '#/components/schemas/server.Stub'
                  type: object
          description: OK
        "400":
          content:
            application/json:
              schema:
                allOf:
                - $ref: '#/components/schemas/server.serverResponse'
                - properties:
                    data:
                      $ref: '#/components/schemas/server.Stub'
                  type: object
          description: Bad Request
        "401":
          content:
            application/json:
              schema:
                allOf:
                - $ref: '#/components/schemas/server.serverResponse'
                - properties:
                    data:
                      $ref: '#/components/schemas/server.Stub'
                  type: object
          description: Unauthorized
        "500":
          content:
            application/json:
              schema:
                allOf:
                - $ref: '#/components/schemas/server.serverResponse'
                - properties:
                    data:
                      $ref: '#/components/schemas/server.Stub'
                  type: object
          description: Internal Server Error
      security:
      - ApiKeyAuth: []
<<<<<<< HEAD
      summary: Delete subscription
      tags:
      - Application
    get:
      description: This endpoint fetches an Subscription by it's id
=======
      summary: Delete source
      tags:
      - Source
    get:
      description: This endpoint fetches a source by its id
>>>>>>> 8e88939c
      parameters:
      - description: group id
        in: query
        name: groupId
        required: true
        schema:
          type: string
<<<<<<< HEAD
      - description: application id
        in: path
        name: subscriptionID
=======
      - description: source id
        in: path
        name: sourceID
>>>>>>> 8e88939c
        required: true
        schema:
          type: string
      responses:
        "200":
          content:
            application/json:
              schema:
                allOf:
                - $ref: '#/components/schemas/server.serverResponse'
                - properties:
                    data:
<<<<<<< HEAD
                      $ref: '#/components/schemas/datastore.Subscription'
=======
                      $ref: '#/components/schemas/models.SourceResponse'
>>>>>>> 8e88939c
                  type: object
          description: OK
        "400":
          content:
            application/json:
              schema:
                allOf:
                - $ref: '#/components/schemas/server.serverResponse'
                - properties:
                    data:
                      $ref: '#/components/schemas/server.Stub'
                  type: object
          description: Bad Request
        "401":
          content:
            application/json:
              schema:
                allOf:
                - $ref: '#/components/schemas/server.serverResponse'
                - properties:
                    data:
                      $ref: '#/components/schemas/server.Stub'
                  type: object
          description: Unauthorized
        "500":
          content:
            application/json:
              schema:
                allOf:
                - $ref: '#/components/schemas/server.serverResponse'
                - properties:
                    data:
                      $ref: '#/components/schemas/server.Stub'
                  type: object
          description: Internal Server Error
      security:
      - ApiKeyAuth: []
<<<<<<< HEAD
      summary: Gets a subscription
      tags:
      - Subscription
    put:
      description: This endpoint updates a subscription
      parameters:
      - description: group id
        in: path
        name: groupId
        required: true
        schema:
          type: string
      - description: subscription id
        in: path
        name: subscriptionID
=======
      summary: Get a source
      tags:
      - Source
    put:
      description: This endpoint updates a source
      parameters:
      - description: group id
        in: query
        name: groupId
        required: true
        schema:
          type: string
      - description: source id
        in: path
        name: sourceID
>>>>>>> 8e88939c
        required: true
        schema:
          type: string
      requestBody:
        content:
          application/json:
            schema:
<<<<<<< HEAD
              $ref: '#/components/schemas/models.Subscription'
        description: Subscription Details
        required: true
        x-originalParamName: subscription
=======
              $ref: '#/components/schemas/models.Source'
        description: Source Details
        required: true
        x-originalParamName: source
>>>>>>> 8e88939c
      responses:
        "200":
          content:
            application/json:
              schema:
                allOf:
                - $ref: '#/components/schemas/server.serverResponse'
                - properties:
                    data:
<<<<<<< HEAD
                      $ref: '#/components/schemas/datastore.Subscription'
=======
                      $ref: '#/components/schemas/models.SourceResponse'
>>>>>>> 8e88939c
                  type: object
          description: OK
        "400":
          content:
            application/json:
              schema:
                allOf:
                - $ref: '#/components/schemas/server.serverResponse'
                - properties:
                    data:
                      $ref: '#/components/schemas/server.Stub'
                  type: object
          description: Bad Request
        "401":
          content:
            application/json:
              schema:
                allOf:
                - $ref: '#/components/schemas/server.serverResponse'
                - properties:
                    data:
                      $ref: '#/components/schemas/server.Stub'
                  type: object
          description: Unauthorized
        "500":
          content:
            application/json:
              schema:
                allOf:
                - $ref: '#/components/schemas/server.serverResponse'
                - properties:
                    data:
                      $ref: '#/components/schemas/server.Stub'
                  type: object
          description: Internal Server Error
      security:
      - ApiKeyAuth: []
<<<<<<< HEAD
      summary: Update a subscription
      tags:
      - Subscription
  /ui/organisations:
    get:
      description: This endpoint fetches multiple organisations
=======
      summary: Update a source
      tags:
      - Source
  /subscriptions:
    get:
      description: This endpoint fetches all the subscriptions
>>>>>>> 8e88939c
      parameters:
      - description: results per page
        in: query
        name: perPage
        schema:
          type: string
      - description: page number
        in: query
        name: page
        schema:
          type: string
      - description: sort order
        in: query
        name: sort
        schema:
          type: string
      - description: subscription title
        in: query
        name: q
        schema:
          type: string
      - description: group id
        in: query
        name: groupId
        required: true
        schema:
          type: string
      responses:
        "200":
          content:
            application/json:
              schema:
                allOf:
                - $ref: '#/components/schemas/server.serverResponse'
                - properties:
                    data:
                      allOf:
                      - $ref: '#/components/schemas/server.pagedResponse'
                      - properties:
                          content:
                            items:
<<<<<<< HEAD
                              $ref: '#/components/schemas/datastore.Organisation'
=======
                              $ref: '#/components/schemas/datastore.Subscription'
>>>>>>> 8e88939c
                            type: array
                        type: object
                  type: object
          description: OK
        "400":
          content:
            application/json:
              schema:
                allOf:
                - $ref: '#/components/schemas/server.serverResponse'
                - properties:
                    data:
                      $ref: '#/components/schemas/server.Stub'
                  type: object
          description: Bad Request
        "401":
          content:
            application/json:
              schema:
                allOf:
                - $ref: '#/components/schemas/server.serverResponse'
                - properties:
                    data:
                      $ref: '#/components/schemas/server.Stub'
                  type: object
          description: Unauthorized
        "500":
          content:
            application/json:
              schema:
                allOf:
                - $ref: '#/components/schemas/server.serverResponse'
                - properties:
                    data:
                      $ref: '#/components/schemas/server.Stub'
                  type: object
          description: Internal Server Error
      security:
      - ApiKeyAuth: []
<<<<<<< HEAD
      summary: Get organisations
      tags:
      - Organisation
    post:
      description: This endpoint creates an organisation
      requestBody:
        content:
          application/json:
            schema:
              $ref: '#/components/schemas/models.Organisation'
        description: Organisation Details
        required: true
        x-originalParamName: organisation
=======
      summary: Get all subscriptions
      tags:
      - Subscriptions
    post:
      description: This endpoint creates a subscriptions
      parameters:
      - description: group id
        in: query
        name: groupId
        required: true
        schema:
          type: string
>>>>>>> 8e88939c
      responses:
        "200":
          content:
            application/json:
              schema:
                allOf:
                - $ref: '#/components/schemas/server.serverResponse'
                - properties:
                    data:
<<<<<<< HEAD
                      $ref: '#/components/schemas/datastore.Organisation'
=======
                      allOf:
                      - $ref: '#/components/schemas/server.pagedResponse'
                      - properties:
                          content:
                            items:
                              $ref: '#/components/schemas/datastore.Subscription'
                            type: array
                        type: object
>>>>>>> 8e88939c
                  type: object
          description: OK
        "400":
          content:
            application/json:
              schema:
                allOf:
                - $ref: '#/components/schemas/server.serverResponse'
                - properties:
                    data:
                      $ref: '#/components/schemas/server.Stub'
                  type: object
          description: Bad Request
        "401":
          content:
            application/json:
              schema:
                allOf:
                - $ref: '#/components/schemas/server.serverResponse'
                - properties:
                    data:
                      $ref: '#/components/schemas/server.Stub'
                  type: object
          description: Unauthorized
        "500":
          content:
            application/json:
              schema:
                allOf:
                - $ref: '#/components/schemas/server.serverResponse'
                - properties:
                    data:
                      $ref: '#/components/schemas/server.Stub'
                  type: object
          description: Internal Server Error
      security:
      - ApiKeyAuth: []
<<<<<<< HEAD
      summary: Create an organisation
      tags:
      - Organisation
  /ui/organisations/{orgID}:
    delete:
      description: This endpoint deletes an organisation
      parameters:
      - description: organisation id
        in: path
        name: orgID
=======
      summary: Creates a subscription
      tags:
      - Subscriptions
  /subscriptions/{subscriptionID}:
    delete:
      description: This endpoint deletes a subscription
      parameters:
      - description: group id
        in: query
        name: groupId
        required: true
        schema:
          type: string
      - description: subscription id
        in: path
        name: subscriptionID
>>>>>>> 8e88939c
        required: true
        schema:
          type: string
      responses:
        "200":
          content:
            application/json:
              schema:
                allOf:
                - $ref: '#/components/schemas/server.serverResponse'
                - properties:
                    data:
                      $ref: '#/components/schemas/server.Stub'
                  type: object
          description: OK
        "400":
          content:
            application/json:
              schema:
                allOf:
                - $ref: '#/components/schemas/server.serverResponse'
                - properties:
                    data:
                      $ref: '#/components/schemas/server.Stub'
                  type: object
          description: Bad Request
        "401":
          content:
            application/json:
              schema:
                allOf:
                - $ref: '#/components/schemas/server.serverResponse'
                - properties:
                    data:
                      $ref: '#/components/schemas/server.Stub'
                  type: object
          description: Unauthorized
        "500":
          content:
            application/json:
              schema:
                allOf:
                - $ref: '#/components/schemas/server.serverResponse'
                - properties:
                    data:
                      $ref: '#/components/schemas/server.Stub'
                  type: object
          description: Internal Server Error
      security:
      - ApiKeyAuth: []
<<<<<<< HEAD
      summary: Delete organisation
      tags:
      - Organisation
    get:
      description: This endpoint fetches an organisation by its id
      parameters:
      - description: organisation id
        in: path
        name: orgID
=======
      summary: Delete subscription
      tags:
      - Application
    get:
      description: This endpoint fetches an Subscription by it's id
      parameters:
      - description: group id
        in: query
        name: groupId
        required: true
        schema:
          type: string
      - description: application id
        in: path
        name: subscriptionID
>>>>>>> 8e88939c
        required: true
        schema:
          type: string
      responses:
        "200":
          content:
            application/json:
              schema:
                allOf:
                - $ref: '#/components/schemas/server.serverResponse'
                - properties:
                    data:
<<<<<<< HEAD
                      $ref: '#/components/schemas/datastore.Organisation'
=======
                      $ref: '#/components/schemas/datastore.Subscription'
>>>>>>> 8e88939c
                  type: object
          description: OK
        "400":
          content:
            application/json:
              schema:
                allOf:
                - $ref: '#/components/schemas/server.serverResponse'
                - properties:
                    data:
                      $ref: '#/components/schemas/server.Stub'
                  type: object
          description: Bad Request
        "401":
          content:
            application/json:
              schema:
                allOf:
                - $ref: '#/components/schemas/server.serverResponse'
                - properties:
                    data:
                      $ref: '#/components/schemas/server.Stub'
                  type: object
          description: Unauthorized
        "500":
          content:
            application/json:
              schema:
                allOf:
                - $ref: '#/components/schemas/server.serverResponse'
                - properties:
                    data:
                      $ref: '#/components/schemas/server.Stub'
                  type: object
          description: Internal Server Error
      security:
      - ApiKeyAuth: []
<<<<<<< HEAD
      summary: Get an organisation
      tags:
      - Organisation
    put:
      description: This endpoint updates an organisation
      parameters:
      - description: organisation id
        in: path
        name: orgID
        required: true
        schema:
          type: string
      requestBody:
        content:
          application/json:
            schema:
              $ref: '#/components/schemas/models.Organisation'
        description: Organisation Details
        required: true
        x-originalParamName: organisation
      responses:
        "200":
          content:
            application/json:
              schema:
                allOf:
                - $ref: '#/components/schemas/server.serverResponse'
                - properties:
                    data:
                      $ref: '#/components/schemas/datastore.Organisation'
                  type: object
          description: OK
        "400":
          content:
            application/json:
              schema:
                allOf:
                - $ref: '#/components/schemas/server.serverResponse'
                - properties:
                    data:
                      $ref: '#/components/schemas/server.Stub'
                  type: object
          description: Bad Request
        "401":
          content:
            application/json:
              schema:
                allOf:
                - $ref: '#/components/schemas/server.serverResponse'
                - properties:
                    data:
                      $ref: '#/components/schemas/server.Stub'
                  type: object
          description: Unauthorized
        "500":
          content:
            application/json:
              schema:
                allOf:
                - $ref: '#/components/schemas/server.serverResponse'
                - properties:
                    data:
                      $ref: '#/components/schemas/server.Stub'
                  type: object
          description: Internal Server Error
      security:
      - ApiKeyAuth: []
      summary: Update an organisation
      tags:
      - Organisation
  /ui/organisations/{orgID}/invite_user:
    post:
      description: This endpoint invites a user to join an organisation
      parameters:
      - description: organisation id
        in: path
        name: orgID
=======
      summary: Gets a subscription
      tags:
      - Subscription
    put:
      description: This endpoint updates a subscription
      parameters:
      - description: group id
        in: path
        name: groupId
        required: true
        schema:
          type: string
      - description: subscription id
        in: path
        name: subscriptionID
>>>>>>> 8e88939c
        required: true
        schema:
          type: string
      requestBody:
        content:
          application/json:
            schema:
<<<<<<< HEAD
              $ref: '#/components/schemas/models.OrganisationInvite'
        description: Organisation Invite Details
        required: true
        x-originalParamName: invite
=======
              $ref: '#/components/schemas/models.Subscription'
        description: Subscription Details
        required: true
        x-originalParamName: subscription
>>>>>>> 8e88939c
      responses:
        "200":
          content:
            application/json:
              schema:
                allOf:
                - $ref: '#/components/schemas/server.serverResponse'
                - properties:
                    data:
<<<<<<< HEAD
                      $ref: '#/components/schemas/server.Stub'
=======
                      $ref: '#/components/schemas/datastore.Subscription'
>>>>>>> 8e88939c
                  type: object
          description: OK
        "400":
          content:
            application/json:
              schema:
                allOf:
                - $ref: '#/components/schemas/server.serverResponse'
                - properties:
                    data:
                      $ref: '#/components/schemas/server.Stub'
                  type: object
          description: Bad Request
        "401":
          content:
            application/json:
              schema:
                allOf:
                - $ref: '#/components/schemas/server.serverResponse'
                - properties:
                    data:
                      $ref: '#/components/schemas/server.Stub'
                  type: object
          description: Unauthorized
        "500":
          content:
            application/json:
              schema:
                allOf:
                - $ref: '#/components/schemas/server.serverResponse'
                - properties:
                    data:
                      $ref: '#/components/schemas/server.Stub'
                  type: object
          description: Internal Server Error
      security:
      - ApiKeyAuth: []
<<<<<<< HEAD
      summary: Invite a user to join an organisation
      tags:
      - Organisation
  /ui/organisations/{orgID}/members:
    get:
      description: This endpoint fetches an organisation's members
      parameters:
      - description: organisation id
        in: path
        name: orgID
        required: true
        schema:
          type: string
      - description: results per page
        in: query
        name: perPage
        schema:
          type: string
      - description: page number
        in: query
        name: page
        schema:
          type: string
      - description: sort order
        in: query
        name: sort
        schema:
          type: string
=======
      summary: Update a subscription
      tags:
      - Subscription
  /ui/organisations/{orgID}/groups:
    post:
      description: This endpoint creates a group
      requestBody:
        content:
          application/json:
            schema:
              $ref: '#/components/schemas/models.Group'
        description: Group Details
        required: true
        x-originalParamName: group
>>>>>>> 8e88939c
      responses:
        "200":
          content:
            application/json:
              schema:
                allOf:
                - $ref: '#/components/schemas/server.serverResponse'
                - properties:
                    data:
<<<<<<< HEAD
                      allOf:
                      - $ref: '#/components/schemas/server.pagedResponse'
                      - properties:
                          content:
                            items:
                              $ref: '#/components/schemas/datastore.OrganisationMember'
                            type: array
                        type: object
=======
                      $ref: '#/components/schemas/datastore.Group'
>>>>>>> 8e88939c
                  type: object
          description: OK
        "400":
          content:
            application/json:
              schema:
                allOf:
                - $ref: '#/components/schemas/server.serverResponse'
                - properties:
                    data:
                      $ref: '#/components/schemas/server.Stub'
                  type: object
          description: Bad Request
        "401":
          content:
            application/json:
              schema:
                allOf:
                - $ref: '#/components/schemas/server.serverResponse'
                - properties:
                    data:
                      $ref: '#/components/schemas/server.Stub'
                  type: object
          description: Unauthorized
        "500":
          content:
            application/json:
              schema:
                allOf:
                - $ref: '#/components/schemas/server.serverResponse'
                - properties:
                    data:
                      $ref: '#/components/schemas/server.Stub'
                  type: object
          description: Internal Server Error
      security:
      - ApiKeyAuth: []
<<<<<<< HEAD
      summary: Get organisation members
      tags:
      - Organisation
  /ui/organisations/{orgID}/members/{memberID}:
    delete:
      description: This endpoint deletes an organisation's member
      parameters:
      - description: organisation id
        in: path
        name: orgID
        required: true
        schema:
          type: string
      - description: organisation member id
        in: path
        name: memberID
        required: true
=======
      summary: Create a group
      tags:
      - Group
  /ui/organisations/{orgID}/security/keys:
    get:
      description: This endpoint fetches multiple api keys
      parameters:
      - description: results per page
        in: query
        name: perPage
        schema:
          type: string
      - description: page number
        in: query
        name: page
        schema:
          type: string
      - description: sort order
        in: query
        name: sort
>>>>>>> 8e88939c
        schema:
          type: string
      responses:
        "200":
          content:
            application/json:
              schema:
                allOf:
                - $ref: '#/components/schemas/server.serverResponse'
                - properties:
                    data:
<<<<<<< HEAD
                      $ref: '#/components/schemas/server.Stub'
=======
                      allOf:
                      - $ref: '#/components/schemas/server.pagedResponse'
                      - properties:
                          content:
                            items:
                              $ref: '#/components/schemas/datastore.APIKey'
                            type: array
                        type: object
>>>>>>> 8e88939c
                  type: object
          description: OK
        "400":
          content:
            application/json:
              schema:
                allOf:
                - $ref: '#/components/schemas/server.serverResponse'
                - properties:
                    data:
                      $ref: '#/components/schemas/server.Stub'
                  type: object
          description: Bad Request
        "401":
          content:
            application/json:
              schema:
                allOf:
                - $ref: '#/components/schemas/server.serverResponse'
                - properties:
                    data:
                      $ref: '#/components/schemas/server.Stub'
                  type: object
          description: Unauthorized
        "500":
          content:
            application/json:
              schema:
                allOf:
                - $ref: '#/components/schemas/server.serverResponse'
                - properties:
                    data:
                      $ref: '#/components/schemas/server.Stub'
                  type: object
          description: Internal Server Error
      security:
      - ApiKeyAuth: []
<<<<<<< HEAD
      summary: Delete an organisation's member
      tags:
      - Organisation
    get:
      description: This endpoint fetches an organisation's member
      parameters:
      - description: organisation id
        in: path
        name: orgID
        required: true
        schema:
          type: string
      - description: organisation member id
        in: path
        name: memberID
=======
      summary: Fetch multiple api keys
      tags:
      - APIKey
    post:
      description: This endpoint creates an api key that will be used by the native
        auth realm
      requestBody:
        content:
          application/json:
            schema:
              $ref: '#/components/schemas/models.APIKey'
        description: API Key
>>>>>>> 8e88939c
        required: true
        x-originalParamName: apiKey
      responses:
        "200":
          content:
            application/json:
              schema:
                allOf:
                - $ref: '#/components/schemas/server.serverResponse'
                - properties:
                    data:
<<<<<<< HEAD
                      $ref: '#/components/schemas/datastore.OrganisationMember'
                  type: object
          description: OK
        "400":
          content:
            application/json:
              schema:
                allOf:
                - $ref: '#/components/schemas/server.serverResponse'
                - properties:
                    data:
                      $ref: '#/components/schemas/server.Stub'
=======
                      $ref: '#/components/schemas/models.APIKeyResponse'
>>>>>>> 8e88939c
                  type: object
          description: Bad Request
        "401":
          content:
            application/json:
              schema:
                allOf:
                - $ref: '#/components/schemas/server.serverResponse'
                - properties:
                    data:
                      $ref: '#/components/schemas/server.Stub'
                  type: object
          description: Unauthorized
        "500":
          content:
            application/json:
              schema:
                allOf:
                - $ref: '#/components/schemas/server.serverResponse'
                - properties:
                    data:
                      $ref: '#/components/schemas/server.Stub'
                  type: object
          description: Internal Server Error
      security:
      - ApiKeyAuth: []
      summary: Get organisation member
      tags:
      - Organisation
    put:
      description: This endpoint updates an organisation's member
      parameters:
      - description: organisation id
        in: path
        name: orgID
        required: true
        schema:
          type: string
      - description: organisation member id
        in: path
        name: memberID
        required: true
        schema:
          type: string
      requestBody:
        content:
          application/json:
            schema:
              $ref: '#/components/schemas/models.UpdateOrganisationMember'
        description: Organisation member Details
        required: true
        x-originalParamName: organisation_member
      responses:
        "200":
          content:
            application/json:
              schema:
                allOf:
                - $ref: '#/components/schemas/server.serverResponse'
                - properties:
                    data:
                      $ref: '#/components/schemas/datastore.Organisation'
                  type: object
          description: OK
        "400":
          content:
            application/json:
              schema:
                allOf:
                - $ref: '#/components/schemas/server.serverResponse'
                - properties:
                    data:
                      $ref: '#/components/schemas/server.Stub'
                  type: object
          description: Bad Request
        "401":
          content:
            application/json:
              schema:
                allOf:
                - $ref: '#/components/schemas/server.serverResponse'
                - properties:
                    data:
                      $ref: '#/components/schemas/server.Stub'
                  type: object
          description: Unauthorized
        "500":
          content:
            application/json:
              schema:
                allOf:
                - $ref: '#/components/schemas/server.serverResponse'
                - properties:
                    data:
                      $ref: '#/components/schemas/server.Stub'
                  type: object
          description: Internal Server Error
      security:
      - ApiKeyAuth: []
<<<<<<< HEAD
      summary: Update an organisation's member
      tags:
      - Organisation
  /ui/organisations/{orgID}/pending_invites:
    get:
      description: This endpoint fetches pending organisation invites
      parameters:
      - description: results per page
        in: query
        name: perPage
        schema:
          type: string
      - description: page number
        in: query
        name: page
        schema:
          type: string
      - description: sort order
        in: query
        name: sort
        schema:
          type: string
      - description: organisation id
        in: path
        name: orgID
=======
      summary: Create an api key
      tags:
      - APIKey
  /ui/organisations/{orgID}/security/keys/{keyID}:
    get:
      description: This endpoint fetches an api key by its id
      parameters:
      - description: API Key id
        in: path
        name: keyID
>>>>>>> 8e88939c
        required: true
        schema:
          type: string
      responses:
        "200":
          content:
            application/json:
              schema:
                allOf:
                - $ref: '#/components/schemas/server.serverResponse'
                - properties:
                    data:
<<<<<<< HEAD
                      $ref: '#/components/schemas/server.Stub'
=======
                      $ref: '#/components/schemas/datastore.APIKey'
>>>>>>> 8e88939c
                  type: object
          description: OK
        "400":
          content:
            application/json:
              schema:
                allOf:
                - $ref: '#/components/schemas/server.serverResponse'
                - properties:
                    data:
                      $ref: '#/components/schemas/server.Stub'
                  type: object
          description: Bad Request
        "401":
          content:
            application/json:
              schema:
                allOf:
                - $ref: '#/components/schemas/server.serverResponse'
                - properties:
                    data:
                      $ref: '#/components/schemas/server.Stub'
                  type: object
          description: Unauthorized
        "500":
          content:
            application/json:
              schema:
                allOf:
                - $ref: '#/components/schemas/server.serverResponse'
                - properties:
                    data:
                      $ref: '#/components/schemas/server.Stub'
                  type: object
          description: Internal Server Error
      security:
      - ApiKeyAuth: []
<<<<<<< HEAD
      summary: Fetch pending organisation invites
      tags:
      - Organisation
  /ui/organisations/process_invite:
    post:
      description: This endpoint process a user's response to an organisation invite
      parameters:
      - description: invite token
        in: query
        name: token
        required: true
        schema:
          type: string
      - description: email
        in: query
        name: accepted
        required: true
        schema:
          type: string
      requestBody:
        content:
          application/json:
            schema:
              $ref: '#/components/schemas/models.User'
        description: User Details
        x-originalParamName: user
=======
      summary: Get api key by id
      tags:
      - APIKey
    put:
      description: This endpoint updates an api key
      parameters:
      - description: API Key id
        in: path
        name: keyID
        required: true
        schema:
          type: string
>>>>>>> 8e88939c
      responses:
        "200":
          content:
            application/json:
              schema:
                allOf:
                - $ref: '#/components/schemas/server.serverResponse'
                - properties:
                    data:
<<<<<<< HEAD
                      $ref: '#/components/schemas/server.Stub'
=======
                      $ref: '#/components/schemas/datastore.APIKey'
>>>>>>> 8e88939c
                  type: object
          description: OK
        "400":
          content:
            application/json:
              schema:
                allOf:
                - $ref: '#/components/schemas/server.serverResponse'
                - properties:
                    data:
                      $ref: '#/components/schemas/server.Stub'
                  type: object
          description: Bad Request
        "401":
          content:
            application/json:
              schema:
                allOf:
                - $ref: '#/components/schemas/server.serverResponse'
                - properties:
                    data:
                      $ref: '#/components/schemas/server.Stub'
                  type: object
          description: Unauthorized
        "500":
          content:
            application/json:
              schema:
                allOf:
                - $ref: '#/components/schemas/server.serverResponse'
                - properties:
                    data:
                      $ref: '#/components/schemas/server.Stub'
                  type: object
          description: Internal Server Error
      security:
      - ApiKeyAuth: []
<<<<<<< HEAD
      summary: Accept or decline an organisation invite
      tags:
      - Organisation
  /users/exists:
    post:
      description: This endpoint checks if a user exists
      requestBody:
        content:
          application/json:
            schema:
              $ref: '#/components/schemas/models.UserExists'
        description: User Exists Details
=======
      summary: update api key
      tags:
      - APIKey
  /ui/organisations/{orgID}/security/keys/{keyID}/revoke:
    put:
      description: This endpoint revokes an api key
      parameters:
      - description: API Key id
        in: path
        name: keyID
>>>>>>> 8e88939c
        required: true
        schema:
          type: string
      responses:
        "200":
          content:
            application/json:
              schema:
                allOf:
                - $ref: '#/components/schemas/server.serverResponse'
                - properties:
                    data:
                      $ref: '#/components/schemas/server.Stub'
                  type: object
          description: OK
        "400":
          content:
            application/json:
              schema:
                allOf:
                - $ref: '#/components/schemas/server.serverResponse'
                - properties:
                    data:
                      $ref: '#/components/schemas/server.Stub'
                  type: object
          description: Bad Request
        "401":
          content:
            application/json:
              schema:
                allOf:
                - $ref: '#/components/schemas/server.serverResponse'
                - properties:
                    data:
                      $ref: '#/components/schemas/server.Stub'
                  type: object
          description: Unauthorized
        "500":
          content:
            application/json:
              schema:
                allOf:
                - $ref: '#/components/schemas/server.serverResponse'
                - properties:
                    data:
                      $ref: '#/components/schemas/server.Stub'
                  type: object
          description: Internal Server Error
      security:
      - ApiKeyAuth: []
      summary: Revoke API Key
      tags:
      - APIKey
  /users/{userID}/password:
    put:
      description: This endpoint updates a user's password
      parameters:
      - description: user id
        in: path
        name: userID
        required: true
        schema:
          type: string
      requestBody:
        content:
          application/json:
            schema:
              $ref: '#/components/schemas/models.UpdatePassword'
        description: Password Details
        required: true
        x-originalParamName: group
      responses:
        "200":
          content:
            application/json:
              schema:
                allOf:
                - $ref: '#/components/schemas/server.serverResponse'
                - properties:
                    data:
                      $ref: '#/components/schemas/datastore.User'
                  type: object
          description: OK
        "400":
          content:
            application/json:
              schema:
                allOf:
                - $ref: '#/components/schemas/server.serverResponse'
                - properties:
                    data:
                      $ref: '#/components/schemas/server.Stub'
                  type: object
          description: Bad Request
        "401":
          content:
            application/json:
              schema:
                allOf:
                - $ref: '#/components/schemas/server.serverResponse'
                - properties:
                    data:
                      $ref: '#/components/schemas/server.Stub'
                  type: object
          description: Unauthorized
        "500":
          content:
            application/json:
              schema:
                allOf:
                - $ref: '#/components/schemas/server.serverResponse'
                - properties:
                    data:
                      $ref: '#/components/schemas/server.Stub'
                  type: object
          description: Internal Server Error
      security:
      - ApiKeyAuth: []
      summary: Updates a user's password
      tags:
      - User
  /users/{userID}/profile:
    get:
      description: This endpoint fetches a user
      parameters:
      - description: user id
        in: path
        name: userID
        required: true
        schema:
          type: string
      responses:
        "200":
          content:
            application/json:
              schema:
                allOf:
                - $ref: '#/components/schemas/server.serverResponse'
                - properties:
                    data:
                      $ref: '#/components/schemas/datastore.User'
                  type: object
          description: OK
        "400":
          content:
            application/json:
              schema:
                allOf:
                - $ref: '#/components/schemas/server.serverResponse'
                - properties:
                    data:
                      $ref: '#/components/schemas/server.Stub'
                  type: object
          description: Bad Request
        "401":
          content:
            application/json:
              schema:
                allOf:
                - $ref: '#/components/schemas/server.serverResponse'
                - properties:
                    data:
                      $ref: '#/components/schemas/server.Stub'
                  type: object
          description: Unauthorized
        "500":
          content:
            application/json:
              schema:
                allOf:
                - $ref: '#/components/schemas/server.serverResponse'
                - properties:
                    data:
                      $ref: '#/components/schemas/server.Stub'
                  type: object
          description: Internal Server Error
      security:
      - ApiKeyAuth: []
      summary: Gets a user
      tags:
      - User
    put:
      description: This endpoint updates a user
      parameters:
      - description: user id
        in: path
        name: userID
        required: true
        schema:
          type: string
      requestBody:
        content:
          application/json:
            schema:
              $ref: '#/components/schemas/models.UpdateUser'
        description: User Details
        required: true
        x-originalParamName: group
      responses:
        "200":
          content:
            application/json:
              schema:
                allOf:
                - $ref: '#/components/schemas/server.serverResponse'
                - properties:
                    data:
                      $ref: '#/components/schemas/datastore.User'
                  type: object
          description: OK
        "400":
          content:
            application/json:
              schema:
                allOf:
                - $ref: '#/components/schemas/server.serverResponse'
                - properties:
                    data:
                      $ref: '#/components/schemas/server.Stub'
                  type: object
          description: Bad Request
        "401":
          content:
            application/json:
              schema:
                allOf:
                - $ref: '#/components/schemas/server.serverResponse'
                - properties:
                    data:
                      $ref: '#/components/schemas/server.Stub'
                  type: object
          description: Unauthorized
        "500":
          content:
            application/json:
              schema:
                allOf:
                - $ref: '#/components/schemas/server.serverResponse'
                - properties:
                    data:
                      $ref: '#/components/schemas/server.Stub'
                  type: object
          description: Internal Server Error
      security:
      - ApiKeyAuth: []
      summary: Updates a user
      tags:
      - User
  /users/token:
    get:
      description: This endpoint finds a user by an invite token
      parameters:
      - description: invite token
        in: query
        name: token
        required: true
        schema:
          type: string
      responses:
        "200":
          content:
            application/json:
              schema:
                allOf:
                - $ref: '#/components/schemas/server.serverResponse'
                - properties:
                    data:
                      $ref: '#/components/schemas/datastore.User'
                  type: object
          description: OK
        "400":
          content:
            application/json:
              schema:
                allOf:
                - $ref: '#/components/schemas/server.serverResponse'
                - properties:
                    data:
                      $ref: '#/components/schemas/server.Stub'
                  type: object
          description: Bad Request
        "401":
          content:
            application/json:
              schema:
                allOf:
                - $ref: '#/components/schemas/server.serverResponse'
                - properties:
                    data:
                      $ref: '#/components/schemas/server.Stub'
                  type: object
          description: Unauthorized
        "500":
          content:
            application/json:
              schema:
                allOf:
                - $ref: '#/components/schemas/server.serverResponse'
                - properties:
                    data:
                      $ref: '#/components/schemas/server.Stub'
                  type: object
          description: Internal Server Error
      security:
      - ApiKeyAuth: []
      summary: Find user by invite token
      tags:
      - Organisation
servers:
- url: https://cloud.staging.getconvoy.io/api/v1
tags:
- description: Application related APIs
  name: Application
- description: Endpoint related APIs
  name: Application Endpoints
- description: Event related APIs
  name: Events
- description: API Key related APIs
  name: APIKey
- description: EventDelivery related APIs
  name: EventDelivery
- description: Delivery Attempt related APIs
  name: DeliveryAttempts
- description: Group related APIs
  name: Group
- description: Organisation related APIs
  name: Organisation<|MERGE_RESOLUTION|>--- conflicted
+++ resolved
@@ -2921,10 +2921,1526 @@
           description: Internal Server Error
       security:
       - ApiKeyAuth: []
-      summary: Create an api key for app portal
+      summary: Create an api key for app portal (API)
       tags:
       - APIKey
-  /security/keys:
+  /sources:
+    get:
+      description: This endpoint fetches multiple sources
+      parameters:
+      - description: results per page
+        in: query
+        name: perPage
+        schema:
+          type: string
+      - description: page number
+        in: query
+        name: page
+        schema:
+          type: string
+      - description: sort order
+        in: query
+        name: sort
+        schema:
+          type: string
+      responses:
+        "200":
+          content:
+            application/json:
+              schema:
+                allOf:
+                - $ref: '#/components/schemas/server.serverResponse'
+                - properties:
+                    data:
+                      allOf:
+                      - $ref: '#/components/schemas/server.pagedResponse'
+                      - properties:
+                          content:
+                            items:
+                              $ref: '#/components/schemas/models.SourceResponse'
+                            type: array
+                        type: object
+                  type: object
+          description: OK
+        "400":
+          content:
+            application/json:
+              schema:
+                allOf:
+                - $ref: '#/components/schemas/server.serverResponse'
+                - properties:
+                    data:
+                      $ref: '#/components/schemas/server.Stub'
+                  type: object
+          description: Bad Request
+        "401":
+          content:
+            application/json:
+              schema:
+                allOf:
+                - $ref: '#/components/schemas/server.serverResponse'
+                - properties:
+                    data:
+                      $ref: '#/components/schemas/server.Stub'
+                  type: object
+          description: Unauthorized
+        "500":
+          content:
+            application/json:
+              schema:
+                allOf:
+                - $ref: '#/components/schemas/server.serverResponse'
+                - properties:
+                    data:
+                      $ref: '#/components/schemas/server.Stub'
+                  type: object
+          description: Internal Server Error
+      security:
+      - ApiKeyAuth: []
+      summary: Fetch multiple sources
+      tags:
+      - Source
+    post:
+      description: This endpoint creates a source
+      parameters:
+      - description: group id
+        in: query
+        name: groupId
+        required: true
+        schema:
+          type: string
+      requestBody:
+        content:
+          application/json:
+            schema:
+              $ref: '#/components/schemas/models.Source'
+        description: Source Details
+        required: true
+        x-originalParamName: source
+      responses:
+        "200":
+          content:
+            application/json:
+              schema:
+                allOf:
+                - $ref: '#/components/schemas/server.serverResponse'
+                - properties:
+                    data:
+                      $ref: '#/components/schemas/models.SourceResponse'
+                  type: object
+          description: OK
+        "400":
+          content:
+            application/json:
+              schema:
+                allOf:
+                - $ref: '#/components/schemas/server.serverResponse'
+                - properties:
+                    data:
+                      $ref: '#/components/schemas/server.Stub'
+                  type: object
+          description: Bad Request
+        "401":
+          content:
+            application/json:
+              schema:
+                allOf:
+                - $ref: '#/components/schemas/server.serverResponse'
+                - properties:
+                    data:
+                      $ref: '#/components/schemas/server.Stub'
+                  type: object
+          description: Unauthorized
+        "500":
+          content:
+            application/json:
+              schema:
+                allOf:
+                - $ref: '#/components/schemas/server.serverResponse'
+                - properties:
+                    data:
+                      $ref: '#/components/schemas/server.Stub'
+                  type: object
+          description: Internal Server Error
+      security:
+      - ApiKeyAuth: []
+      summary: Create a source
+      tags:
+      - Source
+  /sources/{sourceID}:
+    delete:
+      description: This endpoint deletes a source
+      parameters:
+      - description: group id
+        in: query
+        name: groupId
+        required: true
+        schema:
+          type: string
+      - description: source id
+        in: path
+        name: sourceID
+        required: true
+        schema:
+          type: string
+      responses:
+        "200":
+          content:
+            application/json:
+              schema:
+                allOf:
+                - $ref: '#/components/schemas/server.serverResponse'
+                - properties:
+                    data:
+                      $ref: '#/components/schemas/server.Stub'
+                  type: object
+          description: OK
+        "400":
+          content:
+            application/json:
+              schema:
+                allOf:
+                - $ref: '#/components/schemas/server.serverResponse'
+                - properties:
+                    data:
+                      $ref: '#/components/schemas/server.Stub'
+                  type: object
+          description: Bad Request
+        "401":
+          content:
+            application/json:
+              schema:
+                allOf:
+                - $ref: '#/components/schemas/server.serverResponse'
+                - properties:
+                    data:
+                      $ref: '#/components/schemas/server.Stub'
+                  type: object
+          description: Unauthorized
+        "500":
+          content:
+            application/json:
+              schema:
+                allOf:
+                - $ref: '#/components/schemas/server.serverResponse'
+                - properties:
+                    data:
+                      $ref: '#/components/schemas/server.Stub'
+                  type: object
+          description: Internal Server Error
+      security:
+      - ApiKeyAuth: []
+      summary: Delete source
+      tags:
+      - Source
+    get:
+      description: This endpoint fetches a source by its id
+      parameters:
+      - description: group id
+        in: query
+        name: groupId
+        required: true
+        schema:
+          type: string
+      - description: source id
+        in: path
+        name: sourceID
+        required: true
+        schema:
+          type: string
+      responses:
+        "200":
+          content:
+            application/json:
+              schema:
+                allOf:
+                - $ref: '#/components/schemas/server.serverResponse'
+                - properties:
+                    data:
+                      $ref: '#/components/schemas/models.SourceResponse'
+                  type: object
+          description: OK
+        "400":
+          content:
+            application/json:
+              schema:
+                allOf:
+                - $ref: '#/components/schemas/server.serverResponse'
+                - properties:
+                    data:
+                      $ref: '#/components/schemas/server.Stub'
+                  type: object
+          description: Bad Request
+        "401":
+          content:
+            application/json:
+              schema:
+                allOf:
+                - $ref: '#/components/schemas/server.serverResponse'
+                - properties:
+                    data:
+                      $ref: '#/components/schemas/server.Stub'
+                  type: object
+          description: Unauthorized
+        "500":
+          content:
+            application/json:
+              schema:
+                allOf:
+                - $ref: '#/components/schemas/server.serverResponse'
+                - properties:
+                    data:
+                      $ref: '#/components/schemas/server.Stub'
+                  type: object
+          description: Internal Server Error
+      security:
+      - ApiKeyAuth: []
+      summary: Get a source
+      tags:
+      - Source
+    put:
+      description: This endpoint updates a source
+      parameters:
+      - description: group id
+        in: query
+        name: groupId
+        required: true
+        schema:
+          type: string
+      - description: source id
+        in: path
+        name: sourceID
+        required: true
+        schema:
+          type: string
+      requestBody:
+        content:
+          application/json:
+            schema:
+              $ref: '#/components/schemas/models.Source'
+        description: Source Details
+        required: true
+        x-originalParamName: source
+      responses:
+        "200":
+          content:
+            application/json:
+              schema:
+                allOf:
+                - $ref: '#/components/schemas/server.serverResponse'
+                - properties:
+                    data:
+                      $ref: '#/components/schemas/models.SourceResponse'
+                  type: object
+          description: OK
+        "400":
+          content:
+            application/json:
+              schema:
+                allOf:
+                - $ref: '#/components/schemas/server.serverResponse'
+                - properties:
+                    data:
+                      $ref: '#/components/schemas/server.Stub'
+                  type: object
+          description: Bad Request
+        "401":
+          content:
+            application/json:
+              schema:
+                allOf:
+                - $ref: '#/components/schemas/server.serverResponse'
+                - properties:
+                    data:
+                      $ref: '#/components/schemas/server.Stub'
+                  type: object
+          description: Unauthorized
+        "500":
+          content:
+            application/json:
+              schema:
+                allOf:
+                - $ref: '#/components/schemas/server.serverResponse'
+                - properties:
+                    data:
+                      $ref: '#/components/schemas/server.Stub'
+                  type: object
+          description: Internal Server Error
+      security:
+      - ApiKeyAuth: []
+      summary: Update a source
+      tags:
+      - Source
+  /subscriptions:
+    get:
+      description: This endpoint fetches all the subscriptions
+      parameters:
+      - description: results per page
+        in: query
+        name: perPage
+        schema:
+          type: string
+      - description: page number
+        in: query
+        name: page
+        schema:
+          type: string
+      - description: sort order
+        in: query
+        name: sort
+        schema:
+          type: string
+      - description: subscription title
+        in: query
+        name: q
+        schema:
+          type: string
+      - description: group id
+        in: query
+        name: groupId
+        required: true
+        schema:
+          type: string
+      responses:
+        "200":
+          content:
+            application/json:
+              schema:
+                allOf:
+                - $ref: '#/components/schemas/server.serverResponse'
+                - properties:
+                    data:
+                      allOf:
+                      - $ref: '#/components/schemas/server.pagedResponse'
+                      - properties:
+                          content:
+                            items:
+                              $ref: '#/components/schemas/datastore.Subscription'
+                            type: array
+                        type: object
+                  type: object
+          description: OK
+        "400":
+          content:
+            application/json:
+              schema:
+                allOf:
+                - $ref: '#/components/schemas/server.serverResponse'
+                - properties:
+                    data:
+                      $ref: '#/components/schemas/server.Stub'
+                  type: object
+          description: Bad Request
+        "401":
+          content:
+            application/json:
+              schema:
+                allOf:
+                - $ref: '#/components/schemas/server.serverResponse'
+                - properties:
+                    data:
+                      $ref: '#/components/schemas/server.Stub'
+                  type: object
+          description: Unauthorized
+        "500":
+          content:
+            application/json:
+              schema:
+                allOf:
+                - $ref: '#/components/schemas/server.serverResponse'
+                - properties:
+                    data:
+                      $ref: '#/components/schemas/server.Stub'
+                  type: object
+          description: Internal Server Error
+      security:
+      - ApiKeyAuth: []
+      summary: Get all subscriptions
+      tags:
+      - Subscriptions
+    post:
+      description: This endpoint creates a subscriptions
+      parameters:
+      - description: group id
+        in: query
+        name: groupId
+        required: true
+        schema:
+          type: string
+      responses:
+        "200":
+          content:
+            application/json:
+              schema:
+                allOf:
+                - $ref: '#/components/schemas/server.serverResponse'
+                - properties:
+                    data:
+                      allOf:
+                      - $ref: '#/components/schemas/server.pagedResponse'
+                      - properties:
+                          content:
+                            items:
+                              $ref: '#/components/schemas/datastore.Subscription'
+                            type: array
+                        type: object
+                  type: object
+          description: OK
+        "400":
+          content:
+            application/json:
+              schema:
+                allOf:
+                - $ref: '#/components/schemas/server.serverResponse'
+                - properties:
+                    data:
+                      $ref: '#/components/schemas/server.Stub'
+                  type: object
+          description: Bad Request
+        "401":
+          content:
+            application/json:
+              schema:
+                allOf:
+                - $ref: '#/components/schemas/server.serverResponse'
+                - properties:
+                    data:
+                      $ref: '#/components/schemas/server.Stub'
+                  type: object
+          description: Unauthorized
+        "500":
+          content:
+            application/json:
+              schema:
+                allOf:
+                - $ref: '#/components/schemas/server.serverResponse'
+                - properties:
+                    data:
+                      $ref: '#/components/schemas/server.Stub'
+                  type: object
+          description: Internal Server Error
+      security:
+      - ApiKeyAuth: []
+      summary: Creates a subscription
+      tags:
+      - Subscriptions
+  /subscriptions/{subscriptionID}:
+    delete:
+      description: This endpoint deletes a subscription
+      parameters:
+      - description: group id
+        in: query
+        name: groupId
+        required: true
+        schema:
+          type: string
+      - description: subscription id
+        in: path
+        name: subscriptionID
+        required: true
+        schema:
+          type: string
+      responses:
+        "200":
+          content:
+            application/json:
+              schema:
+                allOf:
+                - $ref: '#/components/schemas/server.serverResponse'
+                - properties:
+                    data:
+                      $ref: '#/components/schemas/server.Stub'
+                  type: object
+          description: OK
+        "400":
+          content:
+            application/json:
+              schema:
+                allOf:
+                - $ref: '#/components/schemas/server.serverResponse'
+                - properties:
+                    data:
+                      $ref: '#/components/schemas/server.Stub'
+                  type: object
+          description: Bad Request
+        "401":
+          content:
+            application/json:
+              schema:
+                allOf:
+                - $ref: '#/components/schemas/server.serverResponse'
+                - properties:
+                    data:
+                      $ref: '#/components/schemas/server.Stub'
+                  type: object
+          description: Unauthorized
+        "500":
+          content:
+            application/json:
+              schema:
+                allOf:
+                - $ref: '#/components/schemas/server.serverResponse'
+                - properties:
+                    data:
+                      $ref: '#/components/schemas/server.Stub'
+                  type: object
+          description: Internal Server Error
+      security:
+      - ApiKeyAuth: []
+      summary: Delete subscription
+      tags:
+      - Application
+    get:
+      description: This endpoint fetches an Subscription by it's id
+      parameters:
+      - description: group id
+        in: query
+        name: groupId
+        required: true
+        schema:
+          type: string
+      - description: application id
+        in: path
+        name: subscriptionID
+        required: true
+        schema:
+          type: string
+      responses:
+        "200":
+          content:
+            application/json:
+              schema:
+                allOf:
+                - $ref: '#/components/schemas/server.serverResponse'
+                - properties:
+                    data:
+                      $ref: '#/components/schemas/datastore.Subscription'
+                  type: object
+          description: OK
+        "400":
+          content:
+            application/json:
+              schema:
+                allOf:
+                - $ref: '#/components/schemas/server.serverResponse'
+                - properties:
+                    data:
+                      $ref: '#/components/schemas/server.Stub'
+                  type: object
+          description: Bad Request
+        "401":
+          content:
+            application/json:
+              schema:
+                allOf:
+                - $ref: '#/components/schemas/server.serverResponse'
+                - properties:
+                    data:
+                      $ref: '#/components/schemas/server.Stub'
+                  type: object
+          description: Unauthorized
+        "500":
+          content:
+            application/json:
+              schema:
+                allOf:
+                - $ref: '#/components/schemas/server.serverResponse'
+                - properties:
+                    data:
+                      $ref: '#/components/schemas/server.Stub'
+                  type: object
+          description: Internal Server Error
+      security:
+      - ApiKeyAuth: []
+      summary: Gets a subscription
+      tags:
+      - Subscription
+    put:
+      description: This endpoint updates a subscription
+      parameters:
+      - description: group id
+        in: path
+        name: groupId
+        required: true
+        schema:
+          type: string
+      - description: subscription id
+        in: path
+        name: subscriptionID
+        required: true
+        schema:
+          type: string
+      requestBody:
+        content:
+          application/json:
+            schema:
+              $ref: '#/components/schemas/models.Subscription'
+        description: Subscription Details
+        required: true
+        x-originalParamName: subscription
+      responses:
+        "200":
+          content:
+            application/json:
+              schema:
+                allOf:
+                - $ref: '#/components/schemas/server.serverResponse'
+                - properties:
+                    data:
+                      $ref: '#/components/schemas/datastore.Subscription'
+                  type: object
+          description: OK
+        "400":
+          content:
+            application/json:
+              schema:
+                allOf:
+                - $ref: '#/components/schemas/server.serverResponse'
+                - properties:
+                    data:
+                      $ref: '#/components/schemas/server.Stub'
+                  type: object
+          description: Bad Request
+        "401":
+          content:
+            application/json:
+              schema:
+                allOf:
+                - $ref: '#/components/schemas/server.serverResponse'
+                - properties:
+                    data:
+                      $ref: '#/components/schemas/server.Stub'
+                  type: object
+          description: Unauthorized
+        "500":
+          content:
+            application/json:
+              schema:
+                allOf:
+                - $ref: '#/components/schemas/server.serverResponse'
+                - properties:
+                    data:
+                      $ref: '#/components/schemas/server.Stub'
+                  type: object
+          description: Internal Server Error
+      security:
+      - ApiKeyAuth: []
+      summary: Update a subscription
+      tags:
+      - Subscription
+  /ui/organisations:
+    get:
+      description: This endpoint fetches multiple organisations
+      parameters:
+      - description: results per page
+        in: query
+        name: perPage
+        schema:
+          type: string
+      - description: page number
+        in: query
+        name: page
+        schema:
+          type: string
+      - description: sort order
+        in: query
+        name: sort
+        schema:
+          type: string
+      responses:
+        "200":
+          content:
+            application/json:
+              schema:
+                allOf:
+                - $ref: '#/components/schemas/server.serverResponse'
+                - properties:
+                    data:
+                      allOf:
+                      - $ref: '#/components/schemas/server.pagedResponse'
+                      - properties:
+                          content:
+                            items:
+                              $ref: '#/components/schemas/datastore.Organisation'
+                            type: array
+                        type: object
+                  type: object
+          description: OK
+        "400":
+          content:
+            application/json:
+              schema:
+                allOf:
+                - $ref: '#/components/schemas/server.serverResponse'
+                - properties:
+                    data:
+                      $ref: '#/components/schemas/server.Stub'
+                  type: object
+          description: Bad Request
+        "401":
+          content:
+            application/json:
+              schema:
+                allOf:
+                - $ref: '#/components/schemas/server.serverResponse'
+                - properties:
+                    data:
+                      $ref: '#/components/schemas/server.Stub'
+                  type: object
+          description: Unauthorized
+        "500":
+          content:
+            application/json:
+              schema:
+                allOf:
+                - $ref: '#/components/schemas/server.serverResponse'
+                - properties:
+                    data:
+                      $ref: '#/components/schemas/server.Stub'
+                  type: object
+          description: Internal Server Error
+      security:
+      - ApiKeyAuth: []
+      summary: Get organisations
+      tags:
+      - Organisation
+    post:
+      description: This endpoint creates an organisation
+      requestBody:
+        content:
+          application/json:
+            schema:
+              $ref: '#/components/schemas/models.Organisation'
+        description: Organisation Details
+        required: true
+        x-originalParamName: organisation
+      responses:
+        "200":
+          content:
+            application/json:
+              schema:
+                allOf:
+                - $ref: '#/components/schemas/server.serverResponse'
+                - properties:
+                    data:
+                      $ref: '#/components/schemas/datastore.Organisation'
+                  type: object
+          description: OK
+        "400":
+          content:
+            application/json:
+              schema:
+                allOf:
+                - $ref: '#/components/schemas/server.serverResponse'
+                - properties:
+                    data:
+                      $ref: '#/components/schemas/server.Stub'
+                  type: object
+          description: Bad Request
+        "401":
+          content:
+            application/json:
+              schema:
+                allOf:
+                - $ref: '#/components/schemas/server.serverResponse'
+                - properties:
+                    data:
+                      $ref: '#/components/schemas/server.Stub'
+                  type: object
+          description: Unauthorized
+        "500":
+          content:
+            application/json:
+              schema:
+                allOf:
+                - $ref: '#/components/schemas/server.serverResponse'
+                - properties:
+                    data:
+                      $ref: '#/components/schemas/server.Stub'
+                  type: object
+          description: Internal Server Error
+      security:
+      - ApiKeyAuth: []
+      summary: Create an organisation
+      tags:
+      - Organisation
+  /ui/organisations/{orgID}:
+    delete:
+      description: This endpoint deletes an organisation
+      parameters:
+      - description: organisation id
+        in: path
+        name: orgID
+        required: true
+        schema:
+          type: string
+      responses:
+        "200":
+          content:
+            application/json:
+              schema:
+                allOf:
+                - $ref: '#/components/schemas/server.serverResponse'
+                - properties:
+                    data:
+                      $ref: '#/components/schemas/server.Stub'
+                  type: object
+          description: OK
+        "400":
+          content:
+            application/json:
+              schema:
+                allOf:
+                - $ref: '#/components/schemas/server.serverResponse'
+                - properties:
+                    data:
+                      $ref: '#/components/schemas/server.Stub'
+                  type: object
+          description: Bad Request
+        "401":
+          content:
+            application/json:
+              schema:
+                allOf:
+                - $ref: '#/components/schemas/server.serverResponse'
+                - properties:
+                    data:
+                      $ref: '#/components/schemas/server.Stub'
+                  type: object
+          description: Unauthorized
+        "500":
+          content:
+            application/json:
+              schema:
+                allOf:
+                - $ref: '#/components/schemas/server.serverResponse'
+                - properties:
+                    data:
+                      $ref: '#/components/schemas/server.Stub'
+                  type: object
+          description: Internal Server Error
+      security:
+      - ApiKeyAuth: []
+      summary: Delete organisation
+      tags:
+      - Organisation
+    get:
+      description: This endpoint fetches an organisation by its id
+      parameters:
+      - description: organisation id
+        in: path
+        name: orgID
+        required: true
+        schema:
+          type: string
+      responses:
+        "200":
+          content:
+            application/json:
+              schema:
+                allOf:
+                - $ref: '#/components/schemas/server.serverResponse'
+                - properties:
+                    data:
+                      $ref: '#/components/schemas/datastore.Organisation'
+                  type: object
+          description: OK
+        "400":
+          content:
+            application/json:
+              schema:
+                allOf:
+                - $ref: '#/components/schemas/server.serverResponse'
+                - properties:
+                    data:
+                      $ref: '#/components/schemas/server.Stub'
+                  type: object
+          description: Bad Request
+        "401":
+          content:
+            application/json:
+              schema:
+                allOf:
+                - $ref: '#/components/schemas/server.serverResponse'
+                - properties:
+                    data:
+                      $ref: '#/components/schemas/server.Stub'
+                  type: object
+          description: Unauthorized
+        "500":
+          content:
+            application/json:
+              schema:
+                allOf:
+                - $ref: '#/components/schemas/server.serverResponse'
+                - properties:
+                    data:
+                      $ref: '#/components/schemas/server.Stub'
+                  type: object
+          description: Internal Server Error
+      security:
+      - ApiKeyAuth: []
+      summary: Get an organisation
+      tags:
+      - Organisation
+    put:
+      description: This endpoint updates an organisation
+      parameters:
+      - description: organisation id
+        in: path
+        name: orgID
+        required: true
+        schema:
+          type: string
+      requestBody:
+        content:
+          application/json:
+            schema:
+              $ref: '#/components/schemas/models.Organisation'
+        description: Organisation Details
+        required: true
+        x-originalParamName: organisation
+      responses:
+        "200":
+          content:
+            application/json:
+              schema:
+                allOf:
+                - $ref: '#/components/schemas/server.serverResponse'
+                - properties:
+                    data:
+                      $ref: '#/components/schemas/datastore.Organisation'
+                  type: object
+          description: OK
+        "400":
+          content:
+            application/json:
+              schema:
+                allOf:
+                - $ref: '#/components/schemas/server.serverResponse'
+                - properties:
+                    data:
+                      $ref: '#/components/schemas/server.Stub'
+                  type: object
+          description: Bad Request
+        "401":
+          content:
+            application/json:
+              schema:
+                allOf:
+                - $ref: '#/components/schemas/server.serverResponse'
+                - properties:
+                    data:
+                      $ref: '#/components/schemas/server.Stub'
+                  type: object
+          description: Unauthorized
+        "500":
+          content:
+            application/json:
+              schema:
+                allOf:
+                - $ref: '#/components/schemas/server.serverResponse'
+                - properties:
+                    data:
+                      $ref: '#/components/schemas/server.Stub'
+                  type: object
+          description: Internal Server Error
+      security:
+      - ApiKeyAuth: []
+      summary: Update an organisation
+      tags:
+      - Organisation
+  /ui/organisations/{orgID}/groups:
+    post:
+      description: This endpoint creates a group
+      requestBody:
+        content:
+          application/json:
+            schema:
+              $ref: '#/components/schemas/models.Group'
+        description: Group Details
+        required: true
+        x-originalParamName: group
+      responses:
+        "200":
+          content:
+            application/json:
+              schema:
+                allOf:
+                - $ref: '#/components/schemas/server.serverResponse'
+                - properties:
+                    data:
+                      $ref: '#/components/schemas/datastore.Group'
+                  type: object
+          description: OK
+        "400":
+          content:
+            application/json:
+              schema:
+                allOf:
+                - $ref: '#/components/schemas/server.serverResponse'
+                - properties:
+                    data:
+                      $ref: '#/components/schemas/server.Stub'
+                  type: object
+          description: Bad Request
+        "401":
+          content:
+            application/json:
+              schema:
+                allOf:
+                - $ref: '#/components/schemas/server.serverResponse'
+                - properties:
+                    data:
+                      $ref: '#/components/schemas/server.Stub'
+                  type: object
+          description: Unauthorized
+        "500":
+          content:
+            application/json:
+              schema:
+                allOf:
+                - $ref: '#/components/schemas/server.serverResponse'
+                - properties:
+                    data:
+                      $ref: '#/components/schemas/server.Stub'
+                  type: object
+          description: Internal Server Error
+      security:
+      - ApiKeyAuth: []
+      summary: Create a group
+      tags:
+      - Group
+  /ui/organisations/{orgID}/invite_user:
+    post:
+      description: This endpoint invites a user to join an organisation
+      parameters:
+      - description: organisation id
+        in: path
+        name: orgID
+        required: true
+        schema:
+          type: string
+      requestBody:
+        content:
+          application/json:
+            schema:
+              $ref: '#/components/schemas/models.OrganisationInvite'
+        description: Organisation Invite Details
+        required: true
+        x-originalParamName: invite
+      responses:
+        "200":
+          content:
+            application/json:
+              schema:
+                allOf:
+                - $ref: '#/components/schemas/server.serverResponse'
+                - properties:
+                    data:
+                      $ref: '#/components/schemas/server.Stub'
+                  type: object
+          description: OK
+        "400":
+          content:
+            application/json:
+              schema:
+                allOf:
+                - $ref: '#/components/schemas/server.serverResponse'
+                - properties:
+                    data:
+                      $ref: '#/components/schemas/server.Stub'
+                  type: object
+          description: Bad Request
+        "401":
+          content:
+            application/json:
+              schema:
+                allOf:
+                - $ref: '#/components/schemas/server.serverResponse'
+                - properties:
+                    data:
+                      $ref: '#/components/schemas/server.Stub'
+                  type: object
+          description: Unauthorized
+        "500":
+          content:
+            application/json:
+              schema:
+                allOf:
+                - $ref: '#/components/schemas/server.serverResponse'
+                - properties:
+                    data:
+                      $ref: '#/components/schemas/server.Stub'
+                  type: object
+          description: Internal Server Error
+      security:
+      - ApiKeyAuth: []
+      summary: Invite a user to join an organisation
+      tags:
+      - Organisation
+  /ui/organisations/{orgID}/members:
+    get:
+      description: This endpoint fetches an organisation's members
+      parameters:
+      - description: organisation id
+        in: path
+        name: orgID
+        required: true
+        schema:
+          type: string
+      - description: results per page
+        in: query
+        name: perPage
+        schema:
+          type: string
+      - description: page number
+        in: query
+        name: page
+        schema:
+          type: string
+      - description: sort order
+        in: query
+        name: sort
+        schema:
+          type: string
+      responses:
+        "200":
+          content:
+            application/json:
+              schema:
+                allOf:
+                - $ref: '#/components/schemas/server.serverResponse'
+                - properties:
+                    data:
+                      allOf:
+                      - $ref: '#/components/schemas/server.pagedResponse'
+                      - properties:
+                          content:
+                            items:
+                              $ref: '#/components/schemas/datastore.OrganisationMember'
+                            type: array
+                        type: object
+                  type: object
+          description: OK
+        "400":
+          content:
+            application/json:
+              schema:
+                allOf:
+                - $ref: '#/components/schemas/server.serverResponse'
+                - properties:
+                    data:
+                      $ref: '#/components/schemas/server.Stub'
+                  type: object
+          description: Bad Request
+        "401":
+          content:
+            application/json:
+              schema:
+                allOf:
+                - $ref: '#/components/schemas/server.serverResponse'
+                - properties:
+                    data:
+                      $ref: '#/components/schemas/server.Stub'
+                  type: object
+          description: Unauthorized
+        "500":
+          content:
+            application/json:
+              schema:
+                allOf:
+                - $ref: '#/components/schemas/server.serverResponse'
+                - properties:
+                    data:
+                      $ref: '#/components/schemas/server.Stub'
+                  type: object
+          description: Internal Server Error
+      security:
+      - ApiKeyAuth: []
+      summary: Get organisation members
+      tags:
+      - Organisation
+  /ui/organisations/{orgID}/members/{memberID}:
+    delete:
+      description: This endpoint deletes an organisation's member
+      parameters:
+      - description: organisation id
+        in: path
+        name: orgID
+        required: true
+        schema:
+          type: string
+      - description: organisation member id
+        in: path
+        name: memberID
+        required: true
+        schema:
+          type: string
+      responses:
+        "200":
+          content:
+            application/json:
+              schema:
+                allOf:
+                - $ref: '#/components/schemas/server.serverResponse'
+                - properties:
+                    data:
+                      $ref: '#/components/schemas/server.Stub'
+                  type: object
+          description: OK
+        "400":
+          content:
+            application/json:
+              schema:
+                allOf:
+                - $ref: '#/components/schemas/server.serverResponse'
+                - properties:
+                    data:
+                      $ref: '#/components/schemas/server.Stub'
+                  type: object
+          description: Bad Request
+        "401":
+          content:
+            application/json:
+              schema:
+                allOf:
+                - $ref: '#/components/schemas/server.serverResponse'
+                - properties:
+                    data:
+                      $ref: '#/components/schemas/server.Stub'
+                  type: object
+          description: Unauthorized
+        "500":
+          content:
+            application/json:
+              schema:
+                allOf:
+                - $ref: '#/components/schemas/server.serverResponse'
+                - properties:
+                    data:
+                      $ref: '#/components/schemas/server.Stub'
+                  type: object
+          description: Internal Server Error
+      security:
+      - ApiKeyAuth: []
+      summary: Delete an organisation's member
+      tags:
+      - Organisation
+    get:
+      description: This endpoint fetches an organisation's member
+      parameters:
+      - description: organisation id
+        in: path
+        name: orgID
+        required: true
+        schema:
+          type: string
+      - description: organisation member id
+        in: path
+        name: memberID
+        required: true
+        schema:
+          type: string
+      responses:
+        "200":
+          content:
+            application/json:
+              schema:
+                allOf:
+                - $ref: '#/components/schemas/server.serverResponse'
+                - properties:
+                    data:
+                      $ref: '#/components/schemas/datastore.OrganisationMember'
+                  type: object
+          description: OK
+        "400":
+          content:
+            application/json:
+              schema:
+                allOf:
+                - $ref: '#/components/schemas/server.serverResponse'
+                - properties:
+                    data:
+                      $ref: '#/components/schemas/server.Stub'
+                  type: object
+          description: Bad Request
+        "401":
+          content:
+            application/json:
+              schema:
+                allOf:
+                - $ref: '#/components/schemas/server.serverResponse'
+                - properties:
+                    data:
+                      $ref: '#/components/schemas/server.Stub'
+                  type: object
+          description: Unauthorized
+        "500":
+          content:
+            application/json:
+              schema:
+                allOf:
+                - $ref: '#/components/schemas/server.serverResponse'
+                - properties:
+                    data:
+                      $ref: '#/components/schemas/server.Stub'
+                  type: object
+          description: Internal Server Error
+      security:
+      - ApiKeyAuth: []
+      summary: Get organisation member
+      tags:
+      - Organisation
+    put:
+      description: This endpoint updates an organisation's member
+      parameters:
+      - description: organisation id
+        in: path
+        name: orgID
+        required: true
+        schema:
+          type: string
+      - description: organisation member id
+        in: path
+        name: memberID
+        required: true
+        schema:
+          type: string
+      requestBody:
+        content:
+          application/json:
+            schema:
+              $ref: '#/components/schemas/models.UpdateOrganisationMember'
+        description: Organisation member Details
+        required: true
+        x-originalParamName: organisation_member
+      responses:
+        "200":
+          content:
+            application/json:
+              schema:
+                allOf:
+                - $ref: '#/components/schemas/server.serverResponse'
+                - properties:
+                    data:
+                      $ref: '#/components/schemas/datastore.Organisation'
+                  type: object
+          description: OK
+        "400":
+          content:
+            application/json:
+              schema:
+                allOf:
+                - $ref: '#/components/schemas/server.serverResponse'
+                - properties:
+                    data:
+                      $ref: '#/components/schemas/server.Stub'
+                  type: object
+          description: Bad Request
+        "401":
+          content:
+            application/json:
+              schema:
+                allOf:
+                - $ref: '#/components/schemas/server.serverResponse'
+                - properties:
+                    data:
+                      $ref: '#/components/schemas/server.Stub'
+                  type: object
+          description: Unauthorized
+        "500":
+          content:
+            application/json:
+              schema:
+                allOf:
+                - $ref: '#/components/schemas/server.serverResponse'
+                - properties:
+                    data:
+                      $ref: '#/components/schemas/server.Stub'
+                  type: object
+          description: Internal Server Error
+      security:
+      - ApiKeyAuth: []
+      summary: Update an organisation's member
+      tags:
+      - Organisation
+  /ui/organisations/{orgID}/pending_invites:
+    get:
+      description: This endpoint fetches pending organisation invites
+      parameters:
+      - description: results per page
+        in: query
+        name: perPage
+        schema:
+          type: string
+      - description: page number
+        in: query
+        name: page
+        schema:
+          type: string
+      - description: sort order
+        in: query
+        name: sort
+        schema:
+          type: string
+      - description: organisation id
+        in: path
+        name: orgID
+        required: true
+        schema:
+          type: string
+      responses:
+        "200":
+          content:
+            application/json:
+              schema:
+                allOf:
+                - $ref: '#/components/schemas/server.serverResponse'
+                - properties:
+                    data:
+                      $ref: '#/components/schemas/server.Stub'
+                  type: object
+          description: OK
+        "400":
+          content:
+            application/json:
+              schema:
+                allOf:
+                - $ref: '#/components/schemas/server.serverResponse'
+                - properties:
+                    data:
+                      $ref: '#/components/schemas/server.Stub'
+                  type: object
+          description: Bad Request
+        "401":
+          content:
+            application/json:
+              schema:
+                allOf:
+                - $ref: '#/components/schemas/server.serverResponse'
+                - properties:
+                    data:
+                      $ref: '#/components/schemas/server.Stub'
+                  type: object
+          description: Unauthorized
+        "500":
+          content:
+            application/json:
+              schema:
+                allOf:
+                - $ref: '#/components/schemas/server.serverResponse'
+                - properties:
+                    data:
+                      $ref: '#/components/schemas/server.Stub'
+                  type: object
+          description: Internal Server Error
+      security:
+      - ApiKeyAuth: []
+      summary: Fetch pending organisation invites
+      tags:
+      - Organisation
+  /ui/organisations/{orgID}/security/keys:
     get:
       description: This endpoint fetches multiple api keys
       parameters:
@@ -3061,7 +4577,7 @@
       summary: Create an api key
       tags:
       - APIKey
-  /security/keys/{keyID}:
+  /ui/organisations/{orgID}/security/keys/{keyID}:
     get:
       description: This endpoint fetches an api key by its id
       parameters:
@@ -3180,7 +4696,7 @@
       summary: update api key
       tags:
       - APIKey
-  /security/keys/{keyID}/revoke:
+  /ui/organisations/{orgID}/security/keys/{keyID}/revoke:
     put:
       description: This endpoint revokes an api key
       parameters:
@@ -3240,1833 +4756,6 @@
       summary: Revoke API Key
       tags:
       - APIKey
-  /sources:
-    get:
-      description: This endpoint fetches multiple sources
-      parameters:
-      - description: results per page
-        in: query
-        name: perPage
-        schema:
-          type: string
-      - description: page number
-        in: query
-        name: page
-        schema:
-          type: string
-      - description: sort order
-        in: query
-        name: sort
-        schema:
-          type: string
-      responses:
-        "200":
-          content:
-            application/json:
-              schema:
-                allOf:
-                - $ref: '#/components/schemas/server.serverResponse'
-                - properties:
-                    data:
-                      allOf:
-                      - $ref: '#/components/schemas/server.pagedResponse'
-                      - properties:
-                          content:
-                            items:
-                              $ref: '#/components/schemas/models.SourceResponse'
-                            type: array
-                        type: object
-                  type: object
-          description: OK
-        "400":
-          content:
-            application/json:
-              schema:
-                allOf:
-                - $ref: '#/components/schemas/server.serverResponse'
-                - properties:
-                    data:
-                      $ref: '#/components/schemas/server.Stub'
-                  type: object
-          description: Bad Request
-        "401":
-          content:
-            application/json:
-              schema:
-                allOf:
-                - $ref: '#/components/schemas/server.serverResponse'
-                - properties:
-                    data:
-                      $ref: '#/components/schemas/server.Stub'
-                  type: object
-          description: Unauthorized
-        "500":
-          content:
-            application/json:
-              schema:
-                allOf:
-                - $ref: '#/components/schemas/server.serverResponse'
-                - properties:
-                    data:
-                      $ref: '#/components/schemas/server.Stub'
-                  type: object
-          description: Internal Server Error
-      security:
-      - ApiKeyAuth: []
-      summary: Fetch multiple sources
-      tags:
-      - Source
-    post:
-      description: This endpoint creates a source
-      parameters:
-      - description: group id
-        in: query
-        name: groupId
-        required: true
-        schema:
-          type: string
-      requestBody:
-        content:
-          application/json:
-            schema:
-              $ref: '#/components/schemas/models.Source'
-        description: Source Details
-        required: true
-        x-originalParamName: source
-      responses:
-        "200":
-          content:
-            application/json:
-              schema:
-                allOf:
-                - $ref: '#/components/schemas/server.serverResponse'
-                - properties:
-                    data:
-                      $ref: '#/components/schemas/models.SourceResponse'
-                  type: object
-          description: OK
-        "400":
-          content:
-            application/json:
-              schema:
-                allOf:
-                - $ref: '#/components/schemas/server.serverResponse'
-                - properties:
-                    data:
-                      $ref: '#/components/schemas/server.Stub'
-                  type: object
-          description: Bad Request
-        "401":
-          content:
-            application/json:
-              schema:
-                allOf:
-                - $ref: '#/components/schemas/server.serverResponse'
-                - properties:
-                    data:
-                      $ref: '#/components/schemas/server.Stub'
-                  type: object
-          description: Unauthorized
-        "500":
-          content:
-            application/json:
-              schema:
-                allOf:
-                - $ref: '#/components/schemas/server.serverResponse'
-                - properties:
-                    data:
-                      $ref: '#/components/schemas/server.Stub'
-                  type: object
-          description: Internal Server Error
-      security:
-      - ApiKeyAuth: []
-      summary: Create a source
-      tags:
-      - Source
-  /sources/{sourceID}:
-    delete:
-      description: This endpoint deletes a source
-      parameters:
-      - description: group id
-        in: query
-        name: groupId
-        required: true
-        schema:
-          type: string
-      - description: source id
-        in: path
-        name: sourceID
-        required: true
-        schema:
-          type: string
-      responses:
-        "200":
-          content:
-            application/json:
-              schema:
-                allOf:
-                - $ref: '#/components/schemas/server.serverResponse'
-                - properties:
-                    data:
-                      $ref: '#/components/schemas/server.Stub'
-                  type: object
-          description: OK
-        "400":
-          content:
-            application/json:
-              schema:
-                allOf:
-                - $ref: '#/components/schemas/server.serverResponse'
-                - properties:
-                    data:
-                      $ref: '#/components/schemas/server.Stub'
-                  type: object
-          description: Bad Request
-        "401":
-          content:
-            application/json:
-              schema:
-                allOf:
-                - $ref: '#/components/schemas/server.serverResponse'
-                - properties:
-                    data:
-                      $ref: '#/components/schemas/server.Stub'
-                  type: object
-          description: Unauthorized
-        "500":
-          content:
-            application/json:
-              schema:
-                allOf:
-                - $ref: '#/components/schemas/server.serverResponse'
-                - properties:
-                    data:
-                      $ref: '#/components/schemas/server.Stub'
-                  type: object
-          description: Internal Server Error
-      security:
-      - ApiKeyAuth: []
-      summary: Delete source
-      tags:
-      - Source
-    get:
-      description: This endpoint fetches a source by its id
-      parameters:
-      - description: group id
-        in: query
-        name: groupId
-        required: true
-        schema:
-          type: string
-      - description: source id
-        in: path
-        name: sourceID
-        required: true
-        schema:
-          type: string
-      responses:
-        "200":
-          content:
-            application/json:
-              schema:
-                allOf:
-                - $ref: '#/components/schemas/server.serverResponse'
-                - properties:
-                    data:
-                      $ref: '#/components/schemas/models.SourceResponse'
-                  type: object
-          description: OK
-        "400":
-          content:
-            application/json:
-              schema:
-                allOf:
-                - $ref: '#/components/schemas/server.serverResponse'
-                - properties:
-                    data:
-                      $ref: '#/components/schemas/server.Stub'
-                  type: object
-          description: Bad Request
-        "401":
-          content:
-            application/json:
-              schema:
-                allOf:
-                - $ref: '#/components/schemas/server.serverResponse'
-                - properties:
-                    data:
-                      $ref: '#/components/schemas/server.Stub'
-                  type: object
-          description: Unauthorized
-        "500":
-          content:
-            application/json:
-              schema:
-                allOf:
-                - $ref: '#/components/schemas/server.serverResponse'
-                - properties:
-                    data:
-                      $ref: '#/components/schemas/server.Stub'
-                  type: object
-          description: Internal Server Error
-      security:
-      - ApiKeyAuth: []
-      summary: Get a source
-      tags:
-      - Source
-    put:
-      description: This endpoint updates a source
-      parameters:
-      - description: group id
-        in: query
-        name: groupId
-        required: true
-        schema:
-          type: string
-      - description: source id
-        in: path
-        name: sourceID
-        required: true
-        schema:
-          type: string
-      requestBody:
-        content:
-          application/json:
-            schema:
-              $ref: '#/components/schemas/models.Source'
-        description: Source Details
-        required: true
-        x-originalParamName: source
-      responses:
-        "200":
-          content:
-            application/json:
-              schema:
-                allOf:
-                - $ref: '#/components/schemas/server.serverResponse'
-                - properties:
-                    data:
-                      $ref: '#/components/schemas/models.SourceResponse'
-                  type: object
-          description: OK
-        "400":
-          content:
-            application/json:
-              schema:
-                allOf:
-                - $ref: '#/components/schemas/server.serverResponse'
-                - properties:
-                    data:
-                      $ref: '#/components/schemas/server.Stub'
-                  type: object
-          description: Bad Request
-        "401":
-          content:
-            application/json:
-              schema:
-                allOf:
-                - $ref: '#/components/schemas/server.serverResponse'
-                - properties:
-                    data:
-                      $ref: '#/components/schemas/server.Stub'
-                  type: object
-          description: Unauthorized
-        "500":
-          content:
-            application/json:
-              schema:
-                allOf:
-                - $ref: '#/components/schemas/server.serverResponse'
-                - properties:
-                    data:
-                      $ref: '#/components/schemas/server.Stub'
-                  type: object
-          description: Internal Server Error
-      security:
-      - ApiKeyAuth: []
-<<<<<<< HEAD
-      summary: Update a source
-      tags:
-      - Source
-  /subscriptions:
-    get:
-      description: This endpoint fetches all the subscriptions
-=======
-      summary: Accept or decline an organisation invite
-      tags:
-      - Organisation
-  /security/applications/{appID}/keys:
-    post:
-      description: This endpoint creates an api key that will be used by app portal
-      parameters:
-      - description: application ID
-        in: path
-        name: appID
-        required: true
-        schema:
-          type: string
-      responses:
-        "201":
-          content:
-            application/json:
-              schema:
-                allOf:
-                - $ref: '#/components/schemas/server.serverResponse'
-                - properties:
-                    data:
-                      $ref: '#/components/schemas/models.PortalAPIKeyResponse'
-                  type: object
-          description: Created
-        "400":
-          content:
-            application/json:
-              schema:
-                allOf:
-                - $ref: '#/components/schemas/server.serverResponse'
-                - properties:
-                    data:
-                      $ref: '#/components/schemas/server.Stub'
-                  type: object
-          description: Bad Request
-        "401":
-          content:
-            application/json:
-              schema:
-                allOf:
-                - $ref: '#/components/schemas/server.serverResponse'
-                - properties:
-                    data:
-                      $ref: '#/components/schemas/server.Stub'
-                  type: object
-          description: Unauthorized
-        "500":
-          content:
-            application/json:
-              schema:
-                allOf:
-                - $ref: '#/components/schemas/server.serverResponse'
-                - properties:
-                    data:
-                      $ref: '#/components/schemas/server.Stub'
-                  type: object
-          description: Internal Server Error
-      security:
-      - ApiKeyAuth: []
-      summary: Create an api key for app portal (API)
-      tags:
-      - APIKey
-  /sources:
-    get:
-      description: This endpoint fetches multiple sources
->>>>>>> 8e88939c
-      parameters:
-      - description: results per page
-        in: query
-        name: perPage
-        schema:
-          type: string
-      - description: page number
-        in: query
-        name: page
-        schema:
-          type: string
-      - description: sort order
-        in: query
-        name: sort
-        schema:
-          type: string
-      - description: subscription title
-        in: query
-        name: q
-        schema:
-          type: string
-      - description: group id
-        in: query
-        name: groupId
-        required: true
-        schema:
-          type: string
-      responses:
-        "200":
-          content:
-            application/json:
-              schema:
-                allOf:
-                - $ref: '#/components/schemas/server.serverResponse'
-                - properties:
-                    data:
-                      allOf:
-                      - $ref: '#/components/schemas/server.pagedResponse'
-                      - properties:
-                          content:
-                            items:
-<<<<<<< HEAD
-                              $ref: '#/components/schemas/datastore.Subscription'
-=======
-                              $ref: '#/components/schemas/models.SourceResponse'
->>>>>>> 8e88939c
-                            type: array
-                        type: object
-                  type: object
-          description: OK
-        "400":
-          content:
-            application/json:
-              schema:
-                allOf:
-                - $ref: '#/components/schemas/server.serverResponse'
-                - properties:
-                    data:
-                      $ref: '#/components/schemas/server.Stub'
-                  type: object
-          description: Bad Request
-        "401":
-          content:
-            application/json:
-              schema:
-                allOf:
-                - $ref: '#/components/schemas/server.serverResponse'
-                - properties:
-                    data:
-                      $ref: '#/components/schemas/server.Stub'
-                  type: object
-          description: Unauthorized
-        "500":
-          content:
-            application/json:
-              schema:
-                allOf:
-                - $ref: '#/components/schemas/server.serverResponse'
-                - properties:
-                    data:
-                      $ref: '#/components/schemas/server.Stub'
-                  type: object
-          description: Internal Server Error
-      security:
-      - ApiKeyAuth: []
-<<<<<<< HEAD
-      summary: Get all subscriptions
-      tags:
-      - Subscriptions
-    post:
-      description: This endpoint creates a subscriptions
-=======
-      summary: Fetch multiple sources
-      tags:
-      - Source
-    post:
-      description: This endpoint creates a source
->>>>>>> 8e88939c
-      parameters:
-      - description: group id
-        in: query
-        name: groupId
-<<<<<<< HEAD
-        required: true
-        schema:
-          type: string
-=======
-        required: true
-        schema:
-          type: string
-      requestBody:
-        content:
-          application/json:
-            schema:
-              $ref: '#/components/schemas/models.Source'
-        description: Source Details
-        required: true
-        x-originalParamName: source
->>>>>>> 8e88939c
-      responses:
-        "200":
-          content:
-            application/json:
-              schema:
-                allOf:
-                - $ref: '#/components/schemas/server.serverResponse'
-                - properties:
-                    data:
-<<<<<<< HEAD
-                      allOf:
-                      - $ref: '#/components/schemas/server.pagedResponse'
-                      - properties:
-                          content:
-                            items:
-                              $ref: '#/components/schemas/datastore.Subscription'
-                            type: array
-                        type: object
-=======
-                      $ref: '#/components/schemas/models.SourceResponse'
->>>>>>> 8e88939c
-                  type: object
-          description: OK
-        "400":
-          content:
-            application/json:
-              schema:
-                allOf:
-                - $ref: '#/components/schemas/server.serverResponse'
-                - properties:
-                    data:
-                      $ref: '#/components/schemas/server.Stub'
-                  type: object
-          description: Bad Request
-        "401":
-          content:
-            application/json:
-              schema:
-                allOf:
-                - $ref: '#/components/schemas/server.serverResponse'
-                - properties:
-                    data:
-                      $ref: '#/components/schemas/server.Stub'
-                  type: object
-          description: Unauthorized
-        "500":
-          content:
-            application/json:
-              schema:
-                allOf:
-                - $ref: '#/components/schemas/server.serverResponse'
-                - properties:
-                    data:
-                      $ref: '#/components/schemas/server.Stub'
-                  type: object
-          description: Internal Server Error
-      security:
-      - ApiKeyAuth: []
-<<<<<<< HEAD
-      summary: Creates a subscription
-      tags:
-      - Subscriptions
-  /subscriptions/{subscriptionID}:
-    delete:
-      description: This endpoint deletes a subscription
-=======
-      summary: Create a source
-      tags:
-      - Source
-  /sources/{sourceID}:
-    delete:
-      description: This endpoint deletes a source
->>>>>>> 8e88939c
-      parameters:
-      - description: group id
-        in: query
-        name: groupId
-        required: true
-        schema:
-          type: string
-<<<<<<< HEAD
-      - description: subscription id
-        in: path
-        name: subscriptionID
-=======
-      - description: source id
-        in: path
-        name: sourceID
->>>>>>> 8e88939c
-        required: true
-        schema:
-          type: string
-      responses:
-        "200":
-          content:
-            application/json:
-              schema:
-                allOf:
-                - $ref: '#/components/schemas/server.serverResponse'
-                - properties:
-                    data:
-                      $ref: '#/components/schemas/server.Stub'
-                  type: object
-          description: OK
-        "400":
-          content:
-            application/json:
-              schema:
-                allOf:
-                - $ref: '#/components/schemas/server.serverResponse'
-                - properties:
-                    data:
-                      $ref: '#/components/schemas/server.Stub'
-                  type: object
-          description: Bad Request
-        "401":
-          content:
-            application/json:
-              schema:
-                allOf:
-                - $ref: '#/components/schemas/server.serverResponse'
-                - properties:
-                    data:
-                      $ref: '#/components/schemas/server.Stub'
-                  type: object
-          description: Unauthorized
-        "500":
-          content:
-            application/json:
-              schema:
-                allOf:
-                - $ref: '#/components/schemas/server.serverResponse'
-                - properties:
-                    data:
-                      $ref: '#/components/schemas/server.Stub'
-                  type: object
-          description: Internal Server Error
-      security:
-      - ApiKeyAuth: []
-<<<<<<< HEAD
-      summary: Delete subscription
-      tags:
-      - Application
-    get:
-      description: This endpoint fetches an Subscription by it's id
-=======
-      summary: Delete source
-      tags:
-      - Source
-    get:
-      description: This endpoint fetches a source by its id
->>>>>>> 8e88939c
-      parameters:
-      - description: group id
-        in: query
-        name: groupId
-        required: true
-        schema:
-          type: string
-<<<<<<< HEAD
-      - description: application id
-        in: path
-        name: subscriptionID
-=======
-      - description: source id
-        in: path
-        name: sourceID
->>>>>>> 8e88939c
-        required: true
-        schema:
-          type: string
-      responses:
-        "200":
-          content:
-            application/json:
-              schema:
-                allOf:
-                - $ref: '#/components/schemas/server.serverResponse'
-                - properties:
-                    data:
-<<<<<<< HEAD
-                      $ref: '#/components/schemas/datastore.Subscription'
-=======
-                      $ref: '#/components/schemas/models.SourceResponse'
->>>>>>> 8e88939c
-                  type: object
-          description: OK
-        "400":
-          content:
-            application/json:
-              schema:
-                allOf:
-                - $ref: '#/components/schemas/server.serverResponse'
-                - properties:
-                    data:
-                      $ref: '#/components/schemas/server.Stub'
-                  type: object
-          description: Bad Request
-        "401":
-          content:
-            application/json:
-              schema:
-                allOf:
-                - $ref: '#/components/schemas/server.serverResponse'
-                - properties:
-                    data:
-                      $ref: '#/components/schemas/server.Stub'
-                  type: object
-          description: Unauthorized
-        "500":
-          content:
-            application/json:
-              schema:
-                allOf:
-                - $ref: '#/components/schemas/server.serverResponse'
-                - properties:
-                    data:
-                      $ref: '#/components/schemas/server.Stub'
-                  type: object
-          description: Internal Server Error
-      security:
-      - ApiKeyAuth: []
-<<<<<<< HEAD
-      summary: Gets a subscription
-      tags:
-      - Subscription
-    put:
-      description: This endpoint updates a subscription
-      parameters:
-      - description: group id
-        in: path
-        name: groupId
-        required: true
-        schema:
-          type: string
-      - description: subscription id
-        in: path
-        name: subscriptionID
-=======
-      summary: Get a source
-      tags:
-      - Source
-    put:
-      description: This endpoint updates a source
-      parameters:
-      - description: group id
-        in: query
-        name: groupId
-        required: true
-        schema:
-          type: string
-      - description: source id
-        in: path
-        name: sourceID
->>>>>>> 8e88939c
-        required: true
-        schema:
-          type: string
-      requestBody:
-        content:
-          application/json:
-            schema:
-<<<<<<< HEAD
-              $ref: '#/components/schemas/models.Subscription'
-        description: Subscription Details
-        required: true
-        x-originalParamName: subscription
-=======
-              $ref: '#/components/schemas/models.Source'
-        description: Source Details
-        required: true
-        x-originalParamName: source
->>>>>>> 8e88939c
-      responses:
-        "200":
-          content:
-            application/json:
-              schema:
-                allOf:
-                - $ref: '#/components/schemas/server.serverResponse'
-                - properties:
-                    data:
-<<<<<<< HEAD
-                      $ref: '#/components/schemas/datastore.Subscription'
-=======
-                      $ref: '#/components/schemas/models.SourceResponse'
->>>>>>> 8e88939c
-                  type: object
-          description: OK
-        "400":
-          content:
-            application/json:
-              schema:
-                allOf:
-                - $ref: '#/components/schemas/server.serverResponse'
-                - properties:
-                    data:
-                      $ref: '#/components/schemas/server.Stub'
-                  type: object
-          description: Bad Request
-        "401":
-          content:
-            application/json:
-              schema:
-                allOf:
-                - $ref: '#/components/schemas/server.serverResponse'
-                - properties:
-                    data:
-                      $ref: '#/components/schemas/server.Stub'
-                  type: object
-          description: Unauthorized
-        "500":
-          content:
-            application/json:
-              schema:
-                allOf:
-                - $ref: '#/components/schemas/server.serverResponse'
-                - properties:
-                    data:
-                      $ref: '#/components/schemas/server.Stub'
-                  type: object
-          description: Internal Server Error
-      security:
-      - ApiKeyAuth: []
-<<<<<<< HEAD
-      summary: Update a subscription
-      tags:
-      - Subscription
-  /ui/organisations:
-    get:
-      description: This endpoint fetches multiple organisations
-=======
-      summary: Update a source
-      tags:
-      - Source
-  /subscriptions:
-    get:
-      description: This endpoint fetches all the subscriptions
->>>>>>> 8e88939c
-      parameters:
-      - description: results per page
-        in: query
-        name: perPage
-        schema:
-          type: string
-      - description: page number
-        in: query
-        name: page
-        schema:
-          type: string
-      - description: sort order
-        in: query
-        name: sort
-        schema:
-          type: string
-      - description: subscription title
-        in: query
-        name: q
-        schema:
-          type: string
-      - description: group id
-        in: query
-        name: groupId
-        required: true
-        schema:
-          type: string
-      responses:
-        "200":
-          content:
-            application/json:
-              schema:
-                allOf:
-                - $ref: '#/components/schemas/server.serverResponse'
-                - properties:
-                    data:
-                      allOf:
-                      - $ref: '#/components/schemas/server.pagedResponse'
-                      - properties:
-                          content:
-                            items:
-<<<<<<< HEAD
-                              $ref: '#/components/schemas/datastore.Organisation'
-=======
-                              $ref: '#/components/schemas/datastore.Subscription'
->>>>>>> 8e88939c
-                            type: array
-                        type: object
-                  type: object
-          description: OK
-        "400":
-          content:
-            application/json:
-              schema:
-                allOf:
-                - $ref: '#/components/schemas/server.serverResponse'
-                - properties:
-                    data:
-                      $ref: '#/components/schemas/server.Stub'
-                  type: object
-          description: Bad Request
-        "401":
-          content:
-            application/json:
-              schema:
-                allOf:
-                - $ref: '#/components/schemas/server.serverResponse'
-                - properties:
-                    data:
-                      $ref: '#/components/schemas/server.Stub'
-                  type: object
-          description: Unauthorized
-        "500":
-          content:
-            application/json:
-              schema:
-                allOf:
-                - $ref: '#/components/schemas/server.serverResponse'
-                - properties:
-                    data:
-                      $ref: '#/components/schemas/server.Stub'
-                  type: object
-          description: Internal Server Error
-      security:
-      - ApiKeyAuth: []
-<<<<<<< HEAD
-      summary: Get organisations
-      tags:
-      - Organisation
-    post:
-      description: This endpoint creates an organisation
-      requestBody:
-        content:
-          application/json:
-            schema:
-              $ref: '#/components/schemas/models.Organisation'
-        description: Organisation Details
-        required: true
-        x-originalParamName: organisation
-=======
-      summary: Get all subscriptions
-      tags:
-      - Subscriptions
-    post:
-      description: This endpoint creates a subscriptions
-      parameters:
-      - description: group id
-        in: query
-        name: groupId
-        required: true
-        schema:
-          type: string
->>>>>>> 8e88939c
-      responses:
-        "200":
-          content:
-            application/json:
-              schema:
-                allOf:
-                - $ref: '#/components/schemas/server.serverResponse'
-                - properties:
-                    data:
-<<<<<<< HEAD
-                      $ref: '#/components/schemas/datastore.Organisation'
-=======
-                      allOf:
-                      - $ref: '#/components/schemas/server.pagedResponse'
-                      - properties:
-                          content:
-                            items:
-                              $ref: '#/components/schemas/datastore.Subscription'
-                            type: array
-                        type: object
->>>>>>> 8e88939c
-                  type: object
-          description: OK
-        "400":
-          content:
-            application/json:
-              schema:
-                allOf:
-                - $ref: '#/components/schemas/server.serverResponse'
-                - properties:
-                    data:
-                      $ref: '#/components/schemas/server.Stub'
-                  type: object
-          description: Bad Request
-        "401":
-          content:
-            application/json:
-              schema:
-                allOf:
-                - $ref: '#/components/schemas/server.serverResponse'
-                - properties:
-                    data:
-                      $ref: '#/components/schemas/server.Stub'
-                  type: object
-          description: Unauthorized
-        "500":
-          content:
-            application/json:
-              schema:
-                allOf:
-                - $ref: '#/components/schemas/server.serverResponse'
-                - properties:
-                    data:
-                      $ref: '#/components/schemas/server.Stub'
-                  type: object
-          description: Internal Server Error
-      security:
-      - ApiKeyAuth: []
-<<<<<<< HEAD
-      summary: Create an organisation
-      tags:
-      - Organisation
-  /ui/organisations/{orgID}:
-    delete:
-      description: This endpoint deletes an organisation
-      parameters:
-      - description: organisation id
-        in: path
-        name: orgID
-=======
-      summary: Creates a subscription
-      tags:
-      - Subscriptions
-  /subscriptions/{subscriptionID}:
-    delete:
-      description: This endpoint deletes a subscription
-      parameters:
-      - description: group id
-        in: query
-        name: groupId
-        required: true
-        schema:
-          type: string
-      - description: subscription id
-        in: path
-        name: subscriptionID
->>>>>>> 8e88939c
-        required: true
-        schema:
-          type: string
-      responses:
-        "200":
-          content:
-            application/json:
-              schema:
-                allOf:
-                - $ref: '#/components/schemas/server.serverResponse'
-                - properties:
-                    data:
-                      $ref: '#/components/schemas/server.Stub'
-                  type: object
-          description: OK
-        "400":
-          content:
-            application/json:
-              schema:
-                allOf:
-                - $ref: '#/components/schemas/server.serverResponse'
-                - properties:
-                    data:
-                      $ref: '#/components/schemas/server.Stub'
-                  type: object
-          description: Bad Request
-        "401":
-          content:
-            application/json:
-              schema:
-                allOf:
-                - $ref: '#/components/schemas/server.serverResponse'
-                - properties:
-                    data:
-                      $ref: '#/components/schemas/server.Stub'
-                  type: object
-          description: Unauthorized
-        "500":
-          content:
-            application/json:
-              schema:
-                allOf:
-                - $ref: '#/components/schemas/server.serverResponse'
-                - properties:
-                    data:
-                      $ref: '#/components/schemas/server.Stub'
-                  type: object
-          description: Internal Server Error
-      security:
-      - ApiKeyAuth: []
-<<<<<<< HEAD
-      summary: Delete organisation
-      tags:
-      - Organisation
-    get:
-      description: This endpoint fetches an organisation by its id
-      parameters:
-      - description: organisation id
-        in: path
-        name: orgID
-=======
-      summary: Delete subscription
-      tags:
-      - Application
-    get:
-      description: This endpoint fetches an Subscription by it's id
-      parameters:
-      - description: group id
-        in: query
-        name: groupId
-        required: true
-        schema:
-          type: string
-      - description: application id
-        in: path
-        name: subscriptionID
->>>>>>> 8e88939c
-        required: true
-        schema:
-          type: string
-      responses:
-        "200":
-          content:
-            application/json:
-              schema:
-                allOf:
-                - $ref: '#/components/schemas/server.serverResponse'
-                - properties:
-                    data:
-<<<<<<< HEAD
-                      $ref: '#/components/schemas/datastore.Organisation'
-=======
-                      $ref: '#/components/schemas/datastore.Subscription'
->>>>>>> 8e88939c
-                  type: object
-          description: OK
-        "400":
-          content:
-            application/json:
-              schema:
-                allOf:
-                - $ref: '#/components/schemas/server.serverResponse'
-                - properties:
-                    data:
-                      $ref: '#/components/schemas/server.Stub'
-                  type: object
-          description: Bad Request
-        "401":
-          content:
-            application/json:
-              schema:
-                allOf:
-                - $ref: '#/components/schemas/server.serverResponse'
-                - properties:
-                    data:
-                      $ref: '#/components/schemas/server.Stub'
-                  type: object
-          description: Unauthorized
-        "500":
-          content:
-            application/json:
-              schema:
-                allOf:
-                - $ref: '#/components/schemas/server.serverResponse'
-                - properties:
-                    data:
-                      $ref: '#/components/schemas/server.Stub'
-                  type: object
-          description: Internal Server Error
-      security:
-      - ApiKeyAuth: []
-<<<<<<< HEAD
-      summary: Get an organisation
-      tags:
-      - Organisation
-    put:
-      description: This endpoint updates an organisation
-      parameters:
-      - description: organisation id
-        in: path
-        name: orgID
-        required: true
-        schema:
-          type: string
-      requestBody:
-        content:
-          application/json:
-            schema:
-              $ref: '#/components/schemas/models.Organisation'
-        description: Organisation Details
-        required: true
-        x-originalParamName: organisation
-      responses:
-        "200":
-          content:
-            application/json:
-              schema:
-                allOf:
-                - $ref: '#/components/schemas/server.serverResponse'
-                - properties:
-                    data:
-                      $ref: '#/components/schemas/datastore.Organisation'
-                  type: object
-          description: OK
-        "400":
-          content:
-            application/json:
-              schema:
-                allOf:
-                - $ref: '#/components/schemas/server.serverResponse'
-                - properties:
-                    data:
-                      $ref: '#/components/schemas/server.Stub'
-                  type: object
-          description: Bad Request
-        "401":
-          content:
-            application/json:
-              schema:
-                allOf:
-                - $ref: '#/components/schemas/server.serverResponse'
-                - properties:
-                    data:
-                      $ref: '#/components/schemas/server.Stub'
-                  type: object
-          description: Unauthorized
-        "500":
-          content:
-            application/json:
-              schema:
-                allOf:
-                - $ref: '#/components/schemas/server.serverResponse'
-                - properties:
-                    data:
-                      $ref: '#/components/schemas/server.Stub'
-                  type: object
-          description: Internal Server Error
-      security:
-      - ApiKeyAuth: []
-      summary: Update an organisation
-      tags:
-      - Organisation
-  /ui/organisations/{orgID}/invite_user:
-    post:
-      description: This endpoint invites a user to join an organisation
-      parameters:
-      - description: organisation id
-        in: path
-        name: orgID
-=======
-      summary: Gets a subscription
-      tags:
-      - Subscription
-    put:
-      description: This endpoint updates a subscription
-      parameters:
-      - description: group id
-        in: path
-        name: groupId
-        required: true
-        schema:
-          type: string
-      - description: subscription id
-        in: path
-        name: subscriptionID
->>>>>>> 8e88939c
-        required: true
-        schema:
-          type: string
-      requestBody:
-        content:
-          application/json:
-            schema:
-<<<<<<< HEAD
-              $ref: '#/components/schemas/models.OrganisationInvite'
-        description: Organisation Invite Details
-        required: true
-        x-originalParamName: invite
-=======
-              $ref: '#/components/schemas/models.Subscription'
-        description: Subscription Details
-        required: true
-        x-originalParamName: subscription
->>>>>>> 8e88939c
-      responses:
-        "200":
-          content:
-            application/json:
-              schema:
-                allOf:
-                - $ref: '#/components/schemas/server.serverResponse'
-                - properties:
-                    data:
-<<<<<<< HEAD
-                      $ref: '#/components/schemas/server.Stub'
-=======
-                      $ref: '#/components/schemas/datastore.Subscription'
->>>>>>> 8e88939c
-                  type: object
-          description: OK
-        "400":
-          content:
-            application/json:
-              schema:
-                allOf:
-                - $ref: '#/components/schemas/server.serverResponse'
-                - properties:
-                    data:
-                      $ref: '#/components/schemas/server.Stub'
-                  type: object
-          description: Bad Request
-        "401":
-          content:
-            application/json:
-              schema:
-                allOf:
-                - $ref: '#/components/schemas/server.serverResponse'
-                - properties:
-                    data:
-                      $ref: '#/components/schemas/server.Stub'
-                  type: object
-          description: Unauthorized
-        "500":
-          content:
-            application/json:
-              schema:
-                allOf:
-                - $ref: '#/components/schemas/server.serverResponse'
-                - properties:
-                    data:
-                      $ref: '#/components/schemas/server.Stub'
-                  type: object
-          description: Internal Server Error
-      security:
-      - ApiKeyAuth: []
-<<<<<<< HEAD
-      summary: Invite a user to join an organisation
-      tags:
-      - Organisation
-  /ui/organisations/{orgID}/members:
-    get:
-      description: This endpoint fetches an organisation's members
-      parameters:
-      - description: organisation id
-        in: path
-        name: orgID
-        required: true
-        schema:
-          type: string
-      - description: results per page
-        in: query
-        name: perPage
-        schema:
-          type: string
-      - description: page number
-        in: query
-        name: page
-        schema:
-          type: string
-      - description: sort order
-        in: query
-        name: sort
-        schema:
-          type: string
-=======
-      summary: Update a subscription
-      tags:
-      - Subscription
-  /ui/organisations/{orgID}/groups:
-    post:
-      description: This endpoint creates a group
-      requestBody:
-        content:
-          application/json:
-            schema:
-              $ref: '#/components/schemas/models.Group'
-        description: Group Details
-        required: true
-        x-originalParamName: group
->>>>>>> 8e88939c
-      responses:
-        "200":
-          content:
-            application/json:
-              schema:
-                allOf:
-                - $ref: '#/components/schemas/server.serverResponse'
-                - properties:
-                    data:
-<<<<<<< HEAD
-                      allOf:
-                      - $ref: '#/components/schemas/server.pagedResponse'
-                      - properties:
-                          content:
-                            items:
-                              $ref: '#/components/schemas/datastore.OrganisationMember'
-                            type: array
-                        type: object
-=======
-                      $ref: '#/components/schemas/datastore.Group'
->>>>>>> 8e88939c
-                  type: object
-          description: OK
-        "400":
-          content:
-            application/json:
-              schema:
-                allOf:
-                - $ref: '#/components/schemas/server.serverResponse'
-                - properties:
-                    data:
-                      $ref: '#/components/schemas/server.Stub'
-                  type: object
-          description: Bad Request
-        "401":
-          content:
-            application/json:
-              schema:
-                allOf:
-                - $ref: '#/components/schemas/server.serverResponse'
-                - properties:
-                    data:
-                      $ref: '#/components/schemas/server.Stub'
-                  type: object
-          description: Unauthorized
-        "500":
-          content:
-            application/json:
-              schema:
-                allOf:
-                - $ref: '#/components/schemas/server.serverResponse'
-                - properties:
-                    data:
-                      $ref: '#/components/schemas/server.Stub'
-                  type: object
-          description: Internal Server Error
-      security:
-      - ApiKeyAuth: []
-<<<<<<< HEAD
-      summary: Get organisation members
-      tags:
-      - Organisation
-  /ui/organisations/{orgID}/members/{memberID}:
-    delete:
-      description: This endpoint deletes an organisation's member
-      parameters:
-      - description: organisation id
-        in: path
-        name: orgID
-        required: true
-        schema:
-          type: string
-      - description: organisation member id
-        in: path
-        name: memberID
-        required: true
-=======
-      summary: Create a group
-      tags:
-      - Group
-  /ui/organisations/{orgID}/security/keys:
-    get:
-      description: This endpoint fetches multiple api keys
-      parameters:
-      - description: results per page
-        in: query
-        name: perPage
-        schema:
-          type: string
-      - description: page number
-        in: query
-        name: page
-        schema:
-          type: string
-      - description: sort order
-        in: query
-        name: sort
->>>>>>> 8e88939c
-        schema:
-          type: string
-      responses:
-        "200":
-          content:
-            application/json:
-              schema:
-                allOf:
-                - $ref: '#/components/schemas/server.serverResponse'
-                - properties:
-                    data:
-<<<<<<< HEAD
-                      $ref: '#/components/schemas/server.Stub'
-=======
-                      allOf:
-                      - $ref: '#/components/schemas/server.pagedResponse'
-                      - properties:
-                          content:
-                            items:
-                              $ref: '#/components/schemas/datastore.APIKey'
-                            type: array
-                        type: object
->>>>>>> 8e88939c
-                  type: object
-          description: OK
-        "400":
-          content:
-            application/json:
-              schema:
-                allOf:
-                - $ref: '#/components/schemas/server.serverResponse'
-                - properties:
-                    data:
-                      $ref: '#/components/schemas/server.Stub'
-                  type: object
-          description: Bad Request
-        "401":
-          content:
-            application/json:
-              schema:
-                allOf:
-                - $ref: '#/components/schemas/server.serverResponse'
-                - properties:
-                    data:
-                      $ref: '#/components/schemas/server.Stub'
-                  type: object
-          description: Unauthorized
-        "500":
-          content:
-            application/json:
-              schema:
-                allOf:
-                - $ref: '#/components/schemas/server.serverResponse'
-                - properties:
-                    data:
-                      $ref: '#/components/schemas/server.Stub'
-                  type: object
-          description: Internal Server Error
-      security:
-      - ApiKeyAuth: []
-<<<<<<< HEAD
-      summary: Delete an organisation's member
-      tags:
-      - Organisation
-    get:
-      description: This endpoint fetches an organisation's member
-      parameters:
-      - description: organisation id
-        in: path
-        name: orgID
-        required: true
-        schema:
-          type: string
-      - description: organisation member id
-        in: path
-        name: memberID
-=======
-      summary: Fetch multiple api keys
-      tags:
-      - APIKey
-    post:
-      description: This endpoint creates an api key that will be used by the native
-        auth realm
-      requestBody:
-        content:
-          application/json:
-            schema:
-              $ref: '#/components/schemas/models.APIKey'
-        description: API Key
->>>>>>> 8e88939c
-        required: true
-        x-originalParamName: apiKey
-      responses:
-        "200":
-          content:
-            application/json:
-              schema:
-                allOf:
-                - $ref: '#/components/schemas/server.serverResponse'
-                - properties:
-                    data:
-<<<<<<< HEAD
-                      $ref: '#/components/schemas/datastore.OrganisationMember'
-                  type: object
-          description: OK
-        "400":
-          content:
-            application/json:
-              schema:
-                allOf:
-                - $ref: '#/components/schemas/server.serverResponse'
-                - properties:
-                    data:
-                      $ref: '#/components/schemas/server.Stub'
-=======
-                      $ref: '#/components/schemas/models.APIKeyResponse'
->>>>>>> 8e88939c
-                  type: object
-          description: Bad Request
-        "401":
-          content:
-            application/json:
-              schema:
-                allOf:
-                - $ref: '#/components/schemas/server.serverResponse'
-                - properties:
-                    data:
-                      $ref: '#/components/schemas/server.Stub'
-                  type: object
-          description: Unauthorized
-        "500":
-          content:
-            application/json:
-              schema:
-                allOf:
-                - $ref: '#/components/schemas/server.serverResponse'
-                - properties:
-                    data:
-                      $ref: '#/components/schemas/server.Stub'
-                  type: object
-          description: Internal Server Error
-      security:
-      - ApiKeyAuth: []
-      summary: Get organisation member
-      tags:
-      - Organisation
-    put:
-      description: This endpoint updates an organisation's member
-      parameters:
-      - description: organisation id
-        in: path
-        name: orgID
-        required: true
-        schema:
-          type: string
-      - description: organisation member id
-        in: path
-        name: memberID
-        required: true
-        schema:
-          type: string
-      requestBody:
-        content:
-          application/json:
-            schema:
-              $ref: '#/components/schemas/models.UpdateOrganisationMember'
-        description: Organisation member Details
-        required: true
-        x-originalParamName: organisation_member
-      responses:
-        "200":
-          content:
-            application/json:
-              schema:
-                allOf:
-                - $ref: '#/components/schemas/server.serverResponse'
-                - properties:
-                    data:
-                      $ref: '#/components/schemas/datastore.Organisation'
-                  type: object
-          description: OK
-        "400":
-          content:
-            application/json:
-              schema:
-                allOf:
-                - $ref: '#/components/schemas/server.serverResponse'
-                - properties:
-                    data:
-                      $ref: '#/components/schemas/server.Stub'
-                  type: object
-          description: Bad Request
-        "401":
-          content:
-            application/json:
-              schema:
-                allOf:
-                - $ref: '#/components/schemas/server.serverResponse'
-                - properties:
-                    data:
-                      $ref: '#/components/schemas/server.Stub'
-                  type: object
-          description: Unauthorized
-        "500":
-          content:
-            application/json:
-              schema:
-                allOf:
-                - $ref: '#/components/schemas/server.serverResponse'
-                - properties:
-                    data:
-                      $ref: '#/components/schemas/server.Stub'
-                  type: object
-          description: Internal Server Error
-      security:
-      - ApiKeyAuth: []
-<<<<<<< HEAD
-      summary: Update an organisation's member
-      tags:
-      - Organisation
-  /ui/organisations/{orgID}/pending_invites:
-    get:
-      description: This endpoint fetches pending organisation invites
-      parameters:
-      - description: results per page
-        in: query
-        name: perPage
-        schema:
-          type: string
-      - description: page number
-        in: query
-        name: page
-        schema:
-          type: string
-      - description: sort order
-        in: query
-        name: sort
-        schema:
-          type: string
-      - description: organisation id
-        in: path
-        name: orgID
-=======
-      summary: Create an api key
-      tags:
-      - APIKey
-  /ui/organisations/{orgID}/security/keys/{keyID}:
-    get:
-      description: This endpoint fetches an api key by its id
-      parameters:
-      - description: API Key id
-        in: path
-        name: keyID
->>>>>>> 8e88939c
-        required: true
-        schema:
-          type: string
-      responses:
-        "200":
-          content:
-            application/json:
-              schema:
-                allOf:
-                - $ref: '#/components/schemas/server.serverResponse'
-                - properties:
-                    data:
-<<<<<<< HEAD
-                      $ref: '#/components/schemas/server.Stub'
-=======
-                      $ref: '#/components/schemas/datastore.APIKey'
->>>>>>> 8e88939c
-                  type: object
-          description: OK
-        "400":
-          content:
-            application/json:
-              schema:
-                allOf:
-                - $ref: '#/components/schemas/server.serverResponse'
-                - properties:
-                    data:
-                      $ref: '#/components/schemas/server.Stub'
-                  type: object
-          description: Bad Request
-        "401":
-          content:
-            application/json:
-              schema:
-                allOf:
-                - $ref: '#/components/schemas/server.serverResponse'
-                - properties:
-                    data:
-                      $ref: '#/components/schemas/server.Stub'
-                  type: object
-          description: Unauthorized
-        "500":
-          content:
-            application/json:
-              schema:
-                allOf:
-                - $ref: '#/components/schemas/server.serverResponse'
-                - properties:
-                    data:
-                      $ref: '#/components/schemas/server.Stub'
-                  type: object
-          description: Internal Server Error
-      security:
-      - ApiKeyAuth: []
-<<<<<<< HEAD
-      summary: Fetch pending organisation invites
-      tags:
-      - Organisation
   /ui/organisations/process_invite:
     post:
       description: This endpoint process a user's response to an organisation invite
@@ -5090,149 +4779,56 @@
               $ref: '#/components/schemas/models.User'
         description: User Details
         x-originalParamName: user
-=======
-      summary: Get api key by id
-      tags:
-      - APIKey
-    put:
-      description: This endpoint updates an api key
-      parameters:
-      - description: API Key id
-        in: path
-        name: keyID
-        required: true
-        schema:
-          type: string
->>>>>>> 8e88939c
-      responses:
-        "200":
-          content:
-            application/json:
-              schema:
-                allOf:
-                - $ref: '#/components/schemas/server.serverResponse'
-                - properties:
-                    data:
-<<<<<<< HEAD
-                      $ref: '#/components/schemas/server.Stub'
-=======
-                      $ref: '#/components/schemas/datastore.APIKey'
->>>>>>> 8e88939c
-                  type: object
-          description: OK
-        "400":
-          content:
-            application/json:
-              schema:
-                allOf:
-                - $ref: '#/components/schemas/server.serverResponse'
-                - properties:
-                    data:
-                      $ref: '#/components/schemas/server.Stub'
-                  type: object
-          description: Bad Request
-        "401":
-          content:
-            application/json:
-              schema:
-                allOf:
-                - $ref: '#/components/schemas/server.serverResponse'
-                - properties:
-                    data:
-                      $ref: '#/components/schemas/server.Stub'
-                  type: object
-          description: Unauthorized
-        "500":
-          content:
-            application/json:
-              schema:
-                allOf:
-                - $ref: '#/components/schemas/server.serverResponse'
-                - properties:
-                    data:
-                      $ref: '#/components/schemas/server.Stub'
-                  type: object
-          description: Internal Server Error
-      security:
-      - ApiKeyAuth: []
-<<<<<<< HEAD
+      responses:
+        "200":
+          content:
+            application/json:
+              schema:
+                allOf:
+                - $ref: '#/components/schemas/server.serverResponse'
+                - properties:
+                    data:
+                      $ref: '#/components/schemas/server.Stub'
+                  type: object
+          description: OK
+        "400":
+          content:
+            application/json:
+              schema:
+                allOf:
+                - $ref: '#/components/schemas/server.serverResponse'
+                - properties:
+                    data:
+                      $ref: '#/components/schemas/server.Stub'
+                  type: object
+          description: Bad Request
+        "401":
+          content:
+            application/json:
+              schema:
+                allOf:
+                - $ref: '#/components/schemas/server.serverResponse'
+                - properties:
+                    data:
+                      $ref: '#/components/schemas/server.Stub'
+                  type: object
+          description: Unauthorized
+        "500":
+          content:
+            application/json:
+              schema:
+                allOf:
+                - $ref: '#/components/schemas/server.serverResponse'
+                - properties:
+                    data:
+                      $ref: '#/components/schemas/server.Stub'
+                  type: object
+          description: Internal Server Error
+      security:
+      - ApiKeyAuth: []
       summary: Accept or decline an organisation invite
       tags:
       - Organisation
-  /users/exists:
-    post:
-      description: This endpoint checks if a user exists
-      requestBody:
-        content:
-          application/json:
-            schema:
-              $ref: '#/components/schemas/models.UserExists'
-        description: User Exists Details
-=======
-      summary: update api key
-      tags:
-      - APIKey
-  /ui/organisations/{orgID}/security/keys/{keyID}/revoke:
-    put:
-      description: This endpoint revokes an api key
-      parameters:
-      - description: API Key id
-        in: path
-        name: keyID
->>>>>>> 8e88939c
-        required: true
-        schema:
-          type: string
-      responses:
-        "200":
-          content:
-            application/json:
-              schema:
-                allOf:
-                - $ref: '#/components/schemas/server.serverResponse'
-                - properties:
-                    data:
-                      $ref: '#/components/schemas/server.Stub'
-                  type: object
-          description: OK
-        "400":
-          content:
-            application/json:
-              schema:
-                allOf:
-                - $ref: '#/components/schemas/server.serverResponse'
-                - properties:
-                    data:
-                      $ref: '#/components/schemas/server.Stub'
-                  type: object
-          description: Bad Request
-        "401":
-          content:
-            application/json:
-              schema:
-                allOf:
-                - $ref: '#/components/schemas/server.serverResponse'
-                - properties:
-                    data:
-                      $ref: '#/components/schemas/server.Stub'
-                  type: object
-          description: Unauthorized
-        "500":
-          content:
-            application/json:
-              schema:
-                allOf:
-                - $ref: '#/components/schemas/server.serverResponse'
-                - properties:
-                    data:
-                      $ref: '#/components/schemas/server.Stub'
-                  type: object
-          description: Internal Server Error
-      security:
-      - ApiKeyAuth: []
-      summary: Revoke API Key
-      tags:
-      - APIKey
   /users/{userID}/password:
     put:
       description: This endpoint updates a user's password
