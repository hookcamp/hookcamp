--- conflicted
+++ resolved
@@ -4682,7 +4682,6 @@
       - ApiKeyAuth: []
       summary: update api key
       tags:
-<<<<<<< HEAD
       - APIKey
   /ui/organisations/{orgID}/security/keys/{keyID}/revoke:
     put:
@@ -4691,8 +4690,59 @@
       - description: API Key id
         in: path
         name: keyID
-=======
-      - Subscription
+        required: true
+        schema:
+          type: string
+      responses:
+        "200":
+          content:
+            application/json:
+              schema:
+                allOf:
+                - $ref: '#/components/schemas/server.serverResponse'
+                - properties:
+                    data:
+                      $ref: '#/components/schemas/server.Stub'
+                  type: object
+          description: OK
+        "400":
+          content:
+            application/json:
+              schema:
+                allOf:
+                - $ref: '#/components/schemas/server.serverResponse'
+                - properties:
+                    data:
+                      $ref: '#/components/schemas/server.Stub'
+                  type: object
+          description: Bad Request
+        "401":
+          content:
+            application/json:
+              schema:
+                allOf:
+                - $ref: '#/components/schemas/server.serverResponse'
+                - properties:
+                    data:
+                      $ref: '#/components/schemas/server.Stub'
+                  type: object
+          description: Unauthorized
+        "500":
+          content:
+            application/json:
+              schema:
+                allOf:
+                - $ref: '#/components/schemas/server.serverResponse'
+                - properties:
+                    data:
+                      $ref: '#/components/schemas/server.Stub'
+                  type: object
+          description: Internal Server Error
+      security:
+      - ApiKeyAuth: []
+      summary: Revoke API Key
+      tags:
+      - APIKey
   /users/{userID}/password:
     put:
       description: This endpoint updates a user's password
@@ -4709,92 +4759,65 @@
             schema:
               $ref: '#/components/schemas/models.UpdatePassword'
         description: Password Details
->>>>>>> 19ba7308
-        required: true
-        schema:
-          type: string
-      responses:
-        "200":
-          content:
-            application/json:
-              schema:
-                allOf:
-                - $ref: '#/components/schemas/server.serverResponse'
-                - properties:
-                    data:
-<<<<<<< HEAD
-                      $ref: '#/components/schemas/server.Stub'
-=======
+        required: true
+        x-originalParamName: group
+      responses:
+        "200":
+          content:
+            application/json:
+              schema:
+                allOf:
+                - $ref: '#/components/schemas/server.serverResponse'
+                - properties:
+                    data:
                       $ref: '#/components/schemas/datastore.User'
->>>>>>> 19ba7308
-                  type: object
-          description: OK
-        "400":
-          content:
-            application/json:
-              schema:
-                allOf:
-                - $ref: '#/components/schemas/server.serverResponse'
-                - properties:
-                    data:
-                      $ref: '#/components/schemas/server.Stub'
-                  type: object
-          description: Bad Request
-        "401":
-          content:
-            application/json:
-              schema:
-                allOf:
-                - $ref: '#/components/schemas/server.serverResponse'
-                - properties:
-                    data:
-                      $ref: '#/components/schemas/server.Stub'
-                  type: object
-          description: Unauthorized
-        "500":
-          content:
-            application/json:
-              schema:
-                allOf:
-                - $ref: '#/components/schemas/server.serverResponse'
-                - properties:
-                    data:
-                      $ref: '#/components/schemas/server.Stub'
-                  type: object
-          description: Internal Server Error
-      security:
-      - ApiKeyAuth: []
-<<<<<<< HEAD
-      summary: Revoke API Key
-      tags:
-      - APIKey
-  /users/{userID}/password:
-    put:
-      description: This endpoint updates a user's password
-=======
+                  type: object
+          description: OK
+        "400":
+          content:
+            application/json:
+              schema:
+                allOf:
+                - $ref: '#/components/schemas/server.serverResponse'
+                - properties:
+                    data:
+                      $ref: '#/components/schemas/server.Stub'
+                  type: object
+          description: Bad Request
+        "401":
+          content:
+            application/json:
+              schema:
+                allOf:
+                - $ref: '#/components/schemas/server.serverResponse'
+                - properties:
+                    data:
+                      $ref: '#/components/schemas/server.Stub'
+                  type: object
+          description: Unauthorized
+        "500":
+          content:
+            application/json:
+              schema:
+                allOf:
+                - $ref: '#/components/schemas/server.serverResponse'
+                - properties:
+                    data:
+                      $ref: '#/components/schemas/server.Stub'
+                  type: object
+          description: Internal Server Error
+      security:
+      - ApiKeyAuth: []
       summary: Updates a user's password
       tags:
       - User
   /users/{userID}/profile:
     get:
       description: This endpoint fetches a user
->>>>>>> 19ba7308
       parameters:
       - description: user id
         in: path
         name: userID
-<<<<<<< HEAD
-        required: true
-        schema:
-          type: string
-      requestBody:
-        content:
-          application/json:
-            schema:
-              $ref: '#/components/schemas/models.UpdatePassword'
-        description: Password Details
-=======
->>>>>>> 19ba7308
         required: true
         schema:
           type: string
@@ -4848,14 +4871,8 @@
       summary: Gets a user
       tags:
       - User
-<<<<<<< HEAD
-  /users/{userID}/profile:
-    get:
-      description: This endpoint fetches a user
-=======
     put:
       description: This endpoint updates a user
->>>>>>> 19ba7308
       parameters:
       - description: user id
         in: path
@@ -4863,8 +4880,6 @@
         required: true
         schema:
           type: string
-<<<<<<< HEAD
-=======
       requestBody:
         content:
           application/json:
@@ -4873,7 +4888,6 @@
         description: User Details
         required: true
         x-originalParamName: group
->>>>>>> 19ba7308
       responses:
         "200":
           content:
@@ -4923,85 +4937,6 @@
       - ApiKeyAuth: []
       summary: Updates a user
       tags:
-      - User
-<<<<<<< HEAD
-    put:
-      description: This endpoint updates a user
-      parameters:
-      - description: user id
-        in: path
-        name: userID
-        required: true
-        schema:
-          type: string
-      requestBody:
-        content:
-          application/json:
-            schema:
-              $ref: '#/components/schemas/models.UpdateUser'
-        description: User Details
-=======
-  /users/token:
-    get:
-      description: This endpoint finds a user by an invite token
-      parameters:
-      - description: invite token
-        in: query
-        name: token
->>>>>>> 19ba7308
-        required: true
-        schema:
-          type: string
-      responses:
-        "200":
-          content:
-            application/json:
-              schema:
-                allOf:
-                - $ref: '#/components/schemas/server.serverResponse'
-                - properties:
-                    data:
-                      $ref: '#/components/schemas/datastore.User'
-                  type: object
-          description: OK
-        "400":
-          content:
-            application/json:
-              schema:
-                allOf:
-                - $ref: '#/components/schemas/server.serverResponse'
-                - properties:
-                    data:
-                      $ref: '#/components/schemas/server.Stub'
-                  type: object
-          description: Bad Request
-        "401":
-          content:
-            application/json:
-              schema:
-                allOf:
-                - $ref: '#/components/schemas/server.serverResponse'
-                - properties:
-                    data:
-                      $ref: '#/components/schemas/server.Stub'
-                  type: object
-          description: Unauthorized
-        "500":
-          content:
-            application/json:
-              schema:
-                allOf:
-                - $ref: '#/components/schemas/server.serverResponse'
-                - properties:
-                    data:
-                      $ref: '#/components/schemas/server.Stub'
-                  type: object
-          description: Internal Server Error
-      security:
-      - ApiKeyAuth: []
-      summary: Find user by invite token
-      tags:
-<<<<<<< HEAD
       - User
   /users/token:
     get:
@@ -5062,8 +4997,6 @@
       - ApiKeyAuth: []
       summary: Find user by invite token
       tags:
-=======
->>>>>>> 19ba7308
       - Organisation
 servers:
 - url: https://cloud.staging.getconvoy.io/api/v1
