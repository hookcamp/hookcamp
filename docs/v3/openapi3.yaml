components:
  schemas:
    config.SignatureHeaderProvider:
      enum:
      - X-Convoy-Signature
      type: string
      x-enum-varnames:
      - DefaultSignatureHeader
    datastore.AlertConfiguration:
      properties:
        count:
          type: integer
        threshold:
          type: string
      type: object
    datastore.ApiKey:
      properties:
        header_name:
          type: string
        header_value:
          type: string
      type: object
    datastore.BasicAuth:
      properties:
        password:
          type: string
        username:
          type: string
      type: object
    datastore.CLIMetadata:
      properties:
        event_type:
          type: string
        source_id:
          type: string
      type: object
    datastore.CustomResponse:
      properties:
        body:
          type: string
        content_type:
          type: string
      type: object
    datastore.DeliveryAttempt:
      properties:
        api_version:
          type: string
        created_at:
          type: string
        deleted_at:
          type: string
        endpoint_id:
          type: string
        error:
          type: string
        http_status:
          type: string
        ip_address:
          type: string
        method:
          type: string
        msg_id:
          type: string
        request_http_header:
          $ref: '#/components/schemas/datastore.HttpHeader'
        response_data:
          type: string
        response_http_header:
          $ref: '#/components/schemas/datastore.HttpHeader'
        status:
          type: boolean
        uid:
          type: string
        updated_at:
          type: string
        url:
          type: string
      type: object
    datastore.Device:
      properties:
        created_at:
          type: string
        deleted_at:
          type: string
        endpoint_id:
          type: string
        host_name:
          type: string
        last_seen_at:
          type: string
        project_id:
          type: string
        status:
          $ref: '#/components/schemas/datastore.DeviceStatus'
        uid:
          type: string
        updated_at:
          type: string
      type: object
    datastore.DeviceStatus:
      enum:
      - offline
      - online
      - disabled
      type: string
      x-enum-varnames:
      - DeviceStatusOffline
      - DeviceStatusOnline
      - DeviceStatusDisabled
    datastore.EncodingType:
      enum:
      - base64
      - hex
      type: string
      x-enum-varnames:
      - Base64Encoding
      - HexEncoding
    datastore.Endpoint:
      properties:
        advanced_signatures:
          type: boolean
        authentication:
          $ref: '#/components/schemas/datastore.EndpointAuthentication'
        created_at:
          type: string
        deleted_at:
          type: string
        description:
          type: string
        events:
          type: integer
        http_timeout:
          type: integer
        owner_id:
          type: string
        project_id:
          type: string
        rate_limit:
          type: integer
        rate_limit_duration:
          type: integer
        secrets:
          items:
            $ref: '#/components/schemas/datastore.Secret'
          type: array
        slack_webhook_url:
          type: string
        status:
          $ref: '#/components/schemas/datastore.EndpointStatus'
        support_email:
          type: string
        target_url:
          type: string
        title:
          type: string
        uid:
          type: string
        updated_at:
          type: string
      type: object
    datastore.EndpointAuthentication:
      properties:
        api_key:
          $ref: '#/components/schemas/datastore.ApiKey'
        type:
          $ref: '#/components/schemas/datastore.EndpointAuthenticationType'
      type: object
    datastore.EndpointAuthenticationType:
      enum:
      - api_key
      type: string
      x-enum-varnames:
      - APIKeyAuthentication
    datastore.EndpointStatus:
      enum:
      - active
      - inactive
      - pending
      - paused
      type: string
      x-enum-varnames:
      - ActiveEndpointStatus
      - InactiveEndpointStatus
      - PendingEndpointStatus
      - PausedEndpointStatus
    datastore.Event:
      properties:
        app_id:
          description: Deprecated
          type: string
        created_at:
          type: string
        data:
          description: |-
            Data is an arbitrary JSON value that gets sent as the body of the
            webhook to the endpoints
          items:
            type: integer
          type: array
        deleted_at:
          type: string
        endpoint_metadata:
          items:
            $ref: '#/components/schemas/datastore.Endpoint'
          type: array
        endpoints:
          items:
            type: string
          type: array
        event_type:
          type: string
        headers:
          $ref: '#/components/schemas/httpheader.HTTPHeader'
        idempotency_key:
          type: string
        is_duplicate_event:
          type: boolean
        project_id:
          type: string
        raw:
          type: string
        source_id:
          type: string
        source_metadata:
          $ref: '#/components/schemas/datastore.Source'
        uid:
          type: string
        updated_at:
          type: string
        url_query_params:
          type: string
      type: object
    datastore.EventDeliveryStatus:
      enum:
      - Scheduled
      - Processing
      - Discarded
      - Failure
      - Success
      - Retry
      type: string
      x-enum-varnames:
      - ScheduledEventStatus
      - ProcessingEventStatus
      - DiscardedEventStatus
      - FailureEventStatus
      - SuccessEventStatus
      - RetryEventStatus
    datastore.FilterConfiguration:
      properties:
        event_types:
          items:
            type: string
          type: array
        filter:
          $ref: '#/components/schemas/datastore.FilterSchema'
      type: object
    datastore.FilterSchema:
      properties:
        body:
          $ref: '#/components/schemas/datastore.M'
        headers:
          $ref: '#/components/schemas/datastore.M'
      type: object
    datastore.GooglePubSubConfig:
      properties:
        project_id:
          type: string
        service_account:
          items:
            type: integer
          type: array
        subscription_id:
          type: string
      type: object
    datastore.HMac:
      properties:
        encoding:
          $ref: '#/components/schemas/datastore.EncodingType'
        hash:
          type: string
        header:
          type: string
        secret:
          type: string
      type: object
    datastore.HttpHeader:
      additionalProperties:
        type: string
      type: object
    datastore.KafkaAuth:
      properties:
        hash:
          type: string
        password:
          type: string
        tls:
          type: boolean
        type:
          type: string
        username:
          type: string
      type: object
    datastore.KafkaPubSubConfig:
      properties:
        auth:
          $ref: '#/components/schemas/datastore.KafkaAuth'
        brokers:
          items:
            type: string
          type: array
        consumer_group_id:
          type: string
        topic_name:
          type: string
      type: object
    datastore.M:
      additionalProperties: true
      type: object
    datastore.MetaEventAttempt:
      properties:
        request_http_header:
          $ref: '#/components/schemas/datastore.HttpHeader'
        response_data:
          type: string
        response_http_header:
          $ref: '#/components/schemas/datastore.HttpHeader'
      type: object
    datastore.MetaEventConfiguration:
      properties:
        event_type:
          items:
            type: string
          type: array
        is_enabled:
          type: boolean
        pub_sub:
          $ref: '#/components/schemas/datastore.PubSubConfig'
        secret:
          type: string
        type:
          $ref: '#/components/schemas/datastore.MetaEventType'
        url:
          type: string
      type: object
    datastore.MetaEventType:
      enum:
      - http
      - pub_sub
      type: string
      x-enum-varnames:
      - HTTPMetaEvent
      - PubSubMetaEvent
    datastore.Metadata:
      properties:
        data:
          description: Data to be sent to endpoint.
          items:
            type: integer
          type: array
        interval_seconds:
          type: integer
        next_send_time:
          type: string
        num_trials:
          description: |-
            NumTrials: number of times we have tried to deliver this Event to
            an application
          type: integer
        raw:
          type: string
        retry_limit:
          type: integer
        strategy:
          $ref: '#/components/schemas/datastore.StrategyProvider'
      type: object
    datastore.PageDirection:
      enum:
      - next
      - prev
      type: string
      x-enum-varnames:
      - Next
      - Prev
    datastore.Pageable:
      properties:
        direction:
          $ref: '#/components/schemas/datastore.PageDirection'
        next_page_cursor:
          type: string
        per_page:
          type: integer
        prev_page_cursor:
          type: string
        sort:
          type: string
      type: object
    datastore.PaginationData:
      properties:
        has_next_page:
          type: boolean
        has_prev_page:
          type: boolean
        next_page_cursor:
          type: string
        per_page:
          type: integer
        prev_page_cursor:
          type: string
      type: object
    datastore.Project:
      properties:
        config:
          $ref: '#/components/schemas/datastore.ProjectConfig'
        created_at:
          type: string
        deleted_at:
          type: string
        logo_url:
          type: string
        name:
          type: string
        organisation_id:
          type: string
        retained_events:
          type: integer
        statistics:
          $ref: '#/components/schemas/datastore.ProjectStatistics'
        type:
          $ref: '#/components/schemas/datastore.ProjectType'
        uid:
          type: string
        updated_at:
          type: string
      type: object
    datastore.ProjectConfig:
      properties:
        add_event_id_trace_headers:
          type: boolean
        disable_endpoint:
          type: boolean
        max_payload_read_size:
          type: integer
        meta_event:
          $ref: '#/components/schemas/datastore.MetaEventConfiguration'
        ratelimit:
          $ref: '#/components/schemas/datastore.RateLimitConfiguration'
        replay_attacks_prevention_enabled:
          type: boolean
        retention_policy:
          $ref: '#/components/schemas/datastore.RetentionPolicyConfiguration'
        retention_policy_enabled:
          type: boolean
        signature:
          $ref: '#/components/schemas/datastore.SignatureConfiguration'
        strategy:
          $ref: '#/components/schemas/datastore.StrategyConfiguration'
      type: object
    datastore.ProjectStatistics:
      properties:
        messages_sent:
          type: integer
        total_endpoints:
          type: integer
        total_sources:
          type: integer
        total_subscriptions:
          type: integer
      type: object
    datastore.ProjectType:
      enum:
      - outgoing
      - incoming
      type: string
      x-enum-varnames:
      - OutgoingProject
      - IncomingProject
    datastore.ProviderConfig:
      properties:
        twitter:
          $ref: '#/components/schemas/datastore.TwitterProviderConfig'
      type: object
    datastore.PubSubConfig:
      properties:
        google:
          $ref: '#/components/schemas/datastore.GooglePubSubConfig'
        kafka:
          $ref: '#/components/schemas/datastore.KafkaPubSubConfig'
        sqs:
          $ref: '#/components/schemas/datastore.SQSPubSubConfig'
        type:
          $ref: '#/components/schemas/datastore.PubSubType'
        workers:
          type: integer
      type: object
    datastore.PubSubType:
      enum:
      - sqs
      - google
      - kafka
      type: string
      x-enum-varnames:
      - SqsPubSub
      - GooglePubSub
      - KafkaPubSub
    datastore.RateLimitConfiguration:
      properties:
        count:
          type: integer
        duration:
          type: integer
      type: object
    datastore.RetentionPolicyConfiguration:
      properties:
        policy:
          type: string
        search_policy:
          type: string
      type: object
    datastore.RetryConfiguration:
      properties:
        duration:
          type: integer
        retry_count:
          type: integer
        type:
          $ref: '#/components/schemas/datastore.StrategyProvider'
      type: object
    datastore.SQSPubSubConfig:
      properties:
        access_key_id:
          type: string
        default_region:
          type: string
        queue_name:
          type: string
        secret_key:
          type: string
      type: object
    datastore.SearchParams:
      properties:
        created_at_end:
          type: integer
        created_at_start:
          type: integer
      type: object
    datastore.Secret:
      properties:
        created_at:
          type: string
        deleted_at:
          type: string
        expires_at:
          type: string
        uid:
          type: string
        updated_at:
          type: string
        value:
          type: string
      type: object
    datastore.SignatureConfiguration:
      properties:
        header:
          $ref: '#/components/schemas/config.SignatureHeaderProvider'
        versions:
          items:
            $ref: '#/components/schemas/datastore.SignatureVersion'
          type: array
      type: object
    datastore.SignatureVersion:
      properties:
        created_at:
          type: string
        encoding:
          $ref: '#/components/schemas/datastore.EncodingType'
        hash:
          type: string
        uid:
          type: string
      type: object
    datastore.Source:
      properties:
        created_at:
          type: string
        custom_response:
          $ref: '#/components/schemas/datastore.CustomResponse'
        deleted_at:
          type: string
        forward_headers:
          items:
            type: string
          type: array
        idempotency_keys:
          items:
            type: string
          type: array
        is_disabled:
          type: boolean
        mask_id:
          type: string
        name:
          type: string
        project_id:
          type: string
        provider:
          $ref: '#/components/schemas/datastore.SourceProvider'
        provider_config:
          $ref: '#/components/schemas/datastore.ProviderConfig'
        pub_sub:
          $ref: '#/components/schemas/datastore.PubSubConfig'
        type:
          $ref: '#/components/schemas/datastore.SourceType'
        uid:
          type: string
        updated_at:
          type: string
        url:
          type: string
        verifier:
          $ref: '#/components/schemas/datastore.VerifierConfig'
      type: object
    datastore.SourceProvider:
      enum:
      - github
      - twitter
      - shopify
      type: string
      x-enum-varnames:
      - GithubSourceProvider
      - TwitterSourceProvider
      - ShopifySourceProvider
    datastore.SourceType:
      enum:
      - http
      - rest_api
      - pub_sub
      - db_change_stream
      type: string
      x-enum-varnames:
      - HTTPSource
      - RestApiSource
      - PubSubSource
      - DBChangeStream
    datastore.StrategyConfiguration:
      properties:
        duration:
          type: integer
        retry_count:
          type: integer
        type:
          $ref: '#/components/schemas/datastore.StrategyProvider'
      type: object
    datastore.StrategyProvider:
      enum:
      - linear
      - linear
      - exponential
      type: string
      x-enum-varnames:
      - DefaultStrategyProvider
      - LinearStrategyProvider
      - ExponentialStrategyProvider
    datastore.SubscriptionType:
      enum:
      - cli
      - api
      type: string
      x-enum-varnames:
      - SubscriptionTypeCLI
      - SubscriptionTypeAPI
    datastore.TwitterProviderConfig:
      properties:
        crc_verified_at:
          type: string
      type: object
    datastore.VerifierConfig:
      properties:
        api_key:
          $ref: '#/components/schemas/datastore.ApiKey'
        basic_auth:
          $ref: '#/components/schemas/datastore.BasicAuth'
        hmac:
          $ref: '#/components/schemas/datastore.HMac'
        type:
          $ref: '#/components/schemas/datastore.VerifierType'
      type: object
    datastore.VerifierType:
      enum:
      - noop
      - hmac
      - basic_auth
      - api_key
      type: string
      x-enum-varnames:
      - NoopVerifier
      - HMacVerifier
      - BasicAuthVerifier
      - APIKeyVerifier
    handlers.Stub:
      type: object
    handlers.pagedResponse:
      properties:
        content: {}
        pagination:
          $ref: '#/components/schemas/datastore.PaginationData'
      type: object
    httpheader.HTTPHeader:
      additionalProperties:
        items:
          type: string
        type: array
      type: object
    models.AlertConfiguration:
      properties:
        count:
          type: integer
        threshold:
          type: string
      type: object
    models.ApiKey:
      properties:
        header_name:
          type: string
        header_value:
          type: string
      type: object
    models.BasicAuth:
      properties:
        password:
          type: string
        username:
          type: string
      type: object
    models.CreateEndpoint:
      properties:
        advanced_signatures:
          description: |-
            Convoy supports two [signature formats](https://getconvoy.io/docs/manual/signatures)
            -- simple or advanced. If left unspecified, we default to false.
          type: boolean
        appID:
          description: Deprecated but necessary for backward compatibility
          type: string
        authentication:
          allOf:
          - $ref: '#/components/schemas/models.EndpointAuthentication'
          description: |-
            This is used to define any custom authentication required by the endpoint. This
            shouldn't be needed often because webhook endpoints usually should be exposed to
            the internet.
        description:
          description: |-
            Human-readable description of the endpoint. Think of this as metadata describing
            the endpoint
          type: string
        http_timeout:
          description: Define endpoint http timeout in seconds.
          type: integer
        is_disabled:
          description: This is used to manually enable/disable the endpoint.
          type: boolean
        name:
          description: Endpoint name.
          type: string
        owner_id:
          description: |-
            The OwnerID is used to group more than one endpoint together to achieve
            [fanout](https://getconvoy.io/docs/manual/endpoints#Endpoint%20Owner%20ID)
          type: string
        rate_limit:
          description: |-
            Rate limit is the total number of requests to be sent to an endpoint in
            the time duration specified in RateLimitDuration
          type: integer
        rate_limit_duration:
          description: Rate limit duration specifies the time range for the rate limit.
          type: integer
        secret:
          description: Endpoint's webhook secret. If not provided, Convoy autogenerates
            one for the endpoint.
          type: string
        slack_webhook_url:
          description: |-
            Slack webhook URL is an alternative method to support email where endpoint developers
            can receive failure notifications.
          type: string
        support_email:
          description: |-
            Endpoint developers support email. This is used for communicating endpoint state
            changes. You should always turn this on when disabling endpoints are enabled.
          type: string
        url:
          description: |-
            URL is the endpoint's URL prefixed with https. non-https urls are currently
            not supported.
          type: string
      type: object
    models.CreateEvent:
      properties:
        app_id:
          description: Deprecated but necessary for backward compatibility
          type: string
        custom_headers:
          additionalProperties:
            type: string
          type: object
        data:
          items:
            type: integer
          type: array
        endpoint_id:
          type: string
        event_type:
          type: string
        idempotency_key:
          type: string
        owner_id:
          type: string
        uid:
          type: string
      type: object
    models.CreateSource:
      properties:
        custom_response:
          allOf:
          - $ref: '#/components/schemas/models.CustomResponse'
          description: |-
            Custom response is used to define a custom response for incoming
            webhooks project sources only.
        idempotency_keys:
          description: |-
            IdempotencyKeys are used to specify parts of a webhook request to uniquely
            identify the event in an incoming webhooks project.
          items:
            type: string
          type: array
        is_disabled:
          description: This is used to manually enable/disable the source.
          type: boolean
        name:
          description: Source name.
          type: string
        provider:
          $ref: '#/components/schemas/datastore.SourceProvider'
        pub_sub:
          allOf:
          - $ref: '#/components/schemas/models.PubSubConfig'
          description: |-
            PubSub are used to specify message broker sources for outgoing
            webhooks projects.
        type:
          allOf:
          - $ref: '#/components/schemas/datastore.SourceType'
          description: Source Type. Currently supported values are - sqs, kafka or
            pubsub.
        verifier:
          allOf:
          - $ref: '#/components/schemas/models.VerifierConfig'
          description: |-
            Verifiers are used to verify webhook events ingested in incoming
            webhooks projects.
      type: object
    models.CreateSubscription:
      properties:
        alert_config:
          $ref: '#/components/schemas/models.AlertConfiguration'
        app_id:
          description: Deprecated but necessary for backward compatibility
          type: string
        endpoint_id:
          type: string
        filter_config:
          $ref: '#/components/schemas/models.FilterConfiguration'
        function:
          type: string
        name:
          type: string
        rate_limit_config:
          $ref: '#/components/schemas/models.RateLimitConfiguration'
        retry_config:
          $ref: '#/components/schemas/models.RetryConfiguration'
        source_id:
          type: string
      type: object
    models.CustomResponse:
      properties:
        body:
          type: string
        content_type:
          type: string
      type: object
<<<<<<< HEAD
    models.DynamicEndpoint:
      properties:
        advanced_signatures:
          type: boolean
        appID:
          description: Deprecated but necessary for backward compatibility
          type: string
        authentication:
          $ref: '#/components/schemas/models.EndpointAuthentication'
        description:
          type: string
        http_timeout:
          type: integer
        is_disabled:
          type: boolean
        name:
          type: string
        owner_id:
          type: string
        rate_limit:
          type: integer
        rate_limit_duration:
          type: integer
        secret:
          type: string
        slack_webhook_url:
          type: string
        support_email:
          type: string
        url:
          type: string
      type: object
=======
>>>>>>> 54511ea2
    models.DynamicEvent:
      properties:
        data:
          items:
            type: integer
          type: array
        event_type:
          type: string
        event_types:
          items:
            type: string
          type: array
        idempotency_key:
          type: string
        secret:
          type: string
        url:
          type: string
      type: object
    models.EndpointAuthentication:
      properties:
        api_key:
          $ref: '#/components/schemas/models.ApiKey'
        type:
          $ref: '#/components/schemas/datastore.EndpointAuthenticationType'
      type: object
    models.EndpointResponse:
      properties:
        advanced_signatures:
          type: boolean
        authentication:
          $ref: '#/components/schemas/datastore.EndpointAuthentication'
        created_at:
          type: string
        deleted_at:
          type: string
        description:
          type: string
        events:
          type: integer
        http_timeout:
          type: integer
        owner_id:
          type: string
        project_id:
          type: string
        rate_limit:
          type: integer
        rate_limit_duration:
          type: integer
        secrets:
          items:
            $ref: '#/components/schemas/datastore.Secret'
          type: array
        slack_webhook_url:
          type: string
        status:
          $ref: '#/components/schemas/datastore.EndpointStatus'
        support_email:
          type: string
        target_url:
          type: string
        title:
          type: string
        uid:
          type: string
        updated_at:
          type: string
      type: object
    models.EventDeliveryResponse:
      properties:
        cli_metadata:
          $ref: '#/components/schemas/datastore.CLIMetadata'
        created_at:
          type: string
        deleted_at:
          type: string
        description:
          type: string
        device_id:
          type: string
        device_metadata:
          $ref: '#/components/schemas/datastore.Device'
        endpoint_id:
          type: string
        endpoint_metadata:
          $ref: '#/components/schemas/datastore.Endpoint'
        event_id:
          type: string
        event_metadata:
          $ref: '#/components/schemas/datastore.Event'
        event_type:
          type: string
        headers:
          $ref: '#/components/schemas/httpheader.HTTPHeader'
        idempotency_key:
          type: string
        latency:
          type: string
        metadata:
          $ref: '#/components/schemas/datastore.Metadata'
        project_id:
          type: string
        source_metadata:
          $ref: '#/components/schemas/datastore.Source'
        status:
          $ref: '#/components/schemas/datastore.EventDeliveryStatus'
        subscription_id:
          type: string
        uid:
          type: string
        updated_at:
          type: string
        url_query_params:
          type: string
      type: object
    models.EventResponse:
      properties:
        app_id:
          description: Deprecated
          type: string
        created_at:
          type: string
        data:
          description: |-
            Data is an arbitrary JSON value that gets sent as the body of the
            webhook to the endpoints
          items:
            type: integer
          type: array
        deleted_at:
          type: string
        endpoint_metadata:
          items:
            $ref: '#/components/schemas/datastore.Endpoint'
          type: array
        endpoints:
          items:
            type: string
          type: array
        event_type:
          type: string
        headers:
          $ref: '#/components/schemas/httpheader.HTTPHeader'
        idempotency_key:
          type: string
        is_duplicate_event:
          type: boolean
        project_id:
          type: string
        raw:
          type: string
        source_id:
          type: string
        source_metadata:
          $ref: '#/components/schemas/datastore.Source'
        uid:
          type: string
        updated_at:
          type: string
        url_query_params:
          type: string
      type: object
    models.ExpireSecret:
      properties:
        expiration:
          type: integer
        secret:
          type: string
      type: object
    models.FS:
      properties:
        body:
          $ref: '#/components/schemas/datastore.M'
        headers:
          $ref: '#/components/schemas/datastore.M'
      type: object
    models.FanoutEvent:
      properties:
        custom_headers:
          additionalProperties:
            type: string
          type: object
        data:
          description: |-
            Data is an arbitrary JSON value that gets sent as the body of the
            webhook to the endpoints
          items:
            type: integer
          type: array
        event_type:
          type: string
        idempotency_key:
          type: string
        owner_id:
          type: string
      type: object
    models.FilterConfiguration:
      properties:
        event_types:
          items:
            type: string
          type: array
        filter:
          $ref: '#/components/schemas/models.FS'
      type: object
    models.FilterSchema:
      properties:
        body: {}
        header: {}
      type: object
    models.GooglePubSubConfig:
      properties:
        project_id:
          type: string
        service_account:
          items:
            type: integer
          type: array
        subscription_id:
          type: string
      type: object
    models.HMac:
      properties:
        encoding:
          $ref: '#/components/schemas/datastore.EncodingType'
        hash:
          type: string
        header:
          type: string
        secret:
          type: string
      type: object
    models.IDs:
      properties:
        ids:
          description: A list of event delivery IDs to forcefully resend.
          items:
            type: string
          type: array
      type: object
    models.KafkaAuth:
      properties:
        hash:
          type: string
        password:
          type: string
        tls:
          type: boolean
        type:
          type: string
        username:
          type: string
      type: object
    models.KafkaPubSubConfig:
      properties:
        auth:
          $ref: '#/components/schemas/models.KafkaAuth'
        brokers:
          items:
            type: string
          type: array
        consumer_group_id:
          type: string
        topic_name:
          type: string
      type: object
    models.MetaEventResponse:
      properties:
        attempt:
          $ref: '#/components/schemas/datastore.MetaEventAttempt'
        created_at:
          type: string
        deleted_at:
          type: string
        event_type:
          type: string
        metadata:
          $ref: '#/components/schemas/datastore.Metadata'
        project_id:
          type: string
        status:
          $ref: '#/components/schemas/datastore.EventDeliveryStatus'
        uid:
          type: string
        updated_at:
          type: string
      type: object
    models.PortalLink:
      properties:
        can_manage_endpoint:
          type: boolean
        endpoints:
          items:
            type: string
          type: array
        name:
          type: string
        owner_id:
          type: string
      type: object
    models.PortalLinkResponse:
      properties:
        can_manage_endpoint:
          type: boolean
        created_at:
          type: string
        deleted_at:
          type: string
        endpoint_count:
          type: integer
        endpoints:
          items:
            type: string
          type: array
        endpoints_metadata:
          items:
            $ref: '#/components/schemas/datastore.Endpoint'
          type: array
        name:
          type: string
        owner_id:
          type: string
        project_id:
          type: string
        token:
          type: string
        uid:
          type: string
        updated_at:
          type: string
        url:
          type: string
      type: object
    models.PubSubConfig:
      properties:
        google:
          $ref: '#/components/schemas/models.GooglePubSubConfig'
        kafka:
          $ref: '#/components/schemas/models.KafkaPubSubConfig'
        sqs:
          $ref: '#/components/schemas/models.SQSPubSubConfig'
        type:
          $ref: '#/components/schemas/datastore.PubSubType'
        workers:
          type: integer
      type: object
    models.RateLimitConfiguration:
      properties:
        count:
          type: integer
        duration:
          type: integer
      type: object
    models.RetryConfiguration:
      properties:
        duration:
          type: string
        interval_seconds:
          type: integer
        retry_count:
          type: integer
        type:
          $ref: '#/components/schemas/datastore.StrategyProvider'
      type: object
    models.SQSPubSubConfig:
      properties:
        access_key_id:
          type: string
        default_region:
          type: string
        queue_name:
          type: string
        secret_key:
          type: string
      type: object
    models.SourceResponse:
      properties:
        created_at:
          type: string
        custom_response:
          $ref: '#/components/schemas/datastore.CustomResponse'
        deleted_at:
          type: string
        forward_headers:
          items:
            type: string
          type: array
        idempotency_keys:
          items:
            type: string
          type: array
        is_disabled:
          type: boolean
        mask_id:
          type: string
        name:
          type: string
        project_id:
          type: string
        provider:
          $ref: '#/components/schemas/datastore.SourceProvider'
        provider_config:
          $ref: '#/components/schemas/datastore.ProviderConfig'
        pub_sub:
          $ref: '#/components/schemas/datastore.PubSubConfig'
        type:
          $ref: '#/components/schemas/datastore.SourceType'
        uid:
          type: string
        updated_at:
          type: string
        url:
          type: string
        verifier:
          $ref: '#/components/schemas/datastore.VerifierConfig'
      type: object
    models.SubscriptionFunctionResponse:
      properties:
        log:
          items:
            type: string
          type: array
        payload: {}
      type: object
    models.SubscriptionResponse:
      properties:
        alert_config:
          allOf:
          - $ref: '#/components/schemas/datastore.AlertConfiguration'
          description: subscription config
        created_at:
          type: string
        deleted_at:
          type: string
        device_metadata:
          $ref: '#/components/schemas/datastore.Device'
        endpoint_metadata:
          $ref: '#/components/schemas/datastore.Endpoint'
        filter_config:
          $ref: '#/components/schemas/datastore.FilterConfiguration'
        function:
          $ref: '#/components/schemas/null.String'
        name:
          type: string
        rate_limit_config:
          $ref: '#/components/schemas/datastore.RateLimitConfiguration'
        retry_config:
          $ref: '#/components/schemas/datastore.RetryConfiguration'
        source_metadata:
          $ref: '#/components/schemas/datastore.Source'
        type:
          $ref: '#/components/schemas/datastore.SubscriptionType'
        uid:
          type: string
        updated_at:
          type: string
      type: object
    models.TestFilter:
      properties:
        request:
          $ref: '#/components/schemas/models.FilterSchema'
        schema:
          $ref: '#/components/schemas/models.FilterSchema'
      type: object
    models.TestWebhookFunction:
      properties:
        function:
          type: string
        payload:
          additionalProperties: true
          type: object
      type: object
    models.UpdateCustomResponse:
      properties:
        body:
          type: string
        content_type:
          type: string
      type: object
    models.UpdateEndpoint:
      properties:
        advanced_signatures:
          type: boolean
        authentication:
          $ref: '#/components/schemas/models.EndpointAuthentication'
        description:
          type: string
        http_timeout:
          type: integer
        is_disabled:
          type: boolean
        name:
          type: string
        owner_id:
          type: string
        rate_limit:
          type: integer
        rate_limit_duration:
          type: integer
        secret:
          type: string
        slack_webhook_url:
          type: string
        support_email:
          type: string
        url:
          type: string
      type: object
    models.UpdateSource:
      properties:
        custom_response:
          $ref: '#/components/schemas/models.UpdateCustomResponse'
        forward_headers:
          items:
            type: string
          type: array
        idempotency_keys:
          items:
            type: string
          type: array
        is_disabled:
          type: boolean
        name:
          type: string
        pub_sub:
          $ref: '#/components/schemas/models.PubSubConfig'
        type:
          $ref: '#/components/schemas/datastore.SourceType'
        verifier:
          $ref: '#/components/schemas/models.VerifierConfig'
      type: object
    models.UpdateSubscription:
      properties:
        alert_config:
          $ref: '#/components/schemas/models.AlertConfiguration'
        app_id:
          type: string
        endpoint_id:
          type: string
        filter_config:
          $ref: '#/components/schemas/models.FilterConfiguration'
        function:
          type: string
        name:
          type: string
        rate_limit_config:
          $ref: '#/components/schemas/models.RateLimitConfiguration'
        retry_config:
          $ref: '#/components/schemas/models.RetryConfiguration'
        source_id:
          type: string
      type: object
    models.VerifierConfig:
      properties:
        api_key:
          $ref: '#/components/schemas/models.ApiKey'
        basic_auth:
          $ref: '#/components/schemas/models.BasicAuth'
        hmac:
          $ref: '#/components/schemas/models.HMac'
        type:
          $ref: '#/components/schemas/datastore.VerifierType'
      type: object
    null.String:
      properties:
        string:
          type: string
        valid:
          description: Valid is true if String is not NULL
          type: boolean
      type: object
    util.ServerResponse:
      properties:
        data:
          items:
            type: integer
          type: array
        message:
          type: string
        status:
          type: boolean
      type: object
  securitySchemes:
    ApiKeyAuth:
      in: header
      name: Authorization
      type: apiKey
info:
  contact:
    email: support@getconvoy.io
    name: Convoy Support
    url: https://getconvoy.io/docs
  description: Convoy is a fast and secure webhooks proxy. This document contains
    datastore.s API specification.
  license:
    name: Mozilla Public License 2.0
    url: https://www.mozilla.org/en-US/MPL/2.0/
  termsOfService: https://getconvoy.io/terms
  title: Convoy API Reference
  version: 0.9.0
openapi: 3.0.3
paths:
  /v1/projects/{projectID}/endpoints:
    get:
      description: This endpoint fetches an endpoints
      parameters:
      - description: Project ID
        in: path
        name: projectID
        required: true
        schema:
          type: string
      - description: A pagination cursor to fetch the next page of a list
        in: query
        name: next_page_cursor
        schema:
          type: string
      - description: The owner ID of the endpoint
        in: query
        name: ownerId
        schema:
          type: string
      - description: The number of items to return per page
        in: query
        name: perPage
        schema:
          type: integer
      - description: A pagination cursor to fetch the previous page of a list
        in: query
        name: prev_page_cursor
        schema:
          type: string
      - description: The name of the endpoint
        in: query
        name: q
        schema:
          type: string
      - description: sort order
        in: query
        name: sort
        schema:
          type: string
      responses:
        "200":
          content:
            application/json:
              schema:
                allOf:
                - $ref: '#/components/schemas/util.ServerResponse'
                - properties:
                    data:
                      allOf:
                      - $ref: '#/components/schemas/handlers.pagedResponse'
                      - properties:
                          content:
                            items:
                              $ref: '#/components/schemas/models.EndpointResponse'
                            type: array
                        type: object
                  type: object
          description: OK
        "400":
          content:
            application/json:
              schema:
                allOf:
                - $ref: '#/components/schemas/util.ServerResponse'
                - properties:
                    data:
                      $ref: '#/components/schemas/handlers.Stub'
                  type: object
          description: Bad Request
        "401":
          content:
            application/json:
              schema:
                allOf:
                - $ref: '#/components/schemas/util.ServerResponse'
                - properties:
                    data:
                      $ref: '#/components/schemas/handlers.Stub'
                  type: object
          description: Unauthorized
        "404":
          content:
            application/json:
              schema:
                allOf:
                - $ref: '#/components/schemas/util.ServerResponse'
                - properties:
                    data:
                      $ref: '#/components/schemas/handlers.Stub'
                  type: object
          description: Not Found
      security:
      - ApiKeyAuth: []
      summary: List all endpoints
      tags:
      - Endpoints
    post:
      description: This endpoint creates an endpoint
      parameters:
      - description: Project ID
        in: path
        name: projectID
        required: true
        schema:
          type: string
      requestBody:
        content:
          application/json:
            schema:
              $ref: '#/components/schemas/models.CreateEndpoint'
        description: Endpoint Details
        required: true
        x-originalParamName: endpoint
      responses:
        "200":
          content:
            application/json:
              schema:
                allOf:
                - $ref: '#/components/schemas/util.ServerResponse'
                - properties:
                    data:
                      $ref: '#/components/schemas/models.EndpointResponse'
                  type: object
          description: OK
        "400":
          content:
            application/json:
              schema:
                allOf:
                - $ref: '#/components/schemas/util.ServerResponse'
                - properties:
                    data:
                      $ref: '#/components/schemas/handlers.Stub'
                  type: object
          description: Bad Request
        "401":
          content:
            application/json:
              schema:
                allOf:
                - $ref: '#/components/schemas/util.ServerResponse'
                - properties:
                    data:
                      $ref: '#/components/schemas/handlers.Stub'
                  type: object
          description: Unauthorized
        "404":
          content:
            application/json:
              schema:
                allOf:
                - $ref: '#/components/schemas/util.ServerResponse'
                - properties:
                    data:
                      $ref: '#/components/schemas/handlers.Stub'
                  type: object
          description: Not Found
      security:
      - ApiKeyAuth: []
      summary: Create an endpoint
      tags:
      - Endpoints
  /v1/projects/{projectID}/endpoints/{endpointID}:
    delete:
      description: This endpoint deletes an endpoint
      parameters:
      - description: Project ID
        in: path
        name: projectID
        required: true
        schema:
          type: string
      - description: Endpoint ID
        in: path
        name: endpointID
        required: true
        schema:
          type: string
      responses:
        "200":
          content:
            application/json:
              schema:
                allOf:
                - $ref: '#/components/schemas/util.ServerResponse'
                - properties:
                    data:
                      $ref: '#/components/schemas/handlers.Stub'
                  type: object
          description: OK
        "400":
          content:
            application/json:
              schema:
                allOf:
                - $ref: '#/components/schemas/util.ServerResponse'
                - properties:
                    data:
                      $ref: '#/components/schemas/handlers.Stub'
                  type: object
          description: Bad Request
        "401":
          content:
            application/json:
              schema:
                allOf:
                - $ref: '#/components/schemas/util.ServerResponse'
                - properties:
                    data:
                      $ref: '#/components/schemas/handlers.Stub'
                  type: object
          description: Unauthorized
        "404":
          content:
            application/json:
              schema:
                allOf:
                - $ref: '#/components/schemas/util.ServerResponse'
                - properties:
                    data:
                      $ref: '#/components/schemas/handlers.Stub'
                  type: object
          description: Not Found
      security:
      - ApiKeyAuth: []
      summary: Delete endpoint
      tags:
      - Endpoints
    get:
      description: This endpoint fetches an endpoint
      parameters:
      - description: Project ID
        in: path
        name: projectID
        required: true
        schema:
          type: string
      - description: Endpoint ID
        in: path
        name: endpointID
        required: true
        schema:
          type: string
      responses:
        "200":
          content:
            application/json:
              schema:
                allOf:
                - $ref: '#/components/schemas/util.ServerResponse'
                - properties:
                    data:
                      $ref: '#/components/schemas/models.EndpointResponse'
                  type: object
          description: OK
        "400":
          content:
            application/json:
              schema:
                allOf:
                - $ref: '#/components/schemas/util.ServerResponse'
                - properties:
                    data:
                      $ref: '#/components/schemas/handlers.Stub'
                  type: object
          description: Bad Request
        "401":
          content:
            application/json:
              schema:
                allOf:
                - $ref: '#/components/schemas/util.ServerResponse'
                - properties:
                    data:
                      $ref: '#/components/schemas/handlers.Stub'
                  type: object
          description: Unauthorized
        "404":
          content:
            application/json:
              schema:
                allOf:
                - $ref: '#/components/schemas/util.ServerResponse'
                - properties:
                    data:
                      $ref: '#/components/schemas/handlers.Stub'
                  type: object
          description: Not Found
      security:
      - ApiKeyAuth: []
      summary: Retrieve endpoint
      tags:
      - Endpoints
    put:
      description: This endpoint updates an endpoint
      parameters:
      - description: Project ID
        in: path
        name: projectID
        required: true
        schema:
          type: string
      - description: Endpoint ID
        in: path
        name: endpointID
        required: true
        schema:
          type: string
      requestBody:
        content:
          application/json:
            schema:
              $ref: '#/components/schemas/models.UpdateEndpoint'
        description: Endpoint Details
        required: true
        x-originalParamName: endpoint
      responses:
        "200":
          content:
            application/json:
              schema:
                allOf:
                - $ref: '#/components/schemas/util.ServerResponse'
                - properties:
                    data:
                      $ref: '#/components/schemas/models.EndpointResponse'
                  type: object
          description: OK
        "400":
          content:
            application/json:
              schema:
                allOf:
                - $ref: '#/components/schemas/util.ServerResponse'
                - properties:
                    data:
                      $ref: '#/components/schemas/handlers.Stub'
                  type: object
          description: Bad Request
        "401":
          content:
            application/json:
              schema:
                allOf:
                - $ref: '#/components/schemas/util.ServerResponse'
                - properties:
                    data:
                      $ref: '#/components/schemas/handlers.Stub'
                  type: object
          description: Unauthorized
        "404":
          content:
            application/json:
              schema:
                allOf:
                - $ref: '#/components/schemas/util.ServerResponse'
                - properties:
                    data:
                      $ref: '#/components/schemas/handlers.Stub'
                  type: object
          description: Not Found
      security:
      - ApiKeyAuth: []
      summary: Update an endpoint
      tags:
      - Endpoints
  /v1/projects/{projectID}/endpoints/{endpointID}/expire_secret:
    put:
      description: This endpoint expires and re-generates the endpoint secret.
      parameters:
      - description: Project ID
        in: path
        name: projectID
        required: true
        schema:
          type: string
      - description: Endpoint ID
        in: path
        name: endpointID
        required: true
        schema:
          type: string
      requestBody:
        content:
          application/json:
            schema:
              $ref: '#/components/schemas/models.ExpireSecret'
        description: Expire Secret Body Parameters
        required: true
        x-originalParamName: endpoint
      responses:
        "200":
          content:
            application/json:
              schema:
                allOf:
                - $ref: '#/components/schemas/util.ServerResponse'
                - properties:
                    data:
                      $ref: '#/components/schemas/models.EndpointResponse'
                  type: object
          description: OK
        "400":
          content:
            application/json:
              schema:
                allOf:
                - $ref: '#/components/schemas/util.ServerResponse'
                - properties:
                    data:
                      $ref: '#/components/schemas/handlers.Stub'
                  type: object
          description: Bad Request
        "401":
          content:
            application/json:
              schema:
                allOf:
                - $ref: '#/components/schemas/util.ServerResponse'
                - properties:
                    data:
                      $ref: '#/components/schemas/handlers.Stub'
                  type: object
          description: Unauthorized
        "404":
          content:
            application/json:
              schema:
                allOf:
                - $ref: '#/components/schemas/util.ServerResponse'
                - properties:
                    data:
                      $ref: '#/components/schemas/handlers.Stub'
                  type: object
          description: Not Found
      security:
      - ApiKeyAuth: []
      summary: Roll endpoint secret
      tags:
      - Endpoints
  /v1/projects/{projectID}/endpoints/{endpointID}/pause:
    put:
      description: This endpoint toggles an endpoint status between the active and
        paused states
      parameters:
      - description: Project ID
        in: path
        name: projectID
        required: true
        schema:
          type: string
      - description: Endpoint ID
        in: path
        name: endpointID
        required: true
        schema:
          type: string
      responses:
        "200":
          content:
            application/json:
              schema:
                allOf:
                - $ref: '#/components/schemas/util.ServerResponse'
                - properties:
                    data:
                      $ref: '#/components/schemas/models.EndpointResponse'
                  type: object
          description: OK
        "400":
          content:
            application/json:
              schema:
                allOf:
                - $ref: '#/components/schemas/util.ServerResponse'
                - properties:
                    data:
                      $ref: '#/components/schemas/handlers.Stub'
                  type: object
          description: Bad Request
        "401":
          content:
            application/json:
              schema:
                allOf:
                - $ref: '#/components/schemas/util.ServerResponse'
                - properties:
                    data:
                      $ref: '#/components/schemas/handlers.Stub'
                  type: object
          description: Unauthorized
        "404":
          content:
            application/json:
              schema:
                allOf:
                - $ref: '#/components/schemas/util.ServerResponse'
                - properties:
                    data:
                      $ref: '#/components/schemas/handlers.Stub'
                  type: object
          description: Not Found
      security:
      - ApiKeyAuth: []
      summary: Pause endpoint
      tags:
      - Endpoints
  /v1/projects/{projectID}/eventdeliveries:
    get:
      description: This endpoint retrieves all event deliveries paginated.
      parameters:
      - description: Project ID
        in: path
        name: projectID
        required: true
        schema:
          type: string
      - description: The end date
        in: query
        name: endDate
        schema:
          type: string
      - description: A list of endpoint IDs to filter by
        in: query
        name: endpointId
        schema:
          items:
            type: string
          type: array
      - in: query
        name: eventId
        schema:
          type: string
      - in: query
        name: event_type
        schema:
          type: string
      - in: query
        name: idempotencyKey
        schema:
          type: string
      - description: A pagination cursor to fetch the next page of a list
        in: query
        name: next_page_cursor
        schema:
          type: string
      - description: The number of items to return per page
        in: query
        name: perPage
        schema:
          type: integer
      - description: A pagination cursor to fetch the previous page of a list
        in: query
        name: prev_page_cursor
        schema:
          type: string
      - description: sort order
        in: query
        name: sort
        schema:
          type: string
      - description: The start date
        in: query
        name: startDate
        schema:
          type: string
      - description: A list of event delivery statuses to filter by
        in: query
        name: status
        schema:
          items:
            type: string
          type: array
      - in: query
        name: subscriptionId
        schema:
          type: string
      responses:
        "200":
          content:
            application/json:
              schema:
                allOf:
                - $ref: '#/components/schemas/util.ServerResponse'
                - properties:
                    data:
                      allOf:
                      - $ref: '#/components/schemas/handlers.pagedResponse'
                      - properties:
                          content:
                            items:
                              $ref: '#/components/schemas/models.EventDeliveryResponse'
                            type: array
                        type: object
                  type: object
          description: OK
        "400":
          content:
            application/json:
              schema:
                allOf:
                - $ref: '#/components/schemas/util.ServerResponse'
                - properties:
                    data:
                      $ref: '#/components/schemas/handlers.Stub'
                  type: object
          description: Bad Request
        "401":
          content:
            application/json:
              schema:
                allOf:
                - $ref: '#/components/schemas/util.ServerResponse'
                - properties:
                    data:
                      $ref: '#/components/schemas/handlers.Stub'
                  type: object
          description: Unauthorized
        "404":
          content:
            application/json:
              schema:
                allOf:
                - $ref: '#/components/schemas/util.ServerResponse'
                - properties:
                    data:
                      $ref: '#/components/schemas/handlers.Stub'
                  type: object
          description: Not Found
      security:
      - ApiKeyAuth: []
      summary: List all event deliveries
      tags:
      - Event Deliveries
  /v1/projects/{projectID}/eventdeliveries/{eventDeliveryID}:
    get:
      description: This endpoint fetches an event delivery.
      parameters:
      - description: Project ID
        in: path
        name: projectID
        required: true
        schema:
          type: string
      - description: event delivery id
        in: path
        name: eventDeliveryID
        required: true
        schema:
          type: string
      responses:
        "200":
          content:
            application/json:
              schema:
                allOf:
                - $ref: '#/components/schemas/util.ServerResponse'
                - properties:
                    data:
                      $ref: '#/components/schemas/models.EventDeliveryResponse'
                  type: object
          description: OK
        "400":
          content:
            application/json:
              schema:
                allOf:
                - $ref: '#/components/schemas/util.ServerResponse'
                - properties:
                    data:
                      $ref: '#/components/schemas/handlers.Stub'
                  type: object
          description: Bad Request
        "401":
          content:
            application/json:
              schema:
                allOf:
                - $ref: '#/components/schemas/util.ServerResponse'
                - properties:
                    data:
                      $ref: '#/components/schemas/handlers.Stub'
                  type: object
          description: Unauthorized
        "404":
          content:
            application/json:
              schema:
                allOf:
                - $ref: '#/components/schemas/util.ServerResponse'
                - properties:
                    data:
                      $ref: '#/components/schemas/handlers.Stub'
                  type: object
          description: Not Found
      security:
      - ApiKeyAuth: []
      summary: Retrieve an event delivery
      tags:
      - Event Deliveries
  /v1/projects/{projectID}/eventdeliveries/{eventDeliveryID}/deliveryattempts:
    get:
      description: This endpoint fetches an app message's delivery attempts
      parameters:
      - description: Project ID
        in: path
        name: projectID
        required: true
        schema:
          type: string
      - description: event delivery id
        in: path
        name: eventDeliveryID
        required: true
        schema:
          type: string
      responses:
        "200":
          content:
            application/json:
              schema:
                allOf:
                - $ref: '#/components/schemas/util.ServerResponse'
                - properties:
                    data:
                      items:
                        $ref: '#/components/schemas/datastore.DeliveryAttempt'
                      type: array
                  type: object
          description: OK
        "400":
          content:
            application/json:
              schema:
                allOf:
                - $ref: '#/components/schemas/util.ServerResponse'
                - properties:
                    data:
                      $ref: '#/components/schemas/handlers.Stub'
                  type: object
          description: Bad Request
        "401":
          content:
            application/json:
              schema:
                allOf:
                - $ref: '#/components/schemas/util.ServerResponse'
                - properties:
                    data:
                      $ref: '#/components/schemas/handlers.Stub'
                  type: object
          description: Unauthorized
        "404":
          content:
            application/json:
              schema:
                allOf:
                - $ref: '#/components/schemas/util.ServerResponse'
                - properties:
                    data:
                      $ref: '#/components/schemas/handlers.Stub'
                  type: object
          description: Not Found
      security:
      - ApiKeyAuth: []
      summary: List delivery attempts
      tags:
      - Delivery Attempts
  /v1/projects/{projectID}/eventdeliveries/{eventDeliveryID}/deliveryattempts/{deliveryAttemptID}:
    get:
      description: This endpoint fetches an app event delivery attempt
      parameters:
      - description: Project ID
        in: path
        name: projectID
        required: true
        schema:
          type: string
      - description: event delivery id
        in: path
        name: eventDeliveryID
        required: true
        schema:
          type: string
      - description: delivery attempt id
        in: path
        name: deliveryAttemptID
        required: true
        schema:
          type: string
      responses:
        "200":
          content:
            application/json:
              schema:
                allOf:
                - $ref: '#/components/schemas/util.ServerResponse'
                - properties:
                    data:
                      $ref: '#/components/schemas/datastore.DeliveryAttempt'
                  type: object
          description: OK
        "400":
          content:
            application/json:
              schema:
                allOf:
                - $ref: '#/components/schemas/util.ServerResponse'
                - properties:
                    data:
                      $ref: '#/components/schemas/handlers.Stub'
                  type: object
          description: Bad Request
        "401":
          content:
            application/json:
              schema:
                allOf:
                - $ref: '#/components/schemas/util.ServerResponse'
                - properties:
                    data:
                      $ref: '#/components/schemas/handlers.Stub'
                  type: object
          description: Unauthorized
        "404":
          content:
            application/json:
              schema:
                allOf:
                - $ref: '#/components/schemas/util.ServerResponse'
                - properties:
                    data:
                      $ref: '#/components/schemas/handlers.Stub'
                  type: object
          description: Not Found
      security:
      - ApiKeyAuth: []
      summary: Retrieve a delivery attempt
      tags:
      - Delivery Attempts
  /v1/projects/{projectID}/eventdeliveries/{eventDeliveryID}/resend:
    put:
      description: This endpoint retries an event delivery.
      parameters:
      - description: Project ID
        in: path
        name: projectID
        required: true
        schema:
          type: string
      - description: event delivery id
        in: path
        name: eventDeliveryID
        required: true
        schema:
          type: string
      responses:
        "200":
          content:
            application/json:
              schema:
                allOf:
                - $ref: '#/components/schemas/util.ServerResponse'
                - properties:
                    data:
                      $ref: '#/components/schemas/models.EventDeliveryResponse'
                  type: object
          description: OK
        "400":
          content:
            application/json:
              schema:
                allOf:
                - $ref: '#/components/schemas/util.ServerResponse'
                - properties:
                    data:
                      $ref: '#/components/schemas/handlers.Stub'
                  type: object
          description: Bad Request
        "401":
          content:
            application/json:
              schema:
                allOf:
                - $ref: '#/components/schemas/util.ServerResponse'
                - properties:
                    data:
                      $ref: '#/components/schemas/handlers.Stub'
                  type: object
          description: Unauthorized
        "404":
          content:
            application/json:
              schema:
                allOf:
                - $ref: '#/components/schemas/util.ServerResponse'
                - properties:
                    data:
                      $ref: '#/components/schemas/handlers.Stub'
                  type: object
          description: Not Found
      security:
      - ApiKeyAuth: []
      summary: Retry event delivery
      tags:
      - Event Deliveries
  /v1/projects/{projectID}/eventdeliveries/batchretry:
    post:
      description: This endpoint batch retries multiple event deliveries at once.
      parameters:
      - description: Project ID
        in: path
        name: projectID
        required: true
        schema:
          type: string
      - description: The end date
        in: query
        name: endDate
        schema:
          type: string
      - description: A list of endpoint IDs to filter by
        in: query
        name: endpointId
        schema:
          items:
            type: string
          type: array
      - in: query
        name: eventId
        schema:
          type: string
      - in: query
        name: event_type
        schema:
          type: string
      - in: query
        name: idempotencyKey
        schema:
          type: string
      - description: A pagination cursor to fetch the next page of a list
        in: query
        name: next_page_cursor
        schema:
          type: string
      - description: The number of items to return per page
        in: query
        name: perPage
        schema:
          type: integer
      - description: A pagination cursor to fetch the previous page of a list
        in: query
        name: prev_page_cursor
        schema:
          type: string
      - description: sort order
        in: query
        name: sort
        schema:
          type: string
      - description: The start date
        in: query
        name: startDate
        schema:
          type: string
      - description: A list of event delivery statuses to filter by
        in: query
        name: status
        schema:
          items:
            type: string
          type: array
      - in: query
        name: subscriptionId
        schema:
          type: string
      responses:
        "200":
          content:
            application/json:
              schema:
                allOf:
                - $ref: '#/components/schemas/util.ServerResponse'
                - properties:
                    data:
                      $ref: '#/components/schemas/handlers.Stub'
                  type: object
          description: OK
        "400":
          content:
            application/json:
              schema:
                allOf:
                - $ref: '#/components/schemas/util.ServerResponse'
                - properties:
                    data:
                      $ref: '#/components/schemas/handlers.Stub'
                  type: object
          description: Bad Request
        "401":
          content:
            application/json:
              schema:
                allOf:
                - $ref: '#/components/schemas/util.ServerResponse'
                - properties:
                    data:
                      $ref: '#/components/schemas/handlers.Stub'
                  type: object
          description: Unauthorized
        "404":
          content:
            application/json:
              schema:
                allOf:
                - $ref: '#/components/schemas/util.ServerResponse'
                - properties:
                    data:
                      $ref: '#/components/schemas/handlers.Stub'
                  type: object
          description: Not Found
      security:
      - ApiKeyAuth: []
      summary: Batch retry event delivery
      tags:
      - Event Deliveries
  /v1/projects/{projectID}/eventdeliveries/forceresend:
    post:
      description: This endpoint enables you retry a previously successful event delivery
      parameters:
      - description: Project ID
        in: path
        name: projectID
        required: true
        schema:
          type: string
      requestBody:
        content:
          application/json:
            schema:
              $ref: '#/components/schemas/models.IDs'
        description: event delivery ids
        required: true
        x-originalParamName: deliveryIds
      responses:
        "200":
          content:
            application/json:
              schema:
                allOf:
                - $ref: '#/components/schemas/util.ServerResponse'
                - properties:
                    data:
                      $ref: '#/components/schemas/handlers.Stub'
                  type: object
          description: OK
        "400":
          content:
            application/json:
              schema:
                allOf:
                - $ref: '#/components/schemas/util.ServerResponse'
                - properties:
                    data:
                      $ref: '#/components/schemas/handlers.Stub'
                  type: object
          description: Bad Request
        "401":
          content:
            application/json:
              schema:
                allOf:
                - $ref: '#/components/schemas/util.ServerResponse'
                - properties:
                    data:
                      $ref: '#/components/schemas/handlers.Stub'
                  type: object
          description: Unauthorized
        "404":
          content:
            application/json:
              schema:
                allOf:
                - $ref: '#/components/schemas/util.ServerResponse'
                - properties:
                    data:
                      $ref: '#/components/schemas/handlers.Stub'
                  type: object
          description: Not Found
      security:
      - ApiKeyAuth: []
      summary: Force retry event delivery
      tags:
      - Event Deliveries
  /v1/projects/{projectID}/events:
    get:
      description: This endpoint fetches app events with pagination
      parameters:
      - description: Project ID
        in: path
        name: projectID
        required: true
        schema:
          type: string
      - description: The end date
        in: query
        name: endDate
        schema:
          type: string
      - description: A list of endpoint ids to filter by
        in: query
        name: endpointId
        schema:
          items:
            type: string
          type: array
      - in: query
        name: idempotencyKey
        schema:
          type: string
      - description: A pagination cursor to fetch the next page of a list
        in: query
        name: next_page_cursor
        schema:
          type: string
      - description: The number of items to return per page
        in: query
        name: perPage
        schema:
          type: integer
      - description: A pagination cursor to fetch the previous page of a list
        in: query
        name: prev_page_cursor
        schema:
          type: string
      - description: Any arbitrary value to filter the events payload
        in: query
        name: query
        schema:
          type: string
      - description: sort order
        in: query
        name: sort
        schema:
          type: string
      - in: query
        name: sourceId
        schema:
          type: string
      - description: The start date
        in: query
        name: startDate
        schema:
          type: string
      responses:
        "200":
          content:
            application/json:
              schema:
                allOf:
                - $ref: '#/components/schemas/util.ServerResponse'
                - properties:
                    data:
                      allOf:
                      - $ref: '#/components/schemas/handlers.pagedResponse'
                      - properties:
                          content:
                            items:
                              $ref: '#/components/schemas/models.EventResponse'
                            type: array
                        type: object
                  type: object
          description: OK
        "400":
          content:
            application/json:
              schema:
                allOf:
                - $ref: '#/components/schemas/util.ServerResponse'
                - properties:
                    data:
                      $ref: '#/components/schemas/handlers.Stub'
                  type: object
          description: Bad Request
        "401":
          content:
            application/json:
              schema:
                allOf:
                - $ref: '#/components/schemas/util.ServerResponse'
                - properties:
                    data:
                      $ref: '#/components/schemas/handlers.Stub'
                  type: object
          description: Unauthorized
        "404":
          content:
            application/json:
              schema:
                allOf:
                - $ref: '#/components/schemas/util.ServerResponse'
                - properties:
                    data:
                      $ref: '#/components/schemas/handlers.Stub'
                  type: object
          description: Not Found
      security:
      - ApiKeyAuth: []
      summary: List all events
      tags:
      - Events
    post:
      description: This endpoint creates an endpoint event
      parameters:
      - description: Project ID
        in: path
        name: projectID
        required: true
        schema:
          type: string
      requestBody:
        content:
          application/json:
            schema:
              $ref: '#/components/schemas/models.CreateEvent'
        description: Event Details
        required: true
        x-originalParamName: event
      responses:
        "200":
          content:
            application/json:
              schema:
                allOf:
                - $ref: '#/components/schemas/util.ServerResponse'
                - properties:
                    data:
                      $ref: '#/components/schemas/models.EventResponse'
                  type: object
          description: OK
        "400":
          content:
            application/json:
              schema:
                allOf:
                - $ref: '#/components/schemas/util.ServerResponse'
                - properties:
                    data:
                      $ref: '#/components/schemas/handlers.Stub'
                  type: object
          description: Bad Request
        "401":
          content:
            application/json:
              schema:
                allOf:
                - $ref: '#/components/schemas/util.ServerResponse'
                - properties:
                    data:
                      $ref: '#/components/schemas/handlers.Stub'
                  type: object
          description: Unauthorized
        "404":
          content:
            application/json:
              schema:
                allOf:
                - $ref: '#/components/schemas/util.ServerResponse'
                - properties:
                    data:
                      $ref: '#/components/schemas/handlers.Stub'
                  type: object
          description: Not Found
      security:
      - ApiKeyAuth: []
      summary: Create an event
      tags:
      - Events
  /v1/projects/{projectID}/events/{eventID}:
    get:
      description: This endpoint retrieves an event
      parameters:
      - description: Project ID
        in: path
        name: projectID
        required: true
        schema:
          type: string
      - description: event id
        in: path
        name: eventID
        required: true
        schema:
          type: string
      responses:
        "200":
          content:
            application/json:
              schema:
                allOf:
                - $ref: '#/components/schemas/util.ServerResponse'
                - properties:
                    data:
                      $ref: '#/components/schemas/models.EventResponse'
                  type: object
          description: OK
        "400":
          content:
            application/json:
              schema:
                allOf:
                - $ref: '#/components/schemas/util.ServerResponse'
                - properties:
                    data:
                      $ref: '#/components/schemas/handlers.Stub'
                  type: object
          description: Bad Request
        "401":
          content:
            application/json:
              schema:
                allOf:
                - $ref: '#/components/schemas/util.ServerResponse'
                - properties:
                    data:
                      $ref: '#/components/schemas/handlers.Stub'
                  type: object
          description: Unauthorized
        "404":
          content:
            application/json:
              schema:
                allOf:
                - $ref: '#/components/schemas/util.ServerResponse'
                - properties:
                    data:
                      $ref: '#/components/schemas/handlers.Stub'
                  type: object
          description: Not Found
      security:
      - ApiKeyAuth: []
      summary: Retrieve an event
      tags:
      - Events
  /v1/projects/{projectID}/events/{eventID}/replay:
    put:
      description: This endpoint replays an event afresh assuming it is a new event.
      parameters:
      - description: Project ID
        in: path
        name: projectID
        required: true
        schema:
          type: string
      - description: event id
        in: path
        name: eventID
        required: true
        schema:
          type: string
      responses:
        "200":
          content:
            application/json:
              schema:
                allOf:
                - $ref: '#/components/schemas/util.ServerResponse'
                - properties:
                    data:
                      $ref: '#/components/schemas/models.EventResponse'
                  type: object
          description: OK
        "400":
          content:
            application/json:
              schema:
                allOf:
                - $ref: '#/components/schemas/util.ServerResponse'
                - properties:
                    data:
                      $ref: '#/components/schemas/handlers.Stub'
                  type: object
          description: Bad Request
        "401":
          content:
            application/json:
              schema:
                allOf:
                - $ref: '#/components/schemas/util.ServerResponse'
                - properties:
                    data:
                      $ref: '#/components/schemas/handlers.Stub'
                  type: object
          description: Unauthorized
        "404":
          content:
            application/json:
              schema:
                allOf:
                - $ref: '#/components/schemas/util.ServerResponse'
                - properties:
                    data:
                      $ref: '#/components/schemas/handlers.Stub'
                  type: object
          description: Not Found
      security:
      - ApiKeyAuth: []
      summary: Replay event
      tags:
      - Events
  /v1/projects/{projectID}/events/batchreplay:
    post:
      description: This endpoint replays multiple events at once.
      parameters:
      - description: Project ID
        in: path
        name: projectID
        required: true
        schema:
          type: string
      - in: query
        name: endpointID
        schema:
          type: string
      - in: query
        name: endpointIDs
        schema:
          items:
            type: string
          type: array
      - in: query
        name: eventID
        schema:
          type: string
      - in: query
        name: eventType
        schema:
          type: string
      - in: query
        name: idempotencyKey
        schema:
          type: string
      - in: query
        name: ownerID
        schema:
          type: string
      - in: query
        name: query
        schema:
          type: string
      - in: query
        name: sourceID
        schema:
          type: string
      - in: query
        name: subscriptionID
        schema:
          type: string
      responses:
        "200":
          content:
            application/json:
              schema:
                allOf:
                - $ref: '#/components/schemas/util.ServerResponse'
                - properties:
                    data:
                      allOf:
                      - $ref: '#/components/schemas/datastore.Event'
                      - properties:
                          data:
                            $ref: '#/components/schemas/handlers.Stub'
                        type: object
                  type: object
          description: OK
        "400":
          content:
            application/json:
              schema:
                allOf:
                - $ref: '#/components/schemas/util.ServerResponse'
                - properties:
                    data:
                      $ref: '#/components/schemas/handlers.Stub'
                  type: object
          description: Bad Request
        "401":
          content:
            application/json:
              schema:
                allOf:
                - $ref: '#/components/schemas/util.ServerResponse'
                - properties:
                    data:
                      $ref: '#/components/schemas/handlers.Stub'
                  type: object
          description: Unauthorized
        "404":
          content:
            application/json:
              schema:
                allOf:
                - $ref: '#/components/schemas/util.ServerResponse'
                - properties:
                    data:
                      $ref: '#/components/schemas/handlers.Stub'
                  type: object
          description: Not Found
      security:
      - ApiKeyAuth: []
      summary: Batch replay events
      tags:
      - Events
  /v1/projects/{projectID}/events/dynamic:
    post:
      description: This endpoint does not require creating endpoint and subscriptions
        ahead of time. Instead, you supply the endpoint and the payload, and Convoy
        delivers the events
      parameters:
      - description: Project ID
        in: path
        name: projectID
        required: true
        schema:
          type: string
      requestBody:
        content:
          application/json:
            schema:
              $ref: '#/components/schemas/models.DynamicEvent'
        description: Event Details
        required: true
        x-originalParamName: event
      responses:
        "200":
          content:
            application/json:
              schema:
                $ref: '#/components/schemas/handlers.Stub'
          description: OK
        "400":
          content:
            application/json:
              schema:
                allOf:
                - $ref: '#/components/schemas/util.ServerResponse'
                - properties:
                    data:
                      $ref: '#/components/schemas/handlers.Stub'
                  type: object
          description: Bad Request
        "401":
          content:
            application/json:
              schema:
                allOf:
                - $ref: '#/components/schemas/util.ServerResponse'
                - properties:
                    data:
                      $ref: '#/components/schemas/handlers.Stub'
                  type: object
          description: Unauthorized
        "404":
          content:
            application/json:
              schema:
                allOf:
                - $ref: '#/components/schemas/util.ServerResponse'
                - properties:
                    data:
                      $ref: '#/components/schemas/handlers.Stub'
                  type: object
          description: Not Found
      security:
      - ApiKeyAuth: []
      summary: Dynamic Events
      tags:
      - Events
  /v1/projects/{projectID}/events/fanout:
    post:
      description: This endpoint uses the owner_id to fan out an event to multiple
        endpoints.
      parameters:
      - description: Project ID
        in: path
        name: projectID
        required: true
        schema:
          type: string
      requestBody:
        content:
          application/json:
            schema:
              $ref: '#/components/schemas/models.FanoutEvent'
        description: Event Details
        required: true
        x-originalParamName: event
      responses:
        "200":
          content:
            application/json:
              schema:
                allOf:
                - $ref: '#/components/schemas/util.ServerResponse'
                - properties:
                    data:
                      $ref: '#/components/schemas/models.EventResponse'
                  type: object
          description: OK
        "400":
          content:
            application/json:
              schema:
                allOf:
                - $ref: '#/components/schemas/util.ServerResponse'
                - properties:
                    data:
                      $ref: '#/components/schemas/handlers.Stub'
                  type: object
          description: Bad Request
        "401":
          content:
            application/json:
              schema:
                allOf:
                - $ref: '#/components/schemas/util.ServerResponse'
                - properties:
                    data:
                      $ref: '#/components/schemas/handlers.Stub'
                  type: object
          description: Unauthorized
        "404":
          content:
            application/json:
              schema:
                allOf:
                - $ref: '#/components/schemas/util.ServerResponse'
                - properties:
                    data:
                      $ref: '#/components/schemas/handlers.Stub'
                  type: object
          description: Not Found
      security:
      - ApiKeyAuth: []
      summary: Fan out an event
      tags:
      - Events
  /v1/projects/{projectID}/meta-events:
    get:
      description: This endpoint fetches meta events with pagination
      parameters:
      - description: Project ID
        in: path
        name: projectID
        required: true
        schema:
          type: string
      - description: The end date
        in: query
        name: endDate
        schema:
          type: string
      - description: A pagination cursor to fetch the next page of a list
        in: query
        name: next_page_cursor
        schema:
          type: string
      - description: The number of items to return per page
        in: query
        name: perPage
        schema:
          type: integer
      - description: A pagination cursor to fetch the previous page of a list
        in: query
        name: prev_page_cursor
        schema:
          type: string
      - description: sort order
        in: query
        name: sort
        schema:
          type: string
      - description: The start date
        in: query
        name: startDate
        schema:
          type: string
      responses:
        "200":
          content:
            application/json:
              schema:
                allOf:
                - $ref: '#/components/schemas/util.ServerResponse'
                - properties:
                    data:
                      allOf:
                      - $ref: '#/components/schemas/handlers.pagedResponse'
                      - properties:
                          content:
                            items:
                              $ref: '#/components/schemas/models.MetaEventResponse'
                            type: array
                        type: object
                  type: object
          description: OK
        "400":
          content:
            application/json:
              schema:
                allOf:
                - $ref: '#/components/schemas/util.ServerResponse'
                - properties:
                    data:
                      $ref: '#/components/schemas/handlers.Stub'
                  type: object
          description: Bad Request
        "401":
          content:
            application/json:
              schema:
                allOf:
                - $ref: '#/components/schemas/util.ServerResponse'
                - properties:
                    data:
                      $ref: '#/components/schemas/handlers.Stub'
                  type: object
          description: Unauthorized
        "404":
          content:
            application/json:
              schema:
                allOf:
                - $ref: '#/components/schemas/util.ServerResponse'
                - properties:
                    data:
                      $ref: '#/components/schemas/handlers.Stub'
                  type: object
          description: Not Found
      security:
      - ApiKeyAuth: []
      summary: List all meta events
      tags:
      - Meta Events
  /v1/projects/{projectID}/meta-events/{metaEventID}:
    get:
      description: This endpoint retrieves a meta event
      parameters:
      - description: Project ID
        in: path
        name: projectID
        required: true
        schema:
          type: string
      - description: meta event id
        in: path
        name: metaEventID
        required: true
        schema:
          type: string
      responses:
        "200":
          content:
            application/json:
              schema:
                allOf:
                - $ref: '#/components/schemas/util.ServerResponse'
                - properties:
                    data:
                      $ref: '#/components/schemas/models.MetaEventResponse'
                  type: object
          description: OK
        "400":
          content:
            application/json:
              schema:
                allOf:
                - $ref: '#/components/schemas/util.ServerResponse'
                - properties:
                    data:
                      $ref: '#/components/schemas/handlers.Stub'
                  type: object
          description: Bad Request
        "401":
          content:
            application/json:
              schema:
                allOf:
                - $ref: '#/components/schemas/util.ServerResponse'
                - properties:
                    data:
                      $ref: '#/components/schemas/handlers.Stub'
                  type: object
          description: Unauthorized
        "404":
          content:
            application/json:
              schema:
                allOf:
                - $ref: '#/components/schemas/util.ServerResponse'
                - properties:
                    data:
                      $ref: '#/components/schemas/handlers.Stub'
                  type: object
          description: Not Found
      security:
      - ApiKeyAuth: []
      summary: Retrieve a meta event
      tags:
      - Meta Events
  /v1/projects/{projectID}/meta-events/{metaEventID}/resend:
    put:
      description: This endpoint retries a meta event
      parameters:
      - description: Project ID
        in: path
        name: projectID
        required: true
        schema:
          type: string
      - description: meta event id
        in: path
        name: metaEventID
        required: true
        schema:
          type: string
      responses:
        "200":
          content:
            application/json:
              schema:
                allOf:
                - $ref: '#/components/schemas/util.ServerResponse'
                - properties:
                    data:
                      $ref: '#/components/schemas/models.MetaEventResponse'
                  type: object
          description: OK
        "400":
          content:
            application/json:
              schema:
                allOf:
                - $ref: '#/components/schemas/util.ServerResponse'
                - properties:
                    data:
                      $ref: '#/components/schemas/handlers.Stub'
                  type: object
          description: Bad Request
        "401":
          content:
            application/json:
              schema:
                allOf:
                - $ref: '#/components/schemas/util.ServerResponse'
                - properties:
                    data:
                      $ref: '#/components/schemas/handlers.Stub'
                  type: object
          description: Unauthorized
        "404":
          content:
            application/json:
              schema:
                allOf:
                - $ref: '#/components/schemas/util.ServerResponse'
                - properties:
                    data:
                      $ref: '#/components/schemas/handlers.Stub'
                  type: object
          description: Not Found
      security:
      - ApiKeyAuth: []
      summary: Retry meta event
      tags:
      - Meta Events
  /v1/projects/{projectID}/portal-links:
    get:
      description: This endpoint fetches multiple portal links
      parameters:
      - description: Project ID
        in: path
        name: projectID
        required: true
        schema:
          type: string
      - description: results per page
        in: query
        name: perPage
        schema:
          type: string
      - description: page number
        in: query
        name: page
        schema:
          type: string
      - description: sort order
        in: query
        name: sort
        schema:
          type: string
      responses:
        "200":
          content:
            application/json:
              schema:
                allOf:
                - $ref: '#/components/schemas/util.ServerResponse'
                - properties:
                    data:
                      allOf:
                      - $ref: '#/components/schemas/handlers.pagedResponse'
                      - properties:
                          content:
                            items:
                              $ref: '#/components/schemas/models.PortalLinkResponse'
                            type: array
                        type: object
                  type: object
          description: OK
        "400":
          content:
            application/json:
              schema:
                allOf:
                - $ref: '#/components/schemas/util.ServerResponse'
                - properties:
                    data:
                      $ref: '#/components/schemas/handlers.Stub'
                  type: object
          description: Bad Request
        "401":
          content:
            application/json:
              schema:
                allOf:
                - $ref: '#/components/schemas/util.ServerResponse'
                - properties:
                    data:
                      $ref: '#/components/schemas/handlers.Stub'
                  type: object
          description: Unauthorized
        "404":
          content:
            application/json:
              schema:
                allOf:
                - $ref: '#/components/schemas/util.ServerResponse'
                - properties:
                    data:
                      $ref: '#/components/schemas/handlers.Stub'
                  type: object
          description: Not Found
      security:
      - ApiKeyAuth: []
      summary: List all portal links
      tags:
      - Portal Links
    post:
      description: This endpoint creates a portal link
      parameters:
      - description: Project ID
        in: path
        name: projectID
        required: true
        schema:
          type: string
      requestBody:
        content:
          application/json:
            schema:
              $ref: '#/components/schemas/models.PortalLink'
        description: Portal Link Details
        required: true
        x-originalParamName: portallink
      responses:
        "200":
          content:
            application/json:
              schema:
                allOf:
                - $ref: '#/components/schemas/util.ServerResponse'
                - properties:
                    data:
                      $ref: '#/components/schemas/models.PortalLinkResponse'
                  type: object
          description: OK
        "400":
          content:
            application/json:
              schema:
                allOf:
                - $ref: '#/components/schemas/util.ServerResponse'
                - properties:
                    data:
                      $ref: '#/components/schemas/handlers.Stub'
                  type: object
          description: Bad Request
        "401":
          content:
            application/json:
              schema:
                allOf:
                - $ref: '#/components/schemas/util.ServerResponse'
                - properties:
                    data:
                      $ref: '#/components/schemas/handlers.Stub'
                  type: object
          description: Unauthorized
        "404":
          content:
            application/json:
              schema:
                allOf:
                - $ref: '#/components/schemas/util.ServerResponse'
                - properties:
                    data:
                      $ref: '#/components/schemas/handlers.Stub'
                  type: object
          description: Not Found
      security:
      - ApiKeyAuth: []
      summary: Create a portal link
      tags:
      - Portal Links
  /v1/projects/{projectID}/portal-links/{portalLinkID}:
    get:
      description: This endpoint retrieves a portal link by its id.
      parameters:
      - description: Project ID
        in: path
        name: projectID
        required: true
        schema:
          type: string
      - description: portal link id
        in: path
        name: portalLinkID
        required: true
        schema:
          type: string
      responses:
        "200":
          content:
            application/json:
              schema:
                allOf:
                - $ref: '#/components/schemas/util.ServerResponse'
                - properties:
                    data:
                      $ref: '#/components/schemas/models.PortalLinkResponse'
                  type: object
          description: OK
        "400":
          content:
            application/json:
              schema:
                allOf:
                - $ref: '#/components/schemas/util.ServerResponse'
                - properties:
                    data:
                      $ref: '#/components/schemas/handlers.Stub'
                  type: object
          description: Bad Request
        "401":
          content:
            application/json:
              schema:
                allOf:
                - $ref: '#/components/schemas/util.ServerResponse'
                - properties:
                    data:
                      $ref: '#/components/schemas/handlers.Stub'
                  type: object
          description: Unauthorized
        "404":
          content:
            application/json:
              schema:
                allOf:
                - $ref: '#/components/schemas/util.ServerResponse'
                - properties:
                    data:
                      $ref: '#/components/schemas/handlers.Stub'
                  type: object
          description: Not Found
      security:
      - ApiKeyAuth: []
      summary: Retrieve a portal link
      tags:
      - Portal Links
    put:
      description: This endpoint updates a portal link
      parameters:
      - description: Project ID
        in: path
        name: projectID
        required: true
        schema:
          type: string
      - description: portal link id
        in: path
        name: portalLinkID
        required: true
        schema:
          type: string
      requestBody:
        content:
          application/json:
            schema:
              $ref: '#/components/schemas/models.PortalLink'
        description: Portal Link Details
        required: true
        x-originalParamName: portallink
      responses:
        "200":
          content:
            application/json:
              schema:
                allOf:
                - $ref: '#/components/schemas/util.ServerResponse'
                - properties:
                    data:
                      $ref: '#/components/schemas/models.PortalLinkResponse'
                  type: object
          description: OK
        "400":
          content:
            application/json:
              schema:
                allOf:
                - $ref: '#/components/schemas/util.ServerResponse'
                - properties:
                    data:
                      $ref: '#/components/schemas/handlers.Stub'
                  type: object
          description: Bad Request
        "401":
          content:
            application/json:
              schema:
                allOf:
                - $ref: '#/components/schemas/util.ServerResponse'
                - properties:
                    data:
                      $ref: '#/components/schemas/handlers.Stub'
                  type: object
          description: Unauthorized
        "404":
          content:
            application/json:
              schema:
                allOf:
                - $ref: '#/components/schemas/util.ServerResponse'
                - properties:
                    data:
                      $ref: '#/components/schemas/handlers.Stub'
                  type: object
          description: Not Found
      security:
      - ApiKeyAuth: []
      summary: Update a portal link
      tags:
      - Portal Links
  /v1/projects/{projectID}/portal-links/{portalLinkID}/revoke:
    put:
      description: This endpoint revokes a portal link
      parameters:
      - description: Project ID
        in: path
        name: projectID
        required: true
        schema:
          type: string
      - description: portal link id
        in: path
        name: portalLinkID
        required: true
        schema:
          type: string
      responses:
        "200":
          content:
            application/json:
              schema:
                allOf:
                - $ref: '#/components/schemas/util.ServerResponse'
                - properties:
                    data:
                      $ref: '#/components/schemas/handlers.Stub'
                  type: object
          description: OK
        "400":
          content:
            application/json:
              schema:
                allOf:
                - $ref: '#/components/schemas/util.ServerResponse'
                - properties:
                    data:
                      $ref: '#/components/schemas/handlers.Stub'
                  type: object
          description: Bad Request
        "401":
          content:
            application/json:
              schema:
                allOf:
                - $ref: '#/components/schemas/util.ServerResponse'
                - properties:
                    data:
                      $ref: '#/components/schemas/handlers.Stub'
                  type: object
          description: Unauthorized
        "404":
          content:
            application/json:
              schema:
                allOf:
                - $ref: '#/components/schemas/util.ServerResponse'
                - properties:
                    data:
                      $ref: '#/components/schemas/handlers.Stub'
                  type: object
          description: Not Found
      security:
      - ApiKeyAuth: []
      summary: Revoke a portal link
      tags:
      - Portal Links
  /v1/projects/{projectID}/sources:
    get:
      description: This endpoint fetches multiple sources
      parameters:
      - description: Project ID
        in: path
        name: projectID
        required: true
        schema:
          type: string
      - description: A pagination cursor to fetch the next page of a list
        in: query
        name: next_page_cursor
        schema:
          type: string
      - description: The number of items to return per page
        in: query
        name: perPage
        schema:
          type: integer
      - description: A pagination cursor to fetch the previous page of a list
        in: query
        name: prev_page_cursor
        schema:
          type: string
      - description: The custom source provider e.g. twitter, shopify
        in: query
        name: provider
        schema:
          type: string
      - description: sort order
        in: query
        name: sort
        schema:
          type: string
      - description: The source type e.g. http, pub_sub
        in: query
        name: type
        schema:
          type: string
      responses:
        "200":
          content:
            application/json:
              schema:
                allOf:
                - $ref: '#/components/schemas/util.ServerResponse'
                - properties:
                    data:
                      allOf:
                      - $ref: '#/components/schemas/handlers.pagedResponse'
                      - properties:
                          content:
                            items:
                              $ref: '#/components/schemas/models.SourceResponse'
                            type: array
                        type: object
                  type: object
          description: OK
        "400":
          content:
            application/json:
              schema:
                allOf:
                - $ref: '#/components/schemas/util.ServerResponse'
                - properties:
                    data:
                      $ref: '#/components/schemas/handlers.Stub'
                  type: object
          description: Bad Request
        "401":
          content:
            application/json:
              schema:
                allOf:
                - $ref: '#/components/schemas/util.ServerResponse'
                - properties:
                    data:
                      $ref: '#/components/schemas/handlers.Stub'
                  type: object
          description: Unauthorized
        "404":
          content:
            application/json:
              schema:
                allOf:
                - $ref: '#/components/schemas/util.ServerResponse'
                - properties:
                    data:
                      $ref: '#/components/schemas/handlers.Stub'
                  type: object
          description: Not Found
      security:
      - ApiKeyAuth: []
      summary: List all sources
      tags:
      - Sources
    post:
      description: This endpoint creates a source
      parameters:
      - description: Project ID
        in: path
        name: projectID
        required: true
        schema:
          type: string
      requestBody:
        content:
          application/json:
            schema:
              $ref: '#/components/schemas/models.CreateSource'
        description: Source Details
        required: true
        x-originalParamName: source
      responses:
        "200":
          content:
            application/json:
              schema:
                allOf:
                - $ref: '#/components/schemas/util.ServerResponse'
                - properties:
                    data:
                      $ref: '#/components/schemas/models.SourceResponse'
                  type: object
          description: OK
        "400":
          content:
            application/json:
              schema:
                allOf:
                - $ref: '#/components/schemas/util.ServerResponse'
                - properties:
                    data:
                      $ref: '#/components/schemas/handlers.Stub'
                  type: object
          description: Bad Request
        "401":
          content:
            application/json:
              schema:
                allOf:
                - $ref: '#/components/schemas/util.ServerResponse'
                - properties:
                    data:
                      $ref: '#/components/schemas/handlers.Stub'
                  type: object
          description: Unauthorized
        "404":
          content:
            application/json:
              schema:
                allOf:
                - $ref: '#/components/schemas/util.ServerResponse'
                - properties:
                    data:
                      $ref: '#/components/schemas/handlers.Stub'
                  type: object
          description: Not Found
      security:
      - ApiKeyAuth: []
      summary: Create a source
      tags:
      - Sources
  /v1/projects/{projectID}/sources/{sourceID}:
    delete:
      description: This endpoint deletes a source
      parameters:
      - description: Project ID
        in: path
        name: projectID
        required: true
        schema:
          type: string
      - description: source id
        in: path
        name: sourceID
        required: true
        schema:
          type: string
      responses:
        "200":
          content:
            application/json:
              schema:
                allOf:
                - $ref: '#/components/schemas/util.ServerResponse'
                - properties:
                    data:
                      $ref: '#/components/schemas/handlers.Stub'
                  type: object
          description: OK
        "400":
          content:
            application/json:
              schema:
                allOf:
                - $ref: '#/components/schemas/util.ServerResponse'
                - properties:
                    data:
                      $ref: '#/components/schemas/handlers.Stub'
                  type: object
          description: Bad Request
        "401":
          content:
            application/json:
              schema:
                allOf:
                - $ref: '#/components/schemas/util.ServerResponse'
                - properties:
                    data:
                      $ref: '#/components/schemas/handlers.Stub'
                  type: object
          description: Unauthorized
        "404":
          content:
            application/json:
              schema:
                allOf:
                - $ref: '#/components/schemas/util.ServerResponse'
                - properties:
                    data:
                      $ref: '#/components/schemas/handlers.Stub'
                  type: object
          description: Not Found
      security:
      - ApiKeyAuth: []
      summary: Delete a source
      tags:
      - Sources
    get:
      description: This endpoint retrieves a source by its id
      parameters:
      - description: Project ID
        in: path
        name: projectID
        required: true
        schema:
          type: string
      - description: Source ID
        in: path
        name: sourceID
        required: true
        schema:
          type: string
      responses:
        "200":
          content:
            application/json:
              schema:
                allOf:
                - $ref: '#/components/schemas/util.ServerResponse'
                - properties:
                    data:
                      $ref: '#/components/schemas/models.SourceResponse'
                  type: object
          description: OK
        "400":
          content:
            application/json:
              schema:
                allOf:
                - $ref: '#/components/schemas/util.ServerResponse'
                - properties:
                    data:
                      $ref: '#/components/schemas/handlers.Stub'
                  type: object
          description: Bad Request
        "401":
          content:
            application/json:
              schema:
                allOf:
                - $ref: '#/components/schemas/util.ServerResponse'
                - properties:
                    data:
                      $ref: '#/components/schemas/handlers.Stub'
                  type: object
          description: Unauthorized
        "404":
          content:
            application/json:
              schema:
                allOf:
                - $ref: '#/components/schemas/util.ServerResponse'
                - properties:
                    data:
                      $ref: '#/components/schemas/handlers.Stub'
                  type: object
          description: Not Found
      security:
      - ApiKeyAuth: []
      summary: Retrieve a source
      tags:
      - Sources
    put:
      description: This endpoint updates a source
      parameters:
      - description: Project ID
        in: path
        name: projectID
        required: true
        schema:
          type: string
      - description: source id
        in: path
        name: sourceID
        required: true
        schema:
          type: string
      requestBody:
        content:
          application/json:
            schema:
              $ref: '#/components/schemas/models.UpdateSource'
        description: Source Details
        required: true
        x-originalParamName: source
      responses:
        "200":
          content:
            application/json:
              schema:
                allOf:
                - $ref: '#/components/schemas/util.ServerResponse'
                - properties:
                    data:
                      $ref: '#/components/schemas/models.SourceResponse'
                  type: object
          description: OK
        "400":
          content:
            application/json:
              schema:
                allOf:
                - $ref: '#/components/schemas/util.ServerResponse'
                - properties:
                    data:
                      $ref: '#/components/schemas/handlers.Stub'
                  type: object
          description: Bad Request
        "401":
          content:
            application/json:
              schema:
                allOf:
                - $ref: '#/components/schemas/util.ServerResponse'
                - properties:
                    data:
                      $ref: '#/components/schemas/handlers.Stub'
                  type: object
          description: Unauthorized
        "404":
          content:
            application/json:
              schema:
                allOf:
                - $ref: '#/components/schemas/util.ServerResponse'
                - properties:
                    data:
                      $ref: '#/components/schemas/handlers.Stub'
                  type: object
          description: Not Found
      security:
      - ApiKeyAuth: []
      summary: Update a source
      tags:
      - Sources
  /v1/projects/{projectID}/subscriptions:
    get:
      description: This endpoint fetches all the subscriptions
      parameters:
      - description: Project ID
        in: path
        name: projectID
        required: true
        schema:
          type: string
      - description: A list of endpointIDs to filter by
        in: query
        name: endpointId
        schema:
          items:
            type: string
          type: array
      - description: A pagination cursor to fetch the next page of a list
        in: query
        name: next_page_cursor
        schema:
          type: string
      - description: The number of items to return per page
        in: query
        name: perPage
        schema:
          type: integer
      - description: A pagination cursor to fetch the previous page of a list
        in: query
        name: prev_page_cursor
        schema:
          type: string
      - description: sort order
        in: query
        name: sort
        schema:
          type: string
      responses:
        "200":
          content:
            application/json:
              schema:
                allOf:
                - $ref: '#/components/schemas/util.ServerResponse'
                - properties:
                    data:
                      allOf:
                      - $ref: '#/components/schemas/handlers.pagedResponse'
                      - properties:
                          content:
                            items:
                              $ref: '#/components/schemas/models.SubscriptionResponse'
                            type: array
                        type: object
                  type: object
          description: OK
        "400":
          content:
            application/json:
              schema:
                allOf:
                - $ref: '#/components/schemas/util.ServerResponse'
                - properties:
                    data:
                      $ref: '#/components/schemas/handlers.Stub'
                  type: object
          description: Bad Request
        "401":
          content:
            application/json:
              schema:
                allOf:
                - $ref: '#/components/schemas/util.ServerResponse'
                - properties:
                    data:
                      $ref: '#/components/schemas/handlers.Stub'
                  type: object
          description: Unauthorized
        "404":
          content:
            application/json:
              schema:
                allOf:
                - $ref: '#/components/schemas/util.ServerResponse'
                - properties:
                    data:
                      $ref: '#/components/schemas/handlers.Stub'
                  type: object
          description: Not Found
      security:
      - ApiKeyAuth: []
      summary: List all subscriptions
      tags:
      - Subscriptions
    post:
      description: This endpoint creates a subscriptions
      parameters:
      - description: Project ID
        in: path
        name: projectID
        required: true
        schema:
          type: string
      requestBody:
        content:
          application/json:
            schema:
              $ref: '#/components/schemas/models.CreateSubscription'
        description: Subscription details
        required: true
        x-originalParamName: subscription
      responses:
        "200":
          content:
            application/json:
              schema:
                allOf:
                - $ref: '#/components/schemas/util.ServerResponse'
                - properties:
                    data:
                      $ref: '#/components/schemas/models.SubscriptionResponse'
                  type: object
          description: OK
        "400":
          content:
            application/json:
              schema:
                allOf:
                - $ref: '#/components/schemas/util.ServerResponse'
                - properties:
                    data:
                      $ref: '#/components/schemas/handlers.Stub'
                  type: object
          description: Bad Request
        "401":
          content:
            application/json:
              schema:
                allOf:
                - $ref: '#/components/schemas/util.ServerResponse'
                - properties:
                    data:
                      $ref: '#/components/schemas/handlers.Stub'
                  type: object
          description: Unauthorized
        "404":
          content:
            application/json:
              schema:
                allOf:
                - $ref: '#/components/schemas/util.ServerResponse'
                - properties:
                    data:
                      $ref: '#/components/schemas/handlers.Stub'
                  type: object
          description: Not Found
      security:
      - ApiKeyAuth: []
      summary: Create a subscription
      tags:
      - Subscriptions
  /v1/projects/{projectID}/subscriptions/{subscriptionID}:
    delete:
      description: This endpoint deletes a subscription
      parameters:
      - description: Project ID
        in: path
        name: projectID
        required: true
        schema:
          type: string
      - description: subscription id
        in: path
        name: subscriptionID
        required: true
        schema:
          type: string
      responses:
        "200":
          content:
            application/json:
              schema:
                allOf:
                - $ref: '#/components/schemas/util.ServerResponse'
                - properties:
                    data:
                      $ref: '#/components/schemas/handlers.Stub'
                  type: object
          description: OK
        "400":
          content:
            application/json:
              schema:
                allOf:
                - $ref: '#/components/schemas/util.ServerResponse'
                - properties:
                    data:
                      $ref: '#/components/schemas/handlers.Stub'
                  type: object
          description: Bad Request
        "401":
          content:
            application/json:
              schema:
                allOf:
                - $ref: '#/components/schemas/util.ServerResponse'
                - properties:
                    data:
                      $ref: '#/components/schemas/handlers.Stub'
                  type: object
          description: Unauthorized
        "404":
          content:
            application/json:
              schema:
                allOf:
                - $ref: '#/components/schemas/util.ServerResponse'
                - properties:
                    data:
                      $ref: '#/components/schemas/handlers.Stub'
                  type: object
          description: Not Found
      security:
      - ApiKeyAuth: []
      summary: Delete subscription
      tags:
      - Subscriptions
    get:
      description: This endpoint retrieves a single subscription
      parameters:
      - description: Project ID
        in: path
        name: projectID
        required: true
        schema:
          type: string
      - description: subscription id
        in: path
        name: subscriptionID
        required: true
        schema:
          type: string
      responses:
        "200":
          content:
            application/json:
              schema:
                allOf:
                - $ref: '#/components/schemas/util.ServerResponse'
                - properties:
                    data:
                      $ref: '#/components/schemas/models.SubscriptionResponse'
                  type: object
          description: OK
        "400":
          content:
            application/json:
              schema:
                allOf:
                - $ref: '#/components/schemas/util.ServerResponse'
                - properties:
                    data:
                      $ref: '#/components/schemas/handlers.Stub'
                  type: object
          description: Bad Request
        "401":
          content:
            application/json:
              schema:
                allOf:
                - $ref: '#/components/schemas/util.ServerResponse'
                - properties:
                    data:
                      $ref: '#/components/schemas/handlers.Stub'
                  type: object
          description: Unauthorized
        "404":
          content:
            application/json:
              schema:
                allOf:
                - $ref: '#/components/schemas/util.ServerResponse'
                - properties:
                    data:
                      $ref: '#/components/schemas/handlers.Stub'
                  type: object
          description: Not Found
      security:
      - ApiKeyAuth: []
      summary: Retrieve a subscription
      tags:
      - Subscriptions
    put:
      description: This endpoint updates a subscription
      parameters:
      - description: Project ID
        in: path
        name: projectID
        required: true
        schema:
          type: string
      - description: subscription id
        in: path
        name: subscriptionID
        required: true
        schema:
          type: string
      requestBody:
        content:
          application/json:
            schema:
              $ref: '#/components/schemas/models.UpdateSubscription'
        description: Subscription Details
        required: true
        x-originalParamName: subscription
      responses:
        "200":
          content:
            application/json:
              schema:
                allOf:
                - $ref: '#/components/schemas/util.ServerResponse'
                - properties:
                    data:
                      $ref: '#/components/schemas/models.SubscriptionResponse'
                  type: object
          description: OK
        "400":
          content:
            application/json:
              schema:
                allOf:
                - $ref: '#/components/schemas/util.ServerResponse'
                - properties:
                    data:
                      $ref: '#/components/schemas/handlers.Stub'
                  type: object
          description: Bad Request
        "401":
          content:
            application/json:
              schema:
                allOf:
                - $ref: '#/components/schemas/util.ServerResponse'
                - properties:
                    data:
                      $ref: '#/components/schemas/handlers.Stub'
                  type: object
          description: Unauthorized
        "404":
          content:
            application/json:
              schema:
                allOf:
                - $ref: '#/components/schemas/util.ServerResponse'
                - properties:
                    data:
                      $ref: '#/components/schemas/handlers.Stub'
                  type: object
          description: Not Found
      security:
      - ApiKeyAuth: []
      summary: Update a subscription
      tags:
      - Subscriptions
  /v1/projects/{projectID}/subscriptions/test_filter:
    post:
      description: This endpoint validates that a filter will match a certain payload
        structure.
      parameters:
      - description: Project ID
        in: path
        name: projectID
        required: true
        schema:
          type: string
      requestBody:
        content:
          application/json:
            schema:
              $ref: '#/components/schemas/models.TestFilter'
        description: Filter Details
        required: true
        x-originalParamName: filter
      responses:
        "200":
          content:
            application/json:
              schema:
                allOf:
                - $ref: '#/components/schemas/util.ServerResponse'
                - properties:
                    data:
                      type: boolean
                  type: object
          description: OK
        "400":
          content:
            application/json:
              schema:
                allOf:
                - $ref: '#/components/schemas/util.ServerResponse'
                - properties:
                    data:
                      $ref: '#/components/schemas/handlers.Stub'
                  type: object
          description: Bad Request
        "401":
          content:
            application/json:
              schema:
                allOf:
                - $ref: '#/components/schemas/util.ServerResponse'
                - properties:
                    data:
                      $ref: '#/components/schemas/handlers.Stub'
                  type: object
          description: Unauthorized
        "404":
          content:
            application/json:
              schema:
                allOf:
                - $ref: '#/components/schemas/util.ServerResponse'
                - properties:
                    data:
                      $ref: '#/components/schemas/handlers.Stub'
                  type: object
          description: Not Found
      security:
      - ApiKeyAuth: []
      summary: Validate subscription filter
      tags:
      - Subscriptions
  /v1/projects/{projectID}/subscriptions/test_function:
    post:
      description: This endpoint validates that a filter will match a certain payload
        structure.
      parameters:
      - description: Project ID
        in: path
        name: projectID
        required: true
        schema:
          type: string
      requestBody:
        content:
          application/json:
            schema:
              $ref: '#/components/schemas/models.TestWebhookFunction'
        description: Function Details
        required: true
        x-originalParamName: filter
      responses:
        "200":
          content:
            application/json:
              schema:
                allOf:
                - $ref: '#/components/schemas/util.ServerResponse'
                - properties:
                    data:
                      $ref: '#/components/schemas/models.SubscriptionFunctionResponse'
                  type: object
          description: OK
        "400":
          content:
            application/json:
              schema:
                allOf:
                - $ref: '#/components/schemas/util.ServerResponse'
                - properties:
                    data:
                      $ref: '#/components/schemas/handlers.Stub'
                  type: object
          description: Bad Request
        "401":
          content:
            application/json:
              schema:
                allOf:
                - $ref: '#/components/schemas/util.ServerResponse'
                - properties:
                    data:
                      $ref: '#/components/schemas/handlers.Stub'
                  type: object
          description: Unauthorized
        "404":
          content:
            application/json:
              schema:
                allOf:
                - $ref: '#/components/schemas/util.ServerResponse'
                - properties:
                    data:
                      $ref: '#/components/schemas/handlers.Stub'
                  type: object
          description: Not Found
      security:
      - ApiKeyAuth: []
      summary: Validate subscription filter
      tags:
      - Subscriptions
servers:
- url: https://dashboard.getconvoy.io/api
tags:
- description: Organisation related APIs
  name: Organisations
- description: Subscription related APIs
  name: Subscriptions
- description: Endpoint related APIs
  name: Endpoints
- description: Event related APIs
  name: Events
- description: Source related APIs
  name: Sources
- description: EventDelivery related APIs
  name: Event Deliveries
- description: Delivery Attempt related APIs
  name: Delivery Attempts
- description: Project related APIs
  name: Projects
- description: Portal Links related APIs
  name: Portal Links<|MERGE_RESOLUTION|>--- conflicted
+++ resolved
@@ -890,7 +890,6 @@
         content_type:
           type: string
       type: object
-<<<<<<< HEAD
     models.DynamicEndpoint:
       properties:
         advanced_signatures:
@@ -923,8 +922,6 @@
         url:
           type: string
       type: object
-=======
->>>>>>> 54511ea2
     models.DynamicEvent:
       properties:
         data:
