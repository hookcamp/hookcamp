{
	"components": {
		"schemas": {
			"auth.Role": {
				"properties": {
					"groups": {
						"items": {
							"type": "string"
						},
						"type": "array"
					},
					"type": {
						"type": "string"
					}
				},
				"type": "object"
			},
			"convoy.APIKey": {
				"properties": {
					"created_at": {
						"type": "integer"
					},
					"delted_at": {
						"type": "integer"
					},
					"expires_at": {
						"type": "integer"
					},
					"key_type": {
						"type": "string"
					},
					"name": {
						"type": "string"
					},
					"role": {
						"$ref": "#/components/schemas/auth.Role"
					},
					"uid": {
						"type": "string"
					},
					"updated_at": {
						"type": "integer"
					}
				},
				"type": "object"
			},
			"convoy.AppMetadata": {
				"properties": {
					"group_id": {
						"type": "string"
					},
					"support_email": {
						"type": "string"
					},
					"title": {
						"type": "string"
					},
					"uid": {
						"type": "string"
					}
				},
				"type": "object"
			},
			"convoy.DeliveryAttempt": {
				"properties": {
					"api_version": {
						"type": "string"
					},
					"created_at": {
						"type": "string"
					},
					"deleted_at": {
						"type": "string"
					},
					"endpoint_id": {
						"type": "string"
					},
					"error": {
						"type": "string"
					},
					"http_status": {
						"type": "string"
					},
					"ip_address": {
						"type": "string"
					},
					"method": {
						"type": "string"
					},
					"msg_id": {
						"type": "string"
					},
					"request_http_header": {
						"$ref": "#/components/schemas/convoy.HttpHeader"
					},
					"response_data": {
						"type": "string"
					},
					"response_http_header": {
						"$ref": "#/components/schemas/convoy.HttpHeader"
					},
					"status": {
						"type": "boolean"
					},
					"uid": {
						"type": "string"
					},
					"updated_at": {
						"type": "string"
					},
					"url": {
						"type": "string"
					}
				},
				"type": "object"
			},
			"convoy.HttpHeader": {
				"additionalProperties": {
					"type": "string"
				},
				"type": "object"
			},
			"convoy.Metadata": {
				"properties": {
					"data": {
						"description": "Data to be sent to endpoint.",
						"items": {
							"type": "integer"
						},
						"type": "array"
					},
					"interval_seconds": {
						"type": "integer"
					},
					"next_send_time": {
						"description": "NextSendTime denotes the next time a Event will be published in\ncase it failed the first time",
						"type": "integer"
					},
					"num_trials": {
						"description": "NumTrials: number of times we have tried to deliver this Event to\nan application",
						"type": "integer"
					},
					"retry_limit": {
						"type": "integer"
					},
					"strategy": {
						"type": "string"
					}
				},
				"type": "object"
			},
			"datastore.Application": {
				"properties": {
					"created_at": {
						"type": "string"
					},
					"deleted_at": {
						"type": "string"
					},
					"endpoints": {
						"items": {
							"$ref": "#/components/schemas/datastore.Endpoint"
						},
						"type": "array"
					},
					"events": {
						"type": "integer"
					},
					"group_id": {
						"type": "string"
					},
					"name": {
						"type": "string"
					},
					"support_email": {
						"type": "string"
					},
					"uid": {
						"type": "string"
					},
					"updated_at": {
						"type": "string"
					}
				},
				"type": "object"
			},
			"datastore.Endpoint": {
				"properties": {
					"created_at": {
						"type": "string"
					},
					"deleted_at": {
						"type": "string"
					},
					"description": {
						"type": "string"
					},
					"events": {
						"items": {
							"type": "string"
						},
						"type": "array"
					},
					"secret": {
						"type": "string"
					},
					"status": {
						"type": "string"
					},
					"target_url": {
						"type": "string"
					},
					"uid": {
						"type": "string"
					},
					"updated_at": {
						"type": "string"
					}
				},
				"type": "object"
			},
			"datastore.EndpointMetadata": {
				"properties": {
					"secret": {
						"type": "string"
					},
					"sent": {
						"type": "boolean"
					},
					"status": {
						"type": "string"
					},
					"target_url": {
						"type": "string"
					},
					"uid": {
						"type": "string"
					}
				},
				"type": "object"
			},
			"datastore.Event": {
				"properties": {
					"app_metadata": {
						"$ref": "#/components/schemas/convoy.AppMetadata"
					},
					"created_at": {
						"type": "string"
					},
					"data": {
						"description": "Data is an arbitrary JSON value that gets sent as the body of the\nwebhook to the endpoints",
						"items": {
							"type": "integer"
						},
						"type": "array"
					},
					"deleted_at": {
						"type": "string"
					},
					"event_type": {
						"type": "string"
					},
					"matched_endpoints": {
						"type": "integer"
					},
					"provider_id": {
						"description": "ProviderID is a custom ID that can be used to reconcile this Event\nwith your internal systems.\nThis is optional\nIf not provided, we will generate one for you",
						"type": "string"
					},
					"uid": {
						"type": "string"
					},
					"updated_at": {
						"type": "string"
					}
				},
				"type": "object"
			},
			"datastore.EventDelivery": {
				"properties": {
					"app_metadata": {
						"$ref": "#/components/schemas/convoy.AppMetadata"
					},
					"created_at": {
						"type": "string"
					},
					"deleted_at": {
						"type": "string"
					},
					"description": {
						"type": "string"
					},
					"endpoint": {
						"$ref": "#/components/schemas/datastore.EndpointMetadata"
					},
					"event_metadata": {
						"$ref": "#/components/schemas/datastore.EventMetadata"
					},
					"metadata": {
						"$ref": "#/components/schemas/convoy.Metadata"
					},
					"status": {
						"type": "string"
					},
					"uid": {
						"type": "string"
					},
					"updated_at": {
						"type": "string"
					}
				},
				"type": "object"
			},
			"datastore.EventMetadata": {
				"properties": {
					"name": {
						"type": "string"
					},
					"uid": {
						"type": "string"
					}
				},
				"type": "object"
			},
			"datastore.Group": {
				"properties": {
					"config": {
						"$ref": "#/components/schemas/convoy.GroupConfig"
					},
					"created_at": {
						"type": "string"
					},
					"deleted_at": {
						"type": "string"
					},
					"logo_url": {
						"type": "string"
					},
					"name": {
						"type": "string"
					},
					"statistics": {
						"$ref": "#/components/schemas/datastore.GroupStatistics"
					},
					"uid": {
						"type": "string"
					},
					"updated_at": {
						"type": "string"
					}
				},
				"type": "object"
			},
<<<<<<< HEAD
			"datastore.GroupStatistics": {
=======
			"convoy.GroupConfig": {
				"properties": {
					"disable_endpoint": {
						"type": "boolean"
					},
					"signature": {
						"$ref": "#/components/schemas/convoy.SignatureConfiguration"
					},
					"strategy": {
						"$ref": "#/components/schemas/convoy.StrategyConfiguration"
					}
				},
				"type": "object"
			},
			"convoy.HttpHeader": {
				"additionalProperties": {
					"type": "string"
				},
				"type": "object"
			},
			"convoy.Metadata": {
>>>>>>> dc4b6aee
				"properties": {
					"messages_sent": {
						"type": "integer"
					},
					"total_apps": {
						"type": "integer"
					}
				},
				"type": "object"
			},
			"convoy.SignatureConfiguration": {
				"properties": {
					"hash": {
						"type": "string"
					},
					"header": {
						"type": "string"
					}
				},
				"type": "object"
			},
			"convoy.StrategyConfiguration": {
				"properties": {
					"default": {
						"properties": {
							"intervalSeconds": {
								"type": "integer"
							},
							"retryLimit": {
								"type": "integer"
							}
						},
						"type": "object"
					},
					"type": {
						"type": "string"
					}
				},
				"type": "object"
			},
			"models.APIKey": {
				"properties": {
					"expires_at": {
						"type": "string"
					},
					"key_type": {
						"type": "string"
					},
					"name": {
						"type": "string"
					},
					"role": {
						"$ref": "#/components/schemas/auth.Role"
					}
				},
				"type": "object"
			},
			"models.APIKeyResponse": {
				"properties": {
					"created_at": {
						"type": "string"
					},
					"expires_at": {
						"type": "string"
					},
					"key": {
						"type": "string"
					},
					"key_type": {
						"type": "string"
					},
					"name": {
						"type": "string"
					},
					"role": {
						"$ref": "#/components/schemas/auth.Role"
					},
					"uid": {
						"type": "string"
					}
				},
				"type": "object"
			},
			"models.Application": {
				"properties": {
					"name": {
						"type": "string"
					},
					"support_email": {
						"type": "string"
					}
				},
				"type": "object"
			},
			"models.Endpoint": {
				"properties": {
					"description": {
						"type": "string"
					},
					"events": {
						"items": {
							"type": "string"
						},
						"type": "array"
					},
					"secret": {
						"type": "string"
					},
					"url": {
						"type": "string"
					}
				},
				"type": "object"
			},
			"models.Event": {
				"properties": {
					"app_id": {
						"type": "string"
					},
					"data": {
						"description": "Data is an arbitrary JSON value that gets sent as the body of the\nwebhook to the endpoints",
						"items": {
							"type": "integer"
						},
						"type": "array"
					},
					"event_type": {
						"type": "string"
					}
				},
				"type": "object"
			},
			"models.Group": {
				"properties": {
					"config": {
						"$ref": "#/components/schemas/convoy.GroupConfig"
					},
					"logo_url": {
						"type": "string"
					},
					"name": {
						"type": "string"
					}
				},
				"type": "object"
			},
			"mongopagination.PaginationData": {
				"properties": {
					"next": {
						"type": "integer"
					},
					"page": {
						"type": "integer"
					},
					"perPage": {
						"type": "integer"
					},
					"prev": {
						"type": "integer"
					},
					"total": {
						"type": "integer"
					},
					"totalPage": {
						"type": "integer"
					}
				},
				"type": "object"
			},
			"server.Stub": {
				"type": "object"
			},
			"server.pagedResponse": {
				"properties": {
					"content": {},
					"pagination": {
						"$ref": "#/components/schemas/mongopagination.PaginationData"
					}
				},
				"type": "object"
			},
			"server.serverResponse": {
				"properties": {
					"data": {
						"items": {
							"type": "integer"
						},
						"type": "array"
					},
					"message": {
						"type": "string"
					},
					"status": {
						"type": "boolean"
					}
				},
				"type": "object"
			}
		},
		"securitySchemes": {
			"ApiKeyAuth": {
				"in": "header",
				"name": "Authorization",
				"type": "apiKey"
			}
		}
	},
	"info": {
		"contact": {
			"email": "engineering@convoy.io",
			"name": "API Support",
			"url": "http://www.swagger.io/support"
		},
		"description": "Convoy is a fast and secure distributed webhooks service. This document contains Convoy's API specification.",
		"license": {
			"name": "Mozilla Public License 2.0",
			"url": "https://www.mozilla.org/en-US/MPL/2.0/"
		},
		"termsOfService": "https://convoy.io/terms",
		"title": "Convoy API Specification",
		"version": "0.1.12"
	},
	"openapi": "3.0.3",
	"paths": {
		"/applications": {
			"get": {
				"description": "This fetches all applications",
				"parameters": [
					{
						"description": "results per page",
						"in": "query",
						"name": "perPage",
						"schema": {
							"type": "string"
						}
					},
					{
						"description": "page number",
						"in": "query",
						"name": "page",
						"schema": {
							"type": "string"
						}
					},
					{
						"description": "sort order",
						"in": "query",
						"name": "sort",
						"schema": {
							"type": "string"
						}
					}
				],
				"responses": {
					"200": {
						"content": {
							"application/json": {
								"schema": {
									"allOf": [
										{
											"$ref": "#/components/schemas/server.serverResponse"
										},
										{
											"properties": {
												"data": {
													"allOf": [
														{
															"$ref": "#/components/schemas/server.pagedResponse"
														},
														{
															"properties": {
																"content": {
																	"items": {
																		"$ref": "#/components/schemas/datastore.Application"
																	},
																	"type": "array"
																}
															},
															"type": "object"
														}
													]
												}
											},
											"type": "object"
										}
									]
								}
							}
						},
						"description": "OK"
					},
					"400": {
						"content": {
							"application/json": {
								"schema": {
									"allOf": [
										{
											"$ref": "#/components/schemas/server.serverResponse"
										},
										{
											"properties": {
												"data": {
													"$ref": "#/components/schemas/server.Stub"
												}
											},
											"type": "object"
										}
									]
								}
							}
						},
						"description": "Bad Request"
					},
					"401": {
						"content": {
							"application/json": {
								"schema": {
									"allOf": [
										{
											"$ref": "#/components/schemas/server.serverResponse"
										},
										{
											"properties": {
												"data": {
													"$ref": "#/components/schemas/server.Stub"
												}
											},
											"type": "object"
										}
									]
								}
							}
						},
						"description": "Unauthorized"
					},
					"500": {
						"content": {
							"application/json": {
								"schema": {
									"allOf": [
										{
											"$ref": "#/components/schemas/server.serverResponse"
										},
										{
											"properties": {
												"data": {
													"$ref": "#/components/schemas/server.Stub"
												}
											},
											"type": "object"
										}
									]
								}
							}
						},
						"description": "Internal Server Error"
					}
				},
				"security": [
					{
						"ApiKeyAuth": []
					}
				],
				"summary": "Get all applications",
				"tags": [
					"Application"
				]
			},
			"post": {
				"description": "This endpoint creates an application",
				"requestBody": {
					"content": {
						"application/json": {
							"schema": {
								"$ref": "#/components/schemas/models.Application"
							}
						}
					},
					"description": "Application Details",
					"required": true,
					"x-originalParamName": "application"
				},
				"responses": {
					"200": {
						"content": {
							"application/json": {
								"schema": {
									"allOf": [
										{
											"$ref": "#/components/schemas/server.serverResponse"
										},
										{
											"properties": {
												"data": {
													"$ref": "#/components/schemas/datastore.Application"
												}
											},
											"type": "object"
										}
									]
								}
							}
						},
						"description": "OK"
					},
					"400": {
						"content": {
							"application/json": {
								"schema": {
									"allOf": [
										{
											"$ref": "#/components/schemas/server.serverResponse"
										},
										{
											"properties": {
												"data": {
													"$ref": "#/components/schemas/server.Stub"
												}
											},
											"type": "object"
										}
									]
								}
							}
						},
						"description": "Bad Request"
					},
					"401": {
						"content": {
							"application/json": {
								"schema": {
									"allOf": [
										{
											"$ref": "#/components/schemas/server.serverResponse"
										},
										{
											"properties": {
												"data": {
													"$ref": "#/components/schemas/server.Stub"
												}
											},
											"type": "object"
										}
									]
								}
							}
						},
						"description": "Unauthorized"
					},
					"500": {
						"content": {
							"application/json": {
								"schema": {
									"allOf": [
										{
											"$ref": "#/components/schemas/server.serverResponse"
										},
										{
											"properties": {
												"data": {
													"$ref": "#/components/schemas/server.Stub"
												}
											},
											"type": "object"
										}
									]
								}
							}
						},
						"description": "Internal Server Error"
					}
				},
				"security": [
					{
						"ApiKeyAuth": []
					}
				],
				"summary": "Create an application",
				"tags": [
					"Application"
				]
			}
		},
		"/applications/{appID}": {
			"delete": {
				"description": "This endpoint deletes an app",
				"parameters": [
					{
						"description": "application id",
						"in": "path",
						"name": "appID",
						"required": true,
						"schema": {
							"type": "string"
						}
					}
				],
				"responses": {
					"200": {
						"content": {
							"application/json": {
								"schema": {
									"allOf": [
										{
											"$ref": "#/components/schemas/server.serverResponse"
										},
										{
											"properties": {
												"data": {
													"$ref": "#/components/schemas/server.Stub"
												}
											},
											"type": "object"
										}
									]
								}
							}
						},
						"description": "OK"
					},
					"400": {
						"content": {
							"application/json": {
								"schema": {
									"allOf": [
										{
											"$ref": "#/components/schemas/server.serverResponse"
										},
										{
											"properties": {
												"data": {
													"$ref": "#/components/schemas/server.Stub"
												}
											},
											"type": "object"
										}
									]
								}
							}
						},
						"description": "Bad Request"
					},
					"401": {
						"content": {
							"application/json": {
								"schema": {
									"allOf": [
										{
											"$ref": "#/components/schemas/server.serverResponse"
										},
										{
											"properties": {
												"data": {
													"$ref": "#/components/schemas/server.Stub"
												}
											},
											"type": "object"
										}
									]
								}
							}
						},
						"description": "Unauthorized"
					},
					"500": {
						"content": {
							"application/json": {
								"schema": {
									"allOf": [
										{
											"$ref": "#/components/schemas/server.serverResponse"
										},
										{
											"properties": {
												"data": {
													"$ref": "#/components/schemas/server.Stub"
												}
											},
											"type": "object"
										}
									]
								}
							}
						},
						"description": "Internal Server Error"
					}
				},
				"security": [
					{
						"ApiKeyAuth": []
					}
				],
				"summary": "Delete app",
				"tags": [
					"Application"
				]
			},
			"get": {
				"description": "This endpoint fetches an application by it's id",
				"parameters": [
					{
						"description": "application id",
						"in": "path",
						"name": "appID",
						"required": true,
						"schema": {
							"type": "string"
						}
					}
				],
				"responses": {
					"200": {
						"content": {
							"application/json": {
								"schema": {
									"allOf": [
										{
											"$ref": "#/components/schemas/server.serverResponse"
										},
										{
											"properties": {
												"data": {
													"$ref": "#/components/schemas/datastore.Application"
												}
											},
											"type": "object"
										}
									]
								}
							}
						},
						"description": "OK"
					},
					"400": {
						"content": {
							"application/json": {
								"schema": {
									"allOf": [
										{
											"$ref": "#/components/schemas/server.serverResponse"
										},
										{
											"properties": {
												"data": {
													"$ref": "#/components/schemas/server.Stub"
												}
											},
											"type": "object"
										}
									]
								}
							}
						},
						"description": "Bad Request"
					},
					"401": {
						"content": {
							"application/json": {
								"schema": {
									"allOf": [
										{
											"$ref": "#/components/schemas/server.serverResponse"
										},
										{
											"properties": {
												"data": {
													"$ref": "#/components/schemas/server.Stub"
												}
											},
											"type": "object"
										}
									]
								}
							}
						},
						"description": "Unauthorized"
					},
					"500": {
						"content": {
							"application/json": {
								"schema": {
									"allOf": [
										{
											"$ref": "#/components/schemas/server.serverResponse"
										},
										{
											"properties": {
												"data": {
													"$ref": "#/components/schemas/server.Stub"
												}
											},
											"type": "object"
										}
									]
								}
							}
						},
						"description": "Internal Server Error"
					}
				},
				"security": [
					{
						"ApiKeyAuth": []
					}
				],
				"summary": "Get an application",
				"tags": [
					"Application"
				]
			},
			"put": {
				"description": "This endpoint updates an application",
				"parameters": [
					{
						"description": "application id",
						"in": "path",
						"name": "appID",
						"required": true,
						"schema": {
							"type": "string"
						}
					}
				],
				"requestBody": {
					"content": {
						"application/json": {
							"schema": {
								"$ref": "#/components/schemas/models.Application"
							}
						}
					},
					"description": "Application Details",
					"required": true,
					"x-originalParamName": "application"
				},
				"responses": {
					"200": {
						"content": {
							"application/json": {
								"schema": {
									"allOf": [
										{
											"$ref": "#/components/schemas/server.serverResponse"
										},
										{
											"properties": {
												"data": {
													"$ref": "#/components/schemas/datastore.Application"
												}
											},
											"type": "object"
										}
									]
								}
							}
						},
						"description": "OK"
					},
					"400": {
						"content": {
							"application/json": {
								"schema": {
									"allOf": [
										{
											"$ref": "#/components/schemas/server.serverResponse"
										},
										{
											"properties": {
												"data": {
													"$ref": "#/components/schemas/server.Stub"
												}
											},
											"type": "object"
										}
									]
								}
							}
						},
						"description": "Bad Request"
					},
					"401": {
						"content": {
							"application/json": {
								"schema": {
									"allOf": [
										{
											"$ref": "#/components/schemas/server.serverResponse"
										},
										{
											"properties": {
												"data": {
													"$ref": "#/components/schemas/server.Stub"
												}
											},
											"type": "object"
										}
									]
								}
							}
						},
						"description": "Unauthorized"
					},
					"500": {
						"content": {
							"application/json": {
								"schema": {
									"allOf": [
										{
											"$ref": "#/components/schemas/server.serverResponse"
										},
										{
											"properties": {
												"data": {
													"$ref": "#/components/schemas/server.Stub"
												}
											},
											"type": "object"
										}
									]
								}
							}
						},
						"description": "Internal Server Error"
					}
				},
				"security": [
					{
						"ApiKeyAuth": []
					}
				],
				"summary": "Update an application",
				"tags": [
					"Application"
				]
			}
		},
		"/applications/{appID}/endpoints": {
			"get": {
				"description": "This endpoint fetches an application's endpoints",
				"parameters": [
					{
						"description": "application id",
						"in": "path",
						"name": "appID",
						"required": true,
						"schema": {
							"type": "string"
						}
					}
				],
				"responses": {
					"200": {
						"content": {
							"application/json": {
								"schema": {
									"allOf": [
										{
											"$ref": "#/components/schemas/server.serverResponse"
										},
										{
											"properties": {
												"data": {
													"items": {
														"$ref": "#/components/schemas/datastore.Endpoint"
													},
													"type": "array"
												}
											},
											"type": "object"
										}
									]
								}
							}
						},
						"description": "OK"
					},
					"400": {
						"content": {
							"application/json": {
								"schema": {
									"allOf": [
										{
											"$ref": "#/components/schemas/server.serverResponse"
										},
										{
											"properties": {
												"data": {
													"$ref": "#/components/schemas/server.Stub"
												}
											},
											"type": "object"
										}
									]
								}
							}
						},
						"description": "Bad Request"
					},
					"401": {
						"content": {
							"application/json": {
								"schema": {
									"allOf": [
										{
											"$ref": "#/components/schemas/server.serverResponse"
										},
										{
											"properties": {
												"data": {
													"$ref": "#/components/schemas/server.Stub"
												}
											},
											"type": "object"
										}
									]
								}
							}
						},
						"description": "Unauthorized"
					},
					"500": {
						"content": {
							"application/json": {
								"schema": {
									"allOf": [
										{
											"$ref": "#/components/schemas/server.serverResponse"
										},
										{
											"properties": {
												"data": {
													"$ref": "#/components/schemas/server.Stub"
												}
											},
											"type": "object"
										}
									]
								}
							}
						},
						"description": "Internal Server Error"
					}
				},
				"security": [
					{
						"ApiKeyAuth": []
					}
				],
				"summary": "Get application endpoints",
				"tags": [
					"Application Endpoints"
				]
			},
			"post": {
				"description": "This endpoint creates an application endpoint",
				"parameters": [
					{
						"description": "application id",
						"in": "path",
						"name": "appID",
						"required": true,
						"schema": {
							"type": "string"
						}
					}
				],
				"requestBody": {
					"content": {
						"application/json": {
							"schema": {
								"$ref": "#/components/schemas/models.Endpoint"
							}
						}
					},
					"description": "Endpoint Details",
					"required": true,
					"x-originalParamName": "endpoint"
				},
				"responses": {
					"200": {
						"content": {
							"application/json": {
								"schema": {
									"allOf": [
										{
											"$ref": "#/components/schemas/server.serverResponse"
										},
										{
											"properties": {
												"data": {
													"$ref": "#/components/schemas/datastore.Endpoint"
												}
											},
											"type": "object"
										}
									]
								}
							}
						},
						"description": "OK"
					},
					"400": {
						"content": {
							"application/json": {
								"schema": {
									"allOf": [
										{
											"$ref": "#/components/schemas/server.serverResponse"
										},
										{
											"properties": {
												"data": {
													"$ref": "#/components/schemas/server.Stub"
												}
											},
											"type": "object"
										}
									]
								}
							}
						},
						"description": "Bad Request"
					},
					"401": {
						"content": {
							"application/json": {
								"schema": {
									"allOf": [
										{
											"$ref": "#/components/schemas/server.serverResponse"
										},
										{
											"properties": {
												"data": {
													"$ref": "#/components/schemas/server.Stub"
												}
											},
											"type": "object"
										}
									]
								}
							}
						},
						"description": "Unauthorized"
					},
					"500": {
						"content": {
							"application/json": {
								"schema": {
									"allOf": [
										{
											"$ref": "#/components/schemas/server.serverResponse"
										},
										{
											"properties": {
												"data": {
													"$ref": "#/components/schemas/server.Stub"
												}
											},
											"type": "object"
										}
									]
								}
							}
						},
						"description": "Internal Server Error"
					}
				},
				"security": [
					{
						"ApiKeyAuth": []
					}
				],
				"summary": "Create an application endpoint",
				"tags": [
					"Application Endpoints"
				]
			}
		},
		"/applications/{appID}/endpoints/{endpointID}": {
			"delete": {
				"description": "This endpoint deletes an application endpoint",
				"parameters": [
					{
						"description": "application id",
						"in": "path",
						"name": "appID",
						"required": true,
						"schema": {
							"type": "string"
						}
					},
					{
						"description": "endpoint id",
						"in": "path",
						"name": "endpointID",
						"required": true,
						"schema": {
							"type": "string"
						}
					}
				],
				"responses": {
					"200": {
						"content": {
							"application/json": {
								"schema": {
									"allOf": [
										{
											"$ref": "#/components/schemas/server.serverResponse"
										},
										{
											"properties": {
												"data": {
													"$ref": "#/components/schemas/server.Stub"
												}
											},
											"type": "object"
										}
									]
								}
							}
						},
						"description": "OK"
					},
					"400": {
						"content": {
							"application/json": {
								"schema": {
									"allOf": [
										{
											"$ref": "#/components/schemas/server.serverResponse"
										},
										{
											"properties": {
												"data": {
													"$ref": "#/components/schemas/server.Stub"
												}
											},
											"type": "object"
										}
									]
								}
							}
						},
						"description": "Bad Request"
					},
					"401": {
						"content": {
							"application/json": {
								"schema": {
									"allOf": [
										{
											"$ref": "#/components/schemas/server.serverResponse"
										},
										{
											"properties": {
												"data": {
													"$ref": "#/components/schemas/server.Stub"
												}
											},
											"type": "object"
										}
									]
								}
							}
						},
						"description": "Unauthorized"
					},
					"500": {
						"content": {
							"application/json": {
								"schema": {
									"allOf": [
										{
											"$ref": "#/components/schemas/server.serverResponse"
										},
										{
											"properties": {
												"data": {
													"$ref": "#/components/schemas/server.Stub"
												}
											},
											"type": "object"
										}
									]
								}
							}
						},
						"description": "Internal Server Error"
					}
				},
				"security": [
					{
						"ApiKeyAuth": []
					}
				],
				"summary": "Delete application endpoint",
				"tags": [
					"Application Endpoints"
				]
			},
			"get": {
				"description": "This endpoint fetches an application endpoint",
				"parameters": [
					{
						"description": "application id",
						"in": "path",
						"name": "appID",
						"required": true,
						"schema": {
							"type": "string"
						}
					},
					{
						"description": "endpoint id",
						"in": "path",
						"name": "endpointID",
						"required": true,
						"schema": {
							"type": "string"
						}
					}
				],
				"responses": {
					"200": {
						"content": {
							"application/json": {
								"schema": {
									"allOf": [
										{
											"$ref": "#/components/schemas/server.serverResponse"
										},
										{
											"properties": {
												"data": {
													"$ref": "#/components/schemas/datastore.Endpoint"
												}
											},
											"type": "object"
										}
									]
								}
							}
						},
						"description": "OK"
					},
					"400": {
						"content": {
							"application/json": {
								"schema": {
									"allOf": [
										{
											"$ref": "#/components/schemas/server.serverResponse"
										},
										{
											"properties": {
												"data": {
													"$ref": "#/components/schemas/server.Stub"
												}
											},
											"type": "object"
										}
									]
								}
							}
						},
						"description": "Bad Request"
					},
					"401": {
						"content": {
							"application/json": {
								"schema": {
									"allOf": [
										{
											"$ref": "#/components/schemas/server.serverResponse"
										},
										{
											"properties": {
												"data": {
													"$ref": "#/components/schemas/server.Stub"
												}
											},
											"type": "object"
										}
									]
								}
							}
						},
						"description": "Unauthorized"
					},
					"500": {
						"content": {
							"application/json": {
								"schema": {
									"allOf": [
										{
											"$ref": "#/components/schemas/server.serverResponse"
										},
										{
											"properties": {
												"data": {
													"$ref": "#/components/schemas/server.Stub"
												}
											},
											"type": "object"
										}
									]
								}
							}
						},
						"description": "Internal Server Error"
					}
				},
				"security": [
					{
						"ApiKeyAuth": []
					}
				],
				"summary": "Get application endpoint",
				"tags": [
					"Application Endpoints"
				]
			},
			"put": {
				"description": "This endpoint updates an application endpoint",
				"parameters": [
					{
						"description": "application id",
						"in": "path",
						"name": "appID",
						"required": true,
						"schema": {
							"type": "string"
						}
					},
					{
						"description": "endpoint id",
						"in": "path",
						"name": "endpointID",
						"required": true,
						"schema": {
							"type": "string"
						}
					}
				],
				"requestBody": {
					"content": {
						"application/json": {
							"schema": {
								"$ref": "#/components/schemas/models.Endpoint"
							}
						}
					},
					"description": "Endpoint Details",
					"required": true,
					"x-originalParamName": "endpoint"
				},
				"responses": {
					"200": {
						"content": {
							"application/json": {
								"schema": {
									"allOf": [
										{
											"$ref": "#/components/schemas/server.serverResponse"
										},
										{
											"properties": {
												"data": {
													"$ref": "#/components/schemas/datastore.Endpoint"
												}
											},
											"type": "object"
										}
									]
								}
							}
						},
						"description": "OK"
					},
					"400": {
						"content": {
							"application/json": {
								"schema": {
									"allOf": [
										{
											"$ref": "#/components/schemas/server.serverResponse"
										},
										{
											"properties": {
												"data": {
													"$ref": "#/components/schemas/server.Stub"
												}
											},
											"type": "object"
										}
									]
								}
							}
						},
						"description": "Bad Request"
					},
					"401": {
						"content": {
							"application/json": {
								"schema": {
									"allOf": [
										{
											"$ref": "#/components/schemas/server.serverResponse"
										},
										{
											"properties": {
												"data": {
													"$ref": "#/components/schemas/server.Stub"
												}
											},
											"type": "object"
										}
									]
								}
							}
						},
						"description": "Unauthorized"
					},
					"500": {
						"content": {
							"application/json": {
								"schema": {
									"allOf": [
										{
											"$ref": "#/components/schemas/server.serverResponse"
										},
										{
											"properties": {
												"data": {
													"$ref": "#/components/schemas/server.Stub"
												}
											},
											"type": "object"
										}
									]
								}
							}
						},
						"description": "Internal Server Error"
					}
				},
				"security": [
					{
						"ApiKeyAuth": []
					}
				],
				"summary": "Update an application endpoint",
				"tags": [
					"Application Endpoints"
				]
			}
		},
		"/eventdeliveries": {
			"get": {
				"description": "This endpoint fetch event deliveries.",
				"parameters": [
					{
						"description": "application id",
						"in": "query",
						"name": "appId",
						"schema": {
							"type": "string"
						}
					},
					{
						"description": "group id",
						"in": "query",
						"name": "groupId",
						"schema": {
							"type": "string"
						}
					},
					{
						"description": "event id",
						"in": "query",
						"name": "eventId",
						"schema": {
							"type": "string"
						}
					},
					{
						"description": "start date",
						"in": "query",
						"name": "startDate",
						"schema": {
							"type": "string"
						}
					},
					{
						"description": "end date",
						"in": "query",
						"name": "endDate",
						"schema": {
							"type": "string"
						}
					},
					{
						"description": "results per page",
						"in": "query",
						"name": "perPage",
						"schema": {
							"type": "string"
						}
					},
					{
						"description": "page number",
						"in": "query",
						"name": "page",
						"schema": {
							"type": "string"
						}
					},
					{
						"description": "sort order",
						"in": "query",
						"name": "sort",
						"schema": {
							"type": "string"
						}
					},
					{
						"description": "status",
						"in": "query",
						"name": "status",
						"schema": {
							"items": {
								"type": "string"
							},
							"type": "array"
						}
					}
				],
				"responses": {
					"200": {
						"content": {
							"application/json": {
								"schema": {
									"allOf": [
										{
											"$ref": "#/components/schemas/server.serverResponse"
										},
										{
											"properties": {
												"data": {
													"allOf": [
														{
															"$ref": "#/components/schemas/server.pagedResponse"
														},
														{
															"properties": {
																"content": {
																	"items": {
																		"allOf": [
																			{
																				"$ref": "#/components/schemas/datastore.EventDelivery"
																			},
																			{
																				"properties": {
																					"data": {
																						"$ref": "#/components/schemas/server.Stub"
																					}
																				},
																				"type": "object"
																			}
																		]
																	},
																	"type": "array"
																}
															},
															"type": "object"
														}
													]
												}
											},
											"type": "object"
										}
									]
								}
							}
						},
						"description": "OK"
					},
					"400": {
						"content": {
							"application/json": {
								"schema": {
									"allOf": [
										{
											"$ref": "#/components/schemas/server.serverResponse"
										},
										{
											"properties": {
												"data": {
													"$ref": "#/components/schemas/server.Stub"
												}
											},
											"type": "object"
										}
									]
								}
							}
						},
						"description": "Bad Request"
					},
					"401": {
						"content": {
							"application/json": {
								"schema": {
									"allOf": [
										{
											"$ref": "#/components/schemas/server.serverResponse"
										},
										{
											"properties": {
												"data": {
													"$ref": "#/components/schemas/server.Stub"
												}
											},
											"type": "object"
										}
									]
								}
							}
						},
						"description": "Unauthorized"
					},
					"500": {
						"content": {
							"application/json": {
								"schema": {
									"allOf": [
										{
											"$ref": "#/components/schemas/server.serverResponse"
										},
										{
											"properties": {
												"data": {
													"$ref": "#/components/schemas/server.Stub"
												}
											},
											"type": "object"
										}
									]
								}
							}
						},
						"description": "Internal Server Error"
					}
				},
				"security": [
					{
						"ApiKeyAuth": []
					}
				],
				"summary": "Get event deliveries",
				"tags": [
					"EventDelivery"
				]
			}
		},
		"/eventdeliveries/batchretry": {
			"post": {
				"description": "This endpoint resends multiple app events",
				"requestBody": {
					"content": {
						"application/json": {
							"schema": {
								"allOf": [
									{
										"$ref": "#/components/schemas/server.Stub"
									},
									{
										"properties": {
											"ids": {
												"items": {
													"type": "string"
												},
												"type": "array"
											}
										},
										"type": "object"
									}
								]
							}
						}
					},
					"description": "event delivery ids",
					"required": true,
					"x-originalParamName": "ids"
				},
				"responses": {
					"200": {
						"content": {
							"application/json": {
								"schema": {
									"allOf": [
										{
											"$ref": "#/components/schemas/server.serverResponse"
										},
										{
											"properties": {
												"data": {
													"$ref": "#/components/schemas/server.Stub"
												}
											},
											"type": "object"
										}
									]
								}
							}
						},
						"description": "OK"
					},
					"400": {
						"content": {
							"application/json": {
								"schema": {
									"allOf": [
										{
											"$ref": "#/components/schemas/server.serverResponse"
										},
										{
											"properties": {
												"data": {
													"$ref": "#/components/schemas/server.Stub"
												}
											},
											"type": "object"
										}
									]
								}
							}
						},
						"description": "Bad Request"
					},
					"401": {
						"content": {
							"application/json": {
								"schema": {
									"allOf": [
										{
											"$ref": "#/components/schemas/server.serverResponse"
										},
										{
											"properties": {
												"data": {
													"$ref": "#/components/schemas/server.Stub"
												}
											},
											"type": "object"
										}
									]
								}
							}
						},
						"description": "Unauthorized"
					},
					"500": {
						"content": {
							"application/json": {
								"schema": {
									"allOf": [
										{
											"$ref": "#/components/schemas/server.serverResponse"
										},
										{
											"properties": {
												"data": {
													"$ref": "#/components/schemas/server.Stub"
												}
											},
											"type": "object"
										}
									]
								}
							}
						},
						"description": "Internal Server Error"
					}
				},
				"security": [
					{
						"ApiKeyAuth": []
					}
				],
				"summary": "Batch Resend app events",
				"tags": [
					"EventDelivery"
				]
			}
		},
		"/eventdeliveries/{eventDeliveryID}": {
			"get": {
				"description": "This endpoint fetches an event delivery.",
				"parameters": [
					{
						"description": "event delivery id",
						"in": "path",
						"name": "eventDeliveryID",
						"required": true,
						"schema": {
							"type": "string"
						}
					}
				],
				"responses": {
					"200": {
						"content": {
							"application/json": {
								"schema": {
									"allOf": [
										{
											"$ref": "#/components/schemas/server.serverResponse"
										},
										{
											"properties": {
												"data": {
													"allOf": [
														{
															"$ref": "#/components/schemas/datastore.Event"
														},
														{
															"properties": {
																"data": {
																	"$ref": "#/components/schemas/server.Stub"
																}
															},
															"type": "object"
														}
													]
												}
											},
											"type": "object"
										}
									]
								}
							}
						},
						"description": "OK"
					},
					"400": {
						"content": {
							"application/json": {
								"schema": {
									"allOf": [
										{
											"$ref": "#/components/schemas/server.serverResponse"
										},
										{
											"properties": {
												"data": {
													"$ref": "#/components/schemas/server.Stub"
												}
											},
											"type": "object"
										}
									]
								}
							}
						},
						"description": "Bad Request"
					},
					"401": {
						"content": {
							"application/json": {
								"schema": {
									"allOf": [
										{
											"$ref": "#/components/schemas/server.serverResponse"
										},
										{
											"properties": {
												"data": {
													"$ref": "#/components/schemas/server.Stub"
												}
											},
											"type": "object"
										}
									]
								}
							}
						},
						"description": "Unauthorized"
					},
					"500": {
						"content": {
							"application/json": {
								"schema": {
									"allOf": [
										{
											"$ref": "#/components/schemas/server.serverResponse"
										},
										{
											"properties": {
												"data": {
													"$ref": "#/components/schemas/server.Stub"
												}
											},
											"type": "object"
										}
									]
								}
							}
						},
						"description": "Internal Server Error"
					}
				},
				"security": [
					{
						"ApiKeyAuth": []
					}
				],
				"summary": "Get event delivery",
				"tags": [
					"EventDelivery"
				]
			}
		},
		"/eventdeliveries/{eventDeliveryID}/resend": {
			"put": {
				"description": "This endpoint resends an app event",
				"parameters": [
					{
						"description": "event delivery id",
						"in": "path",
						"name": "eventDeliveryID",
						"required": true,
						"schema": {
							"type": "string"
						}
					}
				],
				"responses": {
					"200": {
						"content": {
							"application/json": {
								"schema": {
									"allOf": [
										{
											"$ref": "#/components/schemas/server.serverResponse"
										},
										{
											"properties": {
												"data": {
													"allOf": [
														{
															"$ref": "#/components/schemas/datastore.Event"
														},
														{
															"properties": {
																"data": {
																	"$ref": "#/components/schemas/server.Stub"
																}
															},
															"type": "object"
														}
													]
												}
											},
											"type": "object"
										}
									]
								}
							}
						},
						"description": "OK"
					},
					"400": {
						"content": {
							"application/json": {
								"schema": {
									"allOf": [
										{
											"$ref": "#/components/schemas/server.serverResponse"
										},
										{
											"properties": {
												"data": {
													"$ref": "#/components/schemas/server.Stub"
												}
											},
											"type": "object"
										}
									]
								}
							}
						},
						"description": "Bad Request"
					},
					"401": {
						"content": {
							"application/json": {
								"schema": {
									"allOf": [
										{
											"$ref": "#/components/schemas/server.serverResponse"
										},
										{
											"properties": {
												"data": {
													"$ref": "#/components/schemas/server.Stub"
												}
											},
											"type": "object"
										}
									]
								}
							}
						},
						"description": "Unauthorized"
					},
					"500": {
						"content": {
							"application/json": {
								"schema": {
									"allOf": [
										{
											"$ref": "#/components/schemas/server.serverResponse"
										},
										{
											"properties": {
												"data": {
													"$ref": "#/components/schemas/server.Stub"
												}
											},
											"type": "object"
										}
									]
								}
							}
						},
						"description": "Internal Server Error"
					}
				},
				"security": [
					{
						"ApiKeyAuth": []
					}
				],
				"summary": "Resend an app event",
				"tags": [
					"EventDelivery"
				]
			}
		},
		"/events": {
			"get": {
				"description": "This endpoint fetches app events with pagination",
				"parameters": [
					{
						"description": "application id",
						"in": "query",
						"name": "appId",
						"schema": {
							"type": "string"
						}
					},
					{
						"description": "group id",
						"in": "query",
						"name": "groupId",
						"schema": {
							"type": "string"
						}
					},
					{
						"description": "start date",
						"in": "query",
						"name": "startDate",
						"schema": {
							"type": "string"
						}
					},
					{
						"description": "end date",
						"in": "query",
						"name": "endDate",
						"schema": {
							"type": "string"
						}
					},
					{
						"description": "results per page",
						"in": "query",
						"name": "perPage",
						"schema": {
							"type": "string"
						}
					},
					{
						"description": "page number",
						"in": "query",
						"name": "page",
						"schema": {
							"type": "string"
						}
					},
					{
						"description": "sort order",
						"in": "query",
						"name": "sort",
						"schema": {
							"type": "string"
						}
					}
				],
				"responses": {
					"200": {
						"content": {
							"application/json": {
								"schema": {
									"allOf": [
										{
											"$ref": "#/components/schemas/server.serverResponse"
										},
										{
											"properties": {
												"data": {
													"allOf": [
														{
															"$ref": "#/components/schemas/server.pagedResponse"
														},
														{
															"properties": {
																"content": {
																	"items": {
																		"allOf": [
																			{
																				"$ref": "#/components/schemas/datastore.Event"
																			},
																			{
																				"properties": {
																					"data": {
																						"$ref": "#/components/schemas/server.Stub"
																					}
																				},
																				"type": "object"
																			}
																		]
																	},
																	"type": "array"
																}
															},
															"type": "object"
														}
													]
												}
											},
											"type": "object"
										}
									]
								}
							}
						},
						"description": "OK"
					},
					"400": {
						"content": {
							"application/json": {
								"schema": {
									"allOf": [
										{
											"$ref": "#/components/schemas/server.serverResponse"
										},
										{
											"properties": {
												"data": {
													"$ref": "#/components/schemas/server.Stub"
												}
											},
											"type": "object"
										}
									]
								}
							}
						},
						"description": "Bad Request"
					},
					"401": {
						"content": {
							"application/json": {
								"schema": {
									"allOf": [
										{
											"$ref": "#/components/schemas/server.serverResponse"
										},
										{
											"properties": {
												"data": {
													"$ref": "#/components/schemas/server.Stub"
												}
											},
											"type": "object"
										}
									]
								}
							}
						},
						"description": "Unauthorized"
					},
					"500": {
						"content": {
							"application/json": {
								"schema": {
									"allOf": [
										{
											"$ref": "#/components/schemas/server.serverResponse"
										},
										{
											"properties": {
												"data": {
													"$ref": "#/components/schemas/server.Stub"
												}
											},
											"type": "object"
										}
									]
								}
							}
						},
						"description": "Internal Server Error"
					}
				},
				"security": [
					{
						"ApiKeyAuth": []
					}
				],
				"summary": "Get app events with pagination",
				"tags": [
					"Events"
				]
			},
			"post": {
				"description": "This endpoint creates an app event",
				"requestBody": {
					"content": {
						"application/json": {
							"schema": {
								"$ref": "#/components/schemas/models.Event"
							}
						}
					},
					"description": "Event Details",
					"required": true,
					"x-originalParamName": "event"
				},
				"responses": {
					"200": {
						"content": {
							"application/json": {
								"schema": {
									"allOf": [
										{
											"$ref": "#/components/schemas/server.serverResponse"
										},
										{
											"properties": {
												"data": {
													"allOf": [
														{
															"$ref": "#/components/schemas/datastore.Event"
														},
														{
															"properties": {
																"data": {
																	"$ref": "#/components/schemas/server.Stub"
																}
															},
															"type": "object"
														}
													]
												}
											},
											"type": "object"
										}
									]
								}
							}
						},
						"description": "OK"
					},
					"400": {
						"content": {
							"application/json": {
								"schema": {
									"allOf": [
										{
											"$ref": "#/components/schemas/server.serverResponse"
										},
										{
											"properties": {
												"data": {
													"$ref": "#/components/schemas/server.Stub"
												}
											},
											"type": "object"
										}
									]
								}
							}
						},
						"description": "Bad Request"
					},
					"401": {
						"content": {
							"application/json": {
								"schema": {
									"allOf": [
										{
											"$ref": "#/components/schemas/server.serverResponse"
										},
										{
											"properties": {
												"data": {
													"$ref": "#/components/schemas/server.Stub"
												}
											},
											"type": "object"
										}
									]
								}
							}
						},
						"description": "Unauthorized"
					},
					"500": {
						"content": {
							"application/json": {
								"schema": {
									"allOf": [
										{
											"$ref": "#/components/schemas/server.serverResponse"
										},
										{
											"properties": {
												"data": {
													"$ref": "#/components/schemas/server.Stub"
												}
											},
											"type": "object"
										}
									]
								}
							}
						},
						"description": "Internal Server Error"
					}
				},
				"security": [
					{
						"ApiKeyAuth": []
					}
				],
				"summary": "Create app event",
				"tags": [
					"Events"
				]
			}
		},
		"/events/{eventID}": {
			"get": {
				"description": "This endpoint fetches an app event",
				"parameters": [
					{
						"description": "event id",
						"in": "path",
						"name": "eventID",
						"required": true,
						"schema": {
							"type": "string"
						}
					}
				],
				"responses": {
					"200": {
						"content": {
							"application/json": {
								"schema": {
									"allOf": [
										{
											"$ref": "#/components/schemas/server.serverResponse"
										},
										{
											"properties": {
												"data": {
													"allOf": [
														{
															"$ref": "#/components/schemas/datastore.Event"
														},
														{
															"properties": {
																"data": {
																	"$ref": "#/components/schemas/server.Stub"
																}
															},
															"type": "object"
														}
													]
												}
											},
											"type": "object"
										}
									]
								}
							}
						},
						"description": "OK"
					},
					"400": {
						"content": {
							"application/json": {
								"schema": {
									"allOf": [
										{
											"$ref": "#/components/schemas/server.serverResponse"
										},
										{
											"properties": {
												"data": {
													"$ref": "#/components/schemas/server.Stub"
												}
											},
											"type": "object"
										}
									]
								}
							}
						},
						"description": "Bad Request"
					},
					"401": {
						"content": {
							"application/json": {
								"schema": {
									"allOf": [
										{
											"$ref": "#/components/schemas/server.serverResponse"
										},
										{
											"properties": {
												"data": {
													"$ref": "#/components/schemas/server.Stub"
												}
											},
											"type": "object"
										}
									]
								}
							}
						},
						"description": "Unauthorized"
					},
					"500": {
						"content": {
							"application/json": {
								"schema": {
									"allOf": [
										{
											"$ref": "#/components/schemas/server.serverResponse"
										},
										{
											"properties": {
												"data": {
													"$ref": "#/components/schemas/server.Stub"
												}
											},
											"type": "object"
										}
									]
								}
							}
						},
						"description": "Internal Server Error"
					}
				},
				"security": [
					{
						"ApiKeyAuth": []
					}
				],
				"summary": "Get app event",
				"tags": [
					"Events"
				]
			}
		},
		"/events/{eventID}/eventdeliveries/{eventDeliveryID}/deliveryattempts": {
			"get": {
				"description": "This endpoint fetches an app message's delivery attempts",
				"parameters": [
					{
						"description": "event id",
						"in": "path",
						"name": "eventID",
						"required": true,
						"schema": {
							"type": "string"
						}
					},
					{
						"description": "event delivery id",
						"in": "path",
						"name": "eventDeliveryID",
						"required": true,
						"schema": {
							"type": "string"
						}
					}
				],
				"responses": {
					"200": {
						"content": {
							"application/json": {
								"schema": {
									"allOf": [
										{
											"$ref": "#/components/schemas/server.serverResponse"
										},
										{
											"properties": {
												"data": {
													"items": {
														"$ref": "#/components/schemas/convoy.DeliveryAttempt"
													},
													"type": "array"
												}
											},
											"type": "object"
										}
									]
								}
							}
						},
						"description": "OK"
					},
					"400": {
						"content": {
							"application/json": {
								"schema": {
									"allOf": [
										{
											"$ref": "#/components/schemas/server.serverResponse"
										},
										{
											"properties": {
												"data": {
													"$ref": "#/components/schemas/server.Stub"
												}
											},
											"type": "object"
										}
									]
								}
							}
						},
						"description": "Bad Request"
					},
					"401": {
						"content": {
							"application/json": {
								"schema": {
									"allOf": [
										{
											"$ref": "#/components/schemas/server.serverResponse"
										},
										{
											"properties": {
												"data": {
													"$ref": "#/components/schemas/server.Stub"
												}
											},
											"type": "object"
										}
									]
								}
							}
						},
						"description": "Unauthorized"
					},
					"500": {
						"content": {
							"application/json": {
								"schema": {
									"allOf": [
										{
											"$ref": "#/components/schemas/server.serverResponse"
										},
										{
											"properties": {
												"data": {
													"$ref": "#/components/schemas/server.Stub"
												}
											},
											"type": "object"
										}
									]
								}
							}
						},
						"description": "Internal Server Error"
					}
				},
				"security": [
					{
						"ApiKeyAuth": []
					}
				],
				"summary": "Get delivery attempts",
				"tags": [
					"DeliveryAttempts"
				]
			}
		},
		"/events/{eventID}/eventdeliveries/{eventDeliveryID}/deliveryattempts/{deliveryAttemptID}": {
			"get": {
				"description": "This endpoint fetches an app event delivery attempt",
				"parameters": [
					{
						"description": "event id",
						"in": "path",
						"name": "eventID",
						"required": true,
						"schema": {
							"type": "string"
						}
					},
					{
						"description": "event delivery id",
						"in": "path",
						"name": "eventDeliveryID",
						"required": true,
						"schema": {
							"type": "string"
						}
					},
					{
						"description": "delivery attempt id",
						"in": "path",
						"name": "deliveryAttemptID",
						"required": true,
						"schema": {
							"type": "string"
						}
					}
				],
				"responses": {
					"200": {
						"content": {
							"application/json": {
								"schema": {
									"allOf": [
										{
											"$ref": "#/components/schemas/server.serverResponse"
										},
										{
											"properties": {
												"data": {
													"$ref": "#/components/schemas/convoy.DeliveryAttempt"
												}
											},
											"type": "object"
										}
									]
								}
							}
						},
						"description": "OK"
					},
					"400": {
						"content": {
							"application/json": {
								"schema": {
									"allOf": [
										{
											"$ref": "#/components/schemas/server.serverResponse"
										},
										{
											"properties": {
												"data": {
													"$ref": "#/components/schemas/server.Stub"
												}
											},
											"type": "object"
										}
									]
								}
							}
						},
						"description": "Bad Request"
					},
					"401": {
						"content": {
							"application/json": {
								"schema": {
									"allOf": [
										{
											"$ref": "#/components/schemas/server.serverResponse"
										},
										{
											"properties": {
												"data": {
													"$ref": "#/components/schemas/server.Stub"
												}
											},
											"type": "object"
										}
									]
								}
							}
						},
						"description": "Unauthorized"
					},
					"500": {
						"content": {
							"application/json": {
								"schema": {
									"allOf": [
										{
											"$ref": "#/components/schemas/server.serverResponse"
										},
										{
											"properties": {
												"data": {
													"$ref": "#/components/schemas/server.Stub"
												}
											},
											"type": "object"
										}
									]
								}
							}
						},
						"description": "Internal Server Error"
					}
				},
				"security": [
					{
						"ApiKeyAuth": []
					}
				],
				"summary": "Get delivery attempt",
				"tags": [
					"DeliveryAttempts"
				]
			}
		},
		"/groups": {
			"get": {
				"description": "This endpoint fetches groups",
				"parameters": [
					{
						"description": "group name",
						"in": "query",
						"name": "name",
						"schema": {
							"type": "string"
						}
					}
				],
				"responses": {
					"200": {
						"content": {
							"application/json": {
								"schema": {
									"allOf": [
										{
											"$ref": "#/components/schemas/server.serverResponse"
										},
										{
											"properties": {
												"data": {
													"items": {
														"$ref": "#/components/schemas/datastore.Group"
													},
													"type": "array"
												}
											},
											"type": "object"
										}
									]
								}
							}
						},
						"description": "OK"
					},
					"400": {
						"content": {
							"application/json": {
								"schema": {
									"allOf": [
										{
											"$ref": "#/components/schemas/server.serverResponse"
										},
										{
											"properties": {
												"data": {
													"$ref": "#/components/schemas/server.Stub"
												}
											},
											"type": "object"
										}
									]
								}
							}
						},
						"description": "Bad Request"
					},
					"401": {
						"content": {
							"application/json": {
								"schema": {
									"allOf": [
										{
											"$ref": "#/components/schemas/server.serverResponse"
										},
										{
											"properties": {
												"data": {
													"$ref": "#/components/schemas/server.Stub"
												}
											},
											"type": "object"
										}
									]
								}
							}
						},
						"description": "Unauthorized"
					},
					"500": {
						"content": {
							"application/json": {
								"schema": {
									"allOf": [
										{
											"$ref": "#/components/schemas/server.serverResponse"
										},
										{
											"properties": {
												"data": {
													"$ref": "#/components/schemas/server.Stub"
												}
											},
											"type": "object"
										}
									]
								}
							}
						},
						"description": "Internal Server Error"
					}
				},
				"security": [
					{
						"ApiKeyAuth": []
					}
				],
				"summary": "Get groups",
				"tags": [
					"Group"
				]
			},
			"post": {
				"description": "This endpoint creates a group",
				"requestBody": {
					"content": {
						"application/json": {
							"schema": {
								"$ref": "#/components/schemas/models.Group"
							}
						}
					},
					"description": "Group Details",
					"required": true,
					"x-originalParamName": "group"
				},
				"responses": {
					"200": {
						"content": {
							"application/json": {
								"schema": {
									"allOf": [
										{
											"$ref": "#/components/schemas/server.serverResponse"
										},
										{
											"properties": {
												"data": {
													"$ref": "#/components/schemas/datastore.Group"
												}
											},
											"type": "object"
										}
									]
								}
							}
						},
						"description": "OK"
					},
					"400": {
						"content": {
							"application/json": {
								"schema": {
									"allOf": [
										{
											"$ref": "#/components/schemas/server.serverResponse"
										},
										{
											"properties": {
												"data": {
													"$ref": "#/components/schemas/server.Stub"
												}
											},
											"type": "object"
										}
									]
								}
							}
						},
						"description": "Bad Request"
					},
					"401": {
						"content": {
							"application/json": {
								"schema": {
									"allOf": [
										{
											"$ref": "#/components/schemas/server.serverResponse"
										},
										{
											"properties": {
												"data": {
													"$ref": "#/components/schemas/server.Stub"
												}
											},
											"type": "object"
										}
									]
								}
							}
						},
						"description": "Unauthorized"
					},
					"500": {
						"content": {
							"application/json": {
								"schema": {
									"allOf": [
										{
											"$ref": "#/components/schemas/server.serverResponse"
										},
										{
											"properties": {
												"data": {
													"$ref": "#/components/schemas/server.Stub"
												}
											},
											"type": "object"
										}
									]
								}
							}
						},
						"description": "Internal Server Error"
					}
				},
				"security": [
					{
						"ApiKeyAuth": []
					}
				],
				"summary": "Create a group",
				"tags": [
					"Group"
				]
			}
		},
		"/groups/{groupID}": {
			"delete": {
				"description": "This endpoint deletes a group using its id",
				"parameters": [
					{
						"description": "Group id",
						"in": "path",
						"name": "groupID",
						"required": true,
						"schema": {
							"type": "string"
						}
					}
				],
				"responses": {
					"200": {
						"content": {
							"application/json": {
								"schema": {
									"allOf": [
										{
											"$ref": "#/components/schemas/server.serverResponse"
										},
										{
											"properties": {
												"data": {
													"$ref": "#/components/schemas/server.Stub"
												}
											},
											"type": "object"
										}
									]
								}
							}
						},
						"description": "OK"
					},
					"400": {
						"content": {
							"application/json": {
								"schema": {
									"allOf": [
										{
											"$ref": "#/components/schemas/server.serverResponse"
										},
										{
											"properties": {
												"data": {
													"$ref": "#/components/schemas/server.Stub"
												}
											},
											"type": "object"
										}
									]
								}
							}
						},
						"description": "Bad Request"
					},
					"401": {
						"content": {
							"application/json": {
								"schema": {
									"allOf": [
										{
											"$ref": "#/components/schemas/server.serverResponse"
										},
										{
											"properties": {
												"data": {
													"$ref": "#/components/schemas/server.Stub"
												}
											},
											"type": "object"
										}
									]
								}
							}
						},
						"description": "Unauthorized"
					},
					"500": {
						"content": {
							"application/json": {
								"schema": {
									"allOf": [
										{
											"$ref": "#/components/schemas/server.serverResponse"
										},
										{
											"properties": {
												"data": {
													"$ref": "#/components/schemas/server.Stub"
												}
											},
											"type": "object"
										}
									]
								}
							}
						},
						"description": "Internal Server Error"
					}
				},
				"security": [
					{
						"ApiKeyAuth": []
					}
				],
				"summary": "Delete a group",
				"tags": [
					"Group"
				]
			},
			"get": {
				"description": "This endpoint fetches a group by its id",
				"parameters": [
					{
						"description": "Group id",
						"in": "path",
						"name": "groupID",
						"required": true,
						"schema": {
							"type": "string"
						}
					}
				],
				"responses": {
					"200": {
						"content": {
							"application/json": {
								"schema": {
									"allOf": [
										{
											"$ref": "#/components/schemas/server.serverResponse"
										},
										{
											"properties": {
												"data": {
													"$ref": "#/components/schemas/datastore.Group"
												}
											},
											"type": "object"
										}
									]
								}
							}
						},
						"description": "OK"
					},
					"400": {
						"content": {
							"application/json": {
								"schema": {
									"allOf": [
										{
											"$ref": "#/components/schemas/server.serverResponse"
										},
										{
											"properties": {
												"data": {
													"$ref": "#/components/schemas/server.Stub"
												}
											},
											"type": "object"
										}
									]
								}
							}
						},
						"description": "Bad Request"
					},
					"401": {
						"content": {
							"application/json": {
								"schema": {
									"allOf": [
										{
											"$ref": "#/components/schemas/server.serverResponse"
										},
										{
											"properties": {
												"data": {
													"$ref": "#/components/schemas/server.Stub"
												}
											},
											"type": "object"
										}
									]
								}
							}
						},
						"description": "Unauthorized"
					},
					"500": {
						"content": {
							"application/json": {
								"schema": {
									"allOf": [
										{
											"$ref": "#/components/schemas/server.serverResponse"
										},
										{
											"properties": {
												"data": {
													"$ref": "#/components/schemas/server.Stub"
												}
											},
											"type": "object"
										}
									]
								}
							}
						},
						"description": "Internal Server Error"
					}
				},
				"security": [
					{
						"ApiKeyAuth": []
					}
				],
				"summary": "Get a group",
				"tags": [
					"Group"
				]
			},
			"put": {
				"description": "This endpoint updates a group",
				"parameters": [
					{
						"description": "group id",
						"in": "path",
						"name": "groupID",
						"required": true,
						"schema": {
							"type": "string"
						}
					}
				],
				"requestBody": {
					"content": {
						"application/json": {
							"schema": {
								"$ref": "#/components/schemas/models.Group"
							}
						}
					},
					"description": "Group Details",
					"required": true,
					"x-originalParamName": "group"
				},
				"responses": {
					"200": {
						"content": {
							"application/json": {
								"schema": {
									"allOf": [
										{
											"$ref": "#/components/schemas/server.serverResponse"
										},
										{
											"properties": {
												"data": {
													"$ref": "#/components/schemas/datastore.Group"
												}
											},
											"type": "object"
										}
									]
								}
							}
						},
						"description": "OK"
					},
					"400": {
						"content": {
							"application/json": {
								"schema": {
									"allOf": [
										{
											"$ref": "#/components/schemas/server.serverResponse"
										},
										{
											"properties": {
												"data": {
													"$ref": "#/components/schemas/server.Stub"
												}
											},
											"type": "object"
										}
									]
								}
							}
						},
						"description": "Bad Request"
					},
					"401": {
						"content": {
							"application/json": {
								"schema": {
									"allOf": [
										{
											"$ref": "#/components/schemas/server.serverResponse"
										},
										{
											"properties": {
												"data": {
													"$ref": "#/components/schemas/server.Stub"
												}
											},
											"type": "object"
										}
									]
								}
							}
						},
						"description": "Unauthorized"
					},
					"500": {
						"content": {
							"application/json": {
								"schema": {
									"allOf": [
										{
											"$ref": "#/components/schemas/server.serverResponse"
										},
										{
											"properties": {
												"data": {
													"$ref": "#/components/schemas/server.Stub"
												}
											},
											"type": "object"
										}
									]
								}
							}
						},
						"description": "Internal Server Error"
					}
				},
				"security": [
					{
						"ApiKeyAuth": []
					}
				],
				"summary": "Update a group",
				"tags": [
					"Group"
				]
			}
		},
		"/security/keys": {
			"get": {
				"description": "This endpoint fetches multiple api keys",
				"parameters": [
					{
						"description": "results per page",
						"in": "query",
						"name": "perPage",
						"schema": {
							"type": "string"
						}
					},
					{
						"description": "page number",
						"in": "query",
						"name": "page",
						"schema": {
							"type": "string"
						}
					},
					{
						"description": "sort order",
						"in": "query",
						"name": "sort",
						"schema": {
							"type": "string"
						}
					}
				],
				"responses": {
					"200": {
						"content": {
							"application/json": {
								"schema": {
									"allOf": [
										{
											"$ref": "#/components/schemas/server.serverResponse"
										},
										{
											"properties": {
												"data": {
													"allOf": [
														{
															"$ref": "#/components/schemas/server.pagedResponse"
														},
														{
															"properties": {
																"content": {
																	"items": {
																		"$ref": "#/components/schemas/convoy.APIKey"
																	},
																	"type": "array"
																}
															},
															"type": "object"
														}
													]
												}
											},
											"type": "object"
										}
									]
								}
							}
						},
						"description": "OK"
					},
					"400": {
						"content": {
							"application/json": {
								"schema": {
									"allOf": [
										{
											"$ref": "#/components/schemas/server.serverResponse"
										},
										{
											"properties": {
												"data": {
													"$ref": "#/components/schemas/server.Stub"
												}
											},
											"type": "object"
										}
									]
								}
							}
						},
						"description": "Bad Request"
					},
					"401": {
						"content": {
							"application/json": {
								"schema": {
									"allOf": [
										{
											"$ref": "#/components/schemas/server.serverResponse"
										},
										{
											"properties": {
												"data": {
													"$ref": "#/components/schemas/server.Stub"
												}
											},
											"type": "object"
										}
									]
								}
							}
						},
						"description": "Unauthorized"
					},
					"500": {
						"content": {
							"application/json": {
								"schema": {
									"allOf": [
										{
											"$ref": "#/components/schemas/server.serverResponse"
										},
										{
											"properties": {
												"data": {
													"$ref": "#/components/schemas/server.Stub"
												}
											},
											"type": "object"
										}
									]
								}
							}
						},
						"description": "Internal Server Error"
					}
				},
				"security": [
					{
						"ApiKeyAuth": []
					}
				],
				"summary": "Fetch multiple api keys",
				"tags": [
					"APIKey"
				]
			},
			"post": {
				"description": "This endpoint creates an api key that will be used by the native auth realm",
				"requestBody": {
					"content": {
						"application/json": {
							"schema": {
								"$ref": "#/components/schemas/models.APIKey"
							}
						}
					},
					"description": "API Key",
					"required": true,
					"x-originalParamName": "apiKey"
				},
				"responses": {
					"200": {
						"content": {
							"application/json": {
								"schema": {
									"allOf": [
										{
											"$ref": "#/components/schemas/server.serverResponse"
										},
										{
											"properties": {
												"data": {
													"$ref": "#/components/schemas/models.APIKeyResponse"
												}
											},
											"type": "object"
										}
									]
								}
							}
						},
						"description": "OK"
					},
					"400": {
						"content": {
							"application/json": {
								"schema": {
									"allOf": [
										{
											"$ref": "#/components/schemas/server.serverResponse"
										},
										{
											"properties": {
												"data": {
													"$ref": "#/components/schemas/server.Stub"
												}
											},
											"type": "object"
										}
									]
								}
							}
						},
						"description": "Bad Request"
					},
					"401": {
						"content": {
							"application/json": {
								"schema": {
									"allOf": [
										{
											"$ref": "#/components/schemas/server.serverResponse"
										},
										{
											"properties": {
												"data": {
													"$ref": "#/components/schemas/server.Stub"
												}
											},
											"type": "object"
										}
									]
								}
							}
						},
						"description": "Unauthorized"
					},
					"500": {
						"content": {
							"application/json": {
								"schema": {
									"allOf": [
										{
											"$ref": "#/components/schemas/server.serverResponse"
										},
										{
											"properties": {
												"data": {
													"$ref": "#/components/schemas/server.Stub"
												}
											},
											"type": "object"
										}
									]
								}
							}
						},
						"description": "Internal Server Error"
					}
				},
				"security": [
					{
						"ApiKeyAuth": []
					}
				],
				"summary": "Create an api key",
				"tags": [
					"APIKey"
				]
			}
		},
		"/security/keys/{keyID}": {
			"get": {
				"description": "This endpoint fetches an api key by its id",
				"parameters": [
					{
						"description": "API Key id",
						"in": "path",
						"name": "keyID",
						"required": true,
						"schema": {
							"type": "string"
						}
					}
				],
				"responses": {
					"200": {
						"content": {
							"application/json": {
								"schema": {
									"allOf": [
										{
											"$ref": "#/components/schemas/server.serverResponse"
										},
										{
											"properties": {
												"data": {
													"$ref": "#/components/schemas/convoy.APIKey"
												}
											},
											"type": "object"
										}
									]
								}
							}
						},
						"description": "OK"
					},
					"400": {
						"content": {
							"application/json": {
								"schema": {
									"allOf": [
										{
											"$ref": "#/components/schemas/server.serverResponse"
										},
										{
											"properties": {
												"data": {
													"$ref": "#/components/schemas/server.Stub"
												}
											},
											"type": "object"
										}
									]
								}
							}
						},
						"description": "Bad Request"
					},
					"401": {
						"content": {
							"application/json": {
								"schema": {
									"allOf": [
										{
											"$ref": "#/components/schemas/server.serverResponse"
										},
										{
											"properties": {
												"data": {
													"$ref": "#/components/schemas/server.Stub"
												}
											},
											"type": "object"
										}
									]
								}
							}
						},
						"description": "Unauthorized"
					},
					"500": {
						"content": {
							"application/json": {
								"schema": {
									"allOf": [
										{
											"$ref": "#/components/schemas/server.serverResponse"
										},
										{
											"properties": {
												"data": {
													"$ref": "#/components/schemas/server.Stub"
												}
											},
											"type": "object"
										}
									]
								}
							}
						},
						"description": "Internal Server Error"
					}
				},
				"security": [
					{
						"ApiKeyAuth": []
					}
				],
				"summary": "Get api key by id",
				"tags": [
					"APIKey"
				]
			}
		},
		"/security/keys/{keyID}/revoke": {
			"put": {
				"description": "This endpoint revokes multiple api keys",
				"parameters": [
					{
						"description": "API Key id",
						"in": "path",
						"name": "keyID",
						"required": true,
						"schema": {
							"type": "string"
						}
					}
				],
				"responses": {
					"200": {
						"content": {
							"application/json": {
								"schema": {
									"allOf": [
										{
											"$ref": "#/components/schemas/server.serverResponse"
										},
										{
											"properties": {
												"data": {
													"$ref": "#/components/schemas/server.Stub"
												}
											},
											"type": "object"
										}
									]
								}
							}
						},
						"description": "OK"
					},
					"400": {
						"content": {
							"application/json": {
								"schema": {
									"allOf": [
										{
											"$ref": "#/components/schemas/server.serverResponse"
										},
										{
											"properties": {
												"data": {
													"$ref": "#/components/schemas/server.Stub"
												}
											},
											"type": "object"
										}
									]
								}
							}
						},
						"description": "Bad Request"
					},
					"401": {
						"content": {
							"application/json": {
								"schema": {
									"allOf": [
										{
											"$ref": "#/components/schemas/server.serverResponse"
										},
										{
											"properties": {
												"data": {
													"$ref": "#/components/schemas/server.Stub"
												}
											},
											"type": "object"
										}
									]
								}
							}
						},
						"description": "Unauthorized"
					},
					"500": {
						"content": {
							"application/json": {
								"schema": {
									"allOf": [
										{
											"$ref": "#/components/schemas/server.serverResponse"
										},
										{
											"properties": {
												"data": {
													"$ref": "#/components/schemas/server.Stub"
												}
											},
											"type": "object"
										}
									]
								}
							}
						},
						"description": "Internal Server Error"
					}
				},
				"security": [
					{
						"ApiKeyAuth": []
					}
				],
				"summary": "Revoke API Key",
				"tags": [
					"APIKey"
				]
			}
		}
	},
	"servers": [
		{
			"url": "http://localhost:8080/api/v1"
		},
		{
			"url": "https://localhost:8080/api/v1"
		}
	],
	"tags": [
		{
			"description": "Application related APIs",
			"name": "Application"
		},
		{
			"description": "Endpoint related APIs",
			"name": "Application Endpoints"
		},
		{
			"description": "Event related APIs",
			"name": "Events"
		},
		{
			"description": "API Key related APIs",
			"name": "APIKey"
		},
		{
			"description": "EventDelivery related APIs",
			"name": "EventDelivery"
		},
		{
			"description": "Delivery Attempt related APIs",
			"name": "DeliveryAttempts"
		},
		{
			"description": "Group related APIs",
			"name": "Group"
		}
	]
}<|MERGE_RESOLUTION|>--- conflicted
+++ resolved
@@ -15,7 +15,54 @@
 				},
 				"type": "object"
 			},
-			"convoy.APIKey": {
+			"config.DefaultStrategyConfiguration": {
+				"properties": {
+					"intervalSeconds": {
+						"type": "integer"
+					},
+					"retryLimit": {
+						"type": "integer"
+					}
+				},
+				"type": "object"
+			},
+			"config.GroupConfig": {
+				"properties": {
+					"disable_endpoint": {
+						"type": "boolean"
+					},
+					"signature": {
+						"$ref": "#/components/schemas/config.SignatureConfiguration"
+					},
+					"strategy": {
+						"$ref": "#/components/schemas/config.StrategyConfiguration"
+					}
+				},
+				"type": "object"
+			},
+			"config.SignatureConfiguration": {
+				"properties": {
+					"hash": {
+						"type": "string"
+					},
+					"header": {
+						"type": "string"
+					}
+				},
+				"type": "object"
+			},
+			"config.StrategyConfiguration": {
+				"properties": {
+					"default": {
+						"$ref": "#/components/schemas/config.DefaultStrategyConfiguration"
+					},
+					"type": {
+						"type": "string"
+					}
+				},
+				"type": "object"
+			},
+			"datastore.APIKey": {
 				"properties": {
 					"created_at": {
 						"type": "integer"
@@ -44,7 +91,7 @@
 				},
 				"type": "object"
 			},
-			"convoy.AppMetadata": {
+			"datastore.AppMetadata": {
 				"properties": {
 					"group_id": {
 						"type": "string"
@@ -61,7 +108,42 @@
 				},
 				"type": "object"
 			},
-			"convoy.DeliveryAttempt": {
+			"datastore.Application": {
+				"properties": {
+					"created_at": {
+						"type": "string"
+					},
+					"deleted_at": {
+						"type": "string"
+					},
+					"endpoints": {
+						"items": {
+							"$ref": "#/components/schemas/datastore.Endpoint"
+						},
+						"type": "array"
+					},
+					"events": {
+						"type": "integer"
+					},
+					"group_id": {
+						"type": "string"
+					},
+					"name": {
+						"type": "string"
+					},
+					"support_email": {
+						"type": "string"
+					},
+					"uid": {
+						"type": "string"
+					},
+					"updated_at": {
+						"type": "string"
+					}
+				},
+				"type": "object"
+			},
+			"datastore.DeliveryAttempt": {
 				"properties": {
 					"api_version": {
 						"type": "string"
@@ -91,13 +173,13 @@
 						"type": "string"
 					},
 					"request_http_header": {
-						"$ref": "#/components/schemas/convoy.HttpHeader"
+						"$ref": "#/components/schemas/datastore.HttpHeader"
 					},
 					"response_data": {
 						"type": "string"
 					},
 					"response_http_header": {
-						"$ref": "#/components/schemas/convoy.HttpHeader"
+						"$ref": "#/components/schemas/datastore.HttpHeader"
 					},
 					"status": {
 						"type": "boolean"
@@ -114,13 +196,191 @@
 				},
 				"type": "object"
 			},
-			"convoy.HttpHeader": {
+			"datastore.Endpoint": {
+				"properties": {
+					"created_at": {
+						"type": "string"
+					},
+					"deleted_at": {
+						"type": "string"
+					},
+					"description": {
+						"type": "string"
+					},
+					"events": {
+						"items": {
+							"type": "string"
+						},
+						"type": "array"
+					},
+					"secret": {
+						"type": "string"
+					},
+					"status": {
+						"type": "string"
+					},
+					"target_url": {
+						"type": "string"
+					},
+					"uid": {
+						"type": "string"
+					},
+					"updated_at": {
+						"type": "string"
+					}
+				},
+				"type": "object"
+			},
+			"datastore.EndpointMetadata": {
+				"properties": {
+					"secret": {
+						"type": "string"
+					},
+					"sent": {
+						"type": "boolean"
+					},
+					"status": {
+						"type": "string"
+					},
+					"target_url": {
+						"type": "string"
+					},
+					"uid": {
+						"type": "string"
+					}
+				},
+				"type": "object"
+			},
+			"datastore.Event": {
+				"properties": {
+					"app_metadata": {
+						"$ref": "#/components/schemas/datastore.AppMetadata"
+					},
+					"created_at": {
+						"type": "string"
+					},
+					"data": {
+						"description": "Data is an arbitrary JSON value that gets sent as the body of the\nwebhook to the endpoints",
+						"items": {
+							"type": "integer"
+						},
+						"type": "array"
+					},
+					"deleted_at": {
+						"type": "string"
+					},
+					"event_type": {
+						"type": "string"
+					},
+					"matched_endpoints": {
+						"type": "integer"
+					},
+					"provider_id": {
+						"description": "ProviderID is a custom ID that can be used to reconcile this Event\nwith your internal systems.\nThis is optional\nIf not provided, we will generate one for you",
+						"type": "string"
+					},
+					"uid": {
+						"type": "string"
+					},
+					"updated_at": {
+						"type": "string"
+					}
+				},
+				"type": "object"
+			},
+			"datastore.EventDelivery": {
+				"properties": {
+					"app_metadata": {
+						"$ref": "#/components/schemas/datastore.AppMetadata"
+					},
+					"created_at": {
+						"type": "string"
+					},
+					"deleted_at": {
+						"type": "string"
+					},
+					"description": {
+						"type": "string"
+					},
+					"endpoint": {
+						"$ref": "#/components/schemas/datastore.EndpointMetadata"
+					},
+					"event_metadata": {
+						"$ref": "#/components/schemas/datastore.EventMetadata"
+					},
+					"metadata": {
+						"$ref": "#/components/schemas/datastore.Metadata"
+					},
+					"status": {
+						"type": "string"
+					},
+					"uid": {
+						"type": "string"
+					},
+					"updated_at": {
+						"type": "string"
+					}
+				},
+				"type": "object"
+			},
+			"datastore.EventMetadata": {
+				"properties": {
+					"name": {
+						"type": "string"
+					},
+					"uid": {
+						"type": "string"
+					}
+				},
+				"type": "object"
+			},
+			"datastore.Group": {
+				"properties": {
+					"config": {
+						"$ref": "#/components/schemas/config.GroupConfig"
+					},
+					"created_at": {
+						"type": "string"
+					},
+					"deleted_at": {
+						"type": "string"
+					},
+					"logo_url": {
+						"type": "string"
+					},
+					"name": {
+						"type": "string"
+					},
+					"statistics": {
+						"$ref": "#/components/schemas/datastore.GroupStatistics"
+					},
+					"uid": {
+						"type": "string"
+					},
+					"updated_at": {
+						"type": "string"
+					}
+				},
+				"type": "object"
+			},
+			"datastore.GroupStatistics": {
+				"properties": {
+					"messages_sent": {
+						"type": "integer"
+					},
+					"total_apps": {
+						"type": "integer"
+					}
+				},
+				"type": "object"
+			},
+			"datastore.HttpHeader": {
 				"additionalProperties": {
 					"type": "string"
 				},
 				"type": "object"
 			},
-			"convoy.Metadata": {
+			"datastore.Metadata": {
 				"properties": {
 					"data": {
 						"description": "Data to be sent to endpoint.",
@@ -149,269 +409,25 @@
 				},
 				"type": "object"
 			},
-			"datastore.Application": {
+			"datastore.PaginationData": {
 				"properties": {
-					"created_at": {
-						"type": "string"
-					},
-					"deleted_at": {
-						"type": "string"
-					},
-					"endpoints": {
-						"items": {
-							"$ref": "#/components/schemas/datastore.Endpoint"
-						},
-						"type": "array"
-					},
-					"events": {
+					"next": {
 						"type": "integer"
 					},
-					"group_id": {
-						"type": "string"
-					},
-					"name": {
-						"type": "string"
-					},
-					"support_email": {
-						"type": "string"
-					},
-					"uid": {
-						"type": "string"
-					},
-					"updated_at": {
-						"type": "string"
-					}
-				},
-				"type": "object"
-			},
-			"datastore.Endpoint": {
-				"properties": {
-					"created_at": {
-						"type": "string"
-					},
-					"deleted_at": {
-						"type": "string"
-					},
-					"description": {
-						"type": "string"
-					},
-					"events": {
-						"items": {
-							"type": "string"
-						},
-						"type": "array"
-					},
-					"secret": {
-						"type": "string"
-					},
-					"status": {
-						"type": "string"
-					},
-					"target_url": {
-						"type": "string"
-					},
-					"uid": {
-						"type": "string"
-					},
-					"updated_at": {
-						"type": "string"
-					}
-				},
-				"type": "object"
-			},
-			"datastore.EndpointMetadata": {
-				"properties": {
-					"secret": {
-						"type": "string"
-					},
-					"sent": {
-						"type": "boolean"
-					},
-					"status": {
-						"type": "string"
-					},
-					"target_url": {
-						"type": "string"
-					},
-					"uid": {
-						"type": "string"
-					}
-				},
-				"type": "object"
-			},
-			"datastore.Event": {
-				"properties": {
-					"app_metadata": {
-						"$ref": "#/components/schemas/convoy.AppMetadata"
-					},
-					"created_at": {
-						"type": "string"
-					},
-					"data": {
-						"description": "Data is an arbitrary JSON value that gets sent as the body of the\nwebhook to the endpoints",
-						"items": {
-							"type": "integer"
-						},
-						"type": "array"
-					},
-					"deleted_at": {
-						"type": "string"
-					},
-					"event_type": {
-						"type": "string"
-					},
-					"matched_endpoints": {
+					"page": {
 						"type": "integer"
 					},
-					"provider_id": {
-						"description": "ProviderID is a custom ID that can be used to reconcile this Event\nwith your internal systems.\nThis is optional\nIf not provided, we will generate one for you",
-						"type": "string"
-					},
-					"uid": {
-						"type": "string"
-					},
-					"updated_at": {
-						"type": "string"
-					}
-				},
-				"type": "object"
-			},
-			"datastore.EventDelivery": {
-				"properties": {
-					"app_metadata": {
-						"$ref": "#/components/schemas/convoy.AppMetadata"
-					},
-					"created_at": {
-						"type": "string"
-					},
-					"deleted_at": {
-						"type": "string"
-					},
-					"description": {
-						"type": "string"
-					},
-					"endpoint": {
-						"$ref": "#/components/schemas/datastore.EndpointMetadata"
-					},
-					"event_metadata": {
-						"$ref": "#/components/schemas/datastore.EventMetadata"
-					},
-					"metadata": {
-						"$ref": "#/components/schemas/convoy.Metadata"
-					},
-					"status": {
-						"type": "string"
-					},
-					"uid": {
-						"type": "string"
-					},
-					"updated_at": {
-						"type": "string"
-					}
-				},
-				"type": "object"
-			},
-			"datastore.EventMetadata": {
-				"properties": {
-					"name": {
-						"type": "string"
-					},
-					"uid": {
-						"type": "string"
-					}
-				},
-				"type": "object"
-			},
-			"datastore.Group": {
-				"properties": {
-					"config": {
-						"$ref": "#/components/schemas/convoy.GroupConfig"
-					},
-					"created_at": {
-						"type": "string"
-					},
-					"deleted_at": {
-						"type": "string"
-					},
-					"logo_url": {
-						"type": "string"
-					},
-					"name": {
-						"type": "string"
-					},
-					"statistics": {
-						"$ref": "#/components/schemas/datastore.GroupStatistics"
-					},
-					"uid": {
-						"type": "string"
-					},
-					"updated_at": {
-						"type": "string"
-					}
-				},
-				"type": "object"
-			},
-<<<<<<< HEAD
-			"datastore.GroupStatistics": {
-=======
-			"convoy.GroupConfig": {
-				"properties": {
-					"disable_endpoint": {
-						"type": "boolean"
-					},
-					"signature": {
-						"$ref": "#/components/schemas/convoy.SignatureConfiguration"
-					},
-					"strategy": {
-						"$ref": "#/components/schemas/convoy.StrategyConfiguration"
-					}
-				},
-				"type": "object"
-			},
-			"convoy.HttpHeader": {
-				"additionalProperties": {
-					"type": "string"
-				},
-				"type": "object"
-			},
-			"convoy.Metadata": {
->>>>>>> dc4b6aee
-				"properties": {
-					"messages_sent": {
+					"perPage": {
 						"type": "integer"
 					},
-					"total_apps": {
+					"prev": {
 						"type": "integer"
-					}
-				},
-				"type": "object"
-			},
-			"convoy.SignatureConfiguration": {
-				"properties": {
-					"hash": {
-						"type": "string"
-					},
-					"header": {
-						"type": "string"
-					}
-				},
-				"type": "object"
-			},
-			"convoy.StrategyConfiguration": {
-				"properties": {
-					"default": {
-						"properties": {
-							"intervalSeconds": {
-								"type": "integer"
-							},
-							"retryLimit": {
-								"type": "integer"
-							}
-						},
-						"type": "object"
-					},
-					"type": {
-						"type": "string"
+					},
+					"total": {
+						"type": "integer"
+					},
+					"totalPage": {
+						"type": "integer"
 					}
 				},
 				"type": "object"
@@ -511,36 +527,13 @@
 			"models.Group": {
 				"properties": {
 					"config": {
-						"$ref": "#/components/schemas/convoy.GroupConfig"
+						"$ref": "#/components/schemas/config.GroupConfig"
 					},
 					"logo_url": {
 						"type": "string"
 					},
 					"name": {
 						"type": "string"
-					}
-				},
-				"type": "object"
-			},
-			"mongopagination.PaginationData": {
-				"properties": {
-					"next": {
-						"type": "integer"
-					},
-					"page": {
-						"type": "integer"
-					},
-					"perPage": {
-						"type": "integer"
-					},
-					"prev": {
-						"type": "integer"
-					},
-					"total": {
-						"type": "integer"
-					},
-					"totalPage": {
-						"type": "integer"
 					}
 				},
 				"type": "object"
@@ -552,7 +545,7 @@
 				"properties": {
 					"content": {},
 					"pagination": {
-						"$ref": "#/components/schemas/mongopagination.PaginationData"
+						"$ref": "#/components/schemas/datastore.PaginationData"
 					}
 				},
 				"type": "object"
@@ -585,17 +578,17 @@
 	},
 	"info": {
 		"contact": {
-			"email": "engineering@convoy.io",
+			"email": "engineering@datastore.io",
 			"name": "API Support",
 			"url": "http://www.swagger.io/support"
 		},
-		"description": "Convoy is a fast and secure distributed webhooks service. This document contains Convoy's API specification.",
+		"description": "datastore.is a fast and secure distributed webhooks service. This document contains datastore.s API specification.",
 		"license": {
 			"name": "Mozilla Public License 2.0",
 			"url": "https://www.mozilla.org/en-US/MPL/2.0/"
 		},
-		"termsOfService": "https://convoy.io/terms",
-		"title": "Convoy API Specification",
+		"termsOfService": "https://datastore.io/terms",
+		"title": "datastore.API Specification",
 		"version": "0.1.12"
 	},
 	"openapi": "3.0.3",
@@ -2906,7 +2899,7 @@
 											"properties": {
 												"data": {
 													"items": {
-														"$ref": "#/components/schemas/convoy.DeliveryAttempt"
+														"$ref": "#/components/schemas/datastore.DeliveryAttempt"
 													},
 													"type": "array"
 												}
@@ -3041,7 +3034,7 @@
 										{
 											"properties": {
 												"data": {
-													"$ref": "#/components/schemas/convoy.DeliveryAttempt"
+													"$ref": "#/components/schemas/datastore.DeliveryAttempt"
 												}
 											},
 											"type": "object"
@@ -3763,7 +3756,7 @@
 															"properties": {
 																"content": {
 																	"items": {
-																		"$ref": "#/components/schemas/convoy.APIKey"
+																		"$ref": "#/components/schemas/datastore.APIKey"
 																	},
 																	"type": "array"
 																}
@@ -3999,7 +3992,7 @@
 										{
 											"properties": {
 												"data": {
-													"$ref": "#/components/schemas/convoy.APIKey"
+													"$ref": "#/components/schemas/datastore.APIKey"
 												}
 											},
 											"type": "object"
