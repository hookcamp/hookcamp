--- conflicted
+++ resolved
@@ -48,14 +48,6 @@
 
 func (s *ApplicationIntegrationTestSuite) SetupTest() {
 	testdb.PurgeDB(s.T(), s.DB)
-
-	user, err := testdb.SeedDefaultUser(s.ConvoyApp.A.Store)
-	require.NoError(s.T(), err)
-	s.DefaultUser = user
-
-	org, err := testdb.SeedDefaultOrganisation(s.ConvoyApp.A.Store, user)
-	require.NoError(s.T(), err)
-	s.DefaultOrg = org
 
 	user, err := testdb.SeedDefaultUser(s.ConvoyApp.A.Store)
 	require.NoError(s.T(), err)
@@ -571,10 +563,7 @@
 	dbEndpoint, err := appRepo.FindApplicationEndpointByID(context.Background(), appID, endpoint.UID)
 	require.NoError(s.T(), err)
 	require.Equal(s.T(), dbEndpoint.TargetURL, endpointURL)
-<<<<<<< HEAD
-=======
 	require.Equal(s.T(), secret, dbEndpoint.Secrets[0].Value)
->>>>>>> 27b30a97
 	require.Equal(s.T(), dbEndpoint.Authentication, endpoint.Authentication)
 }
 
@@ -625,7 +614,6 @@
 }
 
 func (s *ApplicationIntegrationTestSuite) Test_CreateAppEndpoint_TestRedirectToProjectsAPI() {
-<<<<<<< HEAD
 	appID := uuid.New().String()
 	f := faker.New()
 	endpointURL := f.Internet().URL()
@@ -698,80 +686,6 @@
 }
 
 func (s *ApplicationIntegrationTestSuite) Test_UpdateAppEndpoint() {
-=======
->>>>>>> 27b30a97
-	appID := uuid.New().String()
-	f := faker.New()
-	endpointURL := f.Internet().URL()
-	secret := f.Lorem().Text(25)
-	expectedStatusCode := http.StatusTemporaryRedirect
-
-	// Just Before.
-	_, _ = testdb.SeedApplication(s.ConvoyApp.A.Store, s.DefaultGroup, appID, "", false)
-
-	// Arrange Request
-	url := fmt.Sprintf("/api/v1/applications/%s/endpoints?groupID=%s", appID, s.DefaultGroup.UID)
-	plainBody := fmt.Sprintf(`{
-		"url": "%s",
-		"secret": "%s",
-		"description": "default endpoint",
-		"authentication": {
-			"type": "api_key",
-			"api_key": {
-				"header_name": "x-api-key",
-				"header_value": "testapikey"
-			}
-		}
-	}`, endpointURL, secret)
-	body := strings.NewReader(plainBody)
-	req := createRequest(http.MethodPost, url, s.APIKey, body)
-	w := httptest.NewRecorder()
-
-	// Act.
-	s.Router.ServeHTTP(w, req)
-	fmt.Println("ff", w.Body.String())
-	// Assert.
-	require.Equal(s.T(), expectedStatusCode, w.Code)
-}
-
-func (s *ApplicationIntegrationTestSuite) Test_CreateAppEndpoint_WithPersonalAPIKey() {
-	appID := uuid.New().String()
-	f := faker.New()
-	endpointURL := f.Internet().URL()
-	secret := f.Lorem().Text(25)
-	expectedStatusCode := http.StatusCreated
-
-	// Just Before.
-	_, _ = testdb.SeedApplication(s.ConvoyApp.A.Store, s.DefaultGroup, appID, "", false)
-
-	// Arrange Request
-	url := fmt.Sprintf("/api/v1/projects/%s/applications/%s/endpoints", s.DefaultGroup.UID, appID)
-	plainBody := fmt.Sprintf(`{
-		"url": "%s",
-		"secret": "%s",
-		"description": "default endpoint"
-	}`, endpointURL, secret)
-	body := strings.NewReader(plainBody)
-	req := createRequest(http.MethodPost, url, s.PersonalAPIKey, body)
-	w := httptest.NewRecorder()
-
-	// Act.
-	s.Router.ServeHTTP(w, req)
-
-	// Assert.
-	require.Equal(s.T(), expectedStatusCode, w.Code)
-
-	// Deep Assert.
-	var endpoint datastore.Endpoint
-	parseResponse(s.T(), w.Result(), &endpoint)
-
-	appRepo := cm.NewApplicationRepo(s.ConvoyApp.A.Store)
-	dbEndpoint, err := appRepo.FindApplicationEndpointByID(context.Background(), appID, endpoint.UID)
-	require.NoError(s.T(), err)
-	require.Equal(s.T(), dbEndpoint.TargetURL, endpointURL)
-}
-
-func (s *ApplicationIntegrationTestSuite) Test_UpdateAppEndpoint() {
 	appID := uuid.New().String()
 	f := faker.New()
 	endpointURL := f.Internet().URL()
