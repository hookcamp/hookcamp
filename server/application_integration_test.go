//go:build integration
// +build integration

package server

import (
	"context"
	"encoding/json"
	"fmt"
	"math/rand"
	"net/http"
	"net/http/httptest"
	"strings"
	"testing"
	"time"

	"github.com/frain-dev/convoy/internal/pkg/metrics"

	"github.com/frain-dev/convoy/auth"
	"github.com/frain-dev/convoy/config"
	"github.com/frain-dev/convoy/datastore"
	cm "github.com/frain-dev/convoy/datastore/mongo"
	"github.com/frain-dev/convoy/server/testdb"
	"github.com/google/uuid"
	"github.com/jaswdr/faker"
	"github.com/stretchr/testify/require"

	"github.com/stretchr/testify/suite"
)

type ApplicationIntegrationTestSuite struct {
	suite.Suite
	DB             cm.Client
	Router         http.Handler
	ConvoyApp      *ApplicationHandler
	DefaultOrg     *datastore.Organisation
	DefaultGroup   *datastore.Group
	DefaultUser    *datastore.User
	APIKey         string
	PersonalAPIKey string
}

func (s *ApplicationIntegrationTestSuite) SetupSuite() {
	s.DB = getDB()
	s.ConvoyApp = buildServer()
	s.Router = s.ConvoyApp.BuildRoutes()
}

func (s *ApplicationIntegrationTestSuite) SetupTest() {
	testdb.PurgeDB(s.DB)

	user, err := testdb.SeedDefaultUser(s.ConvoyApp.A.Store)
	require.NoError(s.T(), err)
	s.DefaultUser = user

	org, err := testdb.SeedDefaultOrganisation(s.ConvoyApp.A.Store, user)
	require.NoError(s.T(), err)
	s.DefaultOrg = org

	// Setup Default Group.
	s.DefaultGroup, _ = testdb.SeedDefaultGroup(s.ConvoyApp.A.Store, s.DefaultOrg.UID)

	// Seed Auth
	role := auth.Role{
		Type:  auth.RoleAdmin,
		Group: s.DefaultGroup.UID,
	}

	_, s.APIKey, _ = testdb.SeedAPIKey(s.ConvoyApp.A.Store, role, "", "test", "", "")

	_, s.PersonalAPIKey, _ = testdb.SeedAPIKey(s.ConvoyApp.A.Store, auth.Role{}, uuid.NewString(), "test-personal-key", string(datastore.PersonalKey), s.DefaultUser.UID)

	// Setup Config.
	err = config.LoadConfig("./testdata/Auth_Config/full-convoy.json")
	require.NoError(s.T(), err)

	apiRepo := cm.NewApiKeyRepo(s.ConvoyApp.A.Store)
	userRepo := cm.NewUserRepo(s.ConvoyApp.A.Store)
	initRealmChain(s.T(), apiRepo, userRepo, s.ConvoyApp.A.Cache)
}

func (s *ApplicationIntegrationTestSuite) TearDownTest() {
	testdb.PurgeDB(s.DB)
	metrics.Reset()
}

func (s *ApplicationIntegrationTestSuite) Test_GetApp_AppNotFound() {
	appID := "123"
	expectedStatusCode := http.StatusNotFound

	// Arrange Request.
	url := fmt.Sprintf("/api/v1/applications/%s", appID)
	req := createRequest(http.MethodGet, url, s.APIKey, nil)
	w := httptest.NewRecorder()

	// Act.
	s.Router.ServeHTTP(w, req)

	// Assert.
	require.Equal(s.T(), expectedStatusCode, w.Code)
}

func (s *ApplicationIntegrationTestSuite) Test_GetApp_ValidApplication() {
	appID := "123456789"
	expectedStatusCode := http.StatusOK

	// Just Before.
	_, _ = testdb.SeedApplication(s.ConvoyApp.A.Store, s.DefaultGroup, appID, "", true)

	// Arrange Request.
	url := fmt.Sprintf("/api/v1/projects/%s/applications/%s", s.DefaultGroup.UID, appID)
	req := createRequest(http.MethodGet, url, s.APIKey, nil)
	w := httptest.NewRecorder()

	// Act.
	s.Router.ServeHTTP(w, req)

	// Assert.
	require.Equal(s.T(), expectedStatusCode, w.Code)

	// Deep Assert.
	var app datastore.Application
	parseResponse(s.T(), w.Result(), &app)

	appRepo := cm.NewApplicationRepo(s.ConvoyApp.A.Store)
	dbApp, err := appRepo.FindApplicationByID(context.Background(), appID)
	require.NoError(s.T(), err)
	require.Equal(s.T(), app.UID, dbApp.UID)
	require.Equal(s.T(), app.Title, dbApp.Title)
}

func (s *ApplicationIntegrationTestSuite) Test_GetApp_ValidApplication_WithPersonalAPIKey() {
	appID := "123456789"
	expectedStatusCode := http.StatusOK

	// Just Before.
	_, _ = testdb.SeedApplication(s.ConvoyApp.A.Store, s.DefaultGroup, appID, "", true)

	// Arrange Request.
	url := fmt.Sprintf("/api/v1/projects/%s/applications/%s", s.DefaultGroup.UID, appID)
	req := createRequest(http.MethodGet, url, s.PersonalAPIKey, nil)
	w := httptest.NewRecorder()

	// Act.
	s.Router.ServeHTTP(w, req)

	// Assert.
	require.Equal(s.T(), expectedStatusCode, w.Code)

	// Deep Assert.
	var app datastore.Application
	parseResponse(s.T(), w.Result(), &app)

	appRepo := cm.NewApplicationRepo(s.ConvoyApp.A.Store)
	dbApp, err := appRepo.FindApplicationByID(context.Background(), appID)
	require.NoError(s.T(), err)
	require.Equal(s.T(), app.UID, dbApp.UID)
	require.Equal(s.T(), app.Title, dbApp.Title)
}

func (s *ApplicationIntegrationTestSuite) Test_GetApps_ValidApplications() {
	rand.Seed(time.Now().UnixNano())
	totalApps := rand.Intn(5)
	expectedStatusCode := http.StatusOK

	// Just Before.
	_ = testdb.SeedMultipleApplications(s.ConvoyApp.A.Store, s.DefaultGroup, totalApps)

	// Arrange.
	url := fmt.Sprintf("/api/v1/projects/%s/applications", s.DefaultGroup.UID)
	req := createRequest(http.MethodGet, url, s.APIKey, nil)
	w := httptest.NewRecorder()

	// Act.
	s.Router.ServeHTTP(w, req)

	// Assert.
	require.Equal(s.T(), expectedStatusCode, w.Code)

	// Deep Assert.
	var resp pagedResponse
	parseResponse(s.T(), w.Result(), &resp)
	require.Equal(s.T(), int64(totalApps), resp.Pagination.Total)
}

func (s *ApplicationIntegrationTestSuite) Test_GetApps_ValidApplications_WithPersonalAPIKey() {
	rand.Seed(time.Now().UnixNano())
	totalApps := rand.Intn(5)
	expectedStatusCode := http.StatusOK

	// Just Before.
	_ = testdb.SeedMultipleApplications(s.ConvoyApp.A.Store, s.DefaultGroup, totalApps)

	// Arrange.
	url := fmt.Sprintf("/api/v1/projects/%s/applications", s.DefaultGroup.UID)
	req := createRequest(http.MethodGet, url, s.PersonalAPIKey, nil)
	w := httptest.NewRecorder()

	// Act.
	s.Router.ServeHTTP(w, req)

	// Assert.
	require.Equal(s.T(), expectedStatusCode, w.Code)

	// Deep Assert.
	var resp pagedResponse
	parseResponse(s.T(), w.Result(), &resp)
	require.Equal(s.T(), int64(totalApps), resp.Pagination.Total)
}

func (s *ApplicationIntegrationTestSuite) Test_GetApps_Filters() {
	s.T().Skip("Depends on #637")
}

func (s *ApplicationIntegrationTestSuite) Test_CreateApp() {
	appTitle := fmt.Sprintf("Test-%s", uuid.New().String())
	expectedStatusCode := http.StatusCreated

	// Arrange Request.
	url := fmt.Sprintf("/api/v1/projects/%s/applications", s.DefaultGroup.UID)
	plainBody := fmt.Sprintf(`{
		"name": "%s"
	}`, appTitle)
	body := strings.NewReader(plainBody)
	req := createRequest(http.MethodPost, url, s.APIKey, body)
	w := httptest.NewRecorder()

	// Act.
	s.Router.ServeHTTP(w, req)

	// Assert.
	require.Equal(s.T(), expectedStatusCode, w.Code)

	// Deep Assert.
	var app datastore.Application
	parseResponse(s.T(), w.Result(), &app)

	appRepo := cm.NewApplicationRepo(s.ConvoyApp.A.Store)
	dbApp, err := appRepo.FindApplicationByID(context.Background(), app.UID)
	require.NoError(s.T(), err)
	require.Equal(s.T(), dbApp.Title, appTitle)
}

func (s *ApplicationIntegrationTestSuite) Test_CreateAppWithPersonalAPIKey() {
	appTitle := fmt.Sprintf("Test-%s", uuid.New().String())
	expectedStatusCode := http.StatusCreated

	// Arrange Request.
	url := fmt.Sprintf("/api/v1/projects/%s/applications", s.DefaultGroup.UID)
	body := serialize(`{"name": "%s"}`, appTitle)
	req := createRequest(http.MethodPost, url, s.PersonalAPIKey, body)
	w := httptest.NewRecorder()

	// Act.
	s.Router.ServeHTTP(w, req)

	// Assert.
	require.Equal(s.T(), expectedStatusCode, w.Code)

	// Deep Assert.
	var app datastore.Application
	parseResponse(s.T(), w.Result(), &app)

	appRepo := cm.NewApplicationRepo(s.ConvoyApp.A.Store)
	dbApp, err := appRepo.FindApplicationByID(context.Background(), app.UID)
	require.NoError(s.T(), err)
	require.Equal(s.T(), dbApp.Title, appTitle)
}

func (s *ApplicationIntegrationTestSuite) Test_CreateApp_NoName() {
	appTitle := ""
	expectedStatusCode := http.StatusBadRequest

	// Arrange Request.
	url := fmt.Sprintf("/api/v1/projects/%s/applications", s.DefaultGroup.UID)
	plainBody := fmt.Sprintf(`{
		"name": "%s"
	}`, appTitle)
	body := strings.NewReader(plainBody)
	req := createRequest(http.MethodPost, url, s.APIKey, body)
	w := httptest.NewRecorder()

	// Act.
	s.Router.ServeHTTP(w, req)

	// Assert.
	require.Equal(s.T(), expectedStatusCode, w.Code)
}

func (s *ApplicationIntegrationTestSuite) Test_CreateApp_NameNotUnique() {
	appTitle := uuid.New().String()
	expectedStatusCode := http.StatusBadRequest

	// Just Before.
	_, _ = testdb.SeedApplication(s.ConvoyApp.A.Store, s.DefaultGroup, "", appTitle, true)

	// Arrange Request.
	url := fmt.Sprintf("/api/v1/projects/%s/applications", s.DefaultGroup.UID)
	plainBody := fmt.Sprintf(`{
		"group_id": "%s",
		"name": "%s"
	}`, s.DefaultGroup.UID, appTitle)
	body := strings.NewReader(plainBody)
	req := createRequest(http.MethodPost, url, s.APIKey, body)
	w := httptest.NewRecorder()

	// Act.
	s.Router.ServeHTTP(w, req)

	// Assert.
	require.Equal(s.T(), expectedStatusCode, w.Code)
}

func (s *ApplicationIntegrationTestSuite) Test_UpdateApp_InvalidRequest() {
	appID := uuid.New().String()
	expectedStatusCode := http.StatusBadRequest

	// Just Before.
	_, _ = testdb.SeedApplication(s.ConvoyApp.A.Store, s.DefaultGroup, appID, "", true)

	// Arrange Request.
	url := fmt.Sprintf("/api/v1/projects/%s/applications/%s", s.DefaultGroup.UID, appID)
	plainBody := ""
	body := strings.NewReader(plainBody)
	req := createRequest(http.MethodPut, url, s.APIKey, body)
	w := httptest.NewRecorder()

	// Act.
	s.Router.ServeHTTP(w, req)

	// Assert.
	require.Equal(s.T(), expectedStatusCode, w.Code)
}

func (s *ApplicationIntegrationTestSuite) Test_UpdateApp_DuplicateNames() {
	appID := uuid.New().String()
	appTitle := "appTitle"
	expectedStatusCode := http.StatusBadRequest

	// Just Before.
	_, _ = testdb.SeedApplication(s.ConvoyApp.A.Store, s.DefaultGroup, "", appTitle, false)
	_, _ = testdb.SeedApplication(s.ConvoyApp.A.Store, s.DefaultGroup, appID, "", false)

	// Arrange Request.
	url := fmt.Sprintf("/api/v1/projects/%s/applications/%s", s.DefaultGroup.UID, appID)
	plainBody := fmt.Sprintf(`{
		"name": "%s",
		"support_email": "%s"
	}`, appTitle, "10xengineer@getconvoy.io")
	body := strings.NewReader(plainBody)
	req := createRequest(http.MethodPut, url, s.APIKey, body)
	w := httptest.NewRecorder()

	// Act.
	s.Router.ServeHTTP(w, req)

	// Assert.
	require.Equal(s.T(), expectedStatusCode, w.Code)
}

func (s *ApplicationIntegrationTestSuite) Test_UpdateApp() {
	title := "random-name"
	supportEmail := "10xengineer@getconvoy.io"
	isDisabled := randBool()
	appID := uuid.New().String()
	expectedStatusCode := http.StatusAccepted

	// Just Before.
	_, _ = testdb.SeedApplication(s.ConvoyApp.A.Store, s.DefaultGroup, appID, "", isDisabled)

	// Arrange Request.
	url := fmt.Sprintf("/api/v1/projects/%s/applications/%s", s.DefaultGroup.UID, appID)
	body := serialize(`{
		"name": "%s",
		"support_email": "%s",
		"is_disabled": %t
	}`, title, supportEmail, !isDisabled)
	req := createRequest(http.MethodPut, url, s.APIKey, body)
	w := httptest.NewRecorder()

	// Act.
	s.Router.ServeHTTP(w, req)

	// Assert.
	require.Equal(s.T(), expectedStatusCode, w.Code)

	// Deep Assert.
	var app datastore.Application
	parseResponse(s.T(), w.Result(), &app)

	appRepo := cm.NewApplicationRepo(s.ConvoyApp.A.Store)
	dbApp, err := appRepo.FindApplicationByID(context.Background(), appID)
	require.NoError(s.T(), err)
	require.Equal(s.T(), app.UID, dbApp.UID)
	require.Equal(s.T(), title, dbApp.Title)
	require.Equal(s.T(), supportEmail, dbApp.SupportEmail)
	require.Equal(s.T(), !isDisabled, dbApp.IsDisabled)
}

func (s *ApplicationIntegrationTestSuite) Test_UpdateApp_WithPersonalAPIKey() {
	title := "random-name"
	supportEmail := "10xengineer@getconvoy.io"
	isDisabled := randBool()
	appID := uuid.New().String()
	expectedStatusCode := http.StatusAccepted

	// Just Before.
	_, _ = testdb.SeedApplication(s.ConvoyApp.A.Store, s.DefaultGroup, appID, "", isDisabled)

	// Arrange Request.
	url := fmt.Sprintf("/api/v1/projects/%s/applications/%s", s.DefaultGroup.UID, appID)
	body := serialize(`{
		"name": "%s",
		"support_email": "%s",
		"is_disabled": %t
	}`, title, supportEmail, !isDisabled)
	req := createRequest(http.MethodPut, url, s.PersonalAPIKey, body)
	w := httptest.NewRecorder()

	// Act.
	s.Router.ServeHTTP(w, req)

	// Assert.
	require.Equal(s.T(), expectedStatusCode, w.Code)

	// Deep Assert.
	var app datastore.Application
	parseResponse(s.T(), w.Result(), &app)

	appRepo := cm.NewApplicationRepo(s.ConvoyApp.A.Store)
	dbApp, err := appRepo.FindApplicationByID(context.Background(), appID)
	require.NoError(s.T(), err)
	require.Equal(s.T(), app.UID, dbApp.UID)
	require.Equal(s.T(), title, dbApp.Title)
	require.Equal(s.T(), supportEmail, dbApp.SupportEmail)
	require.Equal(s.T(), !isDisabled, dbApp.IsDisabled)
}

func (s *ApplicationIntegrationTestSuite) Test_DeleteApp() {
	appID := uuid.New().String()
	expectedStatusCode := http.StatusOK

	// Just Before.
	_, _ = testdb.SeedApplication(s.ConvoyApp.A.Store, s.DefaultGroup, appID, "", true)

	// Arrange Request.
	url := fmt.Sprintf("/api/v1/projects/%s/applications/%s", s.DefaultGroup.UID, appID)
	req := createRequest(http.MethodDelete, url, s.APIKey, nil)
	w := httptest.NewRecorder()

	// Act.
	s.Router.ServeHTTP(w, req)

	// Assert.
	require.Equal(s.T(), expectedStatusCode, w.Code)

	// Deep Assert.
	appRepo := cm.NewApplicationRepo(s.ConvoyApp.A.Store)
	_, err := appRepo.FindApplicationByID(context.Background(), appID)
	require.Error(s.T(), err, datastore.ErrApplicationNotFound)
}

func (s *ApplicationIntegrationTestSuite) Test_DeleteApp_WithPersonalAPIKey() {
	appID := uuid.New().String()
	expectedStatusCode := http.StatusOK

	// Just Before.
	_, _ = testdb.SeedApplication(s.ConvoyApp.A.Store, s.DefaultGroup, appID, "", true)

	// Arrange Request.
	url := fmt.Sprintf("/api/v1/projects/%s/applications/%s", s.DefaultGroup.UID, appID)
	req := createRequest(http.MethodDelete, url, s.PersonalAPIKey, nil)
	w := httptest.NewRecorder()

	// Act.
	s.Router.ServeHTTP(w, req)

	// Assert.
	require.Equal(s.T(), expectedStatusCode, w.Code)

	// Deep Assert.
	appRepo := cm.NewApplicationRepo(s.ConvoyApp.A.Store)
	_, err := appRepo.FindApplicationByID(context.Background(), appID)
	require.Error(s.T(), err, datastore.ErrApplicationNotFound)
}

func (s *ApplicationIntegrationTestSuite) Test_CreateAppEndpoint() {
	appID := uuid.New().String()
	f := faker.New()
	endpointURL := f.Internet().URL()
	secret := f.Lorem().Text(25)
	expectedStatusCode := http.StatusCreated

	// Just Before.
	_, _ = testdb.SeedApplication(s.ConvoyApp.A.Store, s.DefaultGroup, appID, "", false)

	// Arrange Request
	url := fmt.Sprintf("/api/v1/projects/%s/applications/%s/endpoints", s.DefaultGroup.UID, appID)
	plainBody := fmt.Sprintf(`{
		"url": "%s",
		"secret": "%s",
		"description": "default endpoint"
	}`, endpointURL, secret)
	body := strings.NewReader(plainBody)
	req := createRequest(http.MethodPost, url, s.APIKey, body)
	w := httptest.NewRecorder()

	// Act.
	s.Router.ServeHTTP(w, req)

	// Assert.
	require.Equal(s.T(), expectedStatusCode, w.Code)

	// Deep Assert.
	var endpoint datastore.Endpoint
	parseResponse(s.T(), w.Result(), &endpoint)

	appRepo := cm.NewApplicationRepo(s.ConvoyApp.A.Store)
	dbEndpoint, err := appRepo.FindApplicationEndpointByID(context.Background(), appID, endpoint.UID)
	require.NoError(s.T(), err)
	require.Equal(s.T(), dbEndpoint.TargetURL, endpointURL)
}

<<<<<<< HEAD
func (s *ApplicationIntegrationTestSuite) Test_CreateAppEndpoint_WithPersonalAPIKey() {
=======
func (s *ApplicationIntegrationTestSuite) Test_CreateAppEndpoint_With_Custom_Authentication() {
>>>>>>> b7be614d
	appID := uuid.New().String()
	f := faker.New()
	endpointURL := f.Internet().URL()
	secret := f.Lorem().Text(25)
	expectedStatusCode := http.StatusCreated

	// Just Before.
	_, _ = testdb.SeedApplication(s.ConvoyApp.A.Store, s.DefaultGroup, appID, "", false)

	// Arrange Request
<<<<<<< HEAD
	url := fmt.Sprintf("/api/v1/projects/%s/applications/%s/endpoints", s.DefaultGroup.UID, appID)
	plainBody := fmt.Sprintf(`{
		"url": "%s",
		"secret": "%s",
		"description": "default endpoint"
	}`, endpointURL, secret)
	body := strings.NewReader(plainBody)
	req := createRequest(http.MethodPost, url, s.PersonalAPIKey, body)
=======
	url := fmt.Sprintf("/api/v1/applications/%s/endpoints", appID)
	plainBody := fmt.Sprintf(`{
		"url": "%s",
		"secret": "%s",
		"description": "default endpoint",
		"authentication": {
			"type": "api_key",
			"api_key": {
				"header_name": "x-api-key",
				"header_value": "testapikey"
			}
		}
	}`, endpointURL, secret)
	body := strings.NewReader(plainBody)
	req := createRequest(http.MethodPost, url, s.APIKey, body)
>>>>>>> b7be614d
	w := httptest.NewRecorder()

	// Act.
	s.Router.ServeHTTP(w, req)

	// Assert.
	require.Equal(s.T(), expectedStatusCode, w.Code)

	// Deep Assert.
	var endpoint datastore.Endpoint
	parseResponse(s.T(), w.Result(), &endpoint)

	appRepo := cm.NewApplicationRepo(s.ConvoyApp.A.Store)
	dbEndpoint, err := appRepo.FindApplicationEndpointByID(context.Background(), appID, endpoint.UID)
	require.NoError(s.T(), err)
	require.Equal(s.T(), dbEndpoint.TargetURL, endpointURL)
<<<<<<< HEAD
=======
	require.Equal(s.T(), dbEndpoint.Authentication, endpoint.Authentication)
>>>>>>> b7be614d
}

func (s *ApplicationIntegrationTestSuite) Test_UpdateAppEndpoint() {
	appID := uuid.New().String()
	f := faker.New()
	endpointURL := f.Internet().URL()
	secret := f.Lorem().Text(25)
	rand.Seed(time.Now().UnixNano())
	num := rand.Intn(10) + 1
	eventTypes, _ := json.Marshal(f.Lorem().Words(num))
	expectedStatusCode := http.StatusAccepted

	// Just Before.
	app, _ := testdb.SeedApplication(s.ConvoyApp.A.Store, s.DefaultGroup, appID, "", false)
	endpoint, _ := testdb.SeedEndpoint(s.ConvoyApp.A.Store, app, s.DefaultGroup.UID)

	// Arrange Request
	url := fmt.Sprintf("/api/v1/projects/%s/applications/%s/endpoints/%s", s.DefaultGroup.UID, appID, endpoint.UID)
	plainBody := fmt.Sprintf(`{
		"url": "%s",
		"secret": "%s",
		"events": %s,
		"description": "default endpoint"
	}`, endpointURL, secret, eventTypes)
	body := strings.NewReader(plainBody)
	req := createRequest(http.MethodPut, url, s.APIKey, body)
	w := httptest.NewRecorder()

	// Act.
	s.Router.ServeHTTP(w, req)

	// Assert.
	require.Equal(s.T(), expectedStatusCode, w.Code)

	// Deep Assert.
	var dbEndpoint *datastore.Endpoint
	parseResponse(s.T(), w.Result(), &dbEndpoint)

	appRepo := cm.NewApplicationRepo(s.ConvoyApp.A.Store)
	dbEndpoint, err := appRepo.FindApplicationEndpointByID(context.Background(), appID, endpoint.UID)
	require.NoError(s.T(), err)
	require.Equal(s.T(), dbEndpoint.TargetURL, endpointURL)
	require.Equal(s.T(), dbEndpoint.Secret, secret)
}

func (s *ApplicationIntegrationTestSuite) Test_GetAppEndpoint() {
	appID := uuid.New().String()
	expectedStatusCode := http.StatusOK

	// Just Before.
	app, _ := testdb.SeedApplication(s.ConvoyApp.A.Store, s.DefaultGroup, appID, "", false)
	endpoint, _ := testdb.SeedEndpoint(s.ConvoyApp.A.Store, app, s.DefaultGroup.UID)

	// Arrange Request
	url := fmt.Sprintf("/api/v1/projects/%s/applications/%s/endpoints/%s", s.DefaultGroup.UID, appID, endpoint.UID)
	req := createRequest(http.MethodGet, url, s.APIKey, nil)
	w := httptest.NewRecorder()

	// Act.
	s.Router.ServeHTTP(w, req)

	// Assert.
	require.Equal(s.T(), expectedStatusCode, w.Code)

	// Deep Assert.
	var resp datastore.Endpoint
	parseResponse(s.T(), w.Result(), &resp)

	appRepo := cm.NewApplicationRepo(s.ConvoyApp.A.Store)
	dbEndpoint, err := appRepo.FindApplicationEndpointByID(context.Background(), appID, endpoint.UID)
	require.NoError(s.T(), err)
	require.Equal(s.T(), dbEndpoint.TargetURL, resp.TargetURL)
	require.Equal(s.T(), dbEndpoint.Secret, resp.Secret)
}

func (s *ApplicationIntegrationTestSuite) Test_GetAppEndpoints() {
	appID := uuid.New().String()
	rand.Seed(time.Now().UnixNano())
	num := rand.Intn(10)
	expectedStatusCode := http.StatusOK

	// Just Before.
	app, _ := testdb.SeedApplication(s.ConvoyApp.A.Store, s.DefaultGroup, appID, "", false)
	endpoints, _ := testdb.SeedMultipleEndpoints(s.ConvoyApp.A.Store, app, s.DefaultGroup.UID, []string{"*"}, num)

	// Arrange Request
	url := fmt.Sprintf("/api/v1/projects/%s/applications/%s/endpoints", s.DefaultGroup.UID, appID)
	req := createRequest(http.MethodGet, url, s.APIKey, nil)
	w := httptest.NewRecorder()

	// Act.
	s.Router.ServeHTTP(w, req)

	// Assert.
	require.Equal(s.T(), expectedStatusCode, w.Code)

	// Deep Assert.
	var dbEndpoints []datastore.Endpoint
	parseResponse(s.T(), w.Result(), &dbEndpoints)

	require.Len(s.T(), dbEndpoints, len(endpoints))
}

func (s *ApplicationIntegrationTestSuite) Test_DeleteAppEndpoint() {
	appID := uuid.New().String()
	expectedStatusCode := http.StatusOK

	// Just Before.
	app, _ := testdb.SeedApplication(s.ConvoyApp.A.Store, s.DefaultGroup, appID, "", false)
	endpoint, _ := testdb.SeedEndpoint(s.ConvoyApp.A.Store, app, s.DefaultGroup.UID)

	// Arrange Request.
	url := fmt.Sprintf("/api/v1/projects/%s/applications/%s/endpoints/%s", s.DefaultGroup.UID, appID, endpoint.UID)
	req := createRequest(http.MethodDelete, url, s.APIKey, nil)
	w := httptest.NewRecorder()

	// Act.
	s.Router.ServeHTTP(w, req)

	// Assert.
	require.Equal(s.T(), expectedStatusCode, w.Code)

	// Deep Assert.
	appRepo := cm.NewApplicationRepo(s.ConvoyApp.A.Store)
	_, err := appRepo.FindApplicationEndpointByID(context.Background(), appID, endpoint.UID)
	require.Error(s.T(), err, datastore.ErrEndpointNotFound)
}

func TestApplicationIntegrationTestSuite(t *testing.T) {
	suite.Run(t, new(ApplicationIntegrationTestSuite))
}<|MERGE_RESOLUTION|>--- conflicted
+++ resolved
@@ -521,11 +521,7 @@
 	require.Equal(s.T(), dbEndpoint.TargetURL, endpointURL)
 }
 
-<<<<<<< HEAD
-func (s *ApplicationIntegrationTestSuite) Test_CreateAppEndpoint_WithPersonalAPIKey() {
-=======
 func (s *ApplicationIntegrationTestSuite) Test_CreateAppEndpoint_With_Custom_Authentication() {
->>>>>>> b7be614d
 	appID := uuid.New().String()
 	f := faker.New()
 	endpointURL := f.Internet().URL()
@@ -536,16 +532,6 @@
 	_, _ = testdb.SeedApplication(s.ConvoyApp.A.Store, s.DefaultGroup, appID, "", false)
 
 	// Arrange Request
-<<<<<<< HEAD
-	url := fmt.Sprintf("/api/v1/projects/%s/applications/%s/endpoints", s.DefaultGroup.UID, appID)
-	plainBody := fmt.Sprintf(`{
-		"url": "%s",
-		"secret": "%s",
-		"description": "default endpoint"
-	}`, endpointURL, secret)
-	body := strings.NewReader(plainBody)
-	req := createRequest(http.MethodPost, url, s.PersonalAPIKey, body)
-=======
 	url := fmt.Sprintf("/api/v1/applications/%s/endpoints", appID)
 	plainBody := fmt.Sprintf(`{
 		"url": "%s",
@@ -561,7 +547,6 @@
 	}`, endpointURL, secret)
 	body := strings.NewReader(plainBody)
 	req := createRequest(http.MethodPost, url, s.APIKey, body)
->>>>>>> b7be614d
 	w := httptest.NewRecorder()
 
 	// Act.
@@ -578,10 +563,44 @@
 	dbEndpoint, err := appRepo.FindApplicationEndpointByID(context.Background(), appID, endpoint.UID)
 	require.NoError(s.T(), err)
 	require.Equal(s.T(), dbEndpoint.TargetURL, endpointURL)
-<<<<<<< HEAD
-=======
 	require.Equal(s.T(), dbEndpoint.Authentication, endpoint.Authentication)
->>>>>>> b7be614d
+}
+
+func (s *ApplicationIntegrationTestSuite) Test_CreateAppEndpoint_WithPersonalAPIKey() {
+	appID := uuid.New().String()
+	f := faker.New()
+	endpointURL := f.Internet().URL()
+	secret := f.Lorem().Text(25)
+	expectedStatusCode := http.StatusCreated
+
+	// Just Before.
+	_, _ = testdb.SeedApplication(s.ConvoyApp.A.Store, s.DefaultGroup, appID, "", false)
+
+	// Arrange Request
+	url := fmt.Sprintf("/api/v1/projects/%s/applications/%s/endpoints", s.DefaultGroup.UID, appID)
+	plainBody := fmt.Sprintf(`{
+		"url": "%s",
+		"secret": "%s",
+		"description": "default endpoint"
+	}`, endpointURL, secret)
+	body := strings.NewReader(plainBody)
+	req := createRequest(http.MethodPost, url, s.PersonalAPIKey, body)
+	w := httptest.NewRecorder()
+
+	// Act.
+	s.Router.ServeHTTP(w, req)
+
+	// Assert.
+	require.Equal(s.T(), expectedStatusCode, w.Code)
+
+	// Deep Assert.
+	var endpoint datastore.Endpoint
+	parseResponse(s.T(), w.Result(), &endpoint)
+
+	appRepo := cm.NewApplicationRepo(s.ConvoyApp.A.Store)
+	dbEndpoint, err := appRepo.FindApplicationEndpointByID(context.Background(), appID, endpoint.UID)
+	require.NoError(s.T(), err)
+	require.Equal(s.T(), dbEndpoint.TargetURL, endpointURL)
 }
 
 func (s *ApplicationIntegrationTestSuite) Test_UpdateAppEndpoint() {
