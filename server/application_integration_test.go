//go:build integration
// +build integration

package server

import (
	"context"
	"encoding/json"
	"fmt"
	"math/rand"
	"net/http"
	"net/http/httptest"
	"strings"
	"testing"
	"time"

	"github.com/frain-dev/convoy/internal/pkg/metrics"
	"github.com/jaswdr/faker"

	"github.com/frain-dev/convoy/auth"
	"github.com/frain-dev/convoy/config"
	"github.com/frain-dev/convoy/datastore"
	cm "github.com/frain-dev/convoy/datastore/mongo"
	"github.com/frain-dev/convoy/server/testdb"
	"github.com/google/uuid"
	"github.com/stretchr/testify/require"

	"github.com/stretchr/testify/suite"
)

type ApplicationIntegrationTestSuite struct {
	suite.Suite
	DB             cm.Client
	Router         http.Handler
	ConvoyApp      *ApplicationHandler
	DefaultOrg     *datastore.Organisation
	DefaultProject *datastore.Project
	DefaultUser    *datastore.User
	APIKey         string
	PersonalAPIKey string
}

func (s *ApplicationIntegrationTestSuite) SetupSuite() {
	s.DB = getDB()
	s.ConvoyApp = buildServer()
	s.Router = s.ConvoyApp.BuildRoutes()
}

func (s *ApplicationIntegrationTestSuite) SetupTest() {
	testdb.PurgeDB(s.T(), s.DB)

	user, err := testdb.SeedDefaultUser(s.ConvoyApp.A.Store)
	require.NoError(s.T(), err)
	s.DefaultUser = user

	org, err := testdb.SeedDefaultOrganisation(s.ConvoyApp.A.Store, user)
	require.NoError(s.T(), err)
	s.DefaultOrg = org

	// Setup Default Project.
	s.DefaultProject, _ = testdb.SeedDefaultProject(s.ConvoyApp.A.Store, s.DefaultOrg.UID)

	// Seed Auth
	role := auth.Role{
		Type:    auth.RoleAdmin,
		Project: s.DefaultProject.UID,
	}

	_, s.APIKey, _ = testdb.SeedAPIKey(s.ConvoyApp.A.Store, role, "", "test", "", "")

	_, s.PersonalAPIKey, _ = testdb.SeedAPIKey(s.ConvoyApp.A.Store, auth.Role{}, uuid.NewString(), "test-personal-key", string(datastore.PersonalKey), s.DefaultUser.UID)

	// Setup Config.
	err = config.LoadConfig("./testdata/Auth_Config/full-convoy.json")
	require.NoError(s.T(), err)

	apiRepo := cm.NewApiKeyRepo(s.ConvoyApp.A.Store)
	userRepo := cm.NewUserRepo(s.ConvoyApp.A.Store)
	initRealmChain(s.T(), apiRepo, userRepo, s.ConvoyApp.A.Cache)
}

func (s *ApplicationIntegrationTestSuite) TearDownTest() {
	testdb.PurgeDB(s.T(), s.DB)
	metrics.Reset()
}

func (s *ApplicationIntegrationTestSuite) Test_GetApp_AppNotFound() {
	appID := "123"
	expectedStatusCode := http.StatusNotFound

	// Arrange Request.
	url := fmt.Sprintf("/api/v1/projects/%s/applications/%s", s.DefaultProject.UID, appID)
	req := createRequest(http.MethodGet, url, s.APIKey, nil)
	w := httptest.NewRecorder()

	// Act.
	s.Router.ServeHTTP(w, req)

	// Assert.
	require.Equal(s.T(), expectedStatusCode, w.Code)
}

func (s *ApplicationIntegrationTestSuite) Test_GetApp_ValidApplication() {
	appID := "123456789"
	expectedStatusCode := http.StatusOK

	// Just Before.
<<<<<<< HEAD
	_, _ = testdb.SeedEndpoint(s.ConvoyApp.A.Store, s.DefaultGroup, appID, "", "", true, datastore.ActiveEndpointStatus)
=======
	_, _ = testdb.SeedEndpoint(s.ConvoyApp.A.Store, s.DefaultProject, appID, "", "", true)
>>>>>>> d985978c

	// Arrange Request.
	url := fmt.Sprintf("/api/v1/projects/%s/applications/%s", s.DefaultProject.UID, appID)
	req := createRequest(http.MethodGet, url, s.APIKey, nil)
	w := httptest.NewRecorder()

	// Act.
	s.Router.ServeHTTP(w, req)

	// Assert.
	require.Equal(s.T(), expectedStatusCode, w.Code)

	// Deep Assert.
	var app datastore.Application
	parseResponse(s.T(), w.Result(), &app)

	appRepo := cm.NewEndpointRepo(s.ConvoyApp.A.Store)
	dbApp, err := appRepo.FindEndpointByID(context.Background(), appID)
	require.NoError(s.T(), err)
	require.Equal(s.T(), app.UID, dbApp.UID)
	require.Equal(s.T(), app.Title, dbApp.Title)
}

func (s *ApplicationIntegrationTestSuite) Test_GetApp_ValidApplication_WithPersonalAPIKey() {
	appID := "123456789"
	expectedStatusCode := http.StatusOK

	// Just Before.
<<<<<<< HEAD
	_, _ = testdb.SeedEndpoint(s.ConvoyApp.A.Store, s.DefaultGroup, appID, "", "", true, datastore.ActiveEndpointStatus)
=======
	_, _ = testdb.SeedEndpoint(s.ConvoyApp.A.Store, s.DefaultProject, appID, "", "", true)
>>>>>>> d985978c

	// Arrange Request.
	url := fmt.Sprintf("/api/v1/projects/%s/applications/%s", s.DefaultProject.UID, appID)
	req := createRequest(http.MethodGet, url, s.PersonalAPIKey, nil)
	w := httptest.NewRecorder()

	// Act.
	s.Router.ServeHTTP(w, req)

	// Assert.
	require.Equal(s.T(), expectedStatusCode, w.Code)

	// Deep Assert.
	var app datastore.Application
	parseResponse(s.T(), w.Result(), &app)

	appRepo := cm.NewEndpointRepo(s.ConvoyApp.A.Store)
	dbApp, err := appRepo.FindEndpointByID(context.Background(), appID)
	require.NoError(s.T(), err)
	require.Equal(s.T(), app.UID, dbApp.UID)
	require.Equal(s.T(), app.Title, dbApp.Title)
}

func (s *ApplicationIntegrationTestSuite) Test_GetApps_ValidApplications() {
	rand.Seed(time.Now().UnixNano())
	totalApps := rand.Intn(5)
	expectedStatusCode := http.StatusOK

	// Just Before.
	_ = testdb.SeedMultipleEndpoints(s.ConvoyApp.A.Store, s.DefaultProject, totalApps)

	// Arrange.
	url := fmt.Sprintf("/api/v1/projects/%s/applications", s.DefaultProject.UID)
	req := createRequest(http.MethodGet, url, s.APIKey, nil)
	w := httptest.NewRecorder()

	// Act.
	s.Router.ServeHTTP(w, req)

	// Assert.
	require.Equal(s.T(), expectedStatusCode, w.Code)

	// Deep Assert.
	var resp pagedResponse
	parseResponse(s.T(), w.Result(), &resp)
	require.Equal(s.T(), int64(totalApps), resp.Pagination.Total)
}

func (s *ApplicationIntegrationTestSuite) Test_GetApps_ValidApplications_WithPersonalAPIKey() {
	rand.Seed(time.Now().UnixNano())
	totalApps := rand.Intn(5)
	expectedStatusCode := http.StatusOK

	// Just Before.
	_ = testdb.SeedMultipleEndpoints(s.ConvoyApp.A.Store, s.DefaultProject, totalApps)

	// Arrange.
	url := fmt.Sprintf("/api/v1/projects/%s/applications", s.DefaultProject.UID)
	req := createRequest(http.MethodGet, url, s.PersonalAPIKey, nil)
	w := httptest.NewRecorder()

	// Act.
	s.Router.ServeHTTP(w, req)

	// Assert.
	require.Equal(s.T(), expectedStatusCode, w.Code)

	// Deep Assert.
	var resp pagedResponse
	parseResponse(s.T(), w.Result(), &resp)
	require.Equal(s.T(), int64(totalApps), resp.Pagination.Total)
}

func (s *ApplicationIntegrationTestSuite) Test_GetApps_Filters() {
	s.T().Skip("Depends on #637")
}

func (s *ApplicationIntegrationTestSuite) Test_CreateApp() {
	appTitle := fmt.Sprintf("Test-%s", uuid.New().String())
	expectedStatusCode := http.StatusCreated

	// Arrange Request.
	url := fmt.Sprintf("/api/v1/projects/%s/applications", s.DefaultProject.UID)
	plainBody := fmt.Sprintf(`{
		"name": "%s"
	}`, appTitle)
	body := strings.NewReader(plainBody)
	req := createRequest(http.MethodPost, url, s.APIKey, body)
	w := httptest.NewRecorder()

	// Act.
	s.Router.ServeHTTP(w, req)

	// Assert.
	require.Equal(s.T(), expectedStatusCode, w.Code)

	// Deep Assert.
	var app datastore.Application
	parseResponse(s.T(), w.Result(), &app)

	appRepo := cm.NewEndpointRepo(s.ConvoyApp.A.Store)
	dbApp, err := appRepo.FindEndpointByID(context.Background(), app.UID)
	require.NoError(s.T(), err)
	require.Equal(s.T(), dbApp.Title, appTitle)
}

func (s *ApplicationIntegrationTestSuite) Test_CreateAppWithPersonalAPIKey() {
	appTitle := fmt.Sprintf("Test-%s", uuid.New().String())
	expectedStatusCode := http.StatusCreated

	// Arrange Request.
	url := fmt.Sprintf("/api/v1/projects/%s/applications", s.DefaultProject.UID)
	body := serialize(`{"name": "%s"}`, appTitle)
	req := createRequest(http.MethodPost, url, s.PersonalAPIKey, body)
	w := httptest.NewRecorder()

	// Act.
	s.Router.ServeHTTP(w, req)

	// Assert.
	require.Equal(s.T(), expectedStatusCode, w.Code)

	// Deep Assert.
	var app datastore.Application
	parseResponse(s.T(), w.Result(), &app)

	appRepo := cm.NewEndpointRepo(s.ConvoyApp.A.Store)
	dbApp, err := appRepo.FindEndpointByID(context.Background(), app.UID)
	require.NoError(s.T(), err)
	require.Equal(s.T(), dbApp.Title, appTitle)
}

func (s *ApplicationIntegrationTestSuite) Test_CreateApp_NoName() {
	appTitle := ""
	expectedStatusCode := http.StatusBadRequest

	// Arrange Request.
	url := fmt.Sprintf("/api/v1/projects/%s/applications", s.DefaultProject.UID)
	plainBody := fmt.Sprintf(`{
		"name": "%s"
	}`, appTitle)
	body := strings.NewReader(plainBody)
	req := createRequest(http.MethodPost, url, s.APIKey, body)
	w := httptest.NewRecorder()

	// Act.
	s.Router.ServeHTTP(w, req)

	// Assert.
	require.Equal(s.T(), expectedStatusCode, w.Code)
}

func (s *ApplicationIntegrationTestSuite) Test_UpdateApp_InvalidRequest() {
	appID := uuid.New().String()
	expectedStatusCode := http.StatusBadRequest

	// Just Before.
<<<<<<< HEAD
	_, _ = testdb.SeedEndpoint(s.ConvoyApp.A.Store, s.DefaultGroup, appID, "", "", true, datastore.ActiveEndpointStatus)
=======
	_, _ = testdb.SeedEndpoint(s.ConvoyApp.A.Store, s.DefaultProject, appID, "", "", true)
>>>>>>> d985978c

	// Arrange Request.
	url := fmt.Sprintf("/api/v1/projects/%s/applications/%s", s.DefaultProject.UID, appID)
	plainBody := ""
	body := strings.NewReader(plainBody)
	req := createRequest(http.MethodPut, url, s.APIKey, body)
	w := httptest.NewRecorder()

	// Act.
	s.Router.ServeHTTP(w, req)

	// Assert.
	require.Equal(s.T(), expectedStatusCode, w.Code)
}

func (s *ApplicationIntegrationTestSuite) Test_UpdateApp() {
	title := "random-name"
	supportEmail := "10xengineer@getconvoy.io"
	isDisabled := randBool()
	appID := uuid.New().String()
	expectedStatusCode := http.StatusAccepted

	// Just Before.
<<<<<<< HEAD
	_, _ = testdb.SeedEndpoint(s.ConvoyApp.A.Store, s.DefaultGroup, appID, "", "", isDisabled, datastore.ActiveEndpointStatus)
=======
	_, _ = testdb.SeedEndpoint(s.ConvoyApp.A.Store, s.DefaultProject, appID, "", "", isDisabled)
>>>>>>> d985978c

	// Arrange Request.
	url := fmt.Sprintf("/api/v1/projects/%s/applications/%s", s.DefaultProject.UID, appID)
	body := serialize(`{
		"name": "%s",
		"support_email": "%s",
		"is_disabled": %t
	}`, title, supportEmail, !isDisabled)
	req := createRequest(http.MethodPut, url, s.APIKey, body)
	w := httptest.NewRecorder()

	// Act.
	s.Router.ServeHTTP(w, req)

	// Assert.
	require.Equal(s.T(), expectedStatusCode, w.Code)

	// Deep Assert.
	var app datastore.Application
	parseResponse(s.T(), w.Result(), &app)

	appRepo := cm.NewEndpointRepo(s.ConvoyApp.A.Store)
	dbApp, err := appRepo.FindEndpointByID(context.Background(), appID)
	require.NoError(s.T(), err)
	require.Equal(s.T(), app.UID, dbApp.UID)
	require.Equal(s.T(), title, dbApp.Title)
	require.Equal(s.T(), supportEmail, dbApp.SupportEmail)
	require.Equal(s.T(), !isDisabled, dbApp.IsDisabled)
}

func (s *ApplicationIntegrationTestSuite) Test_UpdateApp_WithPersonalAPIKey() {
	title := "random-name"
	supportEmail := "10xengineer@getconvoy.io"
	isDisabled := randBool()
	appID := uuid.New().String()
	expectedStatusCode := http.StatusAccepted

	// Just Before.
<<<<<<< HEAD
	_, _ = testdb.SeedEndpoint(s.ConvoyApp.A.Store, s.DefaultGroup, appID, "", "", isDisabled, datastore.ActiveEndpointStatus)
=======
	_, _ = testdb.SeedEndpoint(s.ConvoyApp.A.Store, s.DefaultProject, appID, "", "", isDisabled)
>>>>>>> d985978c

	// Arrange Request.
	url := fmt.Sprintf("/api/v1/projects/%s/applications/%s", s.DefaultProject.UID, appID)
	body := serialize(`{
		"name": "%s",
		"support_email": "%s",
		"is_disabled": %t
	}`, title, supportEmail, !isDisabled)
	req := createRequest(http.MethodPut, url, s.PersonalAPIKey, body)
	w := httptest.NewRecorder()

	// Act.
	s.Router.ServeHTTP(w, req)

	// Assert.
	require.Equal(s.T(), expectedStatusCode, w.Code)

	// Deep Assert.
	var app datastore.Application
	parseResponse(s.T(), w.Result(), &app)

	appRepo := cm.NewEndpointRepo(s.ConvoyApp.A.Store)
	dbApp, err := appRepo.FindEndpointByID(context.Background(), appID)
	require.NoError(s.T(), err)
	require.Equal(s.T(), app.UID, dbApp.UID)
	require.Equal(s.T(), title, dbApp.Title)
	require.Equal(s.T(), supportEmail, dbApp.SupportEmail)
	require.Equal(s.T(), !isDisabled, dbApp.IsDisabled)
}

func (s *ApplicationIntegrationTestSuite) Test_DeleteApp() {
	appID := uuid.New().String()
	expectedStatusCode := http.StatusOK

	// Just Before.
<<<<<<< HEAD
	_, _ = testdb.SeedEndpoint(s.ConvoyApp.A.Store, s.DefaultGroup, appID, "", "", true, datastore.ActiveEndpointStatus)
=======
	_, _ = testdb.SeedEndpoint(s.ConvoyApp.A.Store, s.DefaultProject, appID, "", "", true)
>>>>>>> d985978c

	// Arrange Request.
	url := fmt.Sprintf("/api/v1/projects/%s/applications/%s", s.DefaultProject.UID, appID)
	req := createRequest(http.MethodDelete, url, s.APIKey, nil)
	w := httptest.NewRecorder()

	// Act.
	s.Router.ServeHTTP(w, req)

	// Assert.
	require.Equal(s.T(), expectedStatusCode, w.Code)

	// Deep Assert.
	appRepo := cm.NewEndpointRepo(s.ConvoyApp.A.Store)
	_, err := appRepo.FindEndpointByID(context.Background(), appID)
	require.Error(s.T(), err, datastore.ErrEndpointNotFound)
}

func (s *ApplicationIntegrationTestSuite) Test_DeleteApp_WithPersonalAPIKey() {
	appID := uuid.New().String()
	expectedStatusCode := http.StatusOK

	// Just Before.
<<<<<<< HEAD
	_, _ = testdb.SeedEndpoint(s.ConvoyApp.A.Store, s.DefaultGroup, appID, "", "", true, datastore.ActiveEndpointStatus)
=======
	_, _ = testdb.SeedEndpoint(s.ConvoyApp.A.Store, s.DefaultProject, appID, "", "", true)
>>>>>>> d985978c

	// Arrange Request.
	url := fmt.Sprintf("/api/v1/projects/%s/applications/%s", s.DefaultProject.UID, appID)
	req := createRequest(http.MethodDelete, url, s.PersonalAPIKey, nil)
	w := httptest.NewRecorder()

	// Act.
	s.Router.ServeHTTP(w, req)

	// Assert.
	require.Equal(s.T(), expectedStatusCode, w.Code)

	// Deep Assert.
	appRepo := cm.NewEndpointRepo(s.ConvoyApp.A.Store)
	_, err := appRepo.FindEndpointByID(context.Background(), appID)
	require.Error(s.T(), err, datastore.ErrEndpointNotFound)
}

func (s *ApplicationIntegrationTestSuite) Test_CreateAppEndpoint() {
	appID := uuid.New().String()
	f := faker.New()
	endpointURL := f.Internet().URL()
	secret := f.Lorem().Text(25)
	expectedStatusCode := http.StatusCreated

	// Just Before.
<<<<<<< HEAD
	_, _ = testdb.SeedEndpoint(s.ConvoyApp.A.Store, s.DefaultGroup, appID, "", "", false, datastore.ActiveEndpointStatus)
=======
	_, _ = testdb.SeedEndpoint(s.ConvoyApp.A.Store, s.DefaultProject, appID, "", "", false)
>>>>>>> d985978c

	// Arrange Request
	url := fmt.Sprintf("/api/v1/projects/%s/applications/%s/endpoints", s.DefaultProject.UID, appID)
	plainBody := fmt.Sprintf(`{
		"url": "%s",
		"secret": "%s",
		"description": "default endpoint"
	}`, endpointURL, secret)
	body := strings.NewReader(plainBody)
	req := createRequest(http.MethodPost, url, s.APIKey, body)
	w := httptest.NewRecorder()

	// Act.
	s.Router.ServeHTTP(w, req)

	// Assert.
	require.Equal(s.T(), expectedStatusCode, w.Code)

	// Deep Assert.
	var endpoint datastore.Endpoint
	parseResponse(s.T(), w.Result(), &endpoint)

	appRepo := cm.NewEndpointRepo(s.ConvoyApp.A.Store)
	dbEndpoint, err := appRepo.FindEndpointByID(context.Background(), endpoint.UID)
	require.NoError(s.T(), err)
	require.Equal(s.T(), secret, dbEndpoint.Secrets[0].Value)
	require.Equal(s.T(), dbEndpoint.TargetURL, endpointURL)
}

func (s *ApplicationIntegrationTestSuite) Test_CreateAppEndpoint_With_Custom_Authentication() {
	appID := uuid.New().String()
	f := faker.New()
	endpointURL := f.Internet().URL()
	secret := f.Lorem().Text(25)
	expectedStatusCode := http.StatusCreated

	// Just Before.
<<<<<<< HEAD
	_, _ = testdb.SeedEndpoint(s.ConvoyApp.A.Store, s.DefaultGroup, appID, "", "", false, datastore.ActiveEndpointStatus)
=======
	_, _ = testdb.SeedEndpoint(s.ConvoyApp.A.Store, s.DefaultProject, appID, "", "", false)
>>>>>>> d985978c

	// Arrange Request
	url := fmt.Sprintf("/api/v1/projects/%s/applications/%s/endpoints", s.DefaultProject.UID, appID)
	plainBody := fmt.Sprintf(`{
		"url": "%s",
		"secret": "%s",
		"description": "default endpoint",
		"authentication": {
			"type": "api_key",
			"api_key": {
				"header_name": "x-api-key",
				"header_value": "testapikey"
			}
		}
	}`, endpointURL, secret)
	body := strings.NewReader(plainBody)
	req := createRequest(http.MethodPost, url, s.APIKey, body)
	w := httptest.NewRecorder()

	// Act.
	s.Router.ServeHTTP(w, req)

	// Assert.
	require.Equal(s.T(), expectedStatusCode, w.Code)

	// Deep Assert.
	var endpoint datastore.Endpoint
	parseResponse(s.T(), w.Result(), &endpoint)

	appRepo := cm.NewEndpointRepo(s.ConvoyApp.A.Store)
	dbEndpoint, err := appRepo.FindEndpointByID(context.Background(), endpoint.UID)
	require.NoError(s.T(), err)
	require.Equal(s.T(), dbEndpoint.TargetURL, endpointURL)
	require.Equal(s.T(), secret, dbEndpoint.Secrets[0].Value)
	require.Equal(s.T(), dbEndpoint.Authentication, endpoint.Authentication)
}

func (s *ApplicationIntegrationTestSuite) Test_UpdateAppEndpoint_With_Custom_Authentication() {
	appID := uuid.New().String()
	f := faker.New()
	endpointURL := f.Internet().URL()
	expectedStatusCode := http.StatusAccepted

	// Just Before.
<<<<<<< HEAD
	endpoint, _ := testdb.SeedEndpoint(s.ConvoyApp.A.Store, s.DefaultGroup, appID, "", "", false, datastore.ActiveEndpointStatus)
=======
	endpoint, _ := testdb.SeedEndpoint(s.ConvoyApp.A.Store, s.DefaultProject, appID, "", "", false)
>>>>>>> d985978c

	// Arrange Request
	url := fmt.Sprintf("/api/v1/projects/%s/applications/%s/endpoints/%s", s.DefaultProject.UID, appID, endpoint.UID)
	plainBody := fmt.Sprintf(`{
		"url": "%s",
		"description": "default endpoint",
		"authentication": {
			"type": "api_key",
			"api_key": {
				"header_name": "x-api-key",
				"header_value": "testapikey"
			}
		}
	}`, endpointURL)
	body := strings.NewReader(plainBody)
	req := createRequest(http.MethodPut, url, s.APIKey, body)
	w := httptest.NewRecorder()

	// Act.
	s.Router.ServeHTTP(w, req)

	// Assert.
	require.Equal(s.T(), expectedStatusCode, w.Code)

	// Deep Assert.
	var endpointResponse datastore.Endpoint
	parseResponse(s.T(), w.Result(), &endpointResponse)

	appRepo := cm.NewEndpointRepo(s.ConvoyApp.A.Store)
	dbEndpoint, err := appRepo.FindEndpointByID(context.Background(), appID)
	require.NoError(s.T(), err)
	require.Equal(s.T(), dbEndpoint.TargetURL, endpointURL)
	require.Equal(s.T(), "x-api-key", dbEndpoint.Authentication.ApiKey.HeaderName)
	require.Equal(s.T(), "testapikey", dbEndpoint.Authentication.ApiKey.HeaderValue)
}

func (s *ApplicationIntegrationTestSuite) Test_CreateAppEndpoint_TestRedirectToProjectsAPI() {
	appID := uuid.New().String()
	f := faker.New()
	endpointURL := f.Internet().URL()
	secret := f.Lorem().Text(25)
	expectedStatusCode := http.StatusTemporaryRedirect

	// Just Before.
<<<<<<< HEAD
	_, _ = testdb.SeedEndpoint(s.ConvoyApp.A.Store, s.DefaultGroup, appID, "", "", false, datastore.ActiveEndpointStatus)
=======
	_, _ = testdb.SeedEndpoint(s.ConvoyApp.A.Store, s.DefaultProject, appID, "", "", false)
>>>>>>> d985978c

	// Arrange Request
	url := fmt.Sprintf("/api/v1/applications/%s/endpoints?groupID=%s", appID, s.DefaultProject.UID)
	plainBody := fmt.Sprintf(`{
		"url": "%s",
		"secret": "%s",
		"description": "default endpoint",
		"authentication": {
			"type": "api_key",
			"api_key": {
				"header_name": "x-api-key",
				"header_value": "testapikey"
			}
		}
	}`, endpointURL, secret)
	body := strings.NewReader(plainBody)
	req := createRequest(http.MethodPost, url, s.APIKey, body)
	w := httptest.NewRecorder()

	// Act.
	s.Router.ServeHTTP(w, req)
	fmt.Println("ff", w.Body.String())
	// Assert.
	require.Equal(s.T(), expectedStatusCode, w.Code)
}

func (s *ApplicationIntegrationTestSuite) Test_CreateAppEndpoint_WithPersonalAPIKey() {
	appID := uuid.New().String()
	f := faker.New()
	endpointURL := f.Internet().URL()
	secret := f.Lorem().Text(25)
	expectedStatusCode := http.StatusCreated

	// Just Before.
<<<<<<< HEAD
	_, _ = testdb.SeedEndpoint(s.ConvoyApp.A.Store, s.DefaultGroup, appID, "", "", false, datastore.ActiveEndpointStatus)
=======
	_, _ = testdb.SeedEndpoint(s.ConvoyApp.A.Store, s.DefaultProject, appID, "", "", false)
>>>>>>> d985978c

	// Arrange Request
	url := fmt.Sprintf("/api/v1/projects/%s/applications/%s/endpoints", s.DefaultProject.UID, appID)
	plainBody := fmt.Sprintf(`{
		"url": "%s",
		"secret": "%s",
		"description": "default endpoint"
	}`, endpointURL, secret)
	body := strings.NewReader(plainBody)
	req := createRequest(http.MethodPost, url, s.PersonalAPIKey, body)
	w := httptest.NewRecorder()

	// Act.
	s.Router.ServeHTTP(w, req)

	// Assert.
	require.Equal(s.T(), expectedStatusCode, w.Code)

	// Deep Assert.
	var endpoint datastore.Endpoint
	parseResponse(s.T(), w.Result(), &endpoint)

	appRepo := cm.NewEndpointRepo(s.ConvoyApp.A.Store)
	dbEndpoint, err := appRepo.FindEndpointByID(context.Background(), endpoint.UID)
	require.NoError(s.T(), err)
	require.Equal(s.T(), dbEndpoint.TargetURL, endpointURL)
}

func (s *ApplicationIntegrationTestSuite) Test_UpdateAppEndpoint() {
	appID := uuid.New().String()
	f := faker.New()
	endpointURL := f.Internet().URL()
	rand.Seed(time.Now().UnixNano())
	num := rand.Intn(10) + 1
	eventTypes, _ := json.Marshal(f.Lorem().Words(num))
	expectedStatusCode := http.StatusAccepted

	// Just Before.
<<<<<<< HEAD
	endpoint, _ := testdb.SeedEndpoint(s.ConvoyApp.A.Store, s.DefaultGroup, appID, "", "", false, datastore.ActiveEndpointStatus)
=======
	endpoint, _ := testdb.SeedEndpoint(s.ConvoyApp.A.Store, s.DefaultProject, appID, "", "", false)
>>>>>>> d985978c

	// Arrange Request
	url := fmt.Sprintf("/api/v1/projects/%s/applications/%s/endpoints/%s", s.DefaultProject.UID, appID, endpoint.UID)
	plainBody := fmt.Sprintf(`{
		"url": "%s",
		"events": %s,
		"description": "default endpoint"
	}`, endpointURL, eventTypes)
	body := strings.NewReader(plainBody)
	req := createRequest(http.MethodPut, url, s.APIKey, body)
	w := httptest.NewRecorder()

	// Act.
	s.Router.ServeHTTP(w, req)

	// Assert.
	require.Equal(s.T(), expectedStatusCode, w.Code)

	// Deep Assert.
	var dbEndpoint *datastore.Endpoint
	parseResponse(s.T(), w.Result(), &dbEndpoint)

	appRepo := cm.NewEndpointRepo(s.ConvoyApp.A.Store)
	dbEndpoint, err := appRepo.FindEndpointByID(context.Background(), appID)
	require.NoError(s.T(), err)
	require.Equal(s.T(), dbEndpoint.TargetURL, endpointURL)
}

func (s *ApplicationIntegrationTestSuite) Test_GetAppEndpoint() {
	appID := uuid.New().String()
	expectedStatusCode := http.StatusOK

	// Just Before.
<<<<<<< HEAD
	endpoint, _ := testdb.SeedEndpoint(s.ConvoyApp.A.Store, s.DefaultGroup, appID, "", "", false, datastore.ActiveEndpointStatus)
=======
	endpoint, _ := testdb.SeedEndpoint(s.ConvoyApp.A.Store, s.DefaultProject, appID, "", "", false)
>>>>>>> d985978c

	// Arrange Request
	url := fmt.Sprintf("/api/v1/projects/%s/applications/%s/endpoints/%s", s.DefaultProject.UID, appID, endpoint.UID)
	req := createRequest(http.MethodGet, url, s.APIKey, nil)
	w := httptest.NewRecorder()

	// Act.
	s.Router.ServeHTTP(w, req)

	// Assert.
	require.Equal(s.T(), expectedStatusCode, w.Code)

	// Deep Assert.
	var resp datastore.Endpoint
	parseResponse(s.T(), w.Result(), &resp)

	appRepo := cm.NewEndpointRepo(s.ConvoyApp.A.Store)
	dbEndpoint, err := appRepo.FindEndpointByID(context.Background(), appID)
	require.NoError(s.T(), err)
	require.Equal(s.T(), dbEndpoint.TargetURL, resp.TargetURL)
}

func (s *ApplicationIntegrationTestSuite) Test_GetAppEndpoints() {
	appID := uuid.New().String()
	rand.Seed(time.Now().UnixNano())
	expectedStatusCode := http.StatusOK

	// Just Before.
<<<<<<< HEAD
	endpoint, _ := testdb.SeedEndpoint(s.ConvoyApp.A.Store, s.DefaultGroup, appID, "", "", false, datastore.ActiveEndpointStatus)
=======
	endpoint, _ := testdb.SeedEndpoint(s.ConvoyApp.A.Store, s.DefaultProject, appID, "", "", false)
>>>>>>> d985978c
	endpoint.TargetURL = faker.New().Internet().URL()
	endpointRepo := cm.NewEndpointRepo(s.ConvoyApp.A.Store)

	err := endpointRepo.UpdateEndpoint(context.Background(), endpoint, endpoint.ProjectID)
	require.NoError(s.T(), err)

	// Arrange Request
	url := fmt.Sprintf("/api/v1/projects/%s/applications/%s/endpoints", s.DefaultProject.UID, appID)
	req := createRequest(http.MethodGet, url, s.APIKey, nil)
	w := httptest.NewRecorder()

	// Act.
	s.Router.ServeHTTP(w, req)

	// Assert.
	require.Equal(s.T(), expectedStatusCode, w.Code)

	// Deep Assert.
	var dbEndpoints []datastore.DeprecatedEndpoint
	parseResponse(s.T(), w.Result(), &dbEndpoints)

	require.Len(s.T(), dbEndpoints, 1)
}

func (s *ApplicationIntegrationTestSuite) Test_ExpireEndpointSecret() {
	appID := uuid.New().String()
	f := faker.New()
	secret := f.Lorem().Text(25)
	expiration := 7
	expectedStatusCode := http.StatusOK

	// Just Before.
<<<<<<< HEAD
	app, _ := testdb.SeedEndpoint(s.ConvoyApp.A.Store, s.DefaultGroup, appID, "", "", false, datastore.ActiveEndpointStatus)
=======
	app, _ := testdb.SeedEndpoint(s.ConvoyApp.A.Store, s.DefaultProject, appID, "", "", false)
>>>>>>> d985978c
	_, _ = testdb.SeedEndpointSecret(s.ConvoyApp.A.Store, app, secret)

	// Arrange Request
	url := fmt.Sprintf("/api/v1/projects/%s/applications/%s/endpoints/%s/expire_secret", s.DefaultProject.UID, appID, app.UID)
	plainBody := fmt.Sprintf(`{
		"expiration": %d
	}`, expiration)
	body := strings.NewReader(plainBody)
	req := createRequest(http.MethodPut, url, s.APIKey, body)
	w := httptest.NewRecorder()

	// Act.
	s.Router.ServeHTTP(w, req)

	// Assert.
	require.Equal(s.T(), expectedStatusCode, w.Code)

	// Deep Assert.
	var endpoint datastore.DeprecatedEndpoint
	parseResponse(s.T(), w.Result(), &endpoint)

	appRepo := cm.NewEndpointRepo(s.ConvoyApp.A.Store)
	app, err := appRepo.FindEndpointByID(context.Background(), appID)
	require.NoError(s.T(), err)
	require.NotEmpty(s.T(), app.Secrets[0].ExpiresAt)
}

func (s *ApplicationIntegrationTestSuite) Test_DeleteAppEndpoint() {
	appID := uuid.New().String()
	expectedStatusCode := http.StatusOK

	// Just Before.
<<<<<<< HEAD
	app, _ := testdb.SeedEndpoint(s.ConvoyApp.A.Store, s.DefaultGroup, appID, "", "", false, datastore.ActiveEndpointStatus)
=======
	app, _ := testdb.SeedEndpoint(s.ConvoyApp.A.Store, s.DefaultProject, appID, "", "", false)
>>>>>>> d985978c

	// Arrange Request.
	url := fmt.Sprintf("/api/v1/projects/%s/applications/%s/endpoints/%s", s.DefaultProject.UID, appID, app.UID)
	req := createRequest(http.MethodDelete, url, s.APIKey, nil)
	w := httptest.NewRecorder()

	// Act.
	s.Router.ServeHTTP(w, req)

	// Assert.
	require.Equal(s.T(), expectedStatusCode, w.Code)

	// Deep Assert.
	appRepo := cm.NewEndpointRepo(s.ConvoyApp.A.Store)
	_, err := appRepo.FindEndpointByID(context.Background(), appID)
	require.Error(s.T(), err, datastore.ErrEndpointNotFound)
}

func TestApplicationIntegrationTestSuite(t *testing.T) {
	suite.Run(t, new(ApplicationIntegrationTestSuite))
}<|MERGE_RESOLUTION|>--- conflicted
+++ resolved
@@ -105,11 +105,7 @@
 	expectedStatusCode := http.StatusOK
 
 	// Just Before.
-<<<<<<< HEAD
-	_, _ = testdb.SeedEndpoint(s.ConvoyApp.A.Store, s.DefaultGroup, appID, "", "", true, datastore.ActiveEndpointStatus)
-=======
-	_, _ = testdb.SeedEndpoint(s.ConvoyApp.A.Store, s.DefaultProject, appID, "", "", true)
->>>>>>> d985978c
+	_, _ = testdb.SeedEndpoint(s.ConvoyApp.A.Store, s.DefaultProject, appID, "", "", true, datastore.ActiveEndpointStatus)
 
 	// Arrange Request.
 	url := fmt.Sprintf("/api/v1/projects/%s/applications/%s", s.DefaultProject.UID, appID)
@@ -138,11 +134,7 @@
 	expectedStatusCode := http.StatusOK
 
 	// Just Before.
-<<<<<<< HEAD
-	_, _ = testdb.SeedEndpoint(s.ConvoyApp.A.Store, s.DefaultGroup, appID, "", "", true, datastore.ActiveEndpointStatus)
-=======
-	_, _ = testdb.SeedEndpoint(s.ConvoyApp.A.Store, s.DefaultProject, appID, "", "", true)
->>>>>>> d985978c
+	_, _ = testdb.SeedEndpoint(s.ConvoyApp.A.Store, s.DefaultProject, appID, "", "", true, datastore.ActiveEndpointStatus)
 
 	// Arrange Request.
 	url := fmt.Sprintf("/api/v1/projects/%s/applications/%s", s.DefaultProject.UID, appID)
@@ -300,11 +292,7 @@
 	expectedStatusCode := http.StatusBadRequest
 
 	// Just Before.
-<<<<<<< HEAD
-	_, _ = testdb.SeedEndpoint(s.ConvoyApp.A.Store, s.DefaultGroup, appID, "", "", true, datastore.ActiveEndpointStatus)
-=======
-	_, _ = testdb.SeedEndpoint(s.ConvoyApp.A.Store, s.DefaultProject, appID, "", "", true)
->>>>>>> d985978c
+	_, _ = testdb.SeedEndpoint(s.ConvoyApp.A.Store, s.DefaultProject, appID, "", "", true, datastore.ActiveEndpointStatus)
 
 	// Arrange Request.
 	url := fmt.Sprintf("/api/v1/projects/%s/applications/%s", s.DefaultProject.UID, appID)
@@ -328,11 +316,7 @@
 	expectedStatusCode := http.StatusAccepted
 
 	// Just Before.
-<<<<<<< HEAD
-	_, _ = testdb.SeedEndpoint(s.ConvoyApp.A.Store, s.DefaultGroup, appID, "", "", isDisabled, datastore.ActiveEndpointStatus)
-=======
-	_, _ = testdb.SeedEndpoint(s.ConvoyApp.A.Store, s.DefaultProject, appID, "", "", isDisabled)
->>>>>>> d985978c
+	_, _ = testdb.SeedEndpoint(s.ConvoyApp.A.Store, s.DefaultProject, appID, "", "", isDisabled, datastore.ActiveEndpointStatus)
 
 	// Arrange Request.
 	url := fmt.Sprintf("/api/v1/projects/%s/applications/%s", s.DefaultProject.UID, appID)
@@ -371,11 +355,7 @@
 	expectedStatusCode := http.StatusAccepted
 
 	// Just Before.
-<<<<<<< HEAD
-	_, _ = testdb.SeedEndpoint(s.ConvoyApp.A.Store, s.DefaultGroup, appID, "", "", isDisabled, datastore.ActiveEndpointStatus)
-=======
-	_, _ = testdb.SeedEndpoint(s.ConvoyApp.A.Store, s.DefaultProject, appID, "", "", isDisabled)
->>>>>>> d985978c
+	_, _ = testdb.SeedEndpoint(s.ConvoyApp.A.Store, s.DefaultProject, appID, "", "", isDisabled, datastore.ActiveEndpointStatus)
 
 	// Arrange Request.
 	url := fmt.Sprintf("/api/v1/projects/%s/applications/%s", s.DefaultProject.UID, appID)
@@ -411,11 +391,7 @@
 	expectedStatusCode := http.StatusOK
 
 	// Just Before.
-<<<<<<< HEAD
-	_, _ = testdb.SeedEndpoint(s.ConvoyApp.A.Store, s.DefaultGroup, appID, "", "", true, datastore.ActiveEndpointStatus)
-=======
-	_, _ = testdb.SeedEndpoint(s.ConvoyApp.A.Store, s.DefaultProject, appID, "", "", true)
->>>>>>> d985978c
+	_, _ = testdb.SeedEndpoint(s.ConvoyApp.A.Store, s.DefaultProject, appID, "", "", true, datastore.ActiveEndpointStatus)
 
 	// Arrange Request.
 	url := fmt.Sprintf("/api/v1/projects/%s/applications/%s", s.DefaultProject.UID, appID)
@@ -439,11 +415,7 @@
 	expectedStatusCode := http.StatusOK
 
 	// Just Before.
-<<<<<<< HEAD
-	_, _ = testdb.SeedEndpoint(s.ConvoyApp.A.Store, s.DefaultGroup, appID, "", "", true, datastore.ActiveEndpointStatus)
-=======
-	_, _ = testdb.SeedEndpoint(s.ConvoyApp.A.Store, s.DefaultProject, appID, "", "", true)
->>>>>>> d985978c
+	_, _ = testdb.SeedEndpoint(s.ConvoyApp.A.Store, s.DefaultProject, appID, "", "", true, datastore.ActiveEndpointStatus)
 
 	// Arrange Request.
 	url := fmt.Sprintf("/api/v1/projects/%s/applications/%s", s.DefaultProject.UID, appID)
@@ -470,11 +442,7 @@
 	expectedStatusCode := http.StatusCreated
 
 	// Just Before.
-<<<<<<< HEAD
-	_, _ = testdb.SeedEndpoint(s.ConvoyApp.A.Store, s.DefaultGroup, appID, "", "", false, datastore.ActiveEndpointStatus)
-=======
-	_, _ = testdb.SeedEndpoint(s.ConvoyApp.A.Store, s.DefaultProject, appID, "", "", false)
->>>>>>> d985978c
+	_, _ = testdb.SeedEndpoint(s.ConvoyApp.A.Store, s.DefaultProject, appID, "", "", false, datastore.ActiveEndpointStatus)
 
 	// Arrange Request
 	url := fmt.Sprintf("/api/v1/projects/%s/applications/%s/endpoints", s.DefaultProject.UID, appID)
@@ -512,11 +480,7 @@
 	expectedStatusCode := http.StatusCreated
 
 	// Just Before.
-<<<<<<< HEAD
-	_, _ = testdb.SeedEndpoint(s.ConvoyApp.A.Store, s.DefaultGroup, appID, "", "", false, datastore.ActiveEndpointStatus)
-=======
-	_, _ = testdb.SeedEndpoint(s.ConvoyApp.A.Store, s.DefaultProject, appID, "", "", false)
->>>>>>> d985978c
+	_, _ = testdb.SeedEndpoint(s.ConvoyApp.A.Store, s.DefaultProject, appID, "", "", false, datastore.ActiveEndpointStatus)
 
 	// Arrange Request
 	url := fmt.Sprintf("/api/v1/projects/%s/applications/%s/endpoints", s.DefaultProject.UID, appID)
@@ -561,11 +525,7 @@
 	expectedStatusCode := http.StatusAccepted
 
 	// Just Before.
-<<<<<<< HEAD
-	endpoint, _ := testdb.SeedEndpoint(s.ConvoyApp.A.Store, s.DefaultGroup, appID, "", "", false, datastore.ActiveEndpointStatus)
-=======
-	endpoint, _ := testdb.SeedEndpoint(s.ConvoyApp.A.Store, s.DefaultProject, appID, "", "", false)
->>>>>>> d985978c
+	endpoint, _ := testdb.SeedEndpoint(s.ConvoyApp.A.Store, s.DefaultProject, appID, "", "", false, datastore.ActiveEndpointStatus)
 
 	// Arrange Request
 	url := fmt.Sprintf("/api/v1/projects/%s/applications/%s/endpoints/%s", s.DefaultProject.UID, appID, endpoint.UID)
@@ -610,11 +570,7 @@
 	expectedStatusCode := http.StatusTemporaryRedirect
 
 	// Just Before.
-<<<<<<< HEAD
-	_, _ = testdb.SeedEndpoint(s.ConvoyApp.A.Store, s.DefaultGroup, appID, "", "", false, datastore.ActiveEndpointStatus)
-=======
-	_, _ = testdb.SeedEndpoint(s.ConvoyApp.A.Store, s.DefaultProject, appID, "", "", false)
->>>>>>> d985978c
+	_, _ = testdb.SeedEndpoint(s.ConvoyApp.A.Store, s.DefaultProject, appID, "", "", false, datastore.ActiveEndpointStatus)
 
 	// Arrange Request
 	url := fmt.Sprintf("/api/v1/applications/%s/endpoints?groupID=%s", appID, s.DefaultProject.UID)
@@ -649,11 +605,7 @@
 	expectedStatusCode := http.StatusCreated
 
 	// Just Before.
-<<<<<<< HEAD
-	_, _ = testdb.SeedEndpoint(s.ConvoyApp.A.Store, s.DefaultGroup, appID, "", "", false, datastore.ActiveEndpointStatus)
-=======
-	_, _ = testdb.SeedEndpoint(s.ConvoyApp.A.Store, s.DefaultProject, appID, "", "", false)
->>>>>>> d985978c
+	_, _ = testdb.SeedEndpoint(s.ConvoyApp.A.Store, s.DefaultProject, appID, "", "", false, datastore.ActiveEndpointStatus)
 
 	// Arrange Request
 	url := fmt.Sprintf("/api/v1/projects/%s/applications/%s/endpoints", s.DefaultProject.UID, appID)
@@ -692,11 +644,7 @@
 	expectedStatusCode := http.StatusAccepted
 
 	// Just Before.
-<<<<<<< HEAD
-	endpoint, _ := testdb.SeedEndpoint(s.ConvoyApp.A.Store, s.DefaultGroup, appID, "", "", false, datastore.ActiveEndpointStatus)
-=======
-	endpoint, _ := testdb.SeedEndpoint(s.ConvoyApp.A.Store, s.DefaultProject, appID, "", "", false)
->>>>>>> d985978c
+	endpoint, _ := testdb.SeedEndpoint(s.ConvoyApp.A.Store, s.DefaultProject, appID, "", "", false, datastore.ActiveEndpointStatus)
 
 	// Arrange Request
 	url := fmt.Sprintf("/api/v1/projects/%s/applications/%s/endpoints/%s", s.DefaultProject.UID, appID, endpoint.UID)
@@ -730,11 +678,7 @@
 	expectedStatusCode := http.StatusOK
 
 	// Just Before.
-<<<<<<< HEAD
-	endpoint, _ := testdb.SeedEndpoint(s.ConvoyApp.A.Store, s.DefaultGroup, appID, "", "", false, datastore.ActiveEndpointStatus)
-=======
-	endpoint, _ := testdb.SeedEndpoint(s.ConvoyApp.A.Store, s.DefaultProject, appID, "", "", false)
->>>>>>> d985978c
+	endpoint, _ := testdb.SeedEndpoint(s.ConvoyApp.A.Store, s.DefaultProject, appID, "", "", false, datastore.ActiveEndpointStatus)
 
 	// Arrange Request
 	url := fmt.Sprintf("/api/v1/projects/%s/applications/%s/endpoints/%s", s.DefaultProject.UID, appID, endpoint.UID)
@@ -763,11 +707,7 @@
 	expectedStatusCode := http.StatusOK
 
 	// Just Before.
-<<<<<<< HEAD
-	endpoint, _ := testdb.SeedEndpoint(s.ConvoyApp.A.Store, s.DefaultGroup, appID, "", "", false, datastore.ActiveEndpointStatus)
-=======
-	endpoint, _ := testdb.SeedEndpoint(s.ConvoyApp.A.Store, s.DefaultProject, appID, "", "", false)
->>>>>>> d985978c
+	endpoint, _ := testdb.SeedEndpoint(s.ConvoyApp.A.Store, s.DefaultProject, appID, "", "", false, datastore.ActiveEndpointStatus)
 	endpoint.TargetURL = faker.New().Internet().URL()
 	endpointRepo := cm.NewEndpointRepo(s.ConvoyApp.A.Store)
 
@@ -800,11 +740,7 @@
 	expectedStatusCode := http.StatusOK
 
 	// Just Before.
-<<<<<<< HEAD
-	app, _ := testdb.SeedEndpoint(s.ConvoyApp.A.Store, s.DefaultGroup, appID, "", "", false, datastore.ActiveEndpointStatus)
-=======
-	app, _ := testdb.SeedEndpoint(s.ConvoyApp.A.Store, s.DefaultProject, appID, "", "", false)
->>>>>>> d985978c
+	app, _ := testdb.SeedEndpoint(s.ConvoyApp.A.Store, s.DefaultProject, appID, "", "", false, datastore.ActiveEndpointStatus)
 	_, _ = testdb.SeedEndpointSecret(s.ConvoyApp.A.Store, app, secret)
 
 	// Arrange Request
@@ -837,11 +773,7 @@
 	expectedStatusCode := http.StatusOK
 
 	// Just Before.
-<<<<<<< HEAD
-	app, _ := testdb.SeedEndpoint(s.ConvoyApp.A.Store, s.DefaultGroup, appID, "", "", false, datastore.ActiveEndpointStatus)
-=======
-	app, _ := testdb.SeedEndpoint(s.ConvoyApp.A.Store, s.DefaultProject, appID, "", "", false)
->>>>>>> d985978c
+	app, _ := testdb.SeedEndpoint(s.ConvoyApp.A.Store, s.DefaultProject, appID, "", "", false, datastore.ActiveEndpointStatus)
 
 	// Arrange Request.
 	url := fmt.Sprintf("/api/v1/projects/%s/applications/%s/endpoints/%s", s.DefaultProject.UID, appID, app.UID)
