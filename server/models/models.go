--- conflicted
+++ resolved
@@ -99,13 +99,6 @@
 type MessageInterval struct {
 	Data  MessageIntervalData `json:"data" bson:"_id"`
 	Count uint64              `json:"count" bson:"count"`
-<<<<<<< HEAD
-}
-
-type MessageIntervalData struct {
-	Interval int64  `json:"index" bson:"index"`
-	Time     string `json:"date" bson:"total_time"`
-=======
 }
 
 type MessageIntervalData struct {
@@ -116,5 +109,4 @@
 type WebhookRequest struct {
 	Event string          `json:"event" bson:"event"`
 	Data  json.RawMessage `json:"data" bson:"data"`
->>>>>>> 2c0de810
 }