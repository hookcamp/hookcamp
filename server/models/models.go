--- conflicted
+++ resolved
@@ -342,7 +342,6 @@
 	Expiration int               `json:"expiration"`
 }
 
-<<<<<<< HEAD
 type PortalLink struct {
 	Name      string   `json:"name" valid:"required~please provide the name field"`
 	Endpoints []string `json:"endpoints"`
@@ -359,9 +358,9 @@
 	CreatedAt         primitive.DateTime   `json:"created_at,omitempty"`
 	UpdatedAt         primitive.DateTime   `json:"updated_at,omitempty"`
 	DeletedAt         primitive.DateTime   `json:"deleted_at,omitempty"`
-=======
+}
+
 type TestFilter struct {
 	Request map[string]interface{} `json:"request"`
 	Schema  map[string]interface{} `json:"schema"`
->>>>>>> 8e14ba87
 }