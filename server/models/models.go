package models

import (
	"encoding/json"
	"time"

	"github.com/frain-dev/convoy/auth"
	"github.com/frain-dev/convoy/datastore"
	"go.mongodb.org/mongo-driver/bson/primitive"
)

type Group struct {
	Name              string                 `json:"name" bson:"name" valid:"required~please provide a valid name"`
	Type              datastore.GroupType    `json:"type" bson:"type" valid:"required~please provide a valid type,in(incoming|outgoing)"`
	LogoURL           string                 `json:"logo_url" bson:"logo_url" valid:"url~please provide a valid logo url,optional"`
	RateLimit         int                    `json:"rate_limit" bson:"rate_limit" valid:"int~please provide a valid rate limit,optional"`
	RateLimitDuration string                 `json:"rate_limit_duration" bson:"rate_limit_duration" valid:"alphanum~please provide a valid rate limit duration,optional"`
	Config            *datastore.GroupConfig `json:"config"`
}

type UpdateGroup struct {
	Name              string                 `json:"name" bson:"name" valid:"required~please provide a valid name"`
	LogoURL           string                 `json:"logo_url" bson:"logo_url" valid:"url~please provide a valid logo url,optional"`
	RateLimit         int                    `json:"rate_limit" bson:"rate_limit" valid:"int~please provide a valid rate limit,optional"`
	RateLimitDuration string                 `json:"rate_limit_duration" bson:"rate_limit_duration" valid:"alphanum~please provide a valid rate limit duration,optional"`
	Config            *datastore.GroupConfig `json:"config" valid:"optional"`
}

type Organisation struct {
	Name string `json:"name" bson:"name" valid:"required~please provide a valid name"`
}

type Configuration struct {
	IsAnalyticsEnabled *bool                                 `json:"is_analytics_enabled"`
	IsSignupEnabled    *bool                                 `json:"is_signup_enabled"`
	StoragePolicy      *datastore.StoragePolicyConfiguration `json:"storage_policy"`
}

type ConfigurationResponse struct {
	UID                string                                `json:"uid"`
	IsAnalyticsEnabled bool                                  `json:"is_analytics_enabled"`
	IsSignupEnabled    bool                                  `json:"is_signup_enabled"`
	ApiVersion         string                                `json:"api_version"`
	StoragePolicy      *datastore.StoragePolicyConfiguration `json:"storage_policy"`

	CreatedAt primitive.DateTime `json:"created_at,omitempty"`
	UpdatedAt primitive.DateTime `json:"updated_at,omitempty"`
	DeletedAt primitive.DateTime `json:"deleted_at,omitempty"`
}

type OrganisationInvite struct {
	InviteeEmail string    `json:"invitee_email" valid:"required~please provide a valid invitee email,email"`
	Role         auth.Role `json:"role" bson:"role"`
}

type APIKey struct {
	Name      string            `json:"name"`
	Role      Role              `json:"role"`
	Type      datastore.KeyType `json:"key_type"`
	ExpiresAt time.Time         `json:"expires_at"`
}

type PersonalAPIKey struct {
	Name       string `json:"name"`
	Expiration int    `json:"expiration"`
}

type Role struct {
	Type  auth.RoleType `json:"type"`
	Group string        `json:"group"`
	App   string        `json:"app,omitempty"`
}

type UpdateOrganisationMember struct {
	Role auth.Role `json:"role" bson:"role"`
}

type APIKeyByIDResponse struct {
	UID       string             `json:"uid"`
	Name      string             `json:"name"`
	Role      auth.Role          `json:"role"`
	Type      datastore.KeyType  `json:"key_type"`
	ExpiresAt primitive.DateTime `json:"expires_at,omitempty"`
	CreatedAt primitive.DateTime `json:"created_at,omitempty"`
	UpdatedAt primitive.DateTime `json:"updated_at,omitempty"`
	DeletedAt primitive.DateTime `json:"deleted_at,omitempty"`
}

type APIKeyResponse struct {
	APIKey
	Key       string    `json:"key"`
	UID       string    `json:"uid"`
	UserID    string    `json:"user_id,omitempty"`
	CreatedAt time.Time `json:"created_at"`
}

type CreateGroupResponse struct {
	APIKey *APIKeyResponse  `json:"api_key"`
	Group  *datastore.Group `json:"group"`
}

type PortalAPIKeyResponse struct {
	Key        string    `json:"key"`
	Role       auth.Role `json:"role"`
	Url        string    `json:"url,omitempty"`
	Type       string    `json:"key_type"`
	EndpointID string    `json:"endpoint_id,omitempty"`
	GroupID    string    `json:"group_id,omitempty"`
}

type SourceResponse struct {
	UID            string                    `json:"uid"`
	MaskID         string                    `json:"mask_id"`
	GroupID        string                    `json:"group_id"`
	Name           string                    `json:"name"`
	Type           datastore.SourceType      `json:"type"`
	URL            string                    `json:"url"`
	IsDisabled     bool                      `json:"is_disabled"`
	Verifier       *datastore.VerifierConfig `json:"verifier"`
	Provider       datastore.SourceProvider  `json:"provider"`
	ProviderConfig *datastore.ProviderConfig `json:"provider_config"`

	CreatedAt primitive.DateTime `json:"created_at,omitempty"`
	UpdatedAt primitive.DateTime `json:"updated_at,omitempty"`
	DeletedAt primitive.DateTime `json:"deleted_at,omitempty"`
}

type LoginUser struct {
	Username string `json:"username" valid:"required~please provide your username"`
	Password string `json:"password" valid:"required~please provide your password"`
}

type RegisterUser struct {
	FirstName        string `json:"first_name" valid:"required~please provide a first name"`
	LastName         string `json:"last_name" valid:"required~please provide a last name"`
	Email            string `json:"email" valid:"required~please provide an email,email"`
	Password         string `json:"password" valid:"required~please provide a password"`
	OrganisationName string `json:"org_name" valid:"required~please provide an organisation name"`
}

type LoginUserResponse struct {
	UID       string `json:"uid"`
	FirstName string `json:"first_name"`
	LastName  string `json:"last_name"`
	Email     string `json:"email"`
	Token     Token  `json:"token"`

	CreatedAt primitive.DateTime `json:"created_at,omitempty" bson:"created_at"`
	UpdatedAt primitive.DateTime `json:"updated_at,omitempty" bson:"updated_at"`
	DeletedAt primitive.DateTime `json:"deleted_at,omitempty" bson:"deleted_at"`
}

type UserInviteTokenResponse struct {
	Token *datastore.OrganisationInvite `json:"token"`
	User  *datastore.User               `json:"user"`
}

type Token struct {
	AccessToken  string `json:"access_token" valid:"required~please provide an access token"`
	RefreshToken string `json:"refresh_token" valid:"required~please provide a refresh token"`
}

type User struct {
	FirstName string    `json:"first_name" valid:"required~please provide a first name"`
	LastName  string    `json:"last_name" valid:"required~please provide a last name"`
	Email     string    `json:"email" valid:"required~please provide an email,email"`
	Password  string    `json:"password" valid:"required~please provide a password"`
	Role      auth.Role `json:"role" bson:"role"`
}

type Endpoint struct {
	URL             string `json:"url" bson:"url" valid:"required~please provide a url for your endpoint"`
	Secret          string `json:"secret" bson:"secret"`
	Description     string `json:"description" bson:"description" valid:"required~please provide a description for your endpoint"`
	Name            string `json:"name" bson:"name" valid:"required~please provide your endpointName"`
	SupportEmail    string `json:"support_email" bson:"support_email" valid:"email~please provide a valid email"`
	IsDisabled      bool   `json:"is_disabled"`
	SlackWebhookURL string `json:"slack_webhook_url" bson:"slack_webhook_url"`

	HttpTimeout       string                            `json:"http_timeout" bson:"http_timeout"`
	RateLimit         int                               `json:"rate_limit" bson:"rate_limit"`
	RateLimitDuration string                            `json:"rate_limit_duration" bson:"rate_limit_duration"`
	Authentication    *datastore.EndpointAuthentication `json:"authentication"`
}

type UpdateEndpoint struct {
	URL             string  `json:"url" bson:"url" valid:"required~please provide a url for your endpoint"`
	Secret          string  `json:"secret" bson:"secret"`
	Description     string  `json:"description" bson:"description" valid:"required~please provide a description for your endpoint"`
	Name            *string `json:"name" bson:"name" valid:"required~please provide your endpointName"`
	SupportEmail    *string `json:"support_email" bson:"support_email" valid:"email~please provide a valid email"`
	IsDisabled      *bool   `json:"is_disabled"`
	SlackWebhookURL *string `json:"slack_webhook_url" bson:"slack_webhook_url"`

	HttpTimeout       string                            `json:"http_timeout" bson:"http_timeout"`
	RateLimit         int                               `json:"rate_limit" bson:"rate_limit"`
	RateLimitDuration string                            `json:"rate_limit_duration" bson:"rate_limit_duration"`
	Authentication    *datastore.EndpointAuthentication `json:"authentication"`
}

type Source struct {
	Name       string                   `json:"name" valid:"required~please provide a source name"`
	Type       datastore.SourceType     `json:"type" valid:"required~please provide a type,supported_source~unsupported source type"`
	Provider   datastore.SourceProvider `json:"provider"`
	IsDisabled bool                     `json:"is_disabled"`
	Verifier   datastore.VerifierConfig `json:"verifier" valid:"required~please provide a verifier"`
}

type UpdateSource struct {
	Name           *string                  `json:"name" valid:"required~please provide a source name"`
	Type           datastore.SourceType     `json:"type" valid:"required~please provide a type,supported_source~unsupported source type"`
	IsDisabled     *bool                    `json:"is_disabled"`
	ForwardHeaders []string                 `json:"forward_headers"`
	Verifier       datastore.VerifierConfig `json:"verifier" valid:"required~please provide a verifier"`
}

type Event struct {
	EndpointID string `json:"endpoint_id" bson:"endpoint_id"`
	AppID      string `json:"app_id" bson:"app_id"`
	EventType  string `json:"event_type" bson:"event_type" valid:"required~please provide an event type"`

	// Data is an arbitrary JSON value that gets sent as the body of the
	// webhook to the endpoints
	Data          json.RawMessage   `json:"data" bson:"data" valid:"required~please provide your data"`
	CustomHeaders map[string]string `json:"custom_headers"`
}

type IDs struct {
	IDs []string `json:"ids"`
}

type DeliveryAttempt struct {
	MessageID  string `json:"msg_id" bson:"msg_id"`
	APIVersion string `json:"api_version" bson:"api_version"`
	IPAddress  string `json:"ip" bson:"ip"`

	Status    string `json:"status" bson:"status"`
	CreatedAt int64  `json:"created_at" bson:"created_at"`

	MessageResponse MessageResponse `json:"response" bson:"response"`
}

type MessageResponse struct {
	Status int             `json:"status" bson:"status"`
	Data   json.RawMessage `json:"data" bson:"data"`
}

<<<<<<< HEAD
=======
type Endpoint struct {
	URL                string   `json:"url" bson:"url"`
	Description        string   `json:"description" bson:"description"`
	Events             []string `json:"events" bson:"events"`
	AdvancedSignatures *bool    `json:"advanced_signatures" bson:"advanced_signatures"`
	Secret             string   `json:"secret" bson:"secret"`

	HttpTimeout       string                            `json:"http_timeout" bson:"http_timeout"`
	RateLimit         int                               `json:"rate_limit" bson:"rate_limit"`
	RateLimitDuration string                            `json:"rate_limit_duration" bson:"rate_limit_duration"`
	Authentication    *datastore.EndpointAuthentication `json:"authentication"`
}

type ExpireSecret struct {
	Secret     string `json:"secret"`
	Expiration int    `json:"expiration"`
}

>>>>>>> ba1ec095
type DashboardSummary struct {
	EventsSent   uint64                     `json:"events_sent" bson:"events_sent"`
	Applications int                        `json:"apps" bson:"apps"`
	Period       string                     `json:"period" bson:"period"`
	PeriodData   *[]datastore.EventInterval `json:"event_data,omitempty" bson:"event_data"`
}

type WebhookRequest struct {
	Event string          `json:"event" bson:"event"`
	Data  json.RawMessage `json:"data" bson:"data"`
}

type Subscription struct {
	Name       string `json:"name" bson:"name" valid:"required~please provide a valid subscription name"`
	SourceID   string `json:"source_id" bson:"source_id"`
	EndpointID string `json:"endpoint_id" bson:"endpoint_id" valid:"required~please provide a valid endpoint id"`

	AlertConfig     *datastore.AlertConfiguration     `json:"alert_config,omitempty" bson:"alert_config,omitempty"`
	RetryConfig     *RetryConfiguration               `json:"retry_config,omitempty" bson:"retry_config,omitempty"`
	FilterConfig    *datastore.FilterConfiguration    `json:"filter_config,omitempty" bson:"filter_config,omitempty"`
	RateLimitConfig *datastore.RateLimitConfiguration `json:"rate_limit_config,omitempty" bson:"rate_limit_config,omitempty"`
	DisableEndpoint *bool                             `json:"disable_endpoint" bson:"disable_endpoint"`
}

type UpdateSubscription struct {
	Name       string `json:"name,omitempty"`
	AppID      string `json:"app_id,omitempty"`
	SourceID   string `json:"source_id,omitempty"`
	EndpointID string `json:"endpoint_id,omitempty"`

	AlertConfig     *datastore.AlertConfiguration     `json:"alert_config,omitempty"`
	RetryConfig     *RetryConfiguration               `json:"retry_config,omitempty"`
	FilterConfig    *datastore.FilterConfiguration    `json:"filter_config,omitempty"`
	RateLimitConfig *datastore.RateLimitConfiguration `json:"rate_limit_config,omitempty"`
	DisableEndpoint *bool                             `json:"disable_endpoint" bson:"disable_endpoint"`
}

type RetryConfiguration struct {
	Type            datastore.StrategyProvider `json:"type,omitempty" valid:"supported_retry_strategy~please provide a valid retry strategy type"`
	Duration        string                     `json:"duration,omitempty" valid:"duration~please provide a valid time duration"`
	IntervalSeconds uint64                     `json:"interval_seconds" valid:"int~please provide a valid interval seconds"`
	RetryCount      uint64                     `json:"retry_count" valid:"int~please provide a valid retry count"`
}

type UpdateUser struct {
	FirstName string `json:"first_name" valid:"required~please provide a first name"`
	LastName  string `json:"last_name" valid:"required~please provide a last name"`
	Email     string `json:"email" valid:"required~please provide an email,email"`
}

type UpdatePassword struct {
	CurrentPassword      string `json:"current_password" valid:"required~please provide the current password"`
	Password             string `json:"password" valid:"required~please provide the password field"`
	PasswordConfirmation string `json:"password_confirmation" valid:"required~please provide the password confirmation field"`
}

type UserExists struct {
	Email string `json:"email" valid:"required~please provide an email,email"`
}

type ForgotPassword struct {
	Email string `json:"email" valid:"required~please provide an email,email"`
}

type ResetPassword struct {
	Password             string `json:"password" valid:"required~please provide the password field"`
	PasswordConfirmation string `json:"password_confirmation" valid:"required~please provide the password confirmation field"`
}

type CreateEndpointApiKey struct {
	Group      *datastore.Group
	Endpoint   *datastore.Endpoint
	Name       string `json:"name"`
	BaseUrl    string
	KeyType    datastore.KeyType `json:"key_type"`
	Expiration int               `json:"expiration"`
}<|MERGE_RESOLUTION|>--- conflicted
+++ resolved
@@ -244,28 +244,11 @@
 	Status int             `json:"status" bson:"status"`
 	Data   json.RawMessage `json:"data" bson:"data"`
 }
-
-<<<<<<< HEAD
-=======
-type Endpoint struct {
-	URL                string   `json:"url" bson:"url"`
-	Description        string   `json:"description" bson:"description"`
-	Events             []string `json:"events" bson:"events"`
-	AdvancedSignatures *bool    `json:"advanced_signatures" bson:"advanced_signatures"`
-	Secret             string   `json:"secret" bson:"secret"`
-
-	HttpTimeout       string                            `json:"http_timeout" bson:"http_timeout"`
-	RateLimit         int                               `json:"rate_limit" bson:"rate_limit"`
-	RateLimitDuration string                            `json:"rate_limit_duration" bson:"rate_limit_duration"`
-	Authentication    *datastore.EndpointAuthentication `json:"authentication"`
-}
-
 type ExpireSecret struct {
 	Secret     string `json:"secret"`
 	Expiration int    `json:"expiration"`
 }
 
->>>>>>> ba1ec095
 type DashboardSummary struct {
 	EventsSent   uint64                     `json:"events_sent" bson:"events_sent"`
 	Applications int                        `json:"apps" bson:"apps"`
