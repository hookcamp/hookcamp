--- conflicted
+++ resolved
@@ -85,12 +85,8 @@
 		App:   app2.UID,
 	}
 
-	// generate an app portal key
-<<<<<<< HEAD
-	_, key, err := testdb.SeedAPIKey(s.DB, role, uuid.NewString(), "test", "app_portal", "")
-=======
-	_, key, err := testdb.SeedAPIKey(s.ConvoyApp.A.Store, role, uuid.NewString(), "test", "app_portal")
->>>>>>> 31fa0a1d
+	// generate an app portal key 
+	_, key, err := testdb.SeedAPIKey(s.ConvoyApp.A.Store, role, uuid.NewString(), "test", "app_portal", "")
 	require.NoError(s.T(), err)
 
 	req := createRequest(http.MethodGet, "/portal/events", key, nil)
@@ -141,11 +137,7 @@
 	}
 
 	// generate an app portal key
-<<<<<<< HEAD
-	_, key, err := testdb.SeedAPIKey(s.DB, role, uuid.NewString(), "test", "app_portal", "")
-=======
-	_, key, err := testdb.SeedAPIKey(s.ConvoyApp.A.Store, role, uuid.NewString(), "test", "app_portal")
->>>>>>> 31fa0a1d
+	_, key, err := testdb.SeedAPIKey(s.ConvoyApp.A.Store, role, uuid.NewString(), "test", "app_portal", "")
 	require.NoError(s.T(), err)
 
 	req := createRequest(http.MethodGet, "/portal/subscriptions", key, nil)
