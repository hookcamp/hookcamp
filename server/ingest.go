--- conflicted
+++ resolved
@@ -46,13 +46,10 @@
 		switch source.Provider {
 		case datastore.GithubSourceProvider:
 			v = verifier.NewGithubVerifier(verifierConfig.HMac.Secret)
-<<<<<<< HEAD
 		case datastore.TwitterSourceProvider:
 			v = verifier.NewTwitterVerifier(verifierConfig.HMac.Secret)
-=======
 		case datastore.ShopifySourceProvider:
 			v = verifier.NewShopifyVerifier(verifierConfig.HMac.Secret)
->>>>>>> c15d4b70
 		default:
 			_ = render.Render(w, r, newErrorResponse("Provider type undefined",
 				http.StatusBadRequest))
