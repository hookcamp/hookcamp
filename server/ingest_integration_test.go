//go:build integration
// +build integration

package server

import (
	"encoding/json"
	"fmt"
	"net/http"
	"net/http/httptest"
	"testing"

	"github.com/frain-dev/convoy/internal/pkg/metrics"

	"github.com/frain-dev/convoy/config"
	"github.com/frain-dev/convoy/datastore"
	cm "github.com/frain-dev/convoy/datastore/mongo"
	"github.com/frain-dev/convoy/server/testdb"
	"github.com/stretchr/testify/require"

	"github.com/stretchr/testify/suite"
)

type IngestIntegrationTestSuite struct {
	suite.Suite
	DB           cm.Client
	Router       http.Handler
	ConvoyApp    *ApplicationHandler
	DefaultGroup *datastore.Group
}

func (i *IngestIntegrationTestSuite) SetupSuite() {
	i.DB = getDB()
	i.ConvoyApp = buildServer()
	i.Router = i.ConvoyApp.BuildRoutes()
}

func (i *IngestIntegrationTestSuite) SetupTest() {
<<<<<<< HEAD
	testdb.PurgeDB(i.DB)
	var err error = nil
=======
	testdb.PurgeDB(i.T(), i.DB)
>>>>>>> 27b30a97

	// Setup Default Group.
	i.DefaultGroup, err = testdb.SeedDefaultGroup(i.ConvoyApp.A.Store, "")
	require.NoError(i.T(), err)

	// Setup Config.
	err = config.LoadConfig("./testdata/Auth_Config/full-convoy.json")
	require.NoError(i.T(), err)

	apiRepo := cm.NewApiKeyRepo(i.ConvoyApp.A.Store)
	userRepo := cm.NewUserRepo(i.ConvoyApp.A.Store)
	initRealmChain(i.T(), apiRepo, userRepo, i.ConvoyApp.A.Cache)
}

func (i *IngestIntegrationTestSuite) TearDownTest() {
	testdb.PurgeDB(i.T(), i.DB)
	metrics.Reset()
}

func (i *IngestIntegrationTestSuite) Test_IngestEvent_BadMaskID() {
	maskID := "12345"
	expectedStatusCode := http.StatusNotFound

	// Arrange Request.
	url := fmt.Sprintf("/ingest/%s", maskID)
	req := createRequest(http.MethodPost, url, "", nil)
	w := httptest.NewRecorder()

	// Act.
	i.Router.ServeHTTP(w, req)

	// Assert.
	require.Equal(i.T(), expectedStatusCode, w.Code)
}

func (i *IngestIntegrationTestSuite) Test_IngestEvent_NotHTTPSource() {
	maskID := "123456"
	sourceID := "123456789"
	expectedStatusCode := http.StatusBadRequest

	// Just Before
	v := &datastore.VerifierConfig{
		Type: datastore.HMacVerifier,
		HMac: &datastore.HMac{
			Header:   "X-Convoy-Signature",
			Hash:     "SHA512",
			Secret:   "Convoy",
			Encoding: "hex",
		},
	}
	_, _ = testdb.SeedSource(i.ConvoyApp.A.Store, i.DefaultGroup, sourceID, maskID, "non-http", v)

	// Arrange Request.
	url := fmt.Sprintf("/ingest/%s", maskID)
	req := createRequest(http.MethodPost, url, "", nil)
	w := httptest.NewRecorder()

	// Act.
	i.Router.ServeHTTP(w, req)

	// Assert.
	require.Equal(i.T(), expectedStatusCode, w.Code)
}

func (i *IngestIntegrationTestSuite) Test_IngestEvent_GoodHmac() {
	maskID := "123456"
	sourceID := "123456789"
	expectedStatusCode := http.StatusOK

	// Just Before
	v := &datastore.VerifierConfig{
		Type: datastore.HMacVerifier,
		HMac: &datastore.HMac{
			Header:   "X-Convoy-Signature",
			Hash:     "SHA512",
			Secret:   "Convoy",
			Encoding: "hex",
		},
	}
	_, _ = testdb.SeedSource(i.ConvoyApp.A.Store, i.DefaultGroup, sourceID, maskID, "", v)

	bodyStr := `{ "name": "convoy" }`
	body := serialize(bodyStr)
	auth := "4471d491560781f633f3e53fb68574084adf5b803de16e12c88d49e74e" +
		"13bcafa5ddad1247dffa71479ebd7a800c8af16f6f90a1be5a946140308bac4bd60260"

	// Arrange Request.
	url := fmt.Sprintf("/ingest/%s", maskID)
	req := createRequest(http.MethodPost, url, "", body)
	req.Header.Add("X-Convoy-Signature", auth)

	w := httptest.NewRecorder()

	// Act.
	i.Router.ServeHTTP(w, req)

	// Assert.
	require.Equal(i.T(), expectedStatusCode, w.Code)
}

func (i *IngestIntegrationTestSuite) Test_IngestEvent_BadHmac() {
	maskID := "123456"
	sourceID := "123456789"
	expectedStatusCode := http.StatusBadRequest

	// Just Before
	v := &datastore.VerifierConfig{
		Type: datastore.HMacVerifier,
		HMac: &datastore.HMac{
			Header:   "X-Convoy-Signature",
			Hash:     "SHA512",
			Secret:   "Convoy",
			Encoding: "hex",
		},
	}
	_, _ = testdb.SeedSource(i.ConvoyApp.A.Store, i.DefaultGroup, sourceID, maskID, "", v)

	bodyStr := `{ "name": "convoy" }`
	body := serialize(bodyStr)
	auth := "hash with characters outside the hex range"

	// Arrange Request.
	url := fmt.Sprintf("/ingest/%s", maskID)
	req := createRequest(http.MethodPost, url, "", body)
	req.Header.Add("X-Convoy-Signature", auth)

	w := httptest.NewRecorder()

	// Act.
	i.Router.ServeHTTP(w, req)

	// Assert.
	require.Equal(i.T(), expectedStatusCode, w.Code)
}

func (i *IngestIntegrationTestSuite) Test_IngestEvent_GoodAPIKey() {
	maskID := "123456"
	sourceID := "123456789"
	expectedStatusCode := http.StatusOK

	// Just Before
	v := &datastore.VerifierConfig{
		Type: datastore.APIKeyVerifier,
		ApiKey: &datastore.ApiKey{
			HeaderName:  "X-Convoy-Signature",
			HeaderValue: "Convoy",
		},
	}
	_, _ = testdb.SeedSource(i.ConvoyApp.A.Store, i.DefaultGroup, sourceID, maskID, "", v)

	bodyStr := `{ "name": "convoy" }`
	body := serialize(bodyStr)

	// Arrange Request.
	url := fmt.Sprintf("/ingest/%s", maskID)
	req := createRequest(http.MethodPost, url, "", body)
	req.Header.Add("X-Convoy-Signature", "Convoy")

	w := httptest.NewRecorder()

	// Act.
	i.Router.ServeHTTP(w, req)

	// Assert.
	require.Equal(i.T(), expectedStatusCode, w.Code)
}

func (i *IngestIntegrationTestSuite) Test_IngestEvent_BadAPIKey() {
	maskID := "123456"
	sourceID := "123456789"
	expectedStatusCode := http.StatusBadRequest

	// Just Before
	v := &datastore.VerifierConfig{
		Type: datastore.APIKeyVerifier,
		ApiKey: &datastore.ApiKey{
			HeaderName:  "X-Convoy-Signature",
			HeaderValue: "Convoy",
		},
	}
	_, _ = testdb.SeedSource(i.ConvoyApp.A.Store, i.DefaultGroup, sourceID, maskID, "", v)

	bodyStr := `{ "name": "convoy" }`
	body := serialize(bodyStr)

	// Arrange Request.
	url := fmt.Sprintf("/ingest/%s", maskID)
	req := createRequest(http.MethodPost, url, "", body)
	req.Header.Add("X-Convoy-Signature", "Convoy X")

	w := httptest.NewRecorder()

	// Act.
	i.Router.ServeHTTP(w, req)

	// Assert.
	require.Equal(i.T(), expectedStatusCode, w.Code)
}

func (i *IngestIntegrationTestSuite) Test_IngestEvent_GoodBasicAuth() {
	maskID := "123456"
	sourceID := "123456789"
	expectedStatusCode := http.StatusOK

	// Just Before
	v := &datastore.VerifierConfig{
		Type: datastore.BasicAuthVerifier,
		BasicAuth: &datastore.BasicAuth{
			UserName: "Convoy",
			Password: "Convoy",
		},
	}
	_, _ = testdb.SeedSource(i.ConvoyApp.A.Store, i.DefaultGroup, sourceID, maskID, "", v)

	bodyStr := `{ "name": "convoy" }`
	body := serialize(bodyStr)

	// Arrange Request.
	url := fmt.Sprintf("/ingest/%s", maskID)
	req := createRequest(http.MethodPost, url, "", body)
	req.SetBasicAuth("Convoy", "Convoy")

	w := httptest.NewRecorder()

	// Act.
	i.Router.ServeHTTP(w, req)

	// Assert.
	require.Equal(i.T(), expectedStatusCode, w.Code)
}

func (i *IngestIntegrationTestSuite) Test_IngestEvent_BadBasicAuth() {
	maskID := "123456"
	sourceID := "123456789"
	expectedStatusCode := http.StatusBadRequest

	// Just Before
	v := &datastore.VerifierConfig{
		Type: datastore.BasicAuthVerifier,
		BasicAuth: &datastore.BasicAuth{
			UserName: "Convoy",
			Password: "Convoy",
		},
	}
	_, _ = testdb.SeedSource(i.ConvoyApp.A.Store, i.DefaultGroup, sourceID, maskID, "", v)

	bodyStr := `{ "name": "convoy" }`
	body := serialize(bodyStr)

	// Arrange Request.
	url := fmt.Sprintf("/ingest/%s", maskID)
	req := createRequest(http.MethodPost, url, "", body)
	req.SetBasicAuth("Convoy X", "Convoy X")

	w := httptest.NewRecorder()

	// Act.
	i.Router.ServeHTTP(w, req)

	// Assert.
	require.Equal(i.T(), expectedStatusCode, w.Code)
}

func (i *IngestIntegrationTestSuite) Test_IngestEvent_NoopVerifier() {
	maskID := "123456"
	sourceID := "123456789"
	expectedStatusCode := http.StatusOK

	// Just Before
	v := &datastore.VerifierConfig{
		Type: datastore.NoopVerifier,
	}
	_, _ = testdb.SeedSource(i.ConvoyApp.A.Store, i.DefaultGroup, sourceID, maskID, "", v)

	bodyStr := `{ "name": "convoy" }`
	body := serialize(bodyStr)

	// Arrange Request.
	url := fmt.Sprintf("/ingest/%s", maskID)
	req := createRequest(http.MethodPost, url, "", body)

	w := httptest.NewRecorder()

	// Act.
	i.Router.ServeHTTP(w, req)

	// Assert.
	require.Equal(i.T(), expectedStatusCode, w.Code)
}

func (i *IngestIntegrationTestSuite) Test_IngestEvent_NoopVerifier_EmptyRequestBody() {
	maskID := "123456"
	sourceID := "123456789"
	expectedStatusCode := http.StatusOK

	// Just Before
	v := &datastore.VerifierConfig{
		Type: datastore.NoopVerifier,
	}
	_, _ = testdb.SeedSource(i.ConvoyApp.A.Store, i.DefaultGroup, sourceID, maskID, "", v)

	bodyStr := ``
	body := serialize(bodyStr)

	// Arrange Request.
	url := fmt.Sprintf("/ingest/%s", maskID)
	req := createRequest(http.MethodPost, url, "", body)

	w := httptest.NewRecorder()

	// Act.
	i.Router.ServeHTTP(w, req)

	// Assert.
	require.Equal(i.T(), expectedStatusCode, w.Code)

	var response map[string]interface{}
	err := json.NewDecoder(w.Body).Decode(&response)
	require.NoError(i.T(), err)

	// Check the lenght of the request body
	require.Equal(i.T(), float64(2), response["data"].(float64))
}

func TestIngestIntegrationTestSuite(t *testing.T) {
	suite.Run(t, new(IngestIntegrationTestSuite))
}<|MERGE_RESOLUTION|>--- conflicted
+++ resolved
@@ -36,19 +36,13 @@
 }
 
 func (i *IngestIntegrationTestSuite) SetupTest() {
-<<<<<<< HEAD
-	testdb.PurgeDB(i.DB)
-	var err error = nil
-=======
 	testdb.PurgeDB(i.T(), i.DB)
->>>>>>> 27b30a97
 
 	// Setup Default Group.
-	i.DefaultGroup, err = testdb.SeedDefaultGroup(i.ConvoyApp.A.Store, "")
-	require.NoError(i.T(), err)
+	i.DefaultGroup, _ = testdb.SeedDefaultGroup(i.ConvoyApp.A.Store, "")
 
 	// Setup Config.
-	err = config.LoadConfig("./testdata/Auth_Config/full-convoy.json")
+	err := config.LoadConfig("./testdata/Auth_Config/full-convoy.json")
 	require.NoError(i.T(), err)
 
 	apiRepo := cm.NewApiKeyRepo(i.ConvoyApp.A.Store)
