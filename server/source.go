--- conflicted
+++ resolved
@@ -32,11 +32,7 @@
 // @Success 200 {object} util.ServerResponse{data=models.SourceResponse}
 // @Failure 400,401,500 {object} util.ServerResponse{data=Stub}
 // @Security ApiKeyAuth
-<<<<<<< HEAD
-// @Router /sources [post]
-=======
 // @Router /api/v1/sources [post]
->>>>>>> 2456fdfc
 func (a *ApplicationHandler) CreateSource(w http.ResponseWriter, r *http.Request) {
 	var newSource models.Source
 	if err := util.ReadJSON(r, &newSource); err != nil {
@@ -46,12 +42,8 @@
 
 	group := m.GetGroupFromContext(r.Context())
 
-<<<<<<< HEAD
-	source, err := a.S.SourceService.CreateSource(r.Context(), &newSource, group)
-=======
 	sourceService := createSourceService(a)
 	source, err := sourceService.CreateSource(r.Context(), &newSource, group)
->>>>>>> 2456fdfc
 	if err != nil {
 		_ = render.Render(w, r, util.NewServiceErrResponse(err))
 		return
@@ -73,20 +65,12 @@
 // @Success 200 {object} util.ServerResponse{data=models.SourceResponse}
 // @Failure 400,401,500 {object} util.ServerResponse{data=Stub}
 // @Security ApiKeyAuth
-<<<<<<< HEAD
-// @Router /sources/{sourceID} [get]
-func (a *ApplicationHandler) GetSourceByID(w http.ResponseWriter, r *http.Request) {
-	group := m.GetGroupFromContext(r.Context())
-
-	source, err := a.S.SourceService.FindSourceByID(r.Context(), group, chi.URLParam(r, "sourceID"))
-=======
 // @Router /api/v1/sources/{sourceID} [get]
 func (a *ApplicationHandler) GetSourceByID(w http.ResponseWriter, r *http.Request) {
 	group := m.GetGroupFromContext(r.Context())
 
 	sourceService := createSourceService(a)
 	source, err := sourceService.FindSourceByID(r.Context(), group, chi.URLParam(r, "sourceID"))
->>>>>>> 2456fdfc
 	if err != nil {
 		_ = render.Render(w, r, util.NewServiceErrResponse(err))
 		return
@@ -110,11 +94,7 @@
 // @Success 200 {object} util.ServerResponse{data=models.SourceResponse}
 // @Failure 400,401,500 {object} util.ServerResponse{data=Stub}
 // @Security ApiKeyAuth
-<<<<<<< HEAD
-// @Router /sources/{sourceID} [put]
-=======
 // @Router /api/v1/sources/{sourceID} [put]
->>>>>>> 2456fdfc
 func (a *ApplicationHandler) UpdateSource(w http.ResponseWriter, r *http.Request) {
 	var sourceUpdate models.UpdateSource
 	err := util.ReadJSON(r, &sourceUpdate)
@@ -124,23 +104,15 @@
 	}
 
 	group := m.GetGroupFromContext(r.Context())
-<<<<<<< HEAD
-	source, err := a.S.SourceService.FindSourceByID(r.Context(), group, chi.URLParam(r, "sourceID"))
-=======
 	sourceService := createSourceService(a)
 
 	source, err := sourceService.FindSourceByID(r.Context(), group, chi.URLParam(r, "sourceID"))
->>>>>>> 2456fdfc
-	if err != nil {
-		_ = render.Render(w, r, util.NewServiceErrResponse(err))
-		return
-	}
-
-<<<<<<< HEAD
-	source, err = a.S.SourceService.UpdateSource(r.Context(), group, &sourceUpdate, source)
-=======
+	if err != nil {
+		_ = render.Render(w, r, util.NewServiceErrResponse(err))
+		return
+	}
+
 	source, err = sourceService.UpdateSource(r.Context(), group, &sourceUpdate, source)
->>>>>>> 2456fdfc
 	if err != nil {
 		_ = render.Render(w, r, util.NewServiceErrResponse(err))
 		return
@@ -163,29 +135,18 @@
 // @Success 200 {object} util.ServerResponse{data=Stub}
 // @Failure 400,401,500 {object} util.ServerResponse{data=Stub}
 // @Security ApiKeyAuth
-<<<<<<< HEAD
-// @Router /sources/{sourceID} [delete]
-func (a *ApplicationHandler) DeleteSource(w http.ResponseWriter, r *http.Request) {
-	group := m.GetGroupFromContext(r.Context())
-	source, err := a.S.SourceService.FindSourceByID(r.Context(), group, chi.URLParam(r, "sourceID"))
-=======
 // @Router /api/v1/sources/{sourceID} [delete]
 func (a *ApplicationHandler) DeleteSource(w http.ResponseWriter, r *http.Request) {
 	group := m.GetGroupFromContext(r.Context())
 	sourceService := createSourceService(a)
 
 	source, err := sourceService.FindSourceByID(r.Context(), group, chi.URLParam(r, "sourceID"))
->>>>>>> 2456fdfc
-	if err != nil {
-		_ = render.Render(w, r, util.NewServiceErrResponse(err))
-		return
-	}
-
-<<<<<<< HEAD
-	err = a.S.SourceService.DeleteSource(r.Context(), group, source)
-=======
+	if err != nil {
+		_ = render.Render(w, r, util.NewServiceErrResponse(err))
+		return
+	}
+
 	err = sourceService.DeleteSource(r.Context(), group, source)
->>>>>>> 2456fdfc
 	if err != nil {
 		_ = render.Render(w, r, util.NewServiceErrResponse(err))
 		return
@@ -206,11 +167,7 @@
 // @Success 200 {object} util.ServerResponse{data=pagedResponse{content=[]models.SourceResponse}}
 // @Failure 400,401,500 {object} util.ServerResponse{data=Stub}
 // @Security ApiKeyAuth
-<<<<<<< HEAD
-// @Router /sources [get]
-=======
 // @Router /api/v1/sources [get]
->>>>>>> 2456fdfc
 func (a *ApplicationHandler) LoadSourcesPaged(w http.ResponseWriter, r *http.Request) {
 	pageable := m.GetPageableFromContext(r.Context())
 	group := m.GetGroupFromContext(r.Context())
@@ -219,12 +176,8 @@
 		Type: r.URL.Query().Get("type"),
 	}
 
-<<<<<<< HEAD
-	sources, paginationData, err := a.S.SourceService.LoadSourcesPaged(r.Context(), group, f, pageable)
-=======
 	sourceService := createSourceService(a)
 	sources, paginationData, err := sourceService.LoadSourcesPaged(r.Context(), group, f, pageable)
->>>>>>> 2456fdfc
 	if err != nil {
 		_ = render.Render(w, r, util.NewErrorResponse("an error occurred while fetching sources", http.StatusInternalServerError))
 		return
