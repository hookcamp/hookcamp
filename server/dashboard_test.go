package server

import (
	"net/http"
	"net/http/httptest"
	"testing"

	"github.com/frain-dev/convoy/config"
	"github.com/frain-dev/convoy/mocks"
	"github.com/golang/mock/gomock"
	log "github.com/sirupsen/logrus"
)

<<<<<<< HEAD
func Test_login(t *testing.T) {
=======
func Test_fetchAllConfigDetails(t *testing.T) {
>>>>>>> 95de700e
	var app *applicationHandler

	ctrl := gomock.NewController(t)
	defer ctrl.Finish()

	groupRepo := mocks.NewMockGroupRepository(ctrl)
	appRepo := mocks.NewMockApplicationRepository(ctrl)
	eventRepo := mocks.NewMockEventRepository(ctrl)
	eventDeliveryRepo := mocks.NewMockEventDeliveryRepository(ctrl)
	eventQueue := mocks.NewMockQueuer(ctrl)

	app = newApplicationHandler(eventRepo, eventDeliveryRepo, appRepo, groupRepo, eventQueue)

	tests := []struct {
		name       string
		method     string
<<<<<<< HEAD
		body       *strings.Reader
		statusCode int
	}{
		{
			name:       "bad login - no request body",
			method:     http.MethodPost,
			body:       strings.NewReader(``),
			statusCode: http.StatusBadRequest,
		},
		{
			name:       "bad login - unauthorized user password",
			method:     http.MethodPost,
			body:       strings.NewReader(`{"username": "user1","password": "wrong password"}`),
			statusCode: http.StatusUnauthorized,
		},
		{
			name:       "bad login - unauthorized user name",
			method:     http.MethodPost,
			body:       strings.NewReader(`{"username": "user1000000","password": "password1"}`),
			statusCode: http.StatusUnauthorized,
		},
		{
			name:       "successful login",
			method:     http.MethodPost,
			body:       strings.NewReader(`{"username": "user1","password": "password1"}`),
=======
		statusCode int
	}{
		{
			name:       "successful config fetch",
			method:     http.MethodGet,
>>>>>>> 95de700e
			statusCode: http.StatusOK,
		},
	}
	for _, tc := range tests {
		t.Run(tc.name, func(t *testing.T) {
<<<<<<< HEAD

			err := config.LoadConfig("./testdata/Auth_Config/none-convoy.json")
			if err != nil {
				t.Error("Failed to load config file")
			}

			request := httptest.NewRequest(tc.method, "/v1/auth/login", tc.body)
			responseRecorder := httptest.NewRecorder()

			login()(http.HandlerFunc(app.GetAuthLogin)).
				ServeHTTP(responseRecorder, request)

			if responseRecorder.Code != tc.statusCode {
				log.Error(tc.name, responseRecorder.Body)
				t.Errorf("Want status '%d', got '%d'", tc.statusCode, responseRecorder.Code)
			}
=======
			err := config.LoadConfig("./testdata/Auth_Config/none-convoy.json")
			if err != nil {
				t.Errorf("Failed to load config file: %v", err)
			}
			initRealmChain(t)

			request := httptest.NewRequest(tc.method, "/ui/dashboard/1/config", nil)
			responseRecorder := httptest.NewRecorder()

			fetchAllConfigDetails()(http.HandlerFunc(app.GetAllConfigDetails)).
				ServeHTTP(responseRecorder, request)

			if responseRecorder.Code != tc.statusCode {
				logrus.Error(tc.name, responseRecorder.Body)
				t.Errorf("Want status '%d', got '%d'", tc.statusCode, responseRecorder.Code)
			}

>>>>>>> 95de700e
		})
	}
}<|MERGE_RESOLUTION|>--- conflicted
+++ resolved
@@ -11,11 +11,7 @@
 	log "github.com/sirupsen/logrus"
 )
 
-<<<<<<< HEAD
-func Test_login(t *testing.T) {
-=======
 func Test_fetchAllConfigDetails(t *testing.T) {
->>>>>>> 95de700e
 	var app *applicationHandler
 
 	ctrl := gomock.NewController(t)
@@ -32,62 +28,16 @@
 	tests := []struct {
 		name       string
 		method     string
-<<<<<<< HEAD
-		body       *strings.Reader
-		statusCode int
-	}{
-		{
-			name:       "bad login - no request body",
-			method:     http.MethodPost,
-			body:       strings.NewReader(``),
-			statusCode: http.StatusBadRequest,
-		},
-		{
-			name:       "bad login - unauthorized user password",
-			method:     http.MethodPost,
-			body:       strings.NewReader(`{"username": "user1","password": "wrong password"}`),
-			statusCode: http.StatusUnauthorized,
-		},
-		{
-			name:       "bad login - unauthorized user name",
-			method:     http.MethodPost,
-			body:       strings.NewReader(`{"username": "user1000000","password": "password1"}`),
-			statusCode: http.StatusUnauthorized,
-		},
-		{
-			name:       "successful login",
-			method:     http.MethodPost,
-			body:       strings.NewReader(`{"username": "user1","password": "password1"}`),
-=======
 		statusCode int
 	}{
 		{
 			name:       "successful config fetch",
 			method:     http.MethodGet,
->>>>>>> 95de700e
 			statusCode: http.StatusOK,
 		},
 	}
 	for _, tc := range tests {
 		t.Run(tc.name, func(t *testing.T) {
-<<<<<<< HEAD
-
-			err := config.LoadConfig("./testdata/Auth_Config/none-convoy.json")
-			if err != nil {
-				t.Error("Failed to load config file")
-			}
-
-			request := httptest.NewRequest(tc.method, "/v1/auth/login", tc.body)
-			responseRecorder := httptest.NewRecorder()
-
-			login()(http.HandlerFunc(app.GetAuthLogin)).
-				ServeHTTP(responseRecorder, request)
-
-			if responseRecorder.Code != tc.statusCode {
-				log.Error(tc.name, responseRecorder.Body)
-				t.Errorf("Want status '%d', got '%d'", tc.statusCode, responseRecorder.Code)
-			}
-=======
 			err := config.LoadConfig("./testdata/Auth_Config/none-convoy.json")
 			if err != nil {
 				t.Errorf("Failed to load config file: %v", err)
@@ -101,11 +51,10 @@
 				ServeHTTP(responseRecorder, request)
 
 			if responseRecorder.Code != tc.statusCode {
-				logrus.Error(tc.name, responseRecorder.Body)
+				log.Error(tc.name, responseRecorder.Body)
 				t.Errorf("Want status '%d', got '%d'", tc.statusCode, responseRecorder.Code)
 			}
 
->>>>>>> 95de700e
 		})
 	}
 }