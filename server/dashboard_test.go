package server

import (
	"net/http"
	"net/http/httptest"
	"strings"
	"testing"

	"github.com/frain-dev/convoy/config"
	"github.com/frain-dev/convoy/mocks"
	"github.com/golang/mock/gomock"
	"github.com/sirupsen/logrus"
)

func Test_login(t *testing.T) {
	var app *applicationHandler

	ctrl := gomock.NewController(t)
	defer ctrl.Finish()

	groupRepo := mocks.NewMockGroupRepository(ctrl)
	appRepo := mocks.NewMockApplicationRepository(ctrl)
	msgRepo := mocks.NewMockMessageRepository(ctrl)
	scheduleQueue := mocks.NewMockQueuer(ctrl)

<<<<<<< HEAD
	app = newApplicationHandler(msgRepo, appRepo, orgRepo, scheduleQueue)
=======
	app = newApplicationHandler(msgRepo, appRepo, groupRepo)
>>>>>>> 405af53e

	tests := []struct {
		name       string
		method     string
		body       *strings.Reader
		statusCode int
	}{
		{
			name:       "bad login - no request body",
			method:     http.MethodPost,
			body:       strings.NewReader(``),
			statusCode: http.StatusBadRequest,
		},
		{
			name:       "bad login - unauthorized user password",
			method:     http.MethodPost,
			body:       strings.NewReader(`{"username": "user1","password": "wrong password"}`),
			statusCode: http.StatusUnauthorized,
		},
		{
			name:       "bad login - unauthorized user name",
			method:     http.MethodPost,
			body:       strings.NewReader(`{"username": "user1000000","password": "password1"}`),
			statusCode: http.StatusUnauthorized,
		},
		{
			name:       "successful login",
			method:     http.MethodPost,
			body:       strings.NewReader(`{"username": "user1","password": "password1"}`),
			statusCode: http.StatusOK,
		},
	}
	for _, tc := range tests {
		t.Run(tc.name, func(t *testing.T) {

			err := config.LoadConfig("./testdata/Auth_Config/none-convoy.json")
			if err != nil {
				t.Error("Failed to load config file")
			}

			request := httptest.NewRequest(tc.method, "/v1/auth/login", tc.body)
			responseRecorder := httptest.NewRecorder()

			login()(http.HandlerFunc(app.GetAuthLogin)).
				ServeHTTP(responseRecorder, request)

			if responseRecorder.Code != tc.statusCode {
				logrus.Error(tc.name, responseRecorder.Body)
				t.Errorf("Want status '%d', got '%d'", tc.statusCode, responseRecorder.Code)
			}
		})
	}
}

func Test_fetchAllConfigDetails(t *testing.T) {
	var app *applicationHandler

	ctrl := gomock.NewController(t)
	defer ctrl.Finish()

	orgRepo := mocks.NewMockGroupRepository(ctrl)
	appRepo := mocks.NewMockApplicationRepository(ctrl)
	msgRepo := mocks.NewMockMessageRepository(ctrl)
	scheduleQueue := mocks.NewMockQueuer(ctrl)

	app = newApplicationHandler(msgRepo, appRepo, orgRepo, scheduleQueue)

	tests := []struct {
		name       string
		method     string
		statusCode int
	}{
		{
			name:       "successful config fetch",
			method:     http.MethodGet,
			statusCode: http.StatusOK,
		},
	}
	for _, tc := range tests {
		t.Run(tc.name, func(t *testing.T) {

			err := config.LoadConfig("./testdata/Auth_Config/none-convoy.json")
			if err != nil {
				t.Error("Failed to load config file")
			}

			request := httptest.NewRequest(tc.method, "/ui/dashboard/1/config", nil)
			responseRecorder := httptest.NewRecorder()

			fetchAllConfigDetails()(http.HandlerFunc(app.GetAllConfigDetails)).
				ServeHTTP(responseRecorder, request)

			if responseRecorder.Code != tc.statusCode {
				logrus.Error(tc.name, responseRecorder.Body)
				t.Errorf("Want status '%d', got '%d'", tc.statusCode, responseRecorder.Code)
			}

		})
	}
}<|MERGE_RESOLUTION|>--- conflicted
+++ resolved
@@ -23,11 +23,7 @@
 	msgRepo := mocks.NewMockMessageRepository(ctrl)
 	scheduleQueue := mocks.NewMockQueuer(ctrl)
 
-<<<<<<< HEAD
-	app = newApplicationHandler(msgRepo, appRepo, orgRepo, scheduleQueue)
-=======
-	app = newApplicationHandler(msgRepo, appRepo, groupRepo)
->>>>>>> 405af53e
+	app = newApplicationHandler(msgRepo, appRepo, groupRepo, scheduleQueue)
 
 	tests := []struct {
 		name       string
@@ -88,12 +84,12 @@
 	ctrl := gomock.NewController(t)
 	defer ctrl.Finish()
 
-	orgRepo := mocks.NewMockGroupRepository(ctrl)
+	groupRepo := mocks.NewMockGroupRepository(ctrl)
 	appRepo := mocks.NewMockApplicationRepository(ctrl)
 	msgRepo := mocks.NewMockMessageRepository(ctrl)
 	scheduleQueue := mocks.NewMockQueuer(ctrl)
 
-	app = newApplicationHandler(msgRepo, appRepo, orgRepo, scheduleQueue)
+	app = newApplicationHandler(msgRepo, appRepo, groupRepo, scheduleQueue)
 
 	tests := []struct {
 		name       string
