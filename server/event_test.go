--- conflicted
+++ resolved
@@ -9,8 +9,8 @@
 	"testing"
 
 	"github.com/frain-dev/convoy/config"
-	"github.com/frain-dev/convoy/datastore"
 	"github.com/frain-dev/convoy/mocks"
+
 	"github.com/go-chi/chi/v5"
 	"github.com/golang/mock/gomock"
 	log "github.com/sirupsen/logrus"
@@ -35,13 +35,13 @@
 	groupId := "1234567890"
 	group := &datastore.Group{
 		UID: groupId,
-		Config: &convoy.GroupConfig{
-			Signature: convoy.SignatureConfiguration{
-				Header: convoy.SignatureHeaderProvider("X-Convoy-Signature"),
+		Config: &config.GroupConfig{
+			Signature: datastore.SignatureConfiguration{
+				Header: datastore.SignatureHeaderProvider("X-datastore.Signature"),
 				Hash:   "SHA256",
 			},
-			Strategy: convoy.StrategyConfiguration{
-				Type: convoy.StrategyProvider("default"),
+			Strategy: datastore.StrategyConfiguration{
+				Type: datastore.StrategyProvider("default"),
 				Default: struct {
 					IntervalSeconds uint64 `json:"intervalSeconds"`
 					RetryLimit      uint64 `json:"retryLimit"`
@@ -79,7 +79,7 @@
 	}{
 		{
 			name:       "invalid message - malformed request",
-			cfgPath:    "./testdata/Auth_Config/no-auth-convoy.json",
+			cfgPath:    "./testdata/Auth_Config/no-auth-datastore.json",
 			method:     http.MethodPost,
 			statusCode: http.StatusBadRequest,
 			body:       strings.NewReader(`{"data": {}`),
@@ -96,7 +96,7 @@
 		},
 		{
 			name:       "invalid message - no app_id",
-			cfgPath:    "./testdata/Auth_Config/no-auth-convoy.json",
+			cfgPath:    "./testdata/Auth_Config/no-auth-datastore.json",
 			method:     http.MethodPost,
 			statusCode: http.StatusBadRequest,
 			body:       strings.NewReader(`{ "event_type: "test", "data": {}}`),
@@ -114,7 +114,7 @@
 		},
 		{
 			name:       "invalid message - no data field",
-			cfgPath:    "./testdata/Auth_Config/no-auth-convoy.json",
+			cfgPath:    "./testdata/Auth_Config/no-auth-datastore.json",
 			method:     http.MethodPost,
 			statusCode: http.StatusBadRequest,
 			body:       strings.NewReader(`{ "app_id": "", "event_type: "test" }`),
@@ -131,7 +131,7 @@
 		},
 		{
 			name:       "invalid message - no event type",
-			cfgPath:    "./testdata/Auth_Config/no-auth-convoy.json",
+			cfgPath:    "./testdata/Auth_Config/no-auth-datastore.json",
 			method:     http.MethodPost,
 			statusCode: http.StatusBadRequest,
 			body:       strings.NewReader(`{ "data": {}}`),
@@ -153,7 +153,7 @@
 		},
 		{
 			name:       "valid message - no endpoints",
-			cfgPath:    "./testdata/Auth_Config/no-auth-convoy.json",
+			cfgPath:    "./testdata/Auth_Config/no-auth-datastore.json",
 			method:     http.MethodPost,
 			statusCode: http.StatusBadRequest,
 			body:       strings.NewReader(`{"app_id": "12345", "event_type": "test",  "data": {}}`),
@@ -180,7 +180,7 @@
 		},
 		{
 			name:       "valid message - no active endpoints",
-			cfgPath:    "./testdata/Auth_Config/no-auth-convoy.json",
+			cfgPath:    "./testdata/Auth_Config/no-auth-datastore.json",
 			method:     http.MethodPost,
 			statusCode: http.StatusCreated,
 			body:       strings.NewReader(`{"app_id": "12345", "event_type": "test",  "data": {}}`),
@@ -217,7 +217,7 @@
 		},
 		{
 			name:       "valid message - no matching endpoints",
-			cfgPath:    "./testdata/Auth_Config/no-auth-convoy.json",
+			cfgPath:    "./testdata/Auth_Config/no-auth-datastore.json",
 			method:     http.MethodPost,
 			statusCode: http.StatusCreated,
 			body:       strings.NewReader(`{"app_id": "12345", "event_type": "test.event", "data": { "Hello": "World", "Test": "Data" }}`),
@@ -254,7 +254,7 @@
 		},
 		{
 			name:       "valid message - matching endpoints",
-			cfgPath:    "./testdata/Auth_Config/no-auth-convoy.json",
+			cfgPath:    "./testdata/Auth_Config/no-auth-datastore.json",
 			method:     http.MethodPost,
 			statusCode: http.StatusCreated,
 			body:       strings.NewReader(`{"app_id": "12345", "event_type": "test.event", "data": { "Hello": "World", "Test": "Data" }}`),
@@ -302,7 +302,7 @@
 		},
 		{
 			name:       "valid message - matching inactive endpoints",
-			cfgPath:    "./testdata/Auth_Config/no-auth-convoy.json",
+			cfgPath:    "./testdata/Auth_Config/no-auth-datastore.json",
 			method:     http.MethodPost,
 			statusCode: http.StatusCreated,
 			body:       strings.NewReader(`{"app_id": "12345", "event_type": "test.event", "data": { "Hello": "World", "Test": "Data" }}`),
@@ -413,7 +413,7 @@
 	}{
 		{
 			name:       "invalid resend - event successful",
-			cfgPath:    "./testdata/Auth_Config/no-auth-convoy.json",
+			cfgPath:    "./testdata/Auth_Config/no-auth-datastore.json",
 			method:     http.MethodPut,
 			statusCode: http.StatusBadRequest,
 			body:       nil,
@@ -451,7 +451,7 @@
 		},
 		{
 			name:       "invalid resend - event not failed",
-			cfgPath:    "./testdata/Auth_Config/no-auth-convoy.json",
+			cfgPath:    "./testdata/Auth_Config/no-auth-datastore.json",
 			method:     http.MethodPut,
 			statusCode: http.StatusBadRequest,
 			body:       nil,
@@ -486,7 +486,7 @@
 		},
 		{
 			name:       "invalid  resend - pending endpoint",
-			cfgPath:    "./testdata/Auth_Config/no-auth-convoy.json",
+			cfgPath:    "./testdata/Auth_Config/no-auth-datastore.json",
 			method:     http.MethodPut,
 			statusCode: http.StatusBadRequest,
 			body:       nil,
@@ -532,7 +532,7 @@
 		},
 		{
 			name:       "valid resend - previously failed and inactive endpoint",
-			cfgPath:    "./testdata/Auth_Config/no-auth-convoy.json",
+			cfgPath:    "./testdata/Auth_Config/no-auth-datastore.json",
 			method:     http.MethodPut,
 			statusCode: http.StatusOK,
 			body:       nil,
@@ -593,7 +593,7 @@
 		},
 		{
 			name:       "valid resend - previously failed - active endpoint",
-			cfgPath:    "./testdata/Auth_Config/no-auth-convoy.json",
+			cfgPath:    "./testdata/Auth_Config/no-auth-datastore.json",
 			method:     http.MethodPut,
 			statusCode: http.StatusOK,
 			body:       nil,
@@ -699,13 +699,8 @@
 	eventQueue := mocks.NewMockQueuer(ctrl)
 	apiKeyRepo := mocks.NewMockAPIKeyRepository(ctrl)
 
-<<<<<<< HEAD
-	app := newApplicationHandler(eventRepo, eventDeliveryRepo, appRepo, groupRepo, eventQueue)
+	app := newApplicationHandler(eventRepo, eventDeliveryRepo, appRepo, groupRepo, apiKeyRepo, eventQueue)
 	group := &datastore.Group{Name: "default-group", UID: "1234567890"}
-=======
-	app := newApplicationHandler(eventRepo, eventDeliveryRepo, appRepo, groupRepo, apiKeyRepo, eventQueue)
-	group := &convoy.Group{Name: "default-group", UID: "1234567890"}
->>>>>>> dc4b6aee
 
 	type args struct {
 		event   *datastore.Event
@@ -722,7 +717,7 @@
 	}{
 		{
 			name:       "should_batch_retry_all_successfully",
-			cfgPath:    "./testdata/Auth_Config/no-auth-convoy.json",
+			cfgPath:    "./testdata/Auth_Config/no-auth-datastore.json",
 			method:     http.MethodPost,
 			statusCode: http.StatusOK,
 			args: args{
@@ -783,7 +778,7 @@
 		},
 		{
 			name:       "should_batch_retry_one_successfully",
-			cfgPath:    "./testdata/Auth_Config/no-auth-convoy.json",
+			cfgPath:    "./testdata/Auth_Config/no-auth-datastore.json",
 			method:     http.MethodPost,
 			statusCode: http.StatusOK,
 			args: args{
@@ -857,7 +852,7 @@
 		},
 		{
 			name:       "should_error_for_malformed_body",
-			cfgPath:    "./testdata/Auth_Config/no-auth-convoy.json",
+			cfgPath:    "./testdata/Auth_Config/no-auth-datastore.json",
 			method:     http.MethodPost,
 			statusCode: http.StatusBadRequest,
 			body:       strings.NewReader(`{"ids":"12345"}`),
