--- conflicted
+++ resolved
@@ -177,57 +177,48 @@
 	require.NoError(s.T(), err)
 
 	// Arrange Request.
-<<<<<<< HEAD
+	bodyStr := `{"key_type":"app_portal"}"`
+	body := serialize(bodyStr, s.DefaultGroup.UID, time.Now().Add(time.Hour))
+
+	url := fmt.Sprintf("/api/v1/security/applications/%s/keys?groupID=%s", app.UID, s.DefaultGroup.UID)
+
+	req := createRequest(http.MethodPost, url, "", body)
+	req.Header.Set("Authorization", fmt.Sprintf("BEARER %s", keyString)) // authenticate with previously generated key
+	w := httptest.NewRecorder()
+
+	// Act.
+	s.Router.ServeHTTP(w, req)
+
+	// Assert.
+	require.Equal(s.T(), expectedStatusCode, w.Code)
+}
+
+func (s *SecurityIntegrationTestSuite) Test_CreateAppCliAPIKey() {
+	expectedStatusCode := http.StatusCreated
+
+	// Switch to the native realm
+	err := config.LoadConfig("./testdata/Auth_Config/full-convoy-with-native-auth-realm.json")
+	require.NoError(s.T(), err)
+
+	apiRepo := cm.NewApiKeyRepo(s.ConvoyApp.A.Store)
+	userRepo := cm.NewUserRepo(s.ConvoyApp.A.Store)
+	initRealmChain(s.T(), apiRepo, userRepo, s.ConvoyApp.A.Cache)
+
+	// Just Before.
+	app, _ := testdb.SeedApplication(s.ConvoyApp.A.Store, s.DefaultGroup, uuid.NewString(), "test-app", true)
+
+	role := auth.Role{
+		Type:  auth.RoleAdmin,
+		Group: s.DefaultGroup.UID,
+	}
+
+	// Generate api key for this group, use the key to authenticate for this request later on
+	_, keyString, err := testdb.SeedAPIKey(s.ConvoyApp.A.Store, role, uuid.NewString(), "test", "api", "")
+	require.NoError(s.T(), err)
+
+	// Arrange Request.
 	bodyStr := `{"key_type":"cli"}`
 	body := serialize(bodyStr)
-=======
-	bodyStr := `{"key_type":"app_portal"}"`
-	body := serialize(bodyStr, s.DefaultGroup.UID, time.Now().Add(time.Hour))
->>>>>>> 59ec1aa4
-
-	url := fmt.Sprintf("/api/v1/security/applications/%s/keys?groupID=%s", app.UID, s.DefaultGroup.UID)
-
-	req := createRequest(http.MethodPost, url, "", body)
-	req.Header.Set("Authorization", fmt.Sprintf("BEARER %s", keyString)) // authenticate with previously generated key
-	w := httptest.NewRecorder()
-
-	// Act.
-	s.Router.ServeHTTP(w, req)
-
-	// Assert.
-	require.Equal(s.T(), expectedStatusCode, w.Code)
-}
-
-func (s *SecurityIntegrationTestSuite) Test_CreateAppCliAPIKey() {
-	expectedStatusCode := http.StatusCreated
-
-	// Switch to the native realm
-	err := config.LoadConfig("./testdata/Auth_Config/full-convoy-with-native-auth-realm.json")
-	require.NoError(s.T(), err)
-
-	apiRepo := cm.NewApiKeyRepo(s.ConvoyApp.A.Store)
-	userRepo := cm.NewUserRepo(s.ConvoyApp.A.Store)
-	initRealmChain(s.T(), apiRepo, userRepo, s.ConvoyApp.A.Cache)
-
-	// Just Before.
-	app, _ := testdb.SeedApplication(s.ConvoyApp.A.Store, s.DefaultGroup, uuid.NewString(), "test-app", true)
-
-	role := auth.Role{
-		Type:  auth.RoleAdmin,
-		Group: s.DefaultGroup.UID,
-	}
-
-	// Generate api key for this group, use the key to authenticate for this request later on
-	_, keyString, err := testdb.SeedAPIKey(s.ConvoyApp.A.Store, role, uuid.NewString(), "test", "api", "")
-	require.NoError(s.T(), err)
-
-	// Arrange Request.
-<<<<<<< HEAD
-	bodyStr := `{"name":"default_api_key","role":{"type":"admin","group":"%s"},"key_type":"api_key","expires_at":"%s"}`
-=======
-	bodyStr := `{"key_type":"cli"}"`
->>>>>>> 59ec1aa4
-	body := serialize(bodyStr, s.DefaultGroup.UID, time.Now().Add(time.Hour))
 
 	url := fmt.Sprintf("/api/v1/projects/%s/security/applications/%s/keys", s.DefaultGroup.UID, app.UID)
 
@@ -274,7 +265,7 @@
 	require.NoError(s.T(), err)
 
 	// Arrange Request.
-	bodyStr := `{"name":"default_api_key","role":{"type":"admin","group":"%s"},"key_type":"api_key","expires_at":"%s"}"`
+	bodyStr := `{"name":"default_api_key","role":{"type":"admin","group":"%s"},"key_type":"api_key","expires_at":"%s"}`
 	body := serialize(bodyStr, s.DefaultGroup.UID, time.Now().Add(time.Hour))
 
 	url := fmt.Sprintf("/api/v1/projects/%s/security/applications/%s/keys", s.DefaultGroup.UID, app.UID)
