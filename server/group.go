package server

import (
	"net/http"

	"github.com/frain-dev/convoy/datastore"
	"github.com/frain-dev/convoy/datastore/mongo"
	"github.com/frain-dev/convoy/server/models"
	"github.com/frain-dev/convoy/services"
	"github.com/frain-dev/convoy/util"
	"github.com/go-chi/render"

	m "github.com/frain-dev/convoy/internal/pkg/middleware"
)

func createGroupService(a *ApplicationHandler) *services.GroupService {
	apiKeyRepo := mongo.NewApiKeyRepo(a.A.Store)
	appRepo := mongo.NewApplicationRepo(a.A.Store)
	groupRepo := mongo.NewGroupRepo(a.A.Store)
	eventRepo := mongo.NewEventRepository(a.A.Store)
	eventDeliveryRepo := mongo.NewEventDeliveryRepository(a.A.Store)

	return services.NewGroupService(
		apiKeyRepo, appRepo, groupRepo,
		eventRepo, eventDeliveryRepo, a.A.Limiter, a.A.Cache,
	)
}

// GetGroup
// @Summary Get a group
// @Description This endpoint fetches a group by its id
// @Tags Group
// @Accept  json
// @Produce  json
// @Param groupID path string true "group id"
// @Param orgID path string true "organisation id"
// @Success 200 {object} util.ServerResponse{data=datastore.Group}
// @Failure 400,401,500 {object} util.ServerResponse{data=Stub}
// @Security ApiKeyAuth
<<<<<<< HEAD
// @Router /groups/{groupID} [get]
func (a *ApplicationHandler) GetGroup(w http.ResponseWriter, r *http.Request) {

	group := m.GetGroupFromContext(r.Context())
	err := a.S.GroupService.FillGroupsStatistics(r.Context(), []*datastore.Group{group})
=======
// @Router /ui/organisations/{orgID}/groups/{groupID} [get]
func (a *ApplicationHandler) GetGroup(w http.ResponseWriter, r *http.Request) {

	group := m.GetGroupFromContext(r.Context())
	groupService := createGroupService(a)

	err := groupService.FillGroupsStatistics(r.Context(), []*datastore.Group{group})
>>>>>>> 2456fdfc
	if err != nil {
		_ = render.Render(w, r, util.NewServiceErrResponse(err))
		return
	}

	_ = render.Render(w, r, util.NewServerResponse("Group fetched successfully",
		group, http.StatusOK))
}

// DeleteGroup
// @Summary Delete a group
// @Description This endpoint deletes a group using its id
// @Tags Group
// @Accept  json
// @Produce  json
// @Param groupID path string true "group id"
// @Param orgID path string true "organisation id"
// @Success 200 {object} util.ServerResponse{data=Stub}
// @Failure 400,401,500 {object} util.ServerResponse{data=Stub}
// @Security ApiKeyAuth
<<<<<<< HEAD
// @Router /groups/{groupID} [delete]
func (a *ApplicationHandler) DeleteGroup(w http.ResponseWriter, r *http.Request) {
	group := m.GetGroupFromContext(r.Context())

	err := a.S.GroupService.DeleteGroup(r.Context(), group.UID)
=======
// @Router /ui/organiastions/{orgID}/groups/{groupID} [delete]
func (a *ApplicationHandler) DeleteGroup(w http.ResponseWriter, r *http.Request) {
	group := m.GetGroupFromContext(r.Context())
	groupService := createGroupService(a)

	err := groupService.DeleteGroup(r.Context(), group.UID)
>>>>>>> 2456fdfc
	if err != nil {
		_ = render.Render(w, r, util.NewServiceErrResponse(err))
		return
	}

	_ = render.Render(w, r, util.NewServerResponse("Group deleted successfully",
		nil, http.StatusOK))
}

// CreateGroup
// @Summary Create a group
// @Description This endpoint creates a group
// @Tags Group
// @Accept  json
// @Produce  json
// @Param orgID path string true "Organisation id"
// @Param group body models.Group true "Group Details"
// @Success 200 {object} util.ServerResponse{data=datastore.Group}
// @Failure 400,401,500 {object} util.ServerResponse{data=Stub}
// @Security ApiKeyAuth
// @Router /ui/organisations/{orgID}/groups [post]
func (a *ApplicationHandler) CreateGroup(w http.ResponseWriter, r *http.Request) {
	var newGroup models.Group
	err := util.ReadJSON(r, &newGroup)
	if err != nil {
		_ = render.Render(w, r, util.NewErrorResponse(err.Error(), http.StatusBadRequest))
		return
	}

	org := m.GetOrganisationFromContext(r.Context())
	member := m.GetOrganisationMemberFromContext(r.Context())
<<<<<<< HEAD
	group, apiKey, err := a.S.GroupService.CreateGroup(r.Context(), &newGroup, org, member)
=======
	groupService := createGroupService(a)

	group, apiKey, err := groupService.CreateGroup(r.Context(), &newGroup, org, member)
>>>>>>> 2456fdfc
	if err != nil {
		_ = render.Render(w, r, util.NewServiceErrResponse(err))
		return
	}

	resp := &models.CreateGroupResponse{
		APIKey: apiKey,
		Group:  group,
	}

	_ = render.Render(w, r, util.NewServerResponse("Group created successfully", resp, http.StatusCreated))
}

// UpdateGroup
// @Summary Update a group
// @Description This endpoint updates a group
// @Tags Group
// @Accept  json
// @Produce  json
// @Param groupID path string true "group id"
// @Param orgID path string true "organisation id"
// @Param group body models.Group true "Group Details"
// @Success 200 {object} util.ServerResponse{data=datastore.Group}
// @Failure 400,401,500 {object} util.ServerResponse{data=Stub}
// @Security ApiKeyAuth
<<<<<<< HEAD
// @Router /groups/{groupID} [put]
=======
// @Router /ui/organisations/{orgID}/groups/{groupID} [put]
>>>>>>> 2456fdfc
func (a *ApplicationHandler) UpdateGroup(w http.ResponseWriter, r *http.Request) {
	var update models.UpdateGroup
	err := util.ReadJSON(r, &update)
	if err != nil {
		_ = render.Render(w, r, util.NewErrorResponse(err.Error(), http.StatusBadRequest))
		return
	}

	g := m.GetGroupFromContext(r.Context())
<<<<<<< HEAD
	group, err := a.S.GroupService.UpdateGroup(r.Context(), g, &update)
=======
	groupService := createGroupService(a)

	group, err := groupService.UpdateGroup(r.Context(), g, &update)
>>>>>>> 2456fdfc
	if err != nil {
		_ = render.Render(w, r, util.NewServiceErrResponse(err))
		return
	}

	_ = render.Render(w, r, util.NewServerResponse("Group updated successfully", group, http.StatusAccepted))
}

// GetGroups
// @Summary Get groups
// @Description This endpoint fetches groups
// @Tags Group
// @Accept  json
// @Produce  json
// @Param name query string false "group name"
// @Param orgID path string true "organisation id"
// @Success 200 {object} util.ServerResponse{data=[]datastore.Group}
// @Failure 400,401,500 {object} util.ServerResponse{data=Stub}
// @Security ApiKeyAuth
<<<<<<< HEAD
// @Router /groups [get]
=======
// @Router /ui/organisations/{orgID}/groups [get]
>>>>>>> 2456fdfc
func (a *ApplicationHandler) GetGroups(w http.ResponseWriter, r *http.Request) {
	org := m.GetOrganisationFromContext(r.Context())
	name := r.URL.Query().Get("name")

	filter := &datastore.GroupFilter{OrgID: org.UID}
	filter.Names = append(filter.Names, name)
	groupService := createGroupService(a)

<<<<<<< HEAD
	groups, err := a.S.GroupService.GetGroups(r.Context(), filter)
=======
	groups, err := groupService.GetGroups(r.Context(), filter)
>>>>>>> 2456fdfc
	if err != nil {
		_ = render.Render(w, r, util.NewServiceErrResponse(err))
		return
	}

	_ = render.Render(w, r, util.NewServerResponse("Groups fetched successfully", groups, http.StatusOK))
}<|MERGE_RESOLUTION|>--- conflicted
+++ resolved
@@ -37,13 +37,6 @@
 // @Success 200 {object} util.ServerResponse{data=datastore.Group}
 // @Failure 400,401,500 {object} util.ServerResponse{data=Stub}
 // @Security ApiKeyAuth
-<<<<<<< HEAD
-// @Router /groups/{groupID} [get]
-func (a *ApplicationHandler) GetGroup(w http.ResponseWriter, r *http.Request) {
-
-	group := m.GetGroupFromContext(r.Context())
-	err := a.S.GroupService.FillGroupsStatistics(r.Context(), []*datastore.Group{group})
-=======
 // @Router /ui/organisations/{orgID}/groups/{groupID} [get]
 func (a *ApplicationHandler) GetGroup(w http.ResponseWriter, r *http.Request) {
 
@@ -51,7 +44,6 @@
 	groupService := createGroupService(a)
 
 	err := groupService.FillGroupsStatistics(r.Context(), []*datastore.Group{group})
->>>>>>> 2456fdfc
 	if err != nil {
 		_ = render.Render(w, r, util.NewServiceErrResponse(err))
 		return
@@ -72,20 +64,12 @@
 // @Success 200 {object} util.ServerResponse{data=Stub}
 // @Failure 400,401,500 {object} util.ServerResponse{data=Stub}
 // @Security ApiKeyAuth
-<<<<<<< HEAD
-// @Router /groups/{groupID} [delete]
-func (a *ApplicationHandler) DeleteGroup(w http.ResponseWriter, r *http.Request) {
-	group := m.GetGroupFromContext(r.Context())
-
-	err := a.S.GroupService.DeleteGroup(r.Context(), group.UID)
-=======
 // @Router /ui/organiastions/{orgID}/groups/{groupID} [delete]
 func (a *ApplicationHandler) DeleteGroup(w http.ResponseWriter, r *http.Request) {
 	group := m.GetGroupFromContext(r.Context())
 	groupService := createGroupService(a)
 
 	err := groupService.DeleteGroup(r.Context(), group.UID)
->>>>>>> 2456fdfc
 	if err != nil {
 		_ = render.Render(w, r, util.NewServiceErrResponse(err))
 		return
@@ -117,13 +101,9 @@
 
 	org := m.GetOrganisationFromContext(r.Context())
 	member := m.GetOrganisationMemberFromContext(r.Context())
-<<<<<<< HEAD
-	group, apiKey, err := a.S.GroupService.CreateGroup(r.Context(), &newGroup, org, member)
-=======
 	groupService := createGroupService(a)
 
 	group, apiKey, err := groupService.CreateGroup(r.Context(), &newGroup, org, member)
->>>>>>> 2456fdfc
 	if err != nil {
 		_ = render.Render(w, r, util.NewServiceErrResponse(err))
 		return
@@ -149,11 +129,7 @@
 // @Success 200 {object} util.ServerResponse{data=datastore.Group}
 // @Failure 400,401,500 {object} util.ServerResponse{data=Stub}
 // @Security ApiKeyAuth
-<<<<<<< HEAD
-// @Router /groups/{groupID} [put]
-=======
 // @Router /ui/organisations/{orgID}/groups/{groupID} [put]
->>>>>>> 2456fdfc
 func (a *ApplicationHandler) UpdateGroup(w http.ResponseWriter, r *http.Request) {
 	var update models.UpdateGroup
 	err := util.ReadJSON(r, &update)
@@ -163,13 +139,9 @@
 	}
 
 	g := m.GetGroupFromContext(r.Context())
-<<<<<<< HEAD
-	group, err := a.S.GroupService.UpdateGroup(r.Context(), g, &update)
-=======
 	groupService := createGroupService(a)
 
 	group, err := groupService.UpdateGroup(r.Context(), g, &update)
->>>>>>> 2456fdfc
 	if err != nil {
 		_ = render.Render(w, r, util.NewServiceErrResponse(err))
 		return
@@ -189,11 +161,7 @@
 // @Success 200 {object} util.ServerResponse{data=[]datastore.Group}
 // @Failure 400,401,500 {object} util.ServerResponse{data=Stub}
 // @Security ApiKeyAuth
-<<<<<<< HEAD
-// @Router /groups [get]
-=======
 // @Router /ui/organisations/{orgID}/groups [get]
->>>>>>> 2456fdfc
 func (a *ApplicationHandler) GetGroups(w http.ResponseWriter, r *http.Request) {
 	org := m.GetOrganisationFromContext(r.Context())
 	name := r.URL.Query().Get("name")
@@ -202,11 +170,7 @@
 	filter.Names = append(filter.Names, name)
 	groupService := createGroupService(a)
 
-<<<<<<< HEAD
-	groups, err := a.S.GroupService.GetGroups(r.Context(), filter)
-=======
 	groups, err := groupService.GetGroups(r.Context(), filter)
->>>>>>> 2456fdfc
 	if err != nil {
 		_ = render.Render(w, r, util.NewServiceErrResponse(err))
 		return
