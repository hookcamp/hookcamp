--- conflicted
+++ resolved
@@ -424,11 +424,8 @@
 		groupRepo,
 		apiKeyRepo,
 		sourceRepo,
-<<<<<<< HEAD
 		orgRepo,
-=======
 		userRepo,
->>>>>>> 7498d2f6
 		eventQueue,
 		createEventQueue,
 		logger,
