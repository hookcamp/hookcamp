--- conflicted
+++ resolved
@@ -172,11 +172,8 @@
 									e.Get("/", a.GetAppEndpoint)
 									e.Put("/", a.UpdateAppEndpoint)
 									e.Delete("/", a.DeleteAppEndpoint)
-<<<<<<< HEAD
-=======
 									e.Put("/expire_secret", a.ExpireSecret)
 
->>>>>>> 27b30a97
 								})
 							})
 						})
