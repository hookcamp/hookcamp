package server

import (
	"embed"
	"io/fs"
	"net/http"
	"path"
	"strings"

	"github.com/frain-dev/convoy/auth"
	"github.com/frain-dev/convoy/cache"
	"github.com/frain-dev/convoy/datastore"
	"github.com/frain-dev/convoy/internal/pkg/metrics"
	"github.com/frain-dev/convoy/internal/pkg/middleware"
	"github.com/frain-dev/convoy/internal/pkg/searcher"
	"github.com/frain-dev/convoy/limiter"
	"github.com/frain-dev/convoy/logger"
	"github.com/frain-dev/convoy/queue"
	redisqueue "github.com/frain-dev/convoy/queue/redis"
	"github.com/frain-dev/convoy/services"
	"github.com/frain-dev/convoy/tracer"
	"github.com/go-chi/chi/v5"
	chiMiddleware "github.com/go-chi/chi/v5/middleware"
	"github.com/prometheus/client_golang/prometheus"
	"github.com/prometheus/client_golang/prometheus/promhttp"
	log "github.com/sirupsen/logrus"
)

type ApplicationHandler struct {
	M *middleware.Middleware
	S Services
	R Repos
}

type Repos struct {
	EventRepo         datastore.EventRepository
	EventDeliveryRepo datastore.EventDeliveryRepository
	AppRepo           datastore.ApplicationRepository
	GroupRepo         datastore.GroupRepository
	ApiKeyRepo        datastore.APIKeyRepository
	SubRepo           datastore.SubscriptionRepository
	SourceRepo        datastore.SourceRepository
	OrgRepo           datastore.OrganisationRepository
	OrgMemberRepo     datastore.OrganisationMemberRepository
	OrgInviteRepo     datastore.OrganisationInviteRepository
	UserRepo          datastore.UserRepository
	ConfigRepo        datastore.ConfigurationRepository
	DeviceRepo        datastore.DeviceRepository
}

type Services struct {
	Queue    queue.Queuer
	Logger   logger.Logger
	Tracer   tracer.Tracer
	Cache    cache.Cache
	Limiter  limiter.RateLimiter
	Searcher searcher.Searcher

	AppService                *services.AppService
	EventService              *services.EventService
	GroupService              *services.GroupService
	SecurityService           *services.SecurityService
	SourceService             *services.SourceService
	ConfigService             *services.ConfigService
	UserService               *services.UserService
	SubService                *services.SubcriptionService
	OrganisationService       *services.OrganisationService
	OrganisationMemberService *services.OrganisationMemberService
	OrganisationInviteService *services.OrganisationInviteService
	DeviceService             *services.DeviceService
}

//go:embed ui/build
var reactFS embed.FS

func reactRootHandler(rw http.ResponseWriter, req *http.Request) {
	p := req.URL.Path
	if !strings.HasPrefix(p, "/") {
		p = "/" + p
		req.URL.Path = p
	}
	p = path.Clean(p)
	f := fs.FS(reactFS)
	static, err := fs.Sub(f, "ui/build")
	if err != nil {
		log.WithError(err).Error("an error has occurred with the react app")
		return
	}
	if _, err := static.Open(strings.TrimLeft(p, "/")); err != nil { // If file not found server index/html from root
		req.URL.Path = "/"
	}
	http.FileServer(http.FS(static)).ServeHTTP(rw, req)
}

func NewApplicationHandler(r Repos, s Services) *ApplicationHandler {
	as := services.NewAppService(r.AppRepo, r.EventRepo, r.EventDeliveryRepo, s.Cache)
	es := services.NewEventService(r.AppRepo, r.EventRepo, r.EventDeliveryRepo, s.Queue, s.Cache, s.Searcher, r.SubRepo, r.SourceRepo)
	gs := services.NewGroupService(r.ApiKeyRepo, r.AppRepo, r.GroupRepo, r.EventRepo, r.EventDeliveryRepo, s.Limiter, s.Cache)
	ss := services.NewSecurityService(r.GroupRepo, r.ApiKeyRepo)
	os := services.NewOrganisationService(r.OrgRepo, r.OrgMemberRepo)
	rs := services.NewSubscriptionService(r.SubRepo, r.AppRepo, r.SourceRepo)
	sos := services.NewSourceService(r.SourceRepo, s.Cache)
	ois := services.NewOrganisationInviteService(r.OrgRepo, r.UserRepo, r.OrgMemberRepo, r.OrgInviteRepo, s.Queue)
	om := services.NewOrganisationMemberService(r.OrgMemberRepo)
	cs := services.NewConfigService(r.ConfigRepo)
<<<<<<< HEAD
	ds := services.NewDeviceService(r.DeviceRepo)
=======
	us := services.NewUserService(r.UserRepo, s.Cache, s.Queue, cs, os)
>>>>>>> 0d9017f0

	m := middleware.NewMiddleware(&middleware.CreateMiddleware{
		EventRepo:         r.EventRepo,
		EventDeliveryRepo: r.EventDeliveryRepo,
		AppRepo:           r.AppRepo,
		GroupRepo:         r.GroupRepo,
		ApiKeyRepo:        r.ApiKeyRepo,
		SubRepo:           r.SubRepo,
		SourceRepo:        r.SourceRepo,
		OrgRepo:           r.OrgRepo,
		OrgMemberRepo:     r.OrgMemberRepo,
		OrgInviteRepo:     r.OrgInviteRepo,
		UserRepo:          r.UserRepo,
		ConfigRepo:        r.ConfigRepo,
		Cache:             s.Cache,
		Logger:            s.Logger,
		Limiter:           s.Limiter,
		Tracer:            s.Tracer,
	})

	return &ApplicationHandler{
		M: m,
		R: Repos{
			EventRepo:         r.EventRepo,
			EventDeliveryRepo: r.EventDeliveryRepo,
			AppRepo:           r.AppRepo,
			GroupRepo:         r.GroupRepo,
			ApiKeyRepo:        r.ApiKeyRepo,
			SubRepo:           r.SubRepo,
			SourceRepo:        r.SourceRepo,
			OrgRepo:           r.OrgRepo,
			OrgMemberRepo:     r.OrgMemberRepo,
			OrgInviteRepo:     r.OrgInviteRepo,
			UserRepo:          r.UserRepo,
			ConfigRepo:        r.ConfigRepo,
			DeviceRepo:        r.DeviceRepo,
		},
		S: Services{
			Queue:                     s.Queue,
			Cache:                     s.Cache,
			Searcher:                  s.Searcher,
			Logger:                    s.Logger,
			Tracer:                    s.Tracer,
			Limiter:                   s.Limiter,
			AppService:                as,
			EventService:              es,
			GroupService:              gs,
			SecurityService:           ss,
			SourceService:             sos,
			ConfigService:             cs,
			UserService:               us,
			SubService:                rs,
			OrganisationService:       os,
			OrganisationMemberService: om,
			OrganisationInviteService: ois,
			DeviceService:             ds,
		},
	}
}

func (a *ApplicationHandler) BuildRoutes() http.Handler {
	router := chi.NewRouter()

	router.Use(chiMiddleware.RequestID)
	router.Use(chiMiddleware.Recoverer)
	router.Use(a.M.WriteRequestIDHeader)
	router.Use(a.M.InstrumentRequests())
	router.Use(a.M.LogHttpRequest())

	// Ingestion API
	router.Route("/ingest", func(ingestRouter chi.Router) {
		ingestRouter.Get("/{maskID}", a.HandleCrcCheck)
		ingestRouter.Post("/{maskID}", a.IngestEvent)
	})

	// Public API.
	router.Route("/api", func(v1Router chi.Router) {

		v1Router.Route("/v1", func(r chi.Router) {
			r.Use(chiMiddleware.AllowContentType("application/json"))
			r.Use(a.M.JsonResponse)
			r.Use(a.M.RequireAuth())

			r.Route("/applications", func(appRouter chi.Router) {
				appRouter.Use(a.M.RequireGroup())
				appRouter.Use(a.M.RateLimitByGroupID())
				appRouter.Use(a.M.RequirePermission(auth.RoleAdmin))

				appRouter.Route("/", func(appSubRouter chi.Router) {
					appSubRouter.Post("/", a.CreateApp)
					appRouter.With(a.M.Pagination).Get("/", a.GetApps)
				})

				appRouter.Route("/{appID}", func(appSubRouter chi.Router) {
					appSubRouter.Use(a.M.RequireApp())

					appSubRouter.Get("/", a.GetApp)
					appSubRouter.Put("/", a.UpdateApp)
					appSubRouter.Delete("/", a.DeleteApp)

					appSubRouter.Route("/endpoints", func(endpointAppSubRouter chi.Router) {
						endpointAppSubRouter.Post("/", a.CreateAppEndpoint)
						endpointAppSubRouter.Get("/", a.GetAppEndpoints)

						endpointAppSubRouter.Route("/{endpointID}", func(e chi.Router) {
							e.Use(a.M.RequireAppEndpoint())

							e.Get("/", a.GetAppEndpoint)
							e.Put("/", a.UpdateAppEndpoint)
							e.Delete("/", a.DeleteAppEndpoint)
						})
					})
				})
			})

			r.Route("/events", func(eventRouter chi.Router) {
				eventRouter.Use(a.M.RequireGroup())
				eventRouter.Use(a.M.RateLimitByGroupID())
				eventRouter.Use(a.M.RequirePermission(auth.RoleAdmin))

				eventRouter.With(a.M.InstrumentPath("/events")).Post("/", a.CreateAppEvent)
				eventRouter.With(a.M.Pagination).Get("/", a.GetEventsPaged)

				eventRouter.Route("/{eventID}", func(eventSubRouter chi.Router) {
					eventSubRouter.Use(a.M.RequireEvent())
					eventSubRouter.Get("/", a.GetAppEvent)
					eventSubRouter.Put("/replay", a.ReplayAppEvent)
				})
			})

			r.Route("/eventdeliveries", func(eventDeliveryRouter chi.Router) {
				eventDeliveryRouter.Use(a.M.RequireGroup())
				eventDeliveryRouter.Use(a.M.RequirePermission(auth.RoleAdmin))

				eventDeliveryRouter.With(a.M.Pagination).Get("/", a.GetEventDeliveriesPaged)
				eventDeliveryRouter.Post("/forceresend", a.ForceResendEventDeliveries)
				eventDeliveryRouter.Post("/batchretry", a.BatchRetryEventDelivery)
				eventDeliveryRouter.Get("/countbatchretryevents", a.CountAffectedEventDeliveries)

				eventDeliveryRouter.Route("/{eventDeliveryID}", func(eventDeliverySubRouter chi.Router) {
					eventDeliverySubRouter.Use(a.M.RequireEventDelivery())

					eventDeliverySubRouter.Get("/", a.GetEventDelivery)
					eventDeliverySubRouter.Put("/resend", a.ResendEventDelivery)

					eventDeliverySubRouter.Route("/deliveryattempts", func(deliveryRouter chi.Router) {
						deliveryRouter.Use(fetchDeliveryAttempts())

						deliveryRouter.Get("/", a.GetDeliveryAttempts)
						deliveryRouter.With(a.M.RequireDeliveryAttempt()).Get("/{deliveryAttemptID}", a.GetDeliveryAttempt)
					})
				})
			})

			r.Route("/security", func(securityRouter chi.Router) {
				securityRouter.Route("/applications/{appID}/keys", func(securitySubRouter chi.Router) {
					securitySubRouter.Use(a.M.RequireGroup())
					securitySubRouter.Use(a.M.RequirePermission(auth.RoleAdmin))
					securitySubRouter.Use(a.M.RequireApp())
					securitySubRouter.Use(a.M.RequireBaseUrl())
					securitySubRouter.Post("/", a.CreateAppAPIKey)
				})
			})

			r.Route("/subscriptions", func(subscriptionRouter chi.Router) {
				subscriptionRouter.Use(a.M.RequireGroup())
				subscriptionRouter.Use(a.M.RateLimitByGroupID())
				subscriptionRouter.Use(a.M.RequirePermission(auth.RoleAdmin))

				subscriptionRouter.Post("/", a.CreateSubscription)
				subscriptionRouter.With(a.M.Pagination).Get("/", a.GetSubscriptions)
				subscriptionRouter.Delete("/{subscriptionID}", a.DeleteSubscription)
				subscriptionRouter.Get("/{subscriptionID}", a.GetSubscription)
				subscriptionRouter.Put("/{subscriptionID}", a.UpdateSubscription)
				subscriptionRouter.Put("/{subscriptionID}/toggle_status", a.ToggleSubscriptionStatus)
			})

			r.Route("/sources", func(sourceRouter chi.Router) {
				sourceRouter.Use(a.M.RequireGroup())
				sourceRouter.Use(a.M.RequirePermission(auth.RoleAdmin))
				sourceRouter.Use(a.M.RequireBaseUrl())

				sourceRouter.Post("/", a.CreateSource)
				sourceRouter.Get("/{sourceID}", a.GetSourceByID)
				sourceRouter.With(a.M.Pagination).Get("/", a.LoadSourcesPaged)
				sourceRouter.Put("/{sourceID}", a.UpdateSource)
				sourceRouter.Delete("/{sourceID}", a.DeleteSource)
			})
		})
	})

	// UI API.
	router.Route("/ui", func(uiRouter chi.Router) {
		uiRouter.Use(a.M.JsonResponse)
		uiRouter.Use(a.M.SetupCORS)
		uiRouter.Use(chiMiddleware.Maybe(a.M.RequireAuth(), middleware.ShouldAuthRoute))
		uiRouter.Use(a.M.RequireBaseUrl())

		uiRouter.Post("/organisations/process_invite", a.ProcessOrganisationMemberInvite)
		uiRouter.Get("/users/token", a.FindUserByInviteToken)

		uiRouter.Route("/users", func(userRouter chi.Router) {
			userRouter.Use(a.M.RequireAuthUserMetadata())
			userRouter.Route("/{userID}", func(userSubRouter chi.Router) {
				userSubRouter.Use(a.M.RequireAuthorizedUser())
				userSubRouter.Get("/profile", a.GetUser)
				userSubRouter.Put("/profile", a.UpdateUser)
				userSubRouter.Put("/password", a.UpdatePassword)
			})
		})

		uiRouter.Post("/users/forgot-password", a.ForgotPassword)
		uiRouter.Post("/users/reset-password", a.ResetPassword)

		uiRouter.Route("/auth", func(authRouter chi.Router) {
			authRouter.Post("/login", a.LoginUser)
			authRouter.Post("/register", a.RegisterUser)
			authRouter.Post("/token/refresh", a.RefreshToken)
			authRouter.Post("/logout", a.LogoutUser)
		})

		uiRouter.Route("/organisations", func(orgRouter chi.Router) {
			orgRouter.Use(a.M.RequireAuthUserMetadata())
			orgRouter.Use(a.M.RequireBaseUrl())

			orgRouter.Post("/", a.CreateOrganisation)
			orgRouter.With(a.M.Pagination).Get("/", a.GetOrganisationsPaged)

			orgRouter.Route("/{orgID}", func(orgSubRouter chi.Router) {
				orgSubRouter.Use(a.M.RequireOrganisation())
				orgSubRouter.Use(a.M.RequireOrganisationMembership())

				orgSubRouter.Get("/", a.GetOrganisation)
				orgSubRouter.With(a.M.RequireOrganisationMemberRole(auth.RoleSuperUser)).Put("/", a.UpdateOrganisation)
				orgSubRouter.With(a.M.RequireOrganisationMemberRole(auth.RoleSuperUser)).Delete("/", a.DeleteOrganisation)

				orgSubRouter.Route("/invites", func(orgInvitesRouter chi.Router) {
					orgInvitesRouter.With(a.M.RequireOrganisationMemberRole(auth.RoleSuperUser)).Post("/", a.InviteUserToOrganisation)
					orgInvitesRouter.With(a.M.RequireOrganisationMemberRole(auth.RoleSuperUser)).Post("/{inviteID}/resend", a.ResendOrganizationInvite)
					orgInvitesRouter.With(a.M.RequireOrganisationMemberRole(auth.RoleSuperUser)).Post("/{inviteID}/cancel", a.CancelOrganizationInvite)
					orgInvitesRouter.With(a.M.RequireOrganisationMemberRole(auth.RoleSuperUser)).With(a.M.Pagination).Get("/pending", a.GetPendingOrganisationInvites)
				})

				orgSubRouter.Route("/members", func(orgMemberRouter chi.Router) {
					orgMemberRouter.Use(a.M.RequireOrganisationMemberRole(auth.RoleSuperUser))

					orgMemberRouter.With(a.M.Pagination).Get("/", a.GetOrganisationMembers)

					orgMemberRouter.Route("/{memberID}", func(orgMemberSubRouter chi.Router) {

						orgMemberSubRouter.Get("/", a.GetOrganisationMember)
						orgMemberSubRouter.Put("/", a.UpdateOrganisationMember)
						orgMemberSubRouter.Delete("/", a.DeleteOrganisationMember)

					})
				})

				orgSubRouter.Route("/security", func(securityRouter chi.Router) {
					securityRouter.Use(a.M.RequireOrganisationMemberRole(auth.RoleSuperUser))

					securityRouter.Post("/keys", a.CreateAPIKey)
					securityRouter.With(a.M.Pagination).Get("/keys", a.GetAPIKeys)
					securityRouter.Get("/keys/{keyID}", a.GetAPIKeyByID)
					securityRouter.Put("/keys/{keyID}", a.UpdateAPIKey)
					securityRouter.Put("/keys/{keyID}/revoke", a.RevokeAPIKey)
				})

				orgSubRouter.Route("/groups", func(groupRouter chi.Router) {
					groupRouter.Route("/", func(orgSubRouter chi.Router) {
						groupRouter.With(a.M.RequireOrganisationMemberRole(auth.RoleSuperUser)).Post("/", a.CreateGroup)
						groupRouter.Get("/", a.GetGroups)
					})

					groupRouter.Route("/{groupID}", func(groupSubRouter chi.Router) {
						groupSubRouter.Use(a.M.RequireGroup())
						groupSubRouter.Use(a.M.RateLimitByGroupID())
						groupSubRouter.Use(a.M.RequireOrganisationGroupMember())

						groupSubRouter.With(a.M.RequireOrganisationMemberRole(auth.RoleSuperUser)).Get("/", a.GetGroup)
						groupSubRouter.With(a.M.RequireOrganisationMemberRole(auth.RoleSuperUser)).Put("/", a.UpdateGroup)
						groupSubRouter.With(a.M.RequireOrganisationMemberRole(auth.RoleSuperUser)).Delete("/", a.DeleteGroup)

						groupSubRouter.Route("/apps", func(appRouter chi.Router) {
							appRouter.Use(a.M.RequireOrganisationMemberRole(auth.RoleSuperUser))

							appRouter.Route("/", func(appSubRouter chi.Router) {
								appSubRouter.Post("/", a.CreateApp)
								appRouter.With(a.M.Pagination).Get("/", a.GetApps)
							})

							appRouter.Route("/{appID}", func(appSubRouter chi.Router) {
								appSubRouter.Use(a.M.RequireApp())
								appSubRouter.Get("/", a.GetApp)
								appSubRouter.Put("/", a.UpdateApp)
								appSubRouter.Delete("/", a.DeleteApp)

								appSubRouter.Route("/keys", func(keySubRouter chi.Router) {
									keySubRouter.Use(a.M.RequireBaseUrl())
									keySubRouter.Post("/", a.CreateAppAPIKey)
									keySubRouter.With(a.M.Pagination).Get("/", a.LoadAppAPIKeysPaged)
									keySubRouter.Put("/{keyID}/revoke", a.RevokeAppAPIKey)
								})

								appSubRouter.Route("/endpoints", func(endpointAppSubRouter chi.Router) {
									endpointAppSubRouter.Post("/", a.CreateAppEndpoint)
									endpointAppSubRouter.Get("/", a.GetAppEndpoints)

									endpointAppSubRouter.Route("/{endpointID}", func(e chi.Router) {
										e.Use(a.M.RequireAppEndpoint())

										e.Get("/", a.GetAppEndpoint)
										e.Put("/", a.UpdateAppEndpoint)
										e.Delete("/", a.DeleteAppEndpoint)
									})
								})

								appSubRouter.Route("/devices", func(deviceRouter chi.Router) {
									deviceRouter.With(a.M.Pagination).Get("/", a.FindDevicesByAppID)
								})
							})
						})

						groupSubRouter.Route("/events", func(eventRouter chi.Router) {
							eventRouter.Use(a.M.RequireOrganisationMemberRole(auth.RoleAdmin))

							eventRouter.Post("/", a.CreateAppEvent)
							eventRouter.With(a.M.Pagination).Get("/", a.GetEventsPaged)

							eventRouter.Route("/{eventID}", func(eventSubRouter chi.Router) {
								eventSubRouter.Use(a.M.RequireEvent())
								eventSubRouter.Get("/", a.GetAppEvent)
								eventSubRouter.Put("/replay", a.ReplayAppEvent)
							})
						})

						groupSubRouter.Route("/eventdeliveries", func(eventDeliveryRouter chi.Router) {
							eventDeliveryRouter.Use(a.M.RequireOrganisationMemberRole(auth.RoleSuperUser))

							eventDeliveryRouter.With(a.M.Pagination).Get("/", a.GetEventDeliveriesPaged)
							eventDeliveryRouter.Post("/forceresend", a.ForceResendEventDeliveries)
							eventDeliveryRouter.Post("/batchretry", a.BatchRetryEventDelivery)
							eventDeliveryRouter.Get("/countbatchretryevents", a.CountAffectedEventDeliveries)

							eventDeliveryRouter.Route("/{eventDeliveryID}", func(eventDeliverySubRouter chi.Router) {
								eventDeliverySubRouter.Use(a.M.RequireEventDelivery())

								eventDeliverySubRouter.Get("/", a.GetEventDelivery)
								eventDeliverySubRouter.Put("/resend", a.ResendEventDelivery)

								eventDeliverySubRouter.Route("/deliveryattempts", func(deliveryRouter chi.Router) {
									deliveryRouter.Use(fetchDeliveryAttempts())

									deliveryRouter.Get("/", a.GetDeliveryAttempts)
									deliveryRouter.With(a.M.RequireDeliveryAttempt()).Get("/{deliveryAttemptID}", a.GetDeliveryAttempt)
								})
							})
						})

						groupSubRouter.Route("/subscriptions", func(subscriptionRouter chi.Router) {
							subscriptionRouter.Use(a.M.RequireOrganisationMemberRole(auth.RoleAdmin))

							subscriptionRouter.Post("/", a.CreateSubscription)
							subscriptionRouter.With(a.M.Pagination).Get("/", a.GetSubscriptions)
							subscriptionRouter.Delete("/{subscriptionID}", a.DeleteSubscription)
							subscriptionRouter.Get("/{subscriptionID}", a.GetSubscription)
							subscriptionRouter.Put("/{subscriptionID}", a.UpdateSubscription)
						})

						groupSubRouter.Route("/sources", func(sourceRouter chi.Router) {
							sourceRouter.Use(a.M.RequireOrganisationMemberRole(auth.RoleAdmin))
							sourceRouter.Use(a.M.RequireBaseUrl())

							sourceRouter.Post("/", a.CreateSource)
							sourceRouter.Get("/{sourceID}", a.GetSourceByID)
							sourceRouter.With(a.M.Pagination).Get("/", a.LoadSourcesPaged)
							sourceRouter.Put("/{sourceID}", a.UpdateSource)
							sourceRouter.Delete("/{sourceID}", a.DeleteSource)
						})

						groupSubRouter.Route("/dashboard", func(dashboardRouter chi.Router) {
							dashboardRouter.Get("/summary", a.GetDashboardSummary)
							dashboardRouter.Get("/config", a.GetAllConfigDetails)
						})
					})

				})
			})
		})

		uiRouter.Route("/configuration", func(configRouter chi.Router) {
			configRouter.Use(a.M.RequireAuthUserMetadata())

			configRouter.Get("/", a.LoadConfiguration)
			configRouter.Post("/", a.CreateConfiguration)
			configRouter.Put("/", a.UpdateConfiguration)

		})
	})

	//App Portal API.
	router.Route("/portal", func(portalRouter chi.Router) {
		portalRouter.Use(a.M.JsonResponse)
		portalRouter.Use(a.M.SetupCORS)
		portalRouter.Use(a.M.RequireAuth())
		portalRouter.Use(a.M.RequireGroup())
		portalRouter.Use(a.M.RequireAppID())

		portalRouter.Route("/apps", func(appRouter chi.Router) {
			appRouter.Use(a.M.RequireAppPortalApplication())
			appRouter.Use(a.M.RequireAppPortalPermission(auth.RoleAdmin))

			appRouter.Get("/", a.GetApp)

			appRouter.Route("/endpoints", func(endpointAppSubRouter chi.Router) {
				endpointAppSubRouter.Get("/", a.GetAppEndpoints)
				endpointAppSubRouter.Post("/", a.CreateAppEndpoint)

				endpointAppSubRouter.Route("/{endpointID}", func(e chi.Router) {
					e.Use(a.M.RequireAppEndpoint())

					e.Get("/", a.GetAppEndpoint)
					e.Put("/", a.UpdateAppEndpoint)
				})
			})
		})

		portalRouter.Route("/events", func(eventRouter chi.Router) {
			eventRouter.Use(a.M.RequireAppPortalApplication())
			eventRouter.Use(a.M.RequireAppPortalPermission(auth.RoleAdmin))

			eventRouter.With(a.M.Pagination).Get("/", a.GetEventsPaged)

			eventRouter.Route("/{eventID}", func(eventSubRouter chi.Router) {
				eventSubRouter.Use(a.M.RequireEvent())
				eventSubRouter.Get("/", a.GetAppEvent)
				eventSubRouter.Put("/replay", a.ReplayAppEvent)
			})
		})

		portalRouter.Route("/subscriptions", func(subsriptionRouter chi.Router) {
			subsriptionRouter.Use(a.M.RequireAppPortalApplication())
			subsriptionRouter.Use(a.M.RequireAppPortalPermission(auth.RoleAdmin))

			subsriptionRouter.Post("/", a.CreateSubscription)
			subsriptionRouter.With(a.M.Pagination).Get("/", a.GetSubscriptions)
			subsriptionRouter.Delete("/{subscriptionID}", a.DeleteSubscription)
			subsriptionRouter.Get("/{subscriptionID}", a.GetSubscription)
			subsriptionRouter.Put("/{subscriptionID}", a.UpdateSubscription)
		})

		portalRouter.Route("/eventdeliveries", func(eventDeliveryRouter chi.Router) {
			eventDeliveryRouter.Use(a.M.RequireAppPortalApplication())
			eventDeliveryRouter.Use(a.M.RequireAppPortalPermission(auth.RoleAdmin))

			eventDeliveryRouter.With(a.M.Pagination).Get("/", a.GetEventDeliveriesPaged)
			eventDeliveryRouter.Post("/forceresend", a.ForceResendEventDeliveries)
			eventDeliveryRouter.Post("/batchretry", a.BatchRetryEventDelivery)
			eventDeliveryRouter.Get("/countbatchretryevents", a.CountAffectedEventDeliveries)

			eventDeliveryRouter.Route("/{eventDeliveryID}", func(eventDeliverySubRouter chi.Router) {
				eventDeliverySubRouter.Use(a.M.RequireEventDelivery())

				eventDeliverySubRouter.Get("/", a.GetEventDelivery)
				eventDeliverySubRouter.Put("/resend", a.ResendEventDelivery)

				eventDeliverySubRouter.Route("/deliveryattempts", func(deliveryRouter chi.Router) {
					deliveryRouter.Use(fetchDeliveryAttempts())

					deliveryRouter.Get("/", a.GetDeliveryAttempts)
					deliveryRouter.With(a.M.RequireDeliveryAttempt()).Get("/{deliveryAttemptID}", a.GetDeliveryAttempt)
				})
			})
		})
	})

	router.Handle("/queue/monitoring/*", a.S.Queue.(*redisqueue.RedisQueue).Monitor())
	router.Handle("/metrics", promhttp.HandlerFor(metrics.Reg(), promhttp.HandlerOpts{}))
	router.HandleFunc("/*", reactRootHandler)

	metrics.RegisterQueueMetrics(a.S.Queue)
	metrics.RegisterDBMetrics(a.R.EventDeliveryRepo)
	prometheus.MustRegister(metrics.RequestDuration())

	return router
}<|MERGE_RESOLUTION|>--- conflicted
+++ resolved
@@ -103,11 +103,8 @@
 	ois := services.NewOrganisationInviteService(r.OrgRepo, r.UserRepo, r.OrgMemberRepo, r.OrgInviteRepo, s.Queue)
 	om := services.NewOrganisationMemberService(r.OrgMemberRepo)
 	cs := services.NewConfigService(r.ConfigRepo)
-<<<<<<< HEAD
 	ds := services.NewDeviceService(r.DeviceRepo)
-=======
 	us := services.NewUserService(r.UserRepo, s.Cache, s.Queue, cs, os)
->>>>>>> 0d9017f0
 
 	m := middleware.NewMiddleware(&middleware.CreateMiddleware{
 		EventRepo:         r.EventRepo,
