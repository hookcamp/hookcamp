package server

import (
	"embed"
	"io/fs"
	"net/http"
	"path"
	"strings"

	"github.com/frain-dev/convoy/auth"
	"github.com/frain-dev/convoy/cache"
	"github.com/frain-dev/convoy/datastore"
	cm "github.com/frain-dev/convoy/datastore/mongo"
	"github.com/frain-dev/convoy/internal/pkg/metrics"
	"github.com/frain-dev/convoy/internal/pkg/middleware"
	"github.com/frain-dev/convoy/internal/pkg/searcher"
	"github.com/frain-dev/convoy/limiter"
	"github.com/frain-dev/convoy/logger"
	"github.com/frain-dev/convoy/queue"
	redisqueue "github.com/frain-dev/convoy/queue/redis"
	"github.com/frain-dev/convoy/tracer"
	"github.com/go-chi/chi/v5"
	chiMiddleware "github.com/go-chi/chi/v5/middleware"
	"github.com/prometheus/client_golang/prometheus"
	"github.com/prometheus/client_golang/prometheus/promhttp"
	log "github.com/sirupsen/logrus"
)

type ApplicationHandler struct {
	M *middleware.Middleware
	A App
}

<<<<<<< HEAD
type App struct {
	Store    datastore.Store
=======
type Repos struct {
	EventRepo         datastore.EventRepository
	EventDeliveryRepo datastore.EventDeliveryRepository
	AppRepo           datastore.ApplicationRepository
	GroupRepo         datastore.GroupRepository
	ApiKeyRepo        datastore.APIKeyRepository
	SubRepo           datastore.SubscriptionRepository
	SourceRepo        datastore.SourceRepository
	OrgRepo           datastore.OrganisationRepository
	OrgMemberRepo     datastore.OrganisationMemberRepository
	OrgInviteRepo     datastore.OrganisationInviteRepository
	UserRepo          datastore.UserRepository
	ConfigRepo        datastore.ConfigurationRepository
	DeviceRepo        datastore.DeviceRepository
}

type Services struct {
>>>>>>> f1e7a5b6
	Queue    queue.Queuer
	Logger   logger.Logger
	Tracer   tracer.Tracer
	Cache    cache.Cache
	Limiter  limiter.RateLimiter
	Searcher searcher.Searcher
<<<<<<< HEAD
=======

	AppService                *services.AppService
	EventService              *services.EventService
	GroupService              *services.GroupService
	SecurityService           *services.SecurityService
	SourceService             *services.SourceService
	ConfigService             *services.ConfigService
	UserService               *services.UserService
	SubService                *services.SubcriptionService
	OrganisationService       *services.OrganisationService
	OrganisationMemberService *services.OrganisationMemberService
	OrganisationInviteService *services.OrganisationInviteService
	DeviceService             *services.DeviceService
>>>>>>> f1e7a5b6
}

//go:embed ui/build
var reactFS embed.FS

func reactRootHandler(rw http.ResponseWriter, req *http.Request) {
	p := req.URL.Path
	if !strings.HasPrefix(p, "/") {
		p = "/" + p
		req.URL.Path = p
	}
	p = path.Clean(p)
	f := fs.FS(reactFS)
	static, err := fs.Sub(f, "ui/build")
	if err != nil {
		log.WithError(err).Error("an error has occurred with the react app")
		return
	}
	if _, err := static.Open(strings.TrimLeft(p, "/")); err != nil { // If file not found server index/html from root
		req.URL.Path = "/"
	}
	http.FileServer(http.FS(static)).ServeHTTP(rw, req)
}

<<<<<<< HEAD
func NewApplicationHandler(a App) *ApplicationHandler {

	m := middleware.NewMiddleware(&middleware.CreateMiddleware{
		Cache:             a.Cache,
		Logger:            a.Logger,
		Limiter:           a.Limiter,
		Tracer:            a.Tracer,
		EventRepo:         cm.NewEventRepository(a.Store),
		EventDeliveryRepo: cm.NewEventDeliveryRepository(a.Store),
		AppRepo:           cm.NewApplicationRepo(a.Store),
		GroupRepo:         cm.NewGroupRepo(a.Store),
		ApiKeyRepo:        cm.NewApiKeyRepo(a.Store),
		SubRepo:           cm.NewSubscriptionRepo(a.Store),
		SourceRepo:        cm.NewSourceRepo(a.Store),
		OrgRepo:           cm.NewOrgRepo(a.Store),
		OrgMemberRepo:     cm.NewOrgMemberRepo(a.Store),
		OrgInviteRepo:     cm.NewOrgInviteRepo(a.Store),
		UserRepo:          cm.NewUserRepo(a.Store),
		ConfigRepo:        cm.NewConfigRepo(a.Store),
=======
func NewApplicationHandler(r Repos, s Services) *ApplicationHandler {
	as := services.NewAppService(r.AppRepo, r.EventRepo, r.EventDeliveryRepo, s.Cache)
	es := services.NewEventService(r.AppRepo, r.EventRepo, r.EventDeliveryRepo, s.Queue, s.Cache, s.Searcher, r.SubRepo, r.SourceRepo, r.DeviceRepo)
	gs := services.NewGroupService(r.ApiKeyRepo, r.AppRepo, r.GroupRepo, r.EventRepo, r.EventDeliveryRepo, s.Limiter, s.Cache)
	ss := services.NewSecurityService(r.GroupRepo, r.ApiKeyRepo)
	os := services.NewOrganisationService(r.OrgRepo, r.OrgMemberRepo)
	rs := services.NewSubscriptionService(r.SubRepo, r.AppRepo, r.SourceRepo)
	sos := services.NewSourceService(r.SourceRepo, s.Cache)
	ois := services.NewOrganisationInviteService(r.OrgRepo, r.UserRepo, r.OrgMemberRepo, r.OrgInviteRepo, s.Queue)
	om := services.NewOrganisationMemberService(r.OrgMemberRepo)
	cs := services.NewConfigService(r.ConfigRepo)
	ds := services.NewDeviceService(r.DeviceRepo)
	us := services.NewUserService(r.UserRepo, s.Cache, s.Queue, cs, os)

	m := middleware.NewMiddleware(&middleware.CreateMiddleware{
		EventRepo:         r.EventRepo,
		EventDeliveryRepo: r.EventDeliveryRepo,
		AppRepo:           r.AppRepo,
		GroupRepo:         r.GroupRepo,
		ApiKeyRepo:        r.ApiKeyRepo,
		SubRepo:           r.SubRepo,
		SourceRepo:        r.SourceRepo,
		OrgRepo:           r.OrgRepo,
		OrgMemberRepo:     r.OrgMemberRepo,
		OrgInviteRepo:     r.OrgInviteRepo,
		UserRepo:          r.UserRepo,
		DeviceRepo:        r.DeviceRepo,
		ConfigRepo:        r.ConfigRepo,
		Cache:             s.Cache,
		Logger:            s.Logger,
		Limiter:           s.Limiter,
		Tracer:            s.Tracer,
>>>>>>> f1e7a5b6
	})

	return &ApplicationHandler{
		M: m,
<<<<<<< HEAD
		A: App{
			Store:    a.Store,
			Queue:    a.Queue,
			Cache:    a.Cache,
			Searcher: a.Searcher,
			Logger:   a.Logger,
			Tracer:   a.Tracer,
			Limiter:  a.Limiter,
=======
		R: Repos{
			EventRepo:         r.EventRepo,
			EventDeliveryRepo: r.EventDeliveryRepo,
			AppRepo:           r.AppRepo,
			GroupRepo:         r.GroupRepo,
			ApiKeyRepo:        r.ApiKeyRepo,
			SubRepo:           r.SubRepo,
			SourceRepo:        r.SourceRepo,
			OrgRepo:           r.OrgRepo,
			OrgMemberRepo:     r.OrgMemberRepo,
			OrgInviteRepo:     r.OrgInviteRepo,
			UserRepo:          r.UserRepo,
			ConfigRepo:        r.ConfigRepo,
			DeviceRepo:        r.DeviceRepo,
		},
		S: Services{
			Queue:                     s.Queue,
			Cache:                     s.Cache,
			Searcher:                  s.Searcher,
			Logger:                    s.Logger,
			Tracer:                    s.Tracer,
			Limiter:                   s.Limiter,
			AppService:                as,
			EventService:              es,
			GroupService:              gs,
			SecurityService:           ss,
			SourceService:             sos,
			ConfigService:             cs,
			UserService:               us,
			SubService:                rs,
			OrganisationService:       os,
			OrganisationMemberService: om,
			OrganisationInviteService: ois,
			DeviceService:             ds,
>>>>>>> f1e7a5b6
		},
	}
}

func (a *ApplicationHandler) BuildRoutes() http.Handler {
	router := chi.NewRouter()

	router.Use(chiMiddleware.RequestID)
	router.Use(chiMiddleware.Recoverer)
	router.Use(a.M.WriteRequestIDHeader)
	router.Use(a.M.InstrumentRequests())
	router.Use(a.M.LogHttpRequest())

	// Ingestion API
	router.Route("/ingest", func(ingestRouter chi.Router) {
		ingestRouter.Get("/{maskID}", a.HandleCrcCheck)
		ingestRouter.Post("/{maskID}", a.IngestEvent)
	})

	// Public API.
	router.Route("/api", func(v1Router chi.Router) {

		v1Router.Route("/v1", func(r chi.Router) {
			r.Use(chiMiddleware.AllowContentType("application/json"))
			r.Use(a.M.JsonResponse)
			r.Use(a.M.RequireAuth())

			r.Route("/applications", func(appRouter chi.Router) {
				appRouter.Use(a.M.RequireGroup())
				appRouter.Use(a.M.RateLimitByGroupID())
				appRouter.Use(a.M.RequirePermission(auth.RoleAdmin))

				appRouter.Route("/", func(appSubRouter chi.Router) {
					appSubRouter.Post("/", a.CreateApp)
					appRouter.With(a.M.Pagination).Get("/", a.GetApps)
				})

				appRouter.Route("/{appID}", func(appSubRouter chi.Router) {
					appSubRouter.Use(a.M.RequireApp())

					appSubRouter.Get("/", a.GetApp)
					appSubRouter.Put("/", a.UpdateApp)
					appSubRouter.Delete("/", a.DeleteApp)

					appSubRouter.Route("/endpoints", func(endpointAppSubRouter chi.Router) {
						endpointAppSubRouter.Post("/", a.CreateAppEndpoint)
						endpointAppSubRouter.Get("/", a.GetAppEndpoints)

						endpointAppSubRouter.Route("/{endpointID}", func(e chi.Router) {
							e.Use(a.M.RequireAppEndpoint())

							e.Get("/", a.GetAppEndpoint)
							e.Put("/", a.UpdateAppEndpoint)
							e.Delete("/", a.DeleteAppEndpoint)
						})
					})
				})
			})

			r.Route("/events", func(eventRouter chi.Router) {
				eventRouter.Use(a.M.RequireGroup())
				eventRouter.Use(a.M.RateLimitByGroupID())
				eventRouter.Use(a.M.RequirePermission(auth.RoleAdmin))

				eventRouter.With(a.M.InstrumentPath("/events")).Post("/", a.CreateAppEvent)
				eventRouter.With(a.M.Pagination).Get("/", a.GetEventsPaged)

				eventRouter.Route("/{eventID}", func(eventSubRouter chi.Router) {
					eventSubRouter.Use(a.M.RequireEvent())
					eventSubRouter.Get("/", a.GetAppEvent)
					eventSubRouter.Put("/replay", a.ReplayAppEvent)
				})
			})

			r.Route("/eventdeliveries", func(eventDeliveryRouter chi.Router) {
				eventDeliveryRouter.Use(a.M.RequireGroup())
				eventDeliveryRouter.Use(a.M.RequirePermission(auth.RoleAdmin))

				eventDeliveryRouter.With(a.M.Pagination).Get("/", a.GetEventDeliveriesPaged)
				eventDeliveryRouter.Post("/forceresend", a.ForceResendEventDeliveries)
				eventDeliveryRouter.Post("/batchretry", a.BatchRetryEventDelivery)
				eventDeliveryRouter.Get("/countbatchretryevents", a.CountAffectedEventDeliveries)

				eventDeliveryRouter.Route("/{eventDeliveryID}", func(eventDeliverySubRouter chi.Router) {
					eventDeliverySubRouter.Use(a.M.RequireEventDelivery())

					eventDeliverySubRouter.Get("/", a.GetEventDelivery)
					eventDeliverySubRouter.Put("/resend", a.ResendEventDelivery)

					eventDeliverySubRouter.Route("/deliveryattempts", func(deliveryRouter chi.Router) {
						deliveryRouter.Use(fetchDeliveryAttempts())

						deliveryRouter.Get("/", a.GetDeliveryAttempts)
						deliveryRouter.With(a.M.RequireDeliveryAttempt()).Get("/{deliveryAttemptID}", a.GetDeliveryAttempt)
					})
				})
			})

			r.Route("/security", func(securityRouter chi.Router) {
				securityRouter.Route("/applications/{appID}/keys", func(securitySubRouter chi.Router) {
					securitySubRouter.Use(a.M.RequireGroup())
					securitySubRouter.Use(a.M.RequirePermission(auth.RoleAdmin))
					securitySubRouter.Use(a.M.RequireApp())
					securitySubRouter.Use(a.M.RequireBaseUrl())
					securitySubRouter.Post("/", a.CreateAppAPIKey)
				})
			})

			r.Route("/subscriptions", func(subscriptionRouter chi.Router) {
				subscriptionRouter.Use(a.M.RequireGroup())
				subscriptionRouter.Use(a.M.RateLimitByGroupID())
				subscriptionRouter.Use(a.M.RequirePermission(auth.RoleAdmin))

				subscriptionRouter.Post("/", a.CreateSubscription)
				subscriptionRouter.With(a.M.Pagination).Get("/", a.GetSubscriptions)
				subscriptionRouter.Delete("/{subscriptionID}", a.DeleteSubscription)
				subscriptionRouter.Get("/{subscriptionID}", a.GetSubscription)
				subscriptionRouter.Put("/{subscriptionID}", a.UpdateSubscription)
				subscriptionRouter.Put("/{subscriptionID}/toggle_status", a.ToggleSubscriptionStatus)
			})

			r.Route("/sources", func(sourceRouter chi.Router) {
				sourceRouter.Use(a.M.RequireGroup())
				sourceRouter.Use(a.M.RequirePermission(auth.RoleAdmin))
				sourceRouter.Use(a.M.RequireBaseUrl())

				sourceRouter.Post("/", a.CreateSource)
				sourceRouter.Get("/{sourceID}", a.GetSourceByID)
				sourceRouter.With(a.M.Pagination).Get("/", a.LoadSourcesPaged)
				sourceRouter.Put("/{sourceID}", a.UpdateSource)
				sourceRouter.Delete("/{sourceID}", a.DeleteSource)
			})
		})
	})

	// UI API.
	router.Route("/ui", func(uiRouter chi.Router) {
		uiRouter.Use(a.M.JsonResponse)
		uiRouter.Use(a.M.SetupCORS)
		uiRouter.Use(chiMiddleware.Maybe(a.M.RequireAuth(), middleware.ShouldAuthRoute))
		uiRouter.Use(a.M.RequireBaseUrl())

		uiRouter.Post("/organisations/process_invite", a.ProcessOrganisationMemberInvite)
		uiRouter.Get("/users/token", a.FindUserByInviteToken)

		uiRouter.Route("/users", func(userRouter chi.Router) {
			userRouter.Use(a.M.RequireAuthUserMetadata())
			userRouter.Route("/{userID}", func(userSubRouter chi.Router) {
				userSubRouter.Use(a.M.RequireAuthorizedUser())
				userSubRouter.Get("/profile", a.GetUser)
				userSubRouter.Put("/profile", a.UpdateUser)
				userSubRouter.Put("/password", a.UpdatePassword)
			})
		})

		uiRouter.Post("/users/forgot-password", a.ForgotPassword)
		uiRouter.Post("/users/reset-password", a.ResetPassword)

		uiRouter.Route("/auth", func(authRouter chi.Router) {
			authRouter.Post("/login", a.LoginUser)
			authRouter.Post("/register", a.RegisterUser)
			authRouter.Post("/token/refresh", a.RefreshToken)
			authRouter.Post("/logout", a.LogoutUser)
		})

		uiRouter.Route("/organisations", func(orgRouter chi.Router) {
			orgRouter.Use(a.M.RequireAuthUserMetadata())
			orgRouter.Use(a.M.RequireBaseUrl())

			orgRouter.Post("/", a.CreateOrganisation)
			orgRouter.With(a.M.Pagination).Get("/", a.GetOrganisationsPaged)

			orgRouter.Route("/{orgID}", func(orgSubRouter chi.Router) {
				orgSubRouter.Use(a.M.RequireOrganisation())
				orgSubRouter.Use(a.M.RequireOrganisationMembership())

				orgSubRouter.Get("/", a.GetOrganisation)
				orgSubRouter.With(a.M.RequireOrganisationMemberRole(auth.RoleSuperUser)).Put("/", a.UpdateOrganisation)
				orgSubRouter.With(a.M.RequireOrganisationMemberRole(auth.RoleSuperUser)).Delete("/", a.DeleteOrganisation)

				orgSubRouter.Route("/invites", func(orgInvitesRouter chi.Router) {
					orgInvitesRouter.With(a.M.RequireOrganisationMemberRole(auth.RoleSuperUser)).Post("/", a.InviteUserToOrganisation)
					orgInvitesRouter.With(a.M.RequireOrganisationMemberRole(auth.RoleSuperUser)).Post("/{inviteID}/resend", a.ResendOrganizationInvite)
					orgInvitesRouter.With(a.M.RequireOrganisationMemberRole(auth.RoleSuperUser)).Post("/{inviteID}/cancel", a.CancelOrganizationInvite)
					orgInvitesRouter.With(a.M.RequireOrganisationMemberRole(auth.RoleSuperUser)).With(a.M.Pagination).Get("/pending", a.GetPendingOrganisationInvites)
				})

				orgSubRouter.Route("/members", func(orgMemberRouter chi.Router) {
					orgMemberRouter.Use(a.M.RequireOrganisationMemberRole(auth.RoleSuperUser))

					orgMemberRouter.With(a.M.Pagination).Get("/", a.GetOrganisationMembers)

					orgMemberRouter.Route("/{memberID}", func(orgMemberSubRouter chi.Router) {

						orgMemberSubRouter.Get("/", a.GetOrganisationMember)
						orgMemberSubRouter.Put("/", a.UpdateOrganisationMember)
						orgMemberSubRouter.Delete("/", a.DeleteOrganisationMember)

					})
				})

				orgSubRouter.Route("/security", func(securityRouter chi.Router) {
					securityRouter.Use(a.M.RequireOrganisationMemberRole(auth.RoleSuperUser))

					securityRouter.Post("/keys", a.CreateAPIKey)
					securityRouter.With(a.M.Pagination).Get("/keys", a.GetAPIKeys)
					securityRouter.Get("/keys/{keyID}", a.GetAPIKeyByID)
					securityRouter.Put("/keys/{keyID}", a.UpdateAPIKey)
					securityRouter.Put("/keys/{keyID}/revoke", a.RevokeAPIKey)
				})

				orgSubRouter.Route("/groups", func(groupRouter chi.Router) {
					groupRouter.Route("/", func(orgSubRouter chi.Router) {
						groupRouter.With(a.M.RequireOrganisationMemberRole(auth.RoleSuperUser)).Post("/", a.CreateGroup)
						groupRouter.Get("/", a.GetGroups)
					})

					groupRouter.Route("/{groupID}", func(groupSubRouter chi.Router) {
						groupSubRouter.Use(a.M.RequireGroup())
						groupSubRouter.Use(a.M.RateLimitByGroupID())
						groupSubRouter.Use(a.M.RequireOrganisationGroupMember())

						groupSubRouter.With(a.M.RequireOrganisationMemberRole(auth.RoleSuperUser)).Get("/", a.GetGroup)
						groupSubRouter.With(a.M.RequireOrganisationMemberRole(auth.RoleSuperUser)).Put("/", a.UpdateGroup)
						groupSubRouter.With(a.M.RequireOrganisationMemberRole(auth.RoleSuperUser)).Delete("/", a.DeleteGroup)

						groupSubRouter.Route("/apps", func(appRouter chi.Router) {
							appRouter.Use(a.M.RequireOrganisationMemberRole(auth.RoleSuperUser))

							appRouter.Route("/", func(appSubRouter chi.Router) {
								appSubRouter.Post("/", a.CreateApp)
								appRouter.With(a.M.Pagination).Get("/", a.GetApps)
							})

							appRouter.Route("/{appID}", func(appSubRouter chi.Router) {
								appSubRouter.Use(a.M.RequireApp())
								appSubRouter.Get("/", a.GetApp)
								appSubRouter.Put("/", a.UpdateApp)
								appSubRouter.Delete("/", a.DeleteApp)

								appSubRouter.Route("/keys", func(keySubRouter chi.Router) {
									keySubRouter.Use(a.M.RequireBaseUrl())
									keySubRouter.Post("/", a.CreateAppAPIKey)
									keySubRouter.With(a.M.Pagination).Get("/", a.LoadAppAPIKeysPaged)
									keySubRouter.Put("/{keyID}/revoke", a.RevokeAppAPIKey)
								})

								appSubRouter.Route("/endpoints", func(endpointAppSubRouter chi.Router) {
									endpointAppSubRouter.Post("/", a.CreateAppEndpoint)
									endpointAppSubRouter.Get("/", a.GetAppEndpoints)

									endpointAppSubRouter.Route("/{endpointID}", func(e chi.Router) {
										e.Use(a.M.RequireAppEndpoint())

										e.Get("/", a.GetAppEndpoint)
										e.Put("/", a.UpdateAppEndpoint)
										e.Delete("/", a.DeleteAppEndpoint)
									})
								})

								appSubRouter.Route("/devices", func(deviceRouter chi.Router) {
									deviceRouter.With(a.M.Pagination).Get("/", a.FindDevicesByAppID)
								})
							})
						})

						groupSubRouter.Route("/events", func(eventRouter chi.Router) {
							eventRouter.Use(a.M.RequireOrganisationMemberRole(auth.RoleAdmin))

							eventRouter.Post("/", a.CreateAppEvent)
							eventRouter.With(a.M.Pagination).Get("/", a.GetEventsPaged)

							eventRouter.Route("/{eventID}", func(eventSubRouter chi.Router) {
								eventSubRouter.Use(a.M.RequireEvent())
								eventSubRouter.Get("/", a.GetAppEvent)
								eventSubRouter.Put("/replay", a.ReplayAppEvent)
							})
						})

						groupSubRouter.Route("/eventdeliveries", func(eventDeliveryRouter chi.Router) {
							eventDeliveryRouter.Use(a.M.RequireOrganisationMemberRole(auth.RoleSuperUser))

							eventDeliveryRouter.With(a.M.Pagination).Get("/", a.GetEventDeliveriesPaged)
							eventDeliveryRouter.Post("/forceresend", a.ForceResendEventDeliveries)
							eventDeliveryRouter.Post("/batchretry", a.BatchRetryEventDelivery)
							eventDeliveryRouter.Get("/countbatchretryevents", a.CountAffectedEventDeliveries)

							eventDeliveryRouter.Route("/{eventDeliveryID}", func(eventDeliverySubRouter chi.Router) {
								eventDeliverySubRouter.Use(a.M.RequireEventDelivery())

								eventDeliverySubRouter.Get("/", a.GetEventDelivery)
								eventDeliverySubRouter.Put("/resend", a.ResendEventDelivery)

								eventDeliverySubRouter.Route("/deliveryattempts", func(deliveryRouter chi.Router) {
									deliveryRouter.Use(fetchDeliveryAttempts())

									deliveryRouter.Get("/", a.GetDeliveryAttempts)
									deliveryRouter.With(a.M.RequireDeliveryAttempt()).Get("/{deliveryAttemptID}", a.GetDeliveryAttempt)
								})
							})
						})

						groupSubRouter.Route("/subscriptions", func(subscriptionRouter chi.Router) {
							subscriptionRouter.Use(a.M.RequireOrganisationMemberRole(auth.RoleAdmin))

							subscriptionRouter.Post("/", a.CreateSubscription)
							subscriptionRouter.With(a.M.Pagination).Get("/", a.GetSubscriptions)
							subscriptionRouter.Delete("/{subscriptionID}", a.DeleteSubscription)
							subscriptionRouter.Get("/{subscriptionID}", a.GetSubscription)
							subscriptionRouter.Put("/{subscriptionID}", a.UpdateSubscription)
						})

						groupSubRouter.Route("/sources", func(sourceRouter chi.Router) {
							sourceRouter.Use(a.M.RequireOrganisationMemberRole(auth.RoleAdmin))
							sourceRouter.Use(a.M.RequireBaseUrl())

							sourceRouter.Post("/", a.CreateSource)
							sourceRouter.Get("/{sourceID}", a.GetSourceByID)
							sourceRouter.With(a.M.Pagination).Get("/", a.LoadSourcesPaged)
							sourceRouter.Put("/{sourceID}", a.UpdateSource)
							sourceRouter.Delete("/{sourceID}", a.DeleteSource)
						})

						groupSubRouter.Route("/dashboard", func(dashboardRouter chi.Router) {
							dashboardRouter.Get("/summary", a.GetDashboardSummary)
							dashboardRouter.Get("/config", a.GetAllConfigDetails)
						})
					})

				})
			})
		})

		uiRouter.Route("/configuration", func(configRouter chi.Router) {
			configRouter.Use(a.M.RequireAuthUserMetadata())

			configRouter.Get("/", a.LoadConfiguration)
			configRouter.Post("/", a.CreateConfiguration)
			configRouter.Put("/", a.UpdateConfiguration)

		})
	})

	//App Portal API.
	router.Route("/portal", func(portalRouter chi.Router) {
		portalRouter.Use(a.M.JsonResponse)
		portalRouter.Use(a.M.SetupCORS)
		portalRouter.Use(a.M.RequireAuth())
		portalRouter.Use(a.M.RequireAppPortalApplication())
		portalRouter.Use(a.M.RequireAppPortalPermission(auth.RoleAdmin))

		portalRouter.Route("/apps", func(appRouter chi.Router) {
			appRouter.Get("/", a.GetApp)

			appRouter.Route("/endpoints", func(endpointAppSubRouter chi.Router) {
				endpointAppSubRouter.Get("/", a.GetAppEndpoints)
				endpointAppSubRouter.Post("/", a.CreateAppEndpoint)

				endpointAppSubRouter.Route("/{endpointID}", func(e chi.Router) {
					e.Use(a.M.RequireAppEndpoint())

					e.Get("/", a.GetAppEndpoint)
					e.Put("/", a.UpdateAppEndpoint)
				})
			})

			appRouter.Route("/keys", func(keySubRouter chi.Router) {
				keySubRouter.Use(a.M.RequireBaseUrl())
				keySubRouter.Post("/", a.CreateAppAPIKey)
				keySubRouter.With(a.M.Pagination).Get("/", a.LoadAppAPIKeysPaged)
				keySubRouter.Put("/{keyID}/revoke", a.RevokeAppAPIKey)
			})

			appRouter.Route("/devices", func(deviceRouter chi.Router) {
				deviceRouter.With(a.M.Pagination).Get("/", a.FindDevicesByAppID)
			})
		})

		portalRouter.Route("/events", func(eventRouter chi.Router) {
			eventRouter.With(a.M.Pagination).Get("/", a.GetEventsPaged)

			eventRouter.Route("/{eventID}", func(eventSubRouter chi.Router) {
				eventSubRouter.Use(a.M.RequireEvent())
				eventSubRouter.Get("/", a.GetAppEvent)
				eventSubRouter.Put("/replay", a.ReplayAppEvent)
			})
		})

		portalRouter.Route("/subscriptions", func(subsriptionRouter chi.Router) {
			subsriptionRouter.Post("/", a.CreateSubscription)
			subsriptionRouter.With(a.M.Pagination).Get("/", a.GetSubscriptions)
			subsriptionRouter.Delete("/{subscriptionID}", a.DeleteSubscription)
			subsriptionRouter.Get("/{subscriptionID}", a.GetSubscription)
			subsriptionRouter.Put("/{subscriptionID}", a.UpdateSubscription)
		})

		portalRouter.Route("/eventdeliveries", func(eventDeliveryRouter chi.Router) {
			eventDeliveryRouter.With(a.M.Pagination).Get("/", a.GetEventDeliveriesPaged)
			eventDeliveryRouter.Post("/forceresend", a.ForceResendEventDeliveries)
			eventDeliveryRouter.Post("/batchretry", a.BatchRetryEventDelivery)
			eventDeliveryRouter.Get("/countbatchretryevents", a.CountAffectedEventDeliveries)

			eventDeliveryRouter.Route("/{eventDeliveryID}", func(eventDeliverySubRouter chi.Router) {
				eventDeliverySubRouter.Use(a.M.RequireEventDelivery())

				eventDeliverySubRouter.Get("/", a.GetEventDelivery)
				eventDeliverySubRouter.Put("/resend", a.ResendEventDelivery)

				eventDeliverySubRouter.Route("/deliveryattempts", func(deliveryRouter chi.Router) {
					deliveryRouter.Use(fetchDeliveryAttempts())

					deliveryRouter.Get("/", a.GetDeliveryAttempts)
					deliveryRouter.With(a.M.RequireDeliveryAttempt()).Get("/{deliveryAttemptID}", a.GetDeliveryAttempt)
				})
			})
		})
	})

	router.Handle("/queue/monitoring/*", a.A.Queue.(*redisqueue.RedisQueue).Monitor())
	router.Handle("/metrics", promhttp.HandlerFor(metrics.Reg(), promhttp.HandlerOpts{}))
	router.HandleFunc("/*", reactRootHandler)

	metrics.RegisterQueueMetrics(a.A.Queue)
	prometheus.MustRegister(metrics.RequestDuration())

	return router
}<|MERGE_RESOLUTION|>--- conflicted
+++ resolved
@@ -31,50 +31,14 @@
 	A App
 }
 
-<<<<<<< HEAD
 type App struct {
 	Store    datastore.Store
-=======
-type Repos struct {
-	EventRepo         datastore.EventRepository
-	EventDeliveryRepo datastore.EventDeliveryRepository
-	AppRepo           datastore.ApplicationRepository
-	GroupRepo         datastore.GroupRepository
-	ApiKeyRepo        datastore.APIKeyRepository
-	SubRepo           datastore.SubscriptionRepository
-	SourceRepo        datastore.SourceRepository
-	OrgRepo           datastore.OrganisationRepository
-	OrgMemberRepo     datastore.OrganisationMemberRepository
-	OrgInviteRepo     datastore.OrganisationInviteRepository
-	UserRepo          datastore.UserRepository
-	ConfigRepo        datastore.ConfigurationRepository
-	DeviceRepo        datastore.DeviceRepository
-}
-
-type Services struct {
->>>>>>> f1e7a5b6
 	Queue    queue.Queuer
 	Logger   logger.Logger
 	Tracer   tracer.Tracer
 	Cache    cache.Cache
 	Limiter  limiter.RateLimiter
 	Searcher searcher.Searcher
-<<<<<<< HEAD
-=======
-
-	AppService                *services.AppService
-	EventService              *services.EventService
-	GroupService              *services.GroupService
-	SecurityService           *services.SecurityService
-	SourceService             *services.SourceService
-	ConfigService             *services.ConfigService
-	UserService               *services.UserService
-	SubService                *services.SubcriptionService
-	OrganisationService       *services.OrganisationService
-	OrganisationMemberService *services.OrganisationMemberService
-	OrganisationInviteService *services.OrganisationInviteService
-	DeviceService             *services.DeviceService
->>>>>>> f1e7a5b6
 }
 
 //go:embed ui/build
@@ -99,7 +63,6 @@
 	http.FileServer(http.FS(static)).ServeHTTP(rw, req)
 }
 
-<<<<<<< HEAD
 func NewApplicationHandler(a App) *ApplicationHandler {
 
 	m := middleware.NewMiddleware(&middleware.CreateMiddleware{
@@ -119,45 +82,10 @@
 		OrgInviteRepo:     cm.NewOrgInviteRepo(a.Store),
 		UserRepo:          cm.NewUserRepo(a.Store),
 		ConfigRepo:        cm.NewConfigRepo(a.Store),
-=======
-func NewApplicationHandler(r Repos, s Services) *ApplicationHandler {
-	as := services.NewAppService(r.AppRepo, r.EventRepo, r.EventDeliveryRepo, s.Cache)
-	es := services.NewEventService(r.AppRepo, r.EventRepo, r.EventDeliveryRepo, s.Queue, s.Cache, s.Searcher, r.SubRepo, r.SourceRepo, r.DeviceRepo)
-	gs := services.NewGroupService(r.ApiKeyRepo, r.AppRepo, r.GroupRepo, r.EventRepo, r.EventDeliveryRepo, s.Limiter, s.Cache)
-	ss := services.NewSecurityService(r.GroupRepo, r.ApiKeyRepo)
-	os := services.NewOrganisationService(r.OrgRepo, r.OrgMemberRepo)
-	rs := services.NewSubscriptionService(r.SubRepo, r.AppRepo, r.SourceRepo)
-	sos := services.NewSourceService(r.SourceRepo, s.Cache)
-	ois := services.NewOrganisationInviteService(r.OrgRepo, r.UserRepo, r.OrgMemberRepo, r.OrgInviteRepo, s.Queue)
-	om := services.NewOrganisationMemberService(r.OrgMemberRepo)
-	cs := services.NewConfigService(r.ConfigRepo)
-	ds := services.NewDeviceService(r.DeviceRepo)
-	us := services.NewUserService(r.UserRepo, s.Cache, s.Queue, cs, os)
-
-	m := middleware.NewMiddleware(&middleware.CreateMiddleware{
-		EventRepo:         r.EventRepo,
-		EventDeliveryRepo: r.EventDeliveryRepo,
-		AppRepo:           r.AppRepo,
-		GroupRepo:         r.GroupRepo,
-		ApiKeyRepo:        r.ApiKeyRepo,
-		SubRepo:           r.SubRepo,
-		SourceRepo:        r.SourceRepo,
-		OrgRepo:           r.OrgRepo,
-		OrgMemberRepo:     r.OrgMemberRepo,
-		OrgInviteRepo:     r.OrgInviteRepo,
-		UserRepo:          r.UserRepo,
-		DeviceRepo:        r.DeviceRepo,
-		ConfigRepo:        r.ConfigRepo,
-		Cache:             s.Cache,
-		Logger:            s.Logger,
-		Limiter:           s.Limiter,
-		Tracer:            s.Tracer,
->>>>>>> f1e7a5b6
 	})
 
 	return &ApplicationHandler{
 		M: m,
-<<<<<<< HEAD
 		A: App{
 			Store:    a.Store,
 			Queue:    a.Queue,
@@ -166,42 +94,6 @@
 			Logger:   a.Logger,
 			Tracer:   a.Tracer,
 			Limiter:  a.Limiter,
-=======
-		R: Repos{
-			EventRepo:         r.EventRepo,
-			EventDeliveryRepo: r.EventDeliveryRepo,
-			AppRepo:           r.AppRepo,
-			GroupRepo:         r.GroupRepo,
-			ApiKeyRepo:        r.ApiKeyRepo,
-			SubRepo:           r.SubRepo,
-			SourceRepo:        r.SourceRepo,
-			OrgRepo:           r.OrgRepo,
-			OrgMemberRepo:     r.OrgMemberRepo,
-			OrgInviteRepo:     r.OrgInviteRepo,
-			UserRepo:          r.UserRepo,
-			ConfigRepo:        r.ConfigRepo,
-			DeviceRepo:        r.DeviceRepo,
-		},
-		S: Services{
-			Queue:                     s.Queue,
-			Cache:                     s.Cache,
-			Searcher:                  s.Searcher,
-			Logger:                    s.Logger,
-			Tracer:                    s.Tracer,
-			Limiter:                   s.Limiter,
-			AppService:                as,
-			EventService:              es,
-			GroupService:              gs,
-			SecurityService:           ss,
-			SourceService:             sos,
-			ConfigService:             cs,
-			UserService:               us,
-			SubService:                rs,
-			OrganisationService:       os,
-			OrganisationMemberService: om,
-			OrganisationInviteService: ois,
-			DeviceService:             ds,
->>>>>>> f1e7a5b6
 		},
 	}
 }
