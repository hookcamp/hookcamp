package server

import (
	"embed"
	"fmt"
	"io/fs"
	"net/http"
	"path"
	"strings"
	"time"

	"github.com/frain-dev/convoy/auth"
	"github.com/frain-dev/convoy/cache"
	"github.com/frain-dev/convoy/logger"
	"github.com/frain-dev/convoy/searcher"
	"github.com/frain-dev/convoy/tracer"

	"github.com/frain-dev/convoy/config"
	"github.com/frain-dev/convoy/datastore"
	limiter "github.com/frain-dev/convoy/limiter"
	"github.com/frain-dev/convoy/queue"
	"github.com/go-chi/chi/v5/middleware"

	"github.com/go-chi/render"
	"github.com/prometheus/client_golang/prometheus"
	"github.com/prometheus/client_golang/prometheus/promhttp"
	log "github.com/sirupsen/logrus"

	"github.com/go-chi/chi/v5"
)

//go:embed ui/build
var reactFS embed.FS

func reactRootHandler(rw http.ResponseWriter, req *http.Request) {
	p := req.URL.Path
	if !strings.HasPrefix(p, "/") {
		p = "/" + p
		req.URL.Path = p
	}
	p = path.Clean(p)
	f := fs.FS(reactFS)
	static, err := fs.Sub(f, "ui/build")
	if err != nil {
		log.WithError(err).Error("an error has occurred with the react app")
		return
	}
	if _, err := static.Open(strings.TrimLeft(p, "/")); err != nil { // If file not found server index/html from root
		req.URL.Path = "/"
	}
	http.FileServer(http.FS(static)).ServeHTTP(rw, req)
}

func buildRoutes(app *applicationHandler) http.Handler {

	router := chi.NewRouter()

	router.Use(middleware.RequestID)
	router.Use(writeRequestIDHeader)
	router.Use(instrumentRequests(app.tracer))
	router.Use(logHttpRequest(app.logger))

	// Public API.
	router.Route("/api", func(v1Router chi.Router) {

		v1Router.Route("/v1", func(r chi.Router) {
			r.Use(middleware.AllowContentType("application/json"))
			r.Use(jsonResponse)
			r.Use(requireAuth())

			r.Route("/groups", func(groupRouter chi.Router) {
				groupRouter.Get("/", app.GetGroups)
				groupRouter.With(requirePermission(auth.RoleSuperUser)).Post("/", app.CreateGroup)

				groupRouter.Route("/{groupID}", func(groupSubRouter chi.Router) {
					groupSubRouter.Use(requireGroup(app.groupRepo, app.cache))
					groupSubRouter.Use(rateLimitByGroupID(app.limiter))

					groupSubRouter.With(requirePermission(auth.RoleAdmin)).Get("/", app.GetGroup)
					groupSubRouter.With(requirePermission(auth.RoleSuperUser)).Put("/", app.UpdateGroup)
					groupSubRouter.With(requirePermission(auth.RoleSuperUser)).Delete("/", app.DeleteGroup)
				})
			})

			r.Route("/applications", func(appRouter chi.Router) {
				appRouter.Use(requireGroup(app.groupRepo, app.cache))
				appRouter.Use(rateLimitByGroupID(app.limiter))
				appRouter.Use(requirePermission(auth.RoleAdmin))

				appRouter.Route("/", func(appSubRouter chi.Router) {
					appSubRouter.Post("/", app.CreateApp)
					appRouter.With(pagination).Get("/", app.GetApps)
				})

				appRouter.Route("/{appID}", func(appSubRouter chi.Router) {
					appSubRouter.Use(requireApp(app.appRepo, app.cache))

					appSubRouter.Get("/", app.GetApp)
					appSubRouter.Put("/", app.UpdateApp)
					appSubRouter.Delete("/", app.DeleteApp)

					appSubRouter.Route("/endpoints", func(endpointAppSubRouter chi.Router) {
						endpointAppSubRouter.Post("/", app.CreateAppEndpoint)
						endpointAppSubRouter.Get("/", app.GetAppEndpoints)

						endpointAppSubRouter.Route("/{endpointID}", func(e chi.Router) {
							e.Use(requireAppEndpoint())

							e.Get("/", app.GetAppEndpoint)
							e.Put("/", app.UpdateAppEndpoint)
							e.Delete("/", app.DeleteAppEndpoint)
						})
					})
				})
			})

			r.Route("/events", func(eventRouter chi.Router) {
				eventRouter.Use(requireGroup(app.groupRepo, app.cache))
				eventRouter.Use(rateLimitByGroupID(app.limiter))
				eventRouter.Use(requirePermission(auth.RoleAdmin))

				eventRouter.With(instrumentPath("/events")).Post("/", app.CreateAppEvent)
				eventRouter.With(pagination).Get("/", app.GetEventsPaged)

				eventRouter.Route("/{eventID}", func(eventSubRouter chi.Router) {
					eventSubRouter.Use(requireEvent(app.eventRepo))
					eventSubRouter.Get("/", app.GetAppEvent)
				})
			})

			r.Route("/eventdeliveries", func(eventDeliveryRouter chi.Router) {
				eventDeliveryRouter.Use(requireGroup(app.groupRepo, app.cache))
				eventDeliveryRouter.Use(requirePermission(auth.RoleAdmin))

				eventDeliveryRouter.With(pagination).Get("/", app.GetEventDeliveriesPaged)
				eventDeliveryRouter.Post("/forceresend", app.ForceResendEventDeliveries)
				eventDeliveryRouter.Post("/batchretry", app.BatchRetryEventDelivery)
				eventDeliveryRouter.Get("/countbatchretryevents", app.CountAffectedEventDeliveries)

				eventDeliveryRouter.Route("/{eventDeliveryID}", func(eventDeliverySubRouter chi.Router) {
					eventDeliverySubRouter.Use(requireEventDelivery(app.eventDeliveryRepo))

					eventDeliverySubRouter.Get("/", app.GetEventDelivery)
					eventDeliverySubRouter.Put("/resend", app.ResendEventDelivery)

					eventDeliverySubRouter.Route("/deliveryattempts", func(deliveryRouter chi.Router) {
						deliveryRouter.Use(fetchDeliveryAttempts())

						deliveryRouter.Get("/", app.GetDeliveryAttempts)
						deliveryRouter.With(requireDeliveryAttempt()).Get("/{deliveryAttemptID}", app.GetDeliveryAttempt)
					})
				})
			})

			r.Route("/security", func(securityRouter chi.Router) {
				securityRouter.Route("/", func(securitySubRouter chi.Router) {
					securitySubRouter.Use(requirePermission(auth.RoleSuperUser))

					securitySubRouter.Post("/keys", app.CreateAPIKey)
					securitySubRouter.With(pagination).Get("/keys", app.GetAPIKeys)
					securitySubRouter.Get("/keys/{keyID}", app.GetAPIKeyByID)
					securitySubRouter.Put("/keys/{keyID}", app.UpdateAPIKey)
					securitySubRouter.Put("/keys/{keyID}/revoke", app.RevokeAPIKey)
				})

				securityRouter.Route("/applications/{appID}/keys", func(securitySubRouter chi.Router) {
					securitySubRouter.Use(requirePermission(auth.RoleAdmin))
					securitySubRouter.Use(requireGroup(app.groupRepo, app.cache))
					securitySubRouter.Use(requireApp(app.appRepo, app.cache))
					securitySubRouter.Use(requireBaseUrl())
					securitySubRouter.Post("/", app.CreateAppPortalAPIKey)
				})
			})

<<<<<<< HEAD
=======
			r.Route("/subscriptions", func(subsriptionRouter chi.Router) {
				subsriptionRouter.Use(requireGroup(app.groupRepo, app.cache))
				subsriptionRouter.Use(rateLimitByGroupID(app.limiter))
				subsriptionRouter.Use(requirePermission(auth.RoleAdmin))

				subsriptionRouter.Post("/", app.CreateSubscription)
				subsriptionRouter.With(pagination).Get("/", app.GetSubscriptions)
				subsriptionRouter.Delete("/", app.DeleteSubscription)
				subsriptionRouter.Get("/{subscriptionID}", app.GetSubscription)
				subsriptionRouter.Put("/{subscriptionID}", app.UpdateSubscription)
			})

>>>>>>> e3d62dcd
			r.Route("/sources", func(sourceRouter chi.Router) {
				sourceRouter.Use(requireGroup(app.groupRepo, app.cache))
				sourceRouter.Use(requirePermission(auth.RoleAdmin))
				sourceRouter.Use(requireBaseUrl())

				sourceRouter.Post("/", app.CreateSource)
				sourceRouter.Get("/{sourceID}", app.GetSourceByID)
				sourceRouter.With(pagination).Get("/", app.LoadSourcesPaged)
				sourceRouter.Put("/{sourceID}", app.UpdateSource)
				sourceRouter.Delete("/{sourceID}", app.DeleteSource)
			})
		})
	})

	// UI API.
	router.Route("/ui", func(uiRouter chi.Router) {
		uiRouter.Use(jsonResponse)
		uiRouter.Use(setupCORS)
		uiRouter.Use(requireAuth())

		uiRouter.Route("/dashboard", func(dashboardRouter chi.Router) {
			dashboardRouter.Use(requireGroup(app.groupRepo, app.cache))
			dashboardRouter.Use(rateLimitByGroupID(app.limiter))

			dashboardRouter.Get("/summary", app.GetDashboardSummary)
			dashboardRouter.Get("/config", app.GetAllConfigDetails)
		})

		uiRouter.Route("/groups", func(groupRouter chi.Router) {

			groupRouter.Route("/", func(orgSubRouter chi.Router) {
				groupRouter.With(requirePermission(auth.RoleSuperUser)).Post("/", app.CreateGroup)
				groupRouter.Get("/", app.GetGroups)
			})

			groupRouter.Route("/{groupID}", func(groupSubRouter chi.Router) {
				groupSubRouter.Use(requireGroup(app.groupRepo, app.cache))
				groupSubRouter.Use(rateLimitByGroupID(app.limiter))

				groupSubRouter.With(requirePermission(auth.RoleUIAdmin)).Get("/", app.GetGroup)
				groupSubRouter.With(requirePermission(auth.RoleSuperUser)).Put("/", app.UpdateGroup)
				groupSubRouter.With(requirePermission(auth.RoleSuperUser)).Delete("/", app.DeleteGroup)
			})
		})

		uiRouter.Route("/apps", func(appRouter chi.Router) {
			appRouter.Use(requireGroup(app.groupRepo, app.cache))
			appRouter.Use(rateLimitByGroupID(app.limiter))
			appRouter.Use(requirePermission(auth.RoleUIAdmin))

			appRouter.Route("/", func(appSubRouter chi.Router) {
				appSubRouter.Post("/", app.CreateApp)
				appRouter.With(pagination).Get("/", app.GetApps)
			})

			appRouter.Route("/{appID}", func(appSubRouter chi.Router) {
				appSubRouter.Use(requireApp(app.appRepo, app.cache))
				appSubRouter.Get("/", app.GetApp)
				appSubRouter.Put("/", app.UpdateApp)
				appSubRouter.Delete("/", app.DeleteApp)

				appSubRouter.Route("/keys", func(keySubRouter chi.Router) {
					keySubRouter.Use(requireGroup(app.groupRepo, app.cache))
					keySubRouter.Use(requireApp(app.appRepo, app.cache))
					keySubRouter.Use(requireBaseUrl())

					keySubRouter.Post("/", app.CreateAppPortalAPIKey)
				})

				appSubRouter.Route("/endpoints", func(endpointAppSubRouter chi.Router) {
					endpointAppSubRouter.Post("/", app.CreateAppEndpoint)
					endpointAppSubRouter.Get("/", app.GetAppEndpoints)

					endpointAppSubRouter.Route("/{endpointID}", func(e chi.Router) {
						e.Use(requireAppEndpoint())

						e.Get("/", app.GetAppEndpoint)
						e.Put("/", app.UpdateAppEndpoint)
						e.Delete("/", app.DeleteAppEndpoint)
					})
				})
			})
		})

		uiRouter.Route("/events", func(eventRouter chi.Router) {
			eventRouter.Use(requireGroup(app.groupRepo, app.cache))
			eventRouter.Use(rateLimitByGroupID(app.limiter))
			eventRouter.Use(requirePermission(auth.RoleUIAdmin))

			eventRouter.Post("/", app.CreateAppEvent)
			eventRouter.With(pagination).Get("/", app.GetEventsPaged)

			eventRouter.Route("/{eventID}", func(eventSubRouter chi.Router) {
				eventSubRouter.Use(requireEvent(app.eventRepo))
				eventSubRouter.Get("/", app.GetAppEvent)
			})
		})

		uiRouter.Route("/eventdeliveries", func(eventDeliveryRouter chi.Router) {
			eventDeliveryRouter.Use(requireGroup(app.groupRepo, app.cache))
			eventDeliveryRouter.Use(rateLimitByGroupID(app.limiter))
			eventDeliveryRouter.Use(requirePermission(auth.RoleUIAdmin))

			eventDeliveryRouter.With(pagination).Get("/", app.GetEventDeliveriesPaged)
			eventDeliveryRouter.Post("/forceresend", app.ForceResendEventDeliveries)
			eventDeliveryRouter.Post("/batchretry", app.BatchRetryEventDelivery)
			eventDeliveryRouter.Get("/countbatchretryevents", app.CountAffectedEventDeliveries)

			eventDeliveryRouter.Route("/{eventDeliveryID}", func(eventDeliverySubRouter chi.Router) {
				eventDeliverySubRouter.Use(requireEventDelivery(app.eventDeliveryRepo))

				eventDeliverySubRouter.Get("/", app.GetEventDelivery)
				eventDeliverySubRouter.Put("/resend", app.ResendEventDelivery)

				eventDeliverySubRouter.Route("/deliveryattempts", func(deliveryRouter chi.Router) {
					deliveryRouter.Use(fetchDeliveryAttempts())

					deliveryRouter.Get("/", app.GetDeliveryAttempts)
					deliveryRouter.With(requireDeliveryAttempt()).Get("/{deliveryAttemptID}", app.GetDeliveryAttempt)
				})
			})
		})

		uiRouter.Route("/sources", func(sourceRouter chi.Router) {
			sourceRouter.Use(requireGroup(app.groupRepo, app.cache))
			sourceRouter.Use(requirePermission(auth.RoleAdmin))
			sourceRouter.Use(requireBaseUrl())

			sourceRouter.Post("/", app.CreateSource)
			sourceRouter.Get("/{sourceID}", app.GetSourceByID)
			sourceRouter.With(pagination).Get("/", app.LoadSourcesPaged)
			sourceRouter.Put("/{sourceID}", app.UpdateSource)
			sourceRouter.Delete("/{sourceID}", app.DeleteSource)
		})
	})

	//App Portal API.
	router.Route("/portal", func(portalRouter chi.Router) {
		portalRouter.Use(jsonResponse)
		portalRouter.Use(setupCORS)
		portalRouter.Use(requireAuth())
		portalRouter.Use(requireGroup(app.groupRepo, app.cache))
		portalRouter.Use(requireAppID())

		portalRouter.Route("/apps", func(appRouter chi.Router) {
			appRouter.Use(requireAppPortalApplication(app.appRepo))
			appRouter.Use(requireAppPortalPermission(auth.RoleUIAdmin))

			appRouter.Get("/", app.GetApp)

			appRouter.Route("/endpoints", func(endpointAppSubRouter chi.Router) {
				endpointAppSubRouter.Get("/", app.GetAppEndpoints)
				endpointAppSubRouter.Post("/", app.CreateAppEndpoint)

				endpointAppSubRouter.Route("/{endpointID}", func(e chi.Router) {
					e.Use(requireAppEndpoint())

					e.Get("/", app.GetAppEndpoint)
					e.Put("/", app.UpdateAppEndpoint)
				})
			})
		})

		portalRouter.Route("/events", func(eventRouter chi.Router) {
			eventRouter.Use(requireAppPortalApplication(app.appRepo))
			eventRouter.Use(requireAppPortalPermission(auth.RoleUIAdmin))

			eventRouter.With(pagination).Get("/", app.GetEventsPaged)

			eventRouter.Route("/{eventID}", func(eventSubRouter chi.Router) {
				eventSubRouter.Use(requireEvent(app.eventRepo))
				eventSubRouter.Get("/", app.GetAppEvent)
			})
		})

		portalRouter.Route("/eventdeliveries", func(eventDeliveryRouter chi.Router) {
			eventDeliveryRouter.Use(requireAppPortalApplication(app.appRepo))
			eventDeliveryRouter.Use(requireAppPortalPermission(auth.RoleUIAdmin))

			eventDeliveryRouter.With(pagination).Get("/", app.GetEventDeliveriesPaged)
			eventDeliveryRouter.Post("/forceresend", app.ForceResendEventDeliveries)
			eventDeliveryRouter.Post("/batchretry", app.BatchRetryEventDelivery)
			eventDeliveryRouter.Get("/countbatchretryevents", app.CountAffectedEventDeliveries)

			eventDeliveryRouter.Route("/{eventDeliveryID}", func(eventDeliverySubRouter chi.Router) {
				eventDeliverySubRouter.Use(requireEventDelivery(app.eventDeliveryRepo))

				eventDeliverySubRouter.Get("/", app.GetEventDelivery)
				eventDeliverySubRouter.Put("/resend", app.ResendEventDelivery)

				eventDeliverySubRouter.Route("/deliveryattempts", func(deliveryRouter chi.Router) {
					deliveryRouter.Use(fetchDeliveryAttempts())

					deliveryRouter.Get("/", app.GetDeliveryAttempts)
					deliveryRouter.With(requireDeliveryAttempt()).Get("/{deliveryAttemptID}", app.GetDeliveryAttempt)
				})
			})
		})
	})

	router.Handle("/v1/metrics", promhttp.Handler())
	router.HandleFunc("/health", func(w http.ResponseWriter, r *http.Request) {
		_ = render.Render(w, r, newServerResponse("Convoy", nil, http.StatusOK))
	})
	router.HandleFunc("/*", reactRootHandler)

	return router
}

func New(cfg config.Configuration,
	eventRepo datastore.EventRepository,
	eventDeliveryRepo datastore.EventDeliveryRepository,
	appRepo datastore.ApplicationRepository,
	apiKeyRepo datastore.APIKeyRepository,
	orgRepo datastore.GroupRepository,
<<<<<<< HEAD
=======
	subRepo datastore.SubscriptionRepository,
>>>>>>> e3d62dcd
	sourceRepo datastore.SourceRepository,
	eventQueue queue.Queuer,
	createEventQueue queue.Queuer,
	logger logger.Logger,
	tracer tracer.Tracer,
	cache cache.Cache,
	limiter limiter.RateLimiter,
	searcher searcher.Searcher,
) *http.Server {

	app := newApplicationHandler(
		eventRepo,
		eventDeliveryRepo,
		appRepo,
		orgRepo,
		apiKeyRepo,
<<<<<<< HEAD
=======
		subRepo,
>>>>>>> e3d62dcd
		sourceRepo,
		eventQueue,
		createEventQueue,
		logger,
		tracer,
		cache,
		limiter,
		searcher,
	)

	srv := &http.Server{
		Handler:      buildRoutes(app),
		ReadTimeout:  time.Second * 30,
		WriteTimeout: time.Second * 30,
		Addr:         fmt.Sprintf(":%d", cfg.Server.HTTP.Port),
	}

	RegisterDBMetrics(app)
	RegisterQueueMetrics(eventQueue, cfg)
	RegisterConsumerMetrics(eventQueue, cfg)
	prometheus.MustRegister(requestDuration)
	return srv
}<|MERGE_RESOLUTION|>--- conflicted
+++ resolved
@@ -172,8 +172,6 @@
 				})
 			})
 
-<<<<<<< HEAD
-=======
 			r.Route("/subscriptions", func(subsriptionRouter chi.Router) {
 				subsriptionRouter.Use(requireGroup(app.groupRepo, app.cache))
 				subsriptionRouter.Use(rateLimitByGroupID(app.limiter))
@@ -186,7 +184,6 @@
 				subsriptionRouter.Put("/{subscriptionID}", app.UpdateSubscription)
 			})
 
->>>>>>> e3d62dcd
 			r.Route("/sources", func(sourceRouter chi.Router) {
 				sourceRouter.Use(requireGroup(app.groupRepo, app.cache))
 				sourceRouter.Use(requirePermission(auth.RoleAdmin))
@@ -402,10 +399,7 @@
 	appRepo datastore.ApplicationRepository,
 	apiKeyRepo datastore.APIKeyRepository,
 	orgRepo datastore.GroupRepository,
-<<<<<<< HEAD
-=======
 	subRepo datastore.SubscriptionRepository,
->>>>>>> e3d62dcd
 	sourceRepo datastore.SourceRepository,
 	eventQueue queue.Queuer,
 	createEventQueue queue.Queuer,
@@ -422,10 +416,7 @@
 		appRepo,
 		orgRepo,
 		apiKeyRepo,
-<<<<<<< HEAD
-=======
 		subRepo,
->>>>>>> e3d62dcd
 		sourceRepo,
 		eventQueue,
 		createEventQueue,
