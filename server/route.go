--- conflicted
+++ resolved
@@ -3,16 +3,14 @@
 import (
 	"embed"
 	"fmt"
-<<<<<<< HEAD
-=======
-	"github.com/go-chi/chi/v5/middleware"
-	log "github.com/sirupsen/logrus"
->>>>>>> 3c27d959
 	"io/fs"
 	"net/http"
 	"path"
 	"strings"
 	"time"
+
+	"github.com/go-chi/chi/v5/middleware"
+	log "github.com/sirupsen/logrus"
 
 	"github.com/go-chi/chi/v5/middleware"
 	"github.com/prometheus/client_golang/prometheus"
@@ -97,14 +95,11 @@
 				appSubRouter.With(ensureAppUpdate(app.appRepo)).Put("/", app.UpdateApp)
 
 				appSubRouter.Get("/", app.GetApp)
-<<<<<<< HEAD
-=======
 
 				appSubRouter.Route("/messages", func(msgSubRouter chi.Router) {
 					msgSubRouter.With(ensureNewMessage(app.appRepo, app.msgRepo)).Post("/", app.CreateAppMessage)
 					msgSubRouter.With(fetchAppMessages(app.appRepo, app.msgRepo)).Get("/", app.GetAppMessages)
 				})
->>>>>>> 3c27d959
 
 				appSubRouter.Route("/messages", func(msgSubRouter chi.Router) {
 					msgSubRouter.With(instrumentPath("/messages"), ensureNewMessage(app.appRepo, app.msgRepo)).Post("/", app.CreateAppMessage)
@@ -119,10 +114,7 @@
 		})
 
 		r.Route("/messages", func(msgRouter chi.Router) {
-<<<<<<< HEAD
-=======
 			msgRouter.Use(requireAuth())
->>>>>>> 3c27d959
 
 			msgRouter.With(pagination).With(fetchAllMessages(app.msgRepo)).Get("/", app.GetAppMessagesPaged)
 
