--- conflicted
+++ resolved
@@ -110,12 +110,8 @@
 			})
 		})
 
-<<<<<<< HEAD
 		r.Route("/events", func(msgRouter chi.Router) {
-=======
-		r.Route("/messages", func(msgRouter chi.Router) {
 			msgRouter.Use(requireAuth())
->>>>>>> 3c27d959
 
 			msgRouter.With(pagination).With(fetchAllMessages(app.msgRepo)).Get("/", app.GetAppMessagesPaged)
 
