--- conflicted
+++ resolved
@@ -87,13 +87,8 @@
 				appSubRouter.Get("/", app.GetApp)
 				appSubRouter.With(ensureAppDeletion(app.appRepo)).Delete("/", app.DeleteApp)
 
-<<<<<<< HEAD
-				appSubRouter.Route("/messages", func(msgSubRouter chi.Router) {
-					msgSubRouter.With(instrumentPath("/messages"), ensureNewMessage(app.appRepo, app.msgRepo)).Post("/", app.CreateAppMessage)
-					msgSubRouter.With(fetchAppMessages(app.appRepo, app.msgRepo)).Get("/", app.GetAppMessages)
-=======
 				appSubRouter.Route("/events", func(msgSubRouter chi.Router) {
-					msgSubRouter.With(ensureNewMessage(app.appRepo, app.msgRepo)).Post("/", app.CreateAppMessage)
+					msgSubRouter.With(instrumentPath("/events"), ensureNewMessage(app.appRepo, app.msgRepo)).Post("/", app.CreateAppMessage)
 					msgSubRouter.With(pagination).With(fetchAppMessages(app.appRepo, app.msgRepo)).Get("/", app.GetAppMessagesPaged)
 
 					msgSubRouter.Route("/{eventID}", func(msgEventSubRouter chi.Router) {
@@ -101,7 +96,6 @@
 
 						msgEventSubRouter.Get("/", app.GetAppMessage)
 					})
->>>>>>> 399798af
 				})
 
 				appSubRouter.Route("/endpoint", func(endpointAppSubRouter chi.Router) {
