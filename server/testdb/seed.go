package testdb

import (
	"context"
	"crypto/sha256"
	"encoding/base64"
	"errors"
	"fmt"
	"testing"
	"time"

	"github.com/dchest/uniuri"
	"github.com/frain-dev/convoy"
	"github.com/frain-dev/convoy/auth"
	"github.com/frain-dev/convoy/config"
	"github.com/frain-dev/convoy/datastore"
	cm "github.com/frain-dev/convoy/datastore/mongo"
	"github.com/frain-dev/convoy/util"
	"github.com/google/uuid"
	"github.com/xdg-go/pbkdf2"
	"go.mongodb.org/mongo-driver/bson/primitive"
	"go.mongodb.org/mongo-driver/mongo"
)

// SeedEndpoint creates a random endpoint for integration tests.
func SeedEndpoint(store datastore.Store, g *datastore.Group, uid, title, ownerID string, disabled bool) (*datastore.Endpoint, error) {
	if util.IsStringEmpty(uid) {
		uid = uuid.New().String()
	}

	if util.IsStringEmpty(title) {
		title = fmt.Sprintf("TestEndpoint-%s", uid)
	}

<<<<<<< HEAD
	if util.IsStringEmpty(ownerID) {
		ownerID = uuid.New().String()
	}

	endpoint := &datastore.Endpoint{
		UID:            uid,
		Title:          title,
		GroupID:        g.UID,
		OwnerID:        ownerID,
		IsDisabled:     disabled,
		AppID:          uid,
		DocumentStatus: datastore.ActiveDocumentStatus,
=======
	app := &datastore.Application{
		UID:        uid,
		Title:      title,
		GroupID:    g.UID,
		IsDisabled: disabled,
		Endpoints:  []datastore.Endpoint{},
>>>>>>> 8e14ba87
	}

	// Seed Data.
	endpointRepo := cm.NewEndpointRepo(store)
	err := endpointRepo.CreateEndpoint(context.TODO(), endpoint, g.UID)
	if err != nil {
		return &datastore.Endpoint{}, err
	}

	return endpoint, nil
}

func SeedMultipleEndpoints(store datastore.Store, g *datastore.Group, count int) error {
	for i := 0; i < count; i++ {
		uid := uuid.New().String()
<<<<<<< HEAD
		app := &datastore.Endpoint{
			UID:            uid,
			Title:          fmt.Sprintf("Test-%s", uid),
			GroupID:        g.UID,
			IsDisabled:     false,
			DocumentStatus: datastore.ActiveDocumentStatus,
=======
		app := &datastore.Application{
			UID:        uid,
			Title:      fmt.Sprintf("Test-%s", uid),
			GroupID:    g.UID,
			IsDisabled: false,
>>>>>>> 8e14ba87
		}

		// Seed Data.
		appRepo := cm.NewEndpointRepo(store)
		err := appRepo.CreateEndpoint(context.TODO(), app, app.GroupID)
		if err != nil {
			return err
		}
	}
	return nil
}

<<<<<<< HEAD
func SeedEndpointSecret(store datastore.Store, e *datastore.Endpoint, value string) (*datastore.Secret, error) {
=======
func SeedEndpoint(store datastore.Store, app *datastore.Application, groupID string) (*datastore.Endpoint, error) {
	app.Endpoints = append(app.Endpoints, datastore.Endpoint{
		UID: uuid.New().String(),
	})

	// Seed Data.
	appRepo := cm.NewApplicationRepo(store)
	err := appRepo.UpdateApplication(context.TODO(), app, groupID)
	if err != nil {
		return &datastore.Endpoint{}, err
	}

	return &app.Endpoints[len(app.Endpoints)-1], nil
}

func SeedEndpointSecret(store datastore.Store, app *datastore.Application, e *datastore.Endpoint, value string) (*datastore.Secret, error) {
>>>>>>> 8e14ba87
	sc := datastore.Secret{
		UID:       uuid.New().String(),
		Value:     value,
		CreatedAt: primitive.NewDateTimeFromTime(time.Now()),
		UpdatedAt: primitive.NewDateTimeFromTime(time.Now()),
	}

	e.Secrets = append(e.Secrets, sc)

	// Seed Data.
	endpointRepo := cm.NewEndpointRepo(store)
	err := endpointRepo.UpdateEndpoint(context.TODO(), e, e.GroupID)
	if err != nil {
		return nil, err
	}

	return &sc, nil
}

<<<<<<< HEAD
=======
func SeedMultipleEndpoints(store datastore.Store, app *datastore.Application, groupID string, events []string, count int) ([]datastore.Endpoint, error) {
	for i := 0; i < count; i++ {
		endpoint := &datastore.Endpoint{
			UID: uuid.New().String(),
		}

		app.Endpoints = append(app.Endpoints, *endpoint)
	}

	// Seed Data.
	appRepo := cm.NewApplicationRepo(store)
	err := appRepo.UpdateApplication(context.TODO(), app, groupID)
	if err != nil {
		return nil, err
	}

	return app.Endpoints, nil
}

>>>>>>> 8e14ba87
// seed default group
func SeedDefaultGroup(store datastore.Store, orgID string) (*datastore.Group, error) {
	if orgID == "" {
		orgID = uuid.NewString()
	}

	defaultGroup := &datastore.Group{
		UID:            uuid.New().String(),
		Name:           "default-group",
		Type:           datastore.OutgoingGroup,
		OrganisationID: orgID,
		Config: &datastore.GroupConfig{
			Strategy: &datastore.StrategyConfiguration{
				Type:       datastore.DefaultStrategyProvider,
				Duration:   10,
				RetryCount: 2,
			},
			Signature: &datastore.SignatureConfiguration{
				Header: config.DefaultSignatureHeader,
				Versions: []datastore.SignatureVersion{
					{
						UID:       uuid.NewString(),
						Hash:      "SHA256",
						Encoding:  datastore.HexEncoding,
						CreatedAt: primitive.NewDateTimeFromTime(time.Now()),
					},
				},
			},
			DisableEndpoint: false,
			ReplayAttacks:   false,
		},
		RateLimit:         convoy.RATE_LIMIT,
		RateLimitDuration: convoy.RATE_LIMIT_DURATION,
		CreatedAt:         primitive.NewDateTimeFromTime(time.Now()),
		UpdatedAt:         primitive.NewDateTimeFromTime(time.Now()),
	}

	// Seed Data.
	groupRepo := cm.NewGroupRepo(store)
	err := groupRepo.CreateGroup(context.TODO(), defaultGroup)
	if err != nil {
		return &datastore.Group{}, err
	}

	return defaultGroup, nil
}

const DefaultUserPassword = "password"

// seed default user
func SeedDefaultUser(store datastore.Store) (*datastore.User, error) {
	p := datastore.Password{Plaintext: DefaultUserPassword}
	err := p.GenerateHash()
	if err != nil {
		return nil, err
	}

	defaultUser := &datastore.User{
		UID:       uuid.NewString(),
		FirstName: "default",
		LastName:  "default",
		Email:     "default@user.com",
		Password:  string(p.Hash),
		CreatedAt: primitive.NewDateTimeFromTime(time.Now()),
		UpdatedAt: primitive.NewDateTimeFromTime(time.Now()),
	}

	// Seed Data.
	userRepo := cm.NewUserRepo(store)
	err = userRepo.CreateUser(context.TODO(), defaultUser)
	if err != nil {
		return &datastore.User{}, err
	}

	return defaultUser, nil
}

// seed default organisation
func SeedDefaultOrganisation(store datastore.Store, user *datastore.User) (*datastore.Organisation, error) {
	defaultOrg := &datastore.Organisation{
		UID:       uuid.NewString(),
		OwnerID:   user.UID,
		Name:      "default-org",
		CreatedAt: primitive.NewDateTimeFromTime(time.Now()),
		UpdatedAt: primitive.NewDateTimeFromTime(time.Now()),
	}

	// Seed Data.
	organisationRepo := cm.NewOrgRepo(store)
	err := organisationRepo.CreateOrganisation(context.TODO(), defaultOrg)
	if err != nil {
		return &datastore.Organisation{}, err
	}

	member := &datastore.OrganisationMember{
		UID:            uuid.NewString(),
		OrganisationID: defaultOrg.UID,
		UserID:         user.UID,
		Role:           auth.Role{Type: auth.RoleSuperUser},
		CreatedAt:      primitive.NewDateTimeFromTime(time.Now()),
		UpdatedAt:      primitive.NewDateTimeFromTime(time.Now()),
	}

	orgMemberRepo := cm.NewOrgMemberRepo(store)
	err = orgMemberRepo.CreateOrganisationMember(context.TODO(), member)
	if err != nil {
		return nil, err
	}

	return defaultOrg, nil
}

// seed organisation member
func SeedOrganisationMember(store datastore.Store, org *datastore.Organisation, user *datastore.User, role *auth.Role) (*datastore.OrganisationMember, error) {
	member := &datastore.OrganisationMember{
		UID:            uuid.NewString(),
		OrganisationID: org.UID,
		UserID:         user.UID,
		Role:           *role,
		CreatedAt:      primitive.NewDateTimeFromTime(time.Now()),
		UpdatedAt:      primitive.NewDateTimeFromTime(time.Now()),
	}

	orgMemberRepo := cm.NewOrgMemberRepo(store)
	err := orgMemberRepo.CreateOrganisationMember(context.TODO(), member)
	if err != nil {
		return nil, err
	}

	return member, nil
}

// seed organisation invite
func SeedOrganisationInvite(store datastore.Store, org *datastore.Organisation, email string, role *auth.Role, expiry primitive.DateTime, status datastore.InviteStatus) (*datastore.OrganisationInvite, error) {
	if expiry == 0 {
		expiry = primitive.NewDateTimeFromTime(time.Now())
	}

	iv := &datastore.OrganisationInvite{
		UID:            uuid.NewString(),
		InviteeEmail:   email,
		OrganisationID: org.UID,
		Role:           *role,
		Token:          uniuri.NewLen(64),
		ExpiresAt:      expiry,
		Status:         status,
		CreatedAt:      primitive.NewDateTimeFromTime(time.Now()),
		UpdatedAt:      primitive.NewDateTimeFromTime(time.Now()),
	}

	orgInviteRepo := cm.NewOrgInviteRepo(store)
	err := orgInviteRepo.CreateOrganisationInvite(context.TODO(), iv)
	if err != nil {
		return nil, err
	}

	return iv, nil
}

// SeedAPIKey creates random api key for integration tests.
func SeedAPIKey(store datastore.Store, role auth.Role, uid, name, keyType, userID string) (*datastore.APIKey, string, error) {
	if util.IsStringEmpty(uid) {
		uid = uuid.New().String()
	}

	maskID, key := util.GenerateAPIKey()
	salt, err := util.GenerateSecret()
	if err != nil {
		return nil, "", errors.New("failed to generate salt")
	}

	dk := pbkdf2.Key([]byte(key), []byte(salt), 4096, 32, sha256.New)
	encodedKey := base64.URLEncoding.EncodeToString(dk)

	apiKey := &datastore.APIKey{
		UID:       uid,
		MaskID:    maskID,
		Name:      name,
		UserID:    userID,
		Type:      datastore.KeyType(keyType),
		Role:      role,
		Hash:      encodedKey,
		Salt:      salt,
		CreatedAt: primitive.NewDateTimeFromTime(time.Now()),
		UpdatedAt: primitive.NewDateTimeFromTime(time.Now()),
	}

	apiRepo := cm.NewApiKeyRepo(store)
	err = apiRepo.CreateAPIKey(context.Background(), apiKey)
	if err != nil {
		return nil, "", err
	}

	return apiKey, key, nil
}

// seed default group
func SeedGroup(store datastore.Store, uid, name, orgID string, groupType datastore.GroupType, cfg *datastore.GroupConfig) (*datastore.Group, error) {
	if orgID == "" {
		orgID = uuid.NewString()
	}
	g := &datastore.Group{
		UID:               uid,
		Name:              name,
		Type:              groupType,
		Config:            cfg,
		OrganisationID:    orgID,
		RateLimit:         convoy.RATE_LIMIT,
		RateLimitDuration: convoy.RATE_LIMIT_DURATION,
		CreatedAt:         primitive.NewDateTimeFromTime(time.Now()),
		UpdatedAt:         primitive.NewDateTimeFromTime(time.Now()),
	}

	// Seed Data.
	groupRepo := cm.NewGroupRepo(store)
	err := groupRepo.CreateGroup(context.TODO(), g)
	if err != nil {
		return &datastore.Group{}, err
	}

	return g, nil
}

// SeedEvent creates a random event for integration tests.
func SeedEvent(store datastore.Store, endpoint *datastore.Endpoint, groupID string, uid, eventType string, sourceID string, data []byte) (*datastore.Event, error) {
	if util.IsStringEmpty(uid) {
		uid = uuid.New().String()
	}

	ev := &datastore.Event{
<<<<<<< HEAD
		UID:            uid,
		EventType:      datastore.EventType(eventType),
		Data:           data,
		Endpoints:      []string{endpoint.UID},
		GroupID:        groupID,
		SourceID:       sourceID,
		CreatedAt:      primitive.NewDateTimeFromTime(time.Now()),
		UpdatedAt:      primitive.NewDateTimeFromTime(time.Now()),
		DocumentStatus: datastore.ActiveDocumentStatus,
=======
		UID:       uid,
		EventType: datastore.EventType(eventType),
		Data:      data,
		AppID:     app.UID,
		GroupID:   groupID,
		SourceID:  sourceID,
		CreatedAt: primitive.NewDateTimeFromTime(time.Now()),
		UpdatedAt: primitive.NewDateTimeFromTime(time.Now()),
>>>>>>> 8e14ba87
	}

	// Seed Data.
	eventRepo := cm.NewEventRepository(store)
	err := eventRepo.CreateEvent(context.TODO(), ev)
	if err != nil {
		return nil, err
	}

	return ev, nil
}

// SeedEventDelivery creates a random event delivery for integration tests.
func SeedEventDelivery(store datastore.Store, event *datastore.Event, endpoint *datastore.Endpoint, groupID string, uid string, status datastore.EventDeliveryStatus, subcription *datastore.Subscription) (*datastore.EventDelivery, error) {
	if util.IsStringEmpty(uid) {
		uid = uuid.New().String()
	}

	eventDelivery := &datastore.EventDelivery{
		UID:            uid,
		EventID:        event.UID,
		EndpointID:     endpoint.UID,
		Status:         status,
		SubscriptionID: subcription.UID,
		GroupID:        groupID,
		CreatedAt:      primitive.NewDateTimeFromTime(time.Now()),
		UpdatedAt:      primitive.NewDateTimeFromTime(time.Now()),
	}

	// Seed Data.
	eventDeliveryRepo := cm.NewEventDeliveryRepository(store)
	err := eventDeliveryRepo.CreateEventDelivery(context.TODO(), eventDelivery)
	if err != nil {
		return nil, err
	}

	return eventDelivery, nil
}

// SeedOrganisation is create random Organisation for integration tests.
func SeedOrganisation(store datastore.Store, uid, ownerID, name string) (*datastore.Organisation, error) {
	if util.IsStringEmpty(uid) {
		uid = uuid.New().String()
	}

	if util.IsStringEmpty(name) {
		name = fmt.Sprintf("TestOrg-%s", uid)
	}

	org := &datastore.Organisation{
		UID:       uid,
		OwnerID:   ownerID,
		Name:      name,
		CreatedAt: primitive.NewDateTimeFromTime(time.Now()),
		UpdatedAt: primitive.NewDateTimeFromTime(time.Now()),
	}

	// Seed Data.
	orgRepo := cm.NewOrgRepo(store)
	err := orgRepo.CreateOrganisation(context.TODO(), org)
	if err != nil {
		return &datastore.Organisation{}, err
	}

	return org, nil
}

// SeedMultipleOrganisations is creates random Organisations for integration tests.
func SeedMultipleOrganisations(store datastore.Store, ownerID string, num int) ([]*datastore.Organisation, error) {
	orgs := []*datastore.Organisation{}

	for i := 0; i < num; i++ {
		uid := uuid.New().String()

		org := &datastore.Organisation{
			UID:       uid,
			OwnerID:   ownerID,
			Name:      fmt.Sprintf("TestOrg-%s", uid),
			CreatedAt: primitive.NewDateTimeFromTime(time.Now()),
			UpdatedAt: primitive.NewDateTimeFromTime(time.Now()),
		}
		orgs = append(orgs, org)

		// Seed Data.
		orgRepo := cm.NewOrgRepo(store)
		err := orgRepo.CreateOrganisation(context.TODO(), org)
		if err != nil {
			return nil, err
		}
	}

	return orgs, nil
}

func SeedSource(store datastore.Store, g *datastore.Group, uid, maskID, ds string, v *datastore.VerifierConfig) (*datastore.Source, error) {
	if util.IsStringEmpty(uid) {
		uid = uuid.New().String()
	}

	if util.IsStringEmpty(maskID) {
		maskID = uuid.New().String()
	}

	if v == nil {
		v = &datastore.VerifierConfig{
			Type: datastore.HMacVerifier,
			HMac: &datastore.HMac{
				Header: "X-Convoy-Header",
				Hash:   "SHA512",
				Secret: "Convoy-Secret",
			},
		}
	}

	if util.IsStringEmpty(ds) {
		ds = "http"
	}

	source := &datastore.Source{
		UID:      uid,
		GroupID:  g.UID,
		MaskID:   maskID,
		Name:     "Convoy-Prod",
		Type:     datastore.SourceType(ds),
		Verifier: v,
	}

	// Seed Data
	sourceRepo := cm.NewSourceRepo(store)
	err := sourceRepo.CreateSource(context.TODO(), source)
	if err != nil {
		return nil, err
	}

	return source, nil
}

func SeedSubscription(store datastore.Store,
	g *datastore.Group,
	uid string,
	groupType datastore.GroupType,
	source *datastore.Source,
	endpoint *datastore.Endpoint,
	retryConfig *datastore.RetryConfiguration,
	alertConfig *datastore.AlertConfiguration,
	filterConfig *datastore.FilterConfiguration,
	status datastore.SubscriptionStatus,
) (*datastore.Subscription, error) {
	if util.IsStringEmpty(uid) {
		uid = uuid.New().String()
	}

	if status == "" {
		status = datastore.ActiveSubscriptionStatus
	}

	subscription := &datastore.Subscription{
		UID:        uid,
		GroupID:    g.UID,
		Name:       "",
		Type:       datastore.SubscriptionTypeAPI,
		SourceID:   source.UID,
		EndpointID: endpoint.UID,

		RetryConfig:  retryConfig,
		AlertConfig:  alertConfig,
		FilterConfig: filterConfig,

		CreatedAt: primitive.NewDateTimeFromTime(time.Now()),
		UpdatedAt: primitive.NewDateTimeFromTime(time.Now()),

		Status: status,
	}

	subRepo := cm.NewSubscriptionRepo(store)
	err := subRepo.CreateSubscription(context.TODO(), g.UID, subscription)
	if err != nil {
		return nil, err
	}

	return subscription, nil
}

func SeedUser(store datastore.Store, email, password string) (*datastore.User, error) {
	p := &datastore.Password{Plaintext: password}
	err := p.GenerateHash()
	if err != nil {
		return nil, err
	}

	if email == "" {
		email = "test@test.com"
	}

	user := &datastore.User{
		UID:       uuid.NewString(),
		FirstName: "test",
		LastName:  "test",
		Password:  string(p.Hash),
		Email:     email,
	}

	// Seed Data
	userRepo := cm.NewUserRepo(store)
	err = userRepo.CreateUser(context.TODO(), user)
	if err != nil {
		return nil, err
	}

	return user, nil
}

func SeedConfiguration(store datastore.Store) (*datastore.Configuration, error) {
	config := &datastore.Configuration{
		UID:                uuid.NewString(),
		IsAnalyticsEnabled: true,
		IsSignupEnabled:    true,
		StoragePolicy:      &datastore.DefaultStoragePolicy,
	}

	// Seed Data
	configRepo := cm.NewConfigRepo(store)
	err := configRepo.CreateConfiguration(context.TODO(), config)
	if err != nil {
		return nil, err
	}

	return config, nil
}

func SeedDevice(store datastore.Store, g *datastore.Group, endpointID string) error {
	device := &datastore.Device{
<<<<<<< HEAD
		UID:            uuid.NewString(),
		GroupID:        g.UID,
		EndpointID:     endpointID,
		HostName:       "",
		Status:         datastore.DeviceStatusOnline,
		DocumentStatus: datastore.ActiveDocumentStatus,
=======
		UID:      uuid.NewString(),
		GroupID:  g.UID,
		AppID:    appID,
		HostName: "",
		Status:   datastore.DeviceStatusOnline,
>>>>>>> 8e14ba87
	}

	deviceRepo := cm.NewDeviceRepository(store)
	err := deviceRepo.CreateDevice(context.TODO(), device)
	if err != nil {
		return err
	}

	return nil
}

func SeedPortalLink(store datastore.Store, g *datastore.Group, endpoints []string) (*datastore.PortalLink, error) {
	portalLink := &datastore.PortalLink{
		UID:            uuid.NewString(),
		GroupID:        g.UID,
		Name:           fmt.Sprintf("TestPortalLink-%s", uuid.NewString()),
		Token:          uuid.NewString(),
		Endpoints:      endpoints,
		DocumentStatus: datastore.ActiveDocumentStatus,
	}

	portalLinkRepo := cm.NewPortalLinkRepo(store)
	err := portalLinkRepo.CreatePortalLink(context.TODO(), portalLink)
	if err != nil {
		return nil, err
	}

	return portalLink, nil

}

// PurgeDB is run after every test run and it's used to truncate the DB to have
// a clean slate in the next run.
func PurgeDB(t *testing.T, db cm.Client) {
	client := db.Client().(*mongo.Database)
	err := client.Drop(context.TODO())
	if err != nil {
		t.Fatalf("Could not purge DB: %v", err)
	}
}<|MERGE_RESOLUTION|>--- conflicted
+++ resolved
@@ -32,27 +32,17 @@
 		title = fmt.Sprintf("TestEndpoint-%s", uid)
 	}
 
-<<<<<<< HEAD
 	if util.IsStringEmpty(ownerID) {
 		ownerID = uuid.New().String()
 	}
 
 	endpoint := &datastore.Endpoint{
-		UID:            uid,
-		Title:          title,
-		GroupID:        g.UID,
-		OwnerID:        ownerID,
-		IsDisabled:     disabled,
-		AppID:          uid,
-		DocumentStatus: datastore.ActiveDocumentStatus,
-=======
-	app := &datastore.Application{
 		UID:        uid,
 		Title:      title,
 		GroupID:    g.UID,
+		OwnerID:    ownerID,
 		IsDisabled: disabled,
-		Endpoints:  []datastore.Endpoint{},
->>>>>>> 8e14ba87
+		AppID:      uid,
 	}
 
 	// Seed Data.
@@ -68,20 +58,11 @@
 func SeedMultipleEndpoints(store datastore.Store, g *datastore.Group, count int) error {
 	for i := 0; i < count; i++ {
 		uid := uuid.New().String()
-<<<<<<< HEAD
 		app := &datastore.Endpoint{
-			UID:            uid,
-			Title:          fmt.Sprintf("Test-%s", uid),
-			GroupID:        g.UID,
-			IsDisabled:     false,
-			DocumentStatus: datastore.ActiveDocumentStatus,
-=======
-		app := &datastore.Application{
 			UID:        uid,
 			Title:      fmt.Sprintf("Test-%s", uid),
 			GroupID:    g.UID,
 			IsDisabled: false,
->>>>>>> 8e14ba87
 		}
 
 		// Seed Data.
@@ -94,26 +75,7 @@
 	return nil
 }
 
-<<<<<<< HEAD
 func SeedEndpointSecret(store datastore.Store, e *datastore.Endpoint, value string) (*datastore.Secret, error) {
-=======
-func SeedEndpoint(store datastore.Store, app *datastore.Application, groupID string) (*datastore.Endpoint, error) {
-	app.Endpoints = append(app.Endpoints, datastore.Endpoint{
-		UID: uuid.New().String(),
-	})
-
-	// Seed Data.
-	appRepo := cm.NewApplicationRepo(store)
-	err := appRepo.UpdateApplication(context.TODO(), app, groupID)
-	if err != nil {
-		return &datastore.Endpoint{}, err
-	}
-
-	return &app.Endpoints[len(app.Endpoints)-1], nil
-}
-
-func SeedEndpointSecret(store datastore.Store, app *datastore.Application, e *datastore.Endpoint, value string) (*datastore.Secret, error) {
->>>>>>> 8e14ba87
 	sc := datastore.Secret{
 		UID:       uuid.New().String(),
 		Value:     value,
@@ -133,28 +95,6 @@
 	return &sc, nil
 }
 
-<<<<<<< HEAD
-=======
-func SeedMultipleEndpoints(store datastore.Store, app *datastore.Application, groupID string, events []string, count int) ([]datastore.Endpoint, error) {
-	for i := 0; i < count; i++ {
-		endpoint := &datastore.Endpoint{
-			UID: uuid.New().String(),
-		}
-
-		app.Endpoints = append(app.Endpoints, *endpoint)
-	}
-
-	// Seed Data.
-	appRepo := cm.NewApplicationRepo(store)
-	err := appRepo.UpdateApplication(context.TODO(), app, groupID)
-	if err != nil {
-		return nil, err
-	}
-
-	return app.Endpoints, nil
-}
-
->>>>>>> 8e14ba87
 // seed default group
 func SeedDefaultGroup(store datastore.Store, orgID string) (*datastore.Group, error) {
 	if orgID == "" {
@@ -385,26 +325,14 @@
 	}
 
 	ev := &datastore.Event{
-<<<<<<< HEAD
-		UID:            uid,
-		EventType:      datastore.EventType(eventType),
-		Data:           data,
-		Endpoints:      []string{endpoint.UID},
-		GroupID:        groupID,
-		SourceID:       sourceID,
-		CreatedAt:      primitive.NewDateTimeFromTime(time.Now()),
-		UpdatedAt:      primitive.NewDateTimeFromTime(time.Now()),
-		DocumentStatus: datastore.ActiveDocumentStatus,
-=======
 		UID:       uid,
 		EventType: datastore.EventType(eventType),
 		Data:      data,
-		AppID:     app.UID,
+		Endpoints: []string{endpoint.UID},
 		GroupID:   groupID,
 		SourceID:  sourceID,
 		CreatedAt: primitive.NewDateTimeFromTime(time.Now()),
 		UpdatedAt: primitive.NewDateTimeFromTime(time.Now()),
->>>>>>> 8e14ba87
 	}
 
 	// Seed Data.
@@ -637,20 +565,11 @@
 
 func SeedDevice(store datastore.Store, g *datastore.Group, endpointID string) error {
 	device := &datastore.Device{
-<<<<<<< HEAD
-		UID:            uuid.NewString(),
-		GroupID:        g.UID,
-		EndpointID:     endpointID,
-		HostName:       "",
-		Status:         datastore.DeviceStatusOnline,
-		DocumentStatus: datastore.ActiveDocumentStatus,
-=======
-		UID:      uuid.NewString(),
-		GroupID:  g.UID,
-		AppID:    appID,
-		HostName: "",
-		Status:   datastore.DeviceStatusOnline,
->>>>>>> 8e14ba87
+		UID:        uuid.NewString(),
+		GroupID:    g.UID,
+		EndpointID: endpointID,
+		HostName:   "",
+		Status:     datastore.DeviceStatusOnline,
 	}
 
 	deviceRepo := cm.NewDeviceRepository(store)
@@ -664,12 +583,11 @@
 
 func SeedPortalLink(store datastore.Store, g *datastore.Group, endpoints []string) (*datastore.PortalLink, error) {
 	portalLink := &datastore.PortalLink{
-		UID:            uuid.NewString(),
-		GroupID:        g.UID,
-		Name:           fmt.Sprintf("TestPortalLink-%s", uuid.NewString()),
-		Token:          uuid.NewString(),
-		Endpoints:      endpoints,
-		DocumentStatus: datastore.ActiveDocumentStatus,
+		UID:       uuid.NewString(),
+		GroupID:   g.UID,
+		Name:      fmt.Sprintf("TestPortalLink-%s", uuid.NewString()),
+		Token:     uuid.NewString(),
+		Endpoints: endpoints,
 	}
 
 	portalLinkRepo := cm.NewPortalLinkRepo(store)
