--- conflicted
+++ resolved
@@ -442,11 +442,8 @@
 	return orgs, nil
 }
 
-<<<<<<< HEAD
 func SeedSource(db datastore.DatabaseClient, g *datastore.Group, uid, maskID, ds string, v *datastore.VerifierConfig) (*datastore.Source, error) {
-=======
-func SeedSource(db convoyMongo.Client, g *datastore.Group, uid string) (*datastore.Source, error) {
->>>>>>> 1b32d7d6
+
 	if util.IsStringEmpty(uid) {
 		uid = uuid.New().String()
 	}
