--- conflicted
+++ resolved
@@ -216,22 +216,8 @@
 // a clean slate in the next run.
 func PurgeDB(db datastore.DatabaseClient) {
 	client := db.Client().(*mongo.Database)
-<<<<<<< HEAD
 	err := client.Drop(context.TODO())
 	if err != nil {
 		log.WithError(err).Fatal("failed to truncate db")
-	}
-=======
-	appCollection := client.Collection(mongoStore.AppCollections, nil)
-	_ = appCollection.Drop(context.TODO())
-
-	groupCollection := client.Collection(mongoStore.GroupCollection, nil)
-	_ = groupCollection.Drop(context.TODO())
-
-	eventCollection := client.Collection(mongoStore.EventCollection, nil)
-	_ = eventCollection.Drop(context.TODO())
-
-	eventDeliveryCollection := client.Collection(mongoStore.EventDeliveryCollection, nil)
-	_ = eventDeliveryCollection.Drop(context.TODO())
->>>>>>> e90d0884
+  }
 }