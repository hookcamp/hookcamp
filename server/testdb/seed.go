--- conflicted
+++ resolved
@@ -3,18 +3,15 @@
 import (
 	"context"
 	"fmt"
-<<<<<<< HEAD
+	"time"
+
+	"github.com/frain-dev/convoy"
 	"github.com/frain-dev/convoy/auth"
-=======
-	log "github.com/sirupsen/logrus"
->>>>>>> 495e6df1
-	"time"
-
-	"github.com/frain-dev/convoy"
 	"github.com/frain-dev/convoy/config"
 	"github.com/frain-dev/convoy/datastore"
 	"github.com/frain-dev/convoy/util"
 	"github.com/google/uuid"
+	log "github.com/sirupsen/logrus"
 	"go.mongodb.org/mongo-driver/bson/primitive"
 	"go.mongodb.org/mongo-driver/mongo"
 )
@@ -143,18 +140,12 @@
 	return defaultGroup, nil
 }
 
-<<<<<<< HEAD
 // SeedAPIKey creates random api key for integration tests.
 func SeedAPIKey(db datastore.DatabaseClient, g *datastore.Group, uid, name, keyType string) (*datastore.APIKey, error) {
-=======
-// SeedEvent creates a random event for integration tests.
-func SeedEvent(db datastore.DatabaseClient, app *datastore.Application, uid, eventType string, data []byte) (*datastore.Event, error) {
->>>>>>> 495e6df1
-	if util.IsStringEmpty(uid) {
-		uid = uuid.New().String()
-	}
-
-<<<<<<< HEAD
+	if util.IsStringEmpty(uid) {
+		uid = uuid.New().String()
+	}
+
 	apiKey := &datastore.APIKey{
 		UID:    uuid.New().String(),
 		MaskID: fmt.Sprintf("mask-%s", uuid.NewString()),
@@ -167,7 +158,25 @@
 		},
 		Hash:           fmt.Sprintf("hash-%s", uuid.NewString()),
 		Salt:           fmt.Sprintf("salt-%s", uuid.NewString()),
-=======
+		CreatedAt:      primitive.NewDateTimeFromTime(time.Now()),
+		UpdatedAt:      primitive.NewDateTimeFromTime(time.Now()),
+		DocumentStatus: datastore.ActiveDocumentStatus,
+	}
+
+	err := db.APIRepo().CreateAPIKey(context.Background(), apiKey)
+	if err != nil {
+		return nil, err
+	}
+
+	return apiKey, nil
+}
+
+// SeedEvent creates a random event for integration tests.
+func SeedEvent(db datastore.DatabaseClient, app *datastore.Application, uid, eventType string, data []byte) (*datastore.Event, error) {
+	if util.IsStringEmpty(uid) {
+		uid = uuid.New().String()
+	}
+
 	ev := &datastore.Event{
 		UID:       uid,
 		EventType: datastore.EventType(eventType),
@@ -178,25 +187,17 @@
 			GroupID:      app.GroupID,
 			SupportEmail: app.SupportEmail,
 		},
->>>>>>> 495e6df1
 		CreatedAt:      primitive.NewDateTimeFromTime(time.Now()),
 		UpdatedAt:      primitive.NewDateTimeFromTime(time.Now()),
 		DocumentStatus: datastore.ActiveDocumentStatus,
 	}
 
-<<<<<<< HEAD
-	err := db.APIRepo().CreateAPIKey(context.Background(), apiKey)
-=======
 	// Seed Data.
 	err := db.EventRepo().CreateEvent(context.TODO(), ev)
->>>>>>> 495e6df1
 	if err != nil {
 		return nil, err
 	}
 
-<<<<<<< HEAD
-	return apiKey, nil
-=======
 	return ev, nil
 }
 
@@ -241,19 +242,14 @@
 	}
 
 	return eventDelivery, nil
->>>>>>> 495e6df1
 }
 
 // PurgeDB is run after every test run and it's used to truncate the DB to have
 // a clean slate in the next run.
 func PurgeDB(db datastore.DatabaseClient) {
 	client := db.Client().(*mongo.Database)
-<<<<<<< HEAD
-	client.Drop(context.TODO())
-=======
 	err := client.Drop(context.TODO())
 	if err != nil {
 		log.WithError(err).Fatal("failed to truncate db")
-  }
->>>>>>> 495e6df1
+	}
 }