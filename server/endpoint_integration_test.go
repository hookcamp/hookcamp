--- conflicted
+++ resolved
@@ -296,35 +296,6 @@
 	require.Equal(s.T(), expectedStatusCode, w.Code)
 }
 
-<<<<<<< HEAD
-=======
-func (s *EndpointIntegrationTestSuite) Test_CreateEndpoint_NameNotUnique() {
-	endpointTitle := uuid.New().String()
-	endpointURL := faker.New().Internet().URL()
-	expectedStatusCode := http.StatusBadRequest
-
-	// Just Before.
-	_, _ = testdb.SeedEndpoint(s.ConvoyApp.A.Store, s.DefaultGroup, "", endpointTitle, "", true)
-
-	// Arrange Request.
-	url := fmt.Sprintf("/api/v1/projects/%s/endpoints", s.DefaultGroup.UID)
-	plainBody := fmt.Sprintf(`{
-		"name": "%s",
-		"description": "test endpoint",
-		"url": "%s"
-	}`, endpointTitle, endpointURL)
-	body := strings.NewReader(plainBody)
-	req := createRequest(http.MethodPost, url, s.APIKey, body)
-	w := httptest.NewRecorder()
-
-	// Act.
-	s.Router.ServeHTTP(w, req)
-
-	// Assert.
-	require.Equal(s.T(), expectedStatusCode, w.Code)
-}
-
->>>>>>> fd1e70ed
 func (s *EndpointIntegrationTestSuite) Test_UpdateEndpoint_InvalidRequest() {
 	endpointID := uuid.New().String()
 	expectedStatusCode := http.StatusBadRequest
@@ -346,38 +317,6 @@
 	require.Equal(s.T(), expectedStatusCode, w.Code)
 }
 
-<<<<<<< HEAD
-=======
-func (s *EndpointIntegrationTestSuite) Test_UpdateEndpoint_DuplicateNames() {
-	endpointID := uuid.New().String()
-	endpointTitle := "appTitle"
-	endpointURL := faker.New().Internet().URL()
-	expectedStatusCode := http.StatusBadRequest
-
-	// Just Before.
-	_, _ = testdb.SeedEndpoint(s.ConvoyApp.A.Store, s.DefaultGroup, "", endpointTitle, "", false)
-	_, _ = testdb.SeedEndpoint(s.ConvoyApp.A.Store, s.DefaultGroup, endpointID, "", "", false)
-
-	// Arrange Request.
-	url := fmt.Sprintf("/api/v1/projects/%s/endpoints/%s", s.DefaultGroup.UID, endpointID)
-	plainBody := fmt.Sprintf(`{
-		"name": "%s",
-		"description": "test endpoint",
-		"url": "%s",
-		"support_email": "%s"
-	}`, endpointTitle, endpointURL, "10xengineer@getconvoy.io")
-	body := strings.NewReader(plainBody)
-	req := createRequest(http.MethodPut, url, s.APIKey, body)
-	w := httptest.NewRecorder()
-
-	// Act.
-	s.Router.ServeHTTP(w, req)
-
-	// Assert.
-	require.Equal(s.T(), expectedStatusCode, w.Code)
-}
-
->>>>>>> fd1e70ed
 func (s *EndpointIntegrationTestSuite) Test_UpdateEndpoint() {
 	title := "random-name"
 	endpointURL := faker.New().Internet().URL()
