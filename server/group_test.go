package server

import (
	"context"
	"errors"
	"fmt"
	"net/http"
	"net/http/httptest"
	"strings"
	"testing"

	"github.com/frain-dev/convoy/config"
<<<<<<< HEAD
	"github.com/frain-dev/convoy/logger"
=======
	"github.com/frain-dev/convoy/datastore"
>>>>>>> d9e349b4
	"github.com/frain-dev/convoy/mocks"

	"github.com/go-chi/chi/v5"
	"github.com/golang/mock/gomock"
)

func TestApplicationHandler_GetGroup(t *testing.T) {

	realOrgID := "1234567890"
	fakeOrgID := "12345"

	ctrl := gomock.NewController(t)
	defer ctrl.Finish()

	tt := []struct {
		name       string
		cfgPath    string
		method     string
		statusCode int
		id         string
		dbFn       func(app *applicationHandler)
	}{
		{
			name:       "group not found",
			cfgPath:    "./testdata/Auth_Config/no-auth-convoy.json",
			method:     http.MethodGet,
			statusCode: http.StatusInternalServerError,
			id:         fakeOrgID,
			dbFn: func(app *applicationHandler) {
				o, _ := app.groupRepo.(*mocks.MockGroupRepository)

				o.EXPECT().
					FetchGroupByID(gomock.Any(), gomock.Any()).Times(1).
					Return(nil, datastore.ErrGroupNotFound)
			},
		},
		{
			name:       "valid group",
			cfgPath:    "./testdata/Auth_Config/no-auth-convoy.json",
			method:     http.MethodGet,
			statusCode: http.StatusOK,
			id:         realOrgID,
			dbFn: func(app *applicationHandler) {
				o, _ := app.groupRepo.(*mocks.MockGroupRepository)

				o.EXPECT().
					FetchGroupByID(gomock.Any(), gomock.Any()).Times(1).
					Return(&datastore.Group{
						UID:  realOrgID,
						Name: "sendcash-pay",
					}, nil)

				a, _ := app.appRepo.(*mocks.MockApplicationRepository)
				a.EXPECT().
					CountGroupApplications(gomock.Any(), gomock.AssignableToTypeOf("")).Times(1).
					Return(int64(1), nil)

				e, _ := app.eventRepo.(*mocks.MockEventRepository)
				e.EXPECT().
					CountGroupMessages(gomock.Any(), gomock.AssignableToTypeOf("")).Times(1).
					Return(int64(1), nil)
			},
		},
	}

	for _, tc := range tt {
		t.Run(tc.name, func(t *testing.T) {
			var app *applicationHandler

			ctrl := gomock.NewController(t)
			defer ctrl.Finish()

			groupRepo := mocks.NewMockGroupRepository(ctrl)
			appRepo := mocks.NewMockApplicationRepository(ctrl)
			eventRepo := mocks.NewMockEventRepository(ctrl)
			eventDeliveryRepo := mocks.NewMockEventDeliveryRepository(ctrl)
			eventQueue := mocks.NewMockQueuer(ctrl)
<<<<<<< HEAD
			logger := logger.NewNoopLogger()
			tracer := mocks.NewMockTracer(ctrl)

			app = newApplicationHandler(eventRepo, eventDeliveryRepo, appRepo, groupRepo, eventQueue, logger, tracer)
=======
			apiKeyRepo := mocks.NewMockAPIKeyRepository(ctrl)

			app = newApplicationHandler(eventRepo, eventDeliveryRepo, appRepo, groupRepo, apiKeyRepo, eventQueue)
>>>>>>> d9e349b4

			// Arrange
			url := fmt.Sprintf("/api/v1/groups/%s", tc.id)
			req := httptest.NewRequest(tc.method, url, nil)
			req.SetBasicAuth("test", "test")
			req.Header.Add("Content-Type", "application/json")
			w := httptest.NewRecorder()

			rctx := chi.NewRouteContext()
			rctx.URLParams.Add("groupID", tc.id)

			req = req.Clone(context.WithValue(req.Context(), chi.RouteCtxKey, rctx))

			// Arrange Expectations
			if tc.dbFn != nil {
				tc.dbFn(app)
			}

			err := config.LoadConfig(tc.cfgPath, provideFakeOverride())
			if err != nil {
				t.Errorf("Failed to load config file: %v", err)
			}
			initRealmChain(t, app.apiKeyRepo)

			router := buildRoutes(app)

			// Act
			router.ServeHTTP(w, req)
			if w.Code != tc.statusCode {
				t.Errorf("Want status '%d', got '%d'", tc.statusCode, w.Code)
			}

			verifyMatch(t, *w)
		})
	}
}

func TestApplicationHandler_CreateGroup(t *testing.T) {

	ctrl := gomock.NewController(t)
	defer ctrl.Finish()

	bodyReader := strings.NewReader(`{"name": "ABC_DEF_TEST_UPDATE"}`)

	tt := []struct {
		name       string
		cfgPath    string
		method     string
		statusCode int
		body       *strings.Reader
		dbFn       func(*applicationHandler)
	}{
		{
			name:       "valid group",
			cfgPath:    "./testdata/Auth_Config/basic-convoy.json",
			method:     http.MethodPost,
			statusCode: http.StatusCreated,
			body:       bodyReader,
			dbFn: func(app *applicationHandler) {
				o, _ := app.groupRepo.(*mocks.MockGroupRepository)
				o.EXPECT().
					CreateGroup(gomock.Any(), gomock.Any()).Times(1).
					Return(nil)

			},
		},
	}

	for _, tc := range tt {
		t.Run(tc.name, func(t *testing.T) {
			var app *applicationHandler

			ctrl := gomock.NewController(t)
			defer ctrl.Finish()

			groupRepo := mocks.NewMockGroupRepository(ctrl)
			appRepo := mocks.NewMockApplicationRepository(ctrl)
			eventRepo := mocks.NewMockEventRepository(ctrl)
			eventDeliveryRepo := mocks.NewMockEventDeliveryRepository(ctrl)
			eventQueue := mocks.NewMockQueuer(ctrl)
<<<<<<< HEAD
			logger := logger.NewNoopLogger()
			tracer := mocks.NewMockTracer(ctrl)

			app = newApplicationHandler(eventRepo, eventDeliveryRepo, appRepo, groupRepo, eventQueue, logger, tracer)
=======
			apiKeyRepo := mocks.NewMockAPIKeyRepository(ctrl)

			app = newApplicationHandler(eventRepo, eventDeliveryRepo, appRepo, groupRepo, apiKeyRepo, eventQueue)
>>>>>>> d9e349b4

			// Arrange
			req := httptest.NewRequest(tc.method, "/api/v1/groups", tc.body)
			req.SetBasicAuth("test", "test")
			req.Header.Add("Content-Type", "application/json")
			w := httptest.NewRecorder()

			// Arrange Expectations
			if tc.dbFn != nil {
				tc.dbFn(app)
			}

			err := config.LoadConfig(tc.cfgPath, provideFakeOverride())
			if err != nil {
				t.Errorf("Failed to load config file: %v", err)
			}
			initRealmChain(t, app.apiKeyRepo)

			router := buildRoutes(app)

			// Act.
			router.ServeHTTP(w, req)

			// Assert.
			if w.Code != tc.statusCode {
				t.Errorf("want status '%d', got '%d'", tc.statusCode, w.Code)
			}
		})
	}
}

func TestApplicationHandler_UpdateGroup(t *testing.T) {

	ctrl := gomock.NewController(t)
	defer ctrl.Finish()

	realOrgID := "1234567890"

	bodyReader := strings.NewReader(`{"name": "ABC_DEF_TEST_UPDATE"}`)
	tt := []struct {
		name       string
		cfgPath    string
		method     string
		statusCode int
		orgID      string
		body       *strings.Reader
		dbFn       func(app *applicationHandler)
	}{
		{
			name:       "valid group update",
			cfgPath:    "./testdata/Auth_Config/basic-convoy.json",
			method:     http.MethodPut,
			statusCode: http.StatusAccepted,
			orgID:      realOrgID,
			body:       bodyReader,
			dbFn: func(app *applicationHandler) {
				g, _ := app.groupRepo.(*mocks.MockGroupRepository)
				g.EXPECT().
					UpdateGroup(gomock.Any(), gomock.Any()).Times(1).
					Return(nil)

				g.EXPECT().
					FetchGroupByID(gomock.Any(), gomock.Any()).Times(1).
					Return(&datastore.Group{
						UID:  realOrgID,
						Name: "sendcash-pay",
					}, nil)
			},
		},
	}

	for _, tc := range tt {
		t.Run(tc.name, func(t *testing.T) {
			var app *applicationHandler

			ctrl := gomock.NewController(t)
			defer ctrl.Finish()

			groupRepo := mocks.NewMockGroupRepository(ctrl)
			appRepo := mocks.NewMockApplicationRepository(ctrl)
			eventRepo := mocks.NewMockEventRepository(ctrl)
			eventDeliveryRepo := mocks.NewMockEventDeliveryRepository(ctrl)
			eventQueue := mocks.NewMockQueuer(ctrl)
<<<<<<< HEAD
			logger := logger.NewNoopLogger()
			tracer := mocks.NewMockTracer(ctrl)

			app = newApplicationHandler(eventRepo, eventDeliveryRepo, appRepo, groupRepo, eventQueue, logger, tracer)
=======
			apiKeyRepo := mocks.NewMockAPIKeyRepository(ctrl)

			app = newApplicationHandler(eventRepo, eventDeliveryRepo, appRepo, groupRepo, apiKeyRepo, eventQueue)
>>>>>>> d9e349b4

			// Arrange
			url := fmt.Sprintf("/api/v1/groups/%s", tc.orgID)
			req := httptest.NewRequest(tc.method, url, tc.body)
			req.SetBasicAuth("test", "test")
			req.Header.Add("Content-Type", "application/json")
			w := httptest.NewRecorder()

			rctx := chi.NewRouteContext()
			rctx.URLParams.Add("orgID", tc.orgID)

			req = req.WithContext(context.WithValue(req.Context(), chi.RouteCtxKey, rctx))

			// Arrange Expectations
			if tc.dbFn != nil {
				tc.dbFn(app)
			}

			err := config.LoadConfig(tc.cfgPath, provideFakeOverride())
			if err != nil {
				t.Errorf("Failed to load config file: %v", err)
			}
			initRealmChain(t, app.apiKeyRepo)

			router := buildRoutes(app)

			// Act.
			router.ServeHTTP(w, req)

			if w.Code != tc.statusCode {
				t.Errorf("Want status '%d', got '%d'", tc.statusCode, w.Code)
			}
			fmt.Println("s", w.Body.String())
			verifyMatch(t, *w)
		})
	}

}

func TestApplicationHandler_GetGroups(t *testing.T) {

	ctrl := gomock.NewController(t)
	defer ctrl.Finish()

	realOrgID := "1234567890"

	tt := []struct {
		name       string
		cfgPath    string
		method     string
		statusCode int
		dbFn       func(app *applicationHandler)
	}{
		{
			name:       "valid groups",
			cfgPath:    "./testdata/Auth_Config/basic-convoy.json",
			method:     http.MethodGet,
			statusCode: http.StatusOK,
			dbFn: func(app *applicationHandler) {
				o, _ := app.groupRepo.(*mocks.MockGroupRepository)
				o.EXPECT().
					LoadGroups(gomock.Any(), gomock.Any()).Times(1).
					Return([]*datastore.Group{
						{
							UID:  realOrgID,
							Name: "sendcash-pay",
						},
					}, nil)

				a, _ := app.appRepo.(*mocks.MockApplicationRepository)
				a.EXPECT().
					CountGroupApplications(gomock.Any(), gomock.AssignableToTypeOf("")).Times(1).
					Return(int64(1), nil)

				e, _ := app.eventRepo.(*mocks.MockEventRepository)
				e.EXPECT().
					CountGroupMessages(gomock.Any(), gomock.AssignableToTypeOf("")).Times(1).
					Return(int64(1), nil)
			},
		},
	}

	for _, tc := range tt {
		t.Run(tc.name, func(t *testing.T) {
			var app *applicationHandler

			ctrl := gomock.NewController(t)
			defer ctrl.Finish()

			groupRepo := mocks.NewMockGroupRepository(ctrl)
			appRepo := mocks.NewMockApplicationRepository(ctrl)
			eventRepo := mocks.NewMockEventRepository(ctrl)
			eventDeliveryRepo := mocks.NewMockEventDeliveryRepository(ctrl)
			eventQueue := mocks.NewMockQueuer(ctrl)
<<<<<<< HEAD
			logger := logger.NewNoopLogger()
			tracer := mocks.NewMockTracer(ctrl)

			app = newApplicationHandler(eventRepo, eventDeliveryRepo, appRepo, groupRepo, eventQueue, logger, tracer)
=======
			apiKeyRepo := mocks.NewMockAPIKeyRepository(ctrl)

			app = newApplicationHandler(eventRepo, eventDeliveryRepo, appRepo, groupRepo, apiKeyRepo, eventQueue)
>>>>>>> d9e349b4

			req := httptest.NewRequest(tc.method, "/api/v1/groups", nil)
			req.SetBasicAuth("test", "test")
			w := httptest.NewRecorder()

			// Arrange Expectations
			if tc.dbFn != nil {
				tc.dbFn(app)
			}

			err := config.LoadConfig(tc.cfgPath, provideFakeOverride())
			if err != nil {
				t.Errorf("Failed to load config file: %v", err)
			}
			initRealmChain(t, app.apiKeyRepo)

			router := buildRoutes(app)

			// Act
			router.ServeHTTP(w, req)
			if w.Code != tc.statusCode {
				t.Errorf("Want status '%d', got '%d'", tc.statusCode, w.Code)
			}

			verifyMatch(t, *w)
		})
	}
}

func TestApplicationHandler_DeleteGroup(t *testing.T) {

	ctrl := gomock.NewController(t)
	defer ctrl.Finish()

	realOrgID := "1234567890"

	bodyReader := strings.NewReader(`{"name": "ABC_DEF_TEST_UPDATE"}`)
	tt := []struct {
		name       string
		cfgPath    string
		method     string
		statusCode int
		orgID      string
		body       *strings.Reader
		dbFn       func(app *applicationHandler)
	}{
		{
			name:       "valid group delete",
			cfgPath:    "./testdata/Auth_Config/no-auth-convoy.json",
			method:     http.MethodDelete,
			statusCode: http.StatusOK,
			orgID:      realOrgID,
			body:       bodyReader,
			dbFn: func(app *applicationHandler) {
				g, _ := app.groupRepo.(*mocks.MockGroupRepository)
				g.EXPECT().
					FetchGroupByID(gomock.Any(), gomock.Any()).Times(1).
					Return(&datastore.Group{
						UID:  realOrgID,
						Name: "sendcash-pay",
					}, nil)

				g.EXPECT().
					DeleteGroup(gomock.Any(), gomock.Any()).Times(1).
					Return(nil)

				a, _ := app.appRepo.(*mocks.MockApplicationRepository)
				a.EXPECT().DeleteGroupApps(gomock.Any(), gomock.AssignableToTypeOf("")).Times(1).
					Return(nil)

				e, _ := app.eventRepo.(*mocks.MockEventRepository)
				e.EXPECT().DeleteGroupEvents(gomock.Any(), gomock.AssignableToTypeOf("")).Times(1).
					Return(nil)

			},
		},
		{
			name:       "failed group delete",
			cfgPath:    "./testdata/Auth_Config/no-auth-convoy.json",
			method:     http.MethodDelete,
			statusCode: http.StatusInternalServerError,
			orgID:      realOrgID,
			body:       bodyReader,
			dbFn: func(app *applicationHandler) {
				g, _ := app.groupRepo.(*mocks.MockGroupRepository)
				g.EXPECT().
					FetchGroupByID(gomock.Any(), gomock.Any()).Times(1).
					Return(&datastore.Group{
						UID:  realOrgID,
						Name: "sendcash-pay",
					}, nil)

				g.EXPECT().
					DeleteGroup(gomock.Any(), gomock.Any()).Times(1).
					Return(errors.New("abc"))
			},
		},
	}

	for _, tc := range tt {
		t.Run(tc.name, func(t *testing.T) {
			var app *applicationHandler

			ctrl := gomock.NewController(t)
			defer ctrl.Finish()

			groupRepo := mocks.NewMockGroupRepository(ctrl)
			apiKeyRepo := mocks.NewMockAPIKeyRepository(ctrl)
			appRepo := mocks.NewMockApplicationRepository(ctrl)
			eventRepo := mocks.NewMockEventRepository(ctrl)
			eventDeliveryRepo := mocks.NewMockEventDeliveryRepository(ctrl)
			eventQueue := mocks.NewMockQueuer(ctrl)

			app = newApplicationHandler(eventRepo, eventDeliveryRepo, appRepo, groupRepo, apiKeyRepo, eventQueue)

			// Arrange
			url := fmt.Sprintf("/api/v1/groups/%s", tc.orgID)
			req := httptest.NewRequest(tc.method, url, tc.body)
			req.SetBasicAuth("test", "test")
			req.Header.Add("Content-Type", "application/json")
			w := httptest.NewRecorder()

			rctx := chi.NewRouteContext()
			rctx.URLParams.Add("orgID", tc.orgID)

			req = req.WithContext(context.WithValue(req.Context(), chi.RouteCtxKey, rctx))

			// Arrange Expectations
			if tc.dbFn != nil {
				tc.dbFn(app)
			}

			err := config.LoadConfig(tc.cfgPath, new(config.Configuration))
			if err != nil {
				t.Errorf("Failed to load config file: %v", err)
			}
			initRealmChain(t, app.apiKeyRepo)

			router := buildRoutes(app)

			// Act.
			router.ServeHTTP(w, req)

			if w.Code != tc.statusCode {
				t.Errorf("Want status '%d', got '%d'", tc.statusCode, w.Code)
			}

			verifyMatch(t, *w)
		})
	}
}<|MERGE_RESOLUTION|>--- conflicted
+++ resolved
@@ -10,11 +10,8 @@
 	"testing"
 
 	"github.com/frain-dev/convoy/config"
-<<<<<<< HEAD
+	"github.com/frain-dev/convoy/datastore"
 	"github.com/frain-dev/convoy/logger"
-=======
-	"github.com/frain-dev/convoy/datastore"
->>>>>>> d9e349b4
 	"github.com/frain-dev/convoy/mocks"
 
 	"github.com/go-chi/chi/v5"
@@ -92,16 +89,11 @@
 			eventRepo := mocks.NewMockEventRepository(ctrl)
 			eventDeliveryRepo := mocks.NewMockEventDeliveryRepository(ctrl)
 			eventQueue := mocks.NewMockQueuer(ctrl)
-<<<<<<< HEAD
 			logger := logger.NewNoopLogger()
 			tracer := mocks.NewMockTracer(ctrl)
-
-			app = newApplicationHandler(eventRepo, eventDeliveryRepo, appRepo, groupRepo, eventQueue, logger, tracer)
-=======
 			apiKeyRepo := mocks.NewMockAPIKeyRepository(ctrl)
 
-			app = newApplicationHandler(eventRepo, eventDeliveryRepo, appRepo, groupRepo, apiKeyRepo, eventQueue)
->>>>>>> d9e349b4
+			app = newApplicationHandler(eventRepo, eventDeliveryRepo, appRepo, groupRepo, apiKeyRepo, eventQueue, logger, tracer)
 
 			// Arrange
 			url := fmt.Sprintf("/api/v1/groups/%s", tc.id)
@@ -182,16 +174,11 @@
 			eventRepo := mocks.NewMockEventRepository(ctrl)
 			eventDeliveryRepo := mocks.NewMockEventDeliveryRepository(ctrl)
 			eventQueue := mocks.NewMockQueuer(ctrl)
-<<<<<<< HEAD
 			logger := logger.NewNoopLogger()
 			tracer := mocks.NewMockTracer(ctrl)
-
-			app = newApplicationHandler(eventRepo, eventDeliveryRepo, appRepo, groupRepo, eventQueue, logger, tracer)
-=======
 			apiKeyRepo := mocks.NewMockAPIKeyRepository(ctrl)
 
-			app = newApplicationHandler(eventRepo, eventDeliveryRepo, appRepo, groupRepo, apiKeyRepo, eventQueue)
->>>>>>> d9e349b4
+			app = newApplicationHandler(eventRepo, eventDeliveryRepo, appRepo, groupRepo, apiKeyRepo, eventQueue, logger, tracer)
 
 			// Arrange
 			req := httptest.NewRequest(tc.method, "/api/v1/groups", tc.body)
@@ -275,16 +262,11 @@
 			eventRepo := mocks.NewMockEventRepository(ctrl)
 			eventDeliveryRepo := mocks.NewMockEventDeliveryRepository(ctrl)
 			eventQueue := mocks.NewMockQueuer(ctrl)
-<<<<<<< HEAD
 			logger := logger.NewNoopLogger()
 			tracer := mocks.NewMockTracer(ctrl)
-
-			app = newApplicationHandler(eventRepo, eventDeliveryRepo, appRepo, groupRepo, eventQueue, logger, tracer)
-=======
 			apiKeyRepo := mocks.NewMockAPIKeyRepository(ctrl)
 
-			app = newApplicationHandler(eventRepo, eventDeliveryRepo, appRepo, groupRepo, apiKeyRepo, eventQueue)
->>>>>>> d9e349b4
+			app = newApplicationHandler(eventRepo, eventDeliveryRepo, appRepo, groupRepo, apiKeyRepo, eventQueue, logger, tracer)
 
 			// Arrange
 			url := fmt.Sprintf("/api/v1/groups/%s", tc.orgID)
@@ -379,16 +361,11 @@
 			eventRepo := mocks.NewMockEventRepository(ctrl)
 			eventDeliveryRepo := mocks.NewMockEventDeliveryRepository(ctrl)
 			eventQueue := mocks.NewMockQueuer(ctrl)
-<<<<<<< HEAD
 			logger := logger.NewNoopLogger()
 			tracer := mocks.NewMockTracer(ctrl)
-
-			app = newApplicationHandler(eventRepo, eventDeliveryRepo, appRepo, groupRepo, eventQueue, logger, tracer)
-=======
 			apiKeyRepo := mocks.NewMockAPIKeyRepository(ctrl)
 
-			app = newApplicationHandler(eventRepo, eventDeliveryRepo, appRepo, groupRepo, apiKeyRepo, eventQueue)
->>>>>>> d9e349b4
+			app = newApplicationHandler(eventRepo, eventDeliveryRepo, appRepo, groupRepo, apiKeyRepo, eventQueue, logger, tracer)
 
 			req := httptest.NewRequest(tc.method, "/api/v1/groups", nil)
 			req.SetBasicAuth("test", "test")
@@ -501,8 +478,10 @@
 			eventRepo := mocks.NewMockEventRepository(ctrl)
 			eventDeliveryRepo := mocks.NewMockEventDeliveryRepository(ctrl)
 			eventQueue := mocks.NewMockQueuer(ctrl)
-
-			app = newApplicationHandler(eventRepo, eventDeliveryRepo, appRepo, groupRepo, apiKeyRepo, eventQueue)
+			logger := logger.NewNoopLogger()
+			tracer := mocks.NewMockTracer(ctrl)
+
+			app = newApplicationHandler(eventRepo, eventDeliveryRepo, appRepo, groupRepo, apiKeyRepo, eventQueue, logger, tracer)
 
 			// Arrange
 			url := fmt.Sprintf("/api/v1/groups/%s", tc.orgID)
