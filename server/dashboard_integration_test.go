//go:build integration
// +build integration

package server

import (
	"context"
	"encoding/json"
	"fmt"
	"net/http"
	"net/http/httptest"
	"testing"
	"time"

	"github.com/frain-dev/convoy/internal/pkg/metrics"

	"github.com/frain-dev/convoy/server/testdb"
	"github.com/stretchr/testify/suite"

	"github.com/frain-dev/convoy/config"
	"github.com/frain-dev/convoy/datastore"
<<<<<<< HEAD
	convoyMongo "github.com/frain-dev/convoy/datastore/mongo"
=======
	cm "github.com/frain-dev/convoy/datastore/mongo"
>>>>>>> 2456fdfc
	"github.com/frain-dev/convoy/server/models"
	"github.com/google/uuid"
	"github.com/sebdah/goldie/v2"
	log "github.com/sirupsen/logrus"
	"github.com/stretchr/testify/require"
	"go.mongodb.org/mongo-driver/bson/primitive"
)

type DashboardIntegrationTestSuite struct {
	suite.Suite
<<<<<<< HEAD
	DB              convoyMongo.Client
=======
	DB              cm.Client
>>>>>>> 2456fdfc
	Router          http.Handler
	ConvoyApp       *ApplicationHandler
	AuthenticatorFn AuthenticatorFn
	DefaultUser     *datastore.User
	DefaultOrg      *datastore.Organisation
	DefaultGroup    *datastore.Group
}

func (s *DashboardIntegrationTestSuite) SetupSuite() {
	s.DB = getDB()
	s.ConvoyApp = buildServer()
	s.Router = s.ConvoyApp.BuildRoutes()
}

func (s *DashboardIntegrationTestSuite) SetupTest() {
	testdb.PurgeDB(s.DB)

	// Setup Default User
	user, err := testdb.SeedDefaultUser(s.ConvoyApp.A.Store)
	require.NoError(s.T(), err)
	s.DefaultUser = user

	// Setup Default Organisation
	org, err := testdb.SeedDefaultOrganisation(s.ConvoyApp.A.Store, user)
	require.NoError(s.T(), err)
	s.DefaultOrg = org

	// Setup Default Group.
	s.DefaultGroup, _ = testdb.SeedDefaultGroup(s.ConvoyApp.A.Store, s.DefaultOrg.UID)

	s.AuthenticatorFn = authenticateRequest(&models.LoginUser{
		Username: user.Email,
		Password: testdb.DefaultUserPassword,
	})

	// Setup Config.
	err = config.LoadConfig("./testdata/Auth_Config/full-convoy-with-jwt-realm.json")
	require.NoError(s.T(), err)

<<<<<<< HEAD
	initRealmChain(s.T(), s.DB.APIRepo(), s.DB.UserRepo(), s.ConvoyApp.S.Cache)
=======
	apiRepo := cm.NewApiKeyRepo(s.ConvoyApp.A.Store)
	userRepo := cm.NewUserRepo(s.ConvoyApp.A.Store)
	initRealmChain(s.T(), apiRepo, userRepo, s.ConvoyApp.A.Cache)
>>>>>>> 2456fdfc
}

func (s *DashboardIntegrationTestSuite) TearDownTest() {
	testdb.PurgeDB(s.DB)
	metrics.Reset()
}

func (s *DashboardIntegrationTestSuite) TestGetDashboardSummary() {
	ctx := context.Background()
	application := &datastore.Application{
		UID:            "abc",
		GroupID:        s.DefaultGroup.UID,
		Title:          "test-app",
		SupportEmail:   "test@suport.com",
		Endpoints:      []datastore.Endpoint{},
		CreatedAt:      primitive.NewDateTimeFromTime(time.Now()),
		UpdatedAt:      primitive.NewDateTimeFromTime(time.Now()),
		DocumentStatus: datastore.ActiveDocumentStatus,
	}

	appRepo := cm.NewApplicationRepo(s.ConvoyApp.A.Store)
	err := appRepo.CreateApplication(ctx, application, application.GroupID)
	require.NoError(s.T(), err)

	events := []datastore.Event{
		{
			UID:              uuid.New().String(),
			EventType:        "*",
			MatchedEndpoints: 1,
			ProviderID:       "provider_id",
			Data:             json.RawMessage(`{"data":"12345"}`),
			GroupID:          s.DefaultGroup.UID,
			AppID:            application.UID,
			CreatedAt:        primitive.NewDateTimeFromTime(time.Date(2021, time.January, 1, 1, 1, 1, 0, time.UTC)),
			UpdatedAt:        primitive.NewDateTimeFromTime(time.Date(2021, time.January, 1, 1, 1, 1, 0, time.UTC)),
			DocumentStatus:   datastore.ActiveDocumentStatus,
		},
		{
			UID:              uuid.New().String(),
			EventType:        "*",
			MatchedEndpoints: 1,
			ProviderID:       "provider_id",
			Data:             json.RawMessage(`{"data":"12345"}`),
			GroupID:          s.DefaultGroup.UID,
			AppID:            application.UID,
			CreatedAt:        primitive.NewDateTimeFromTime(time.Date(2021, time.January, 10, 1, 1, 1, 0, time.UTC)),
			UpdatedAt:        primitive.NewDateTimeFromTime(time.Date(2021, time.January, 10, 1, 1, 1, 0, time.UTC)),
			DocumentStatus:   datastore.ActiveDocumentStatus,
		},
		{
			UID:              uuid.New().String(),
			EventType:        "*",
			MatchedEndpoints: 1,
			ProviderID:       "provider_id",
			Data:             json.RawMessage(`{"data":"12345"}`),
			GroupID:          s.DefaultGroup.UID,
			AppID:            application.UID,
			CreatedAt:        primitive.NewDateTimeFromTime(time.Date(2022, time.March, 20, 1, 1, 1, 0, time.UTC)),
			UpdatedAt:        primitive.NewDateTimeFromTime(time.Date(2022, time.March, 20, 1, 1, 1, 0, time.UTC)),
			DocumentStatus:   datastore.ActiveDocumentStatus,
		},
		{
			UID:              uuid.New().String(),
			EventType:        "*",
			MatchedEndpoints: 1,
			ProviderID:       "provider_id",
			Data:             json.RawMessage(`{"data":"12345"}`),
			GroupID:          s.DefaultGroup.UID,
			AppID:            application.UID,
			CreatedAt:        primitive.NewDateTimeFromTime(time.Date(2022, time.March, 20, 1, 1, 1, 0, time.UTC)),
			UpdatedAt:        primitive.NewDateTimeFromTime(time.Date(2022, time.March, 20, 1, 1, 1, 0, time.UTC)),
			DocumentStatus:   datastore.ActiveDocumentStatus,
		},
		{
			UID:              uuid.New().String(),
			EventType:        "*",
			MatchedEndpoints: 1,
			ProviderID:       "provider_id",
			Data:             json.RawMessage(`{"data":"12345"}`),
			GroupID:          s.DefaultGroup.UID,
			AppID:            application.UID,
			CreatedAt:        primitive.NewDateTimeFromTime(time.Date(2022, time.March, 20, 1, 1, 1, 0, time.UTC)),
			UpdatedAt:        primitive.NewDateTimeFromTime(time.Date(2022, time.March, 20, 1, 1, 1, 0, time.UTC)),
			DocumentStatus:   datastore.ActiveDocumentStatus,
		},
		{
			UID:              uuid.New().String(),
			EventType:        "*",
			MatchedEndpoints: 1,
			ProviderID:       "provider_id",
			Data:             json.RawMessage(`{"data":"12345"}`),
			GroupID:          s.DefaultGroup.UID,
			AppID:            application.UID,
			CreatedAt:        primitive.NewDateTimeFromTime(time.Date(2022, time.March, 20, 1, 1, 1, 0, time.UTC)),
			UpdatedAt:        primitive.NewDateTimeFromTime(time.Date(2022, time.March, 20, 1, 1, 1, 0, time.UTC)),
			DocumentStatus:   datastore.ActiveDocumentStatus,
		},
	}

	eventRepo := cm.NewEventRepository(s.ConvoyApp.A.Store)
	for i := range events {
		err = eventRepo.CreateEvent(ctx, &events[i])
		require.NoError(s.T(), err)
	}

	type urlQuery struct {
		groupID   string
		startDate string
		endDate   string
		Type      string
	}

	tests := []struct {
		name       string
		method     string
		urlQuery   urlQuery
		statusCode int
	}{
		{
			name:       "should_fetch_yearly_dashboard_summary",
			method:     http.MethodGet,
			statusCode: http.StatusOK,
			urlQuery: urlQuery{
				groupID:   s.DefaultGroup.UID,
				startDate: "2021-01-01T00:00:00",
				endDate:   "2021-01-30T00:00:00",
				Type:      "yearly",
			},
		},
		{
			name:       "should_fetch_monthly_dashboard_summary",
			method:     http.MethodGet,
			statusCode: http.StatusOK,
			urlQuery: urlQuery{
				groupID:   s.DefaultGroup.UID,
				startDate: "2021-01-01T00:00:00",
				endDate:   "2022-12-27T00:00:00",
				Type:      "monthly",
			},
		},
		{
			name:       "should_fetch_weekly_dashboard_summary",
			method:     http.MethodGet,
			statusCode: http.StatusOK,
			urlQuery: urlQuery{
				groupID:   s.DefaultGroup.UID,
				startDate: "2021-01-01T00:00:00",
				endDate:   "2022-12-27T00:00:00",
				Type:      "weekly",
			},
		},
		{
			name:       "should_fetch_daily_dashboard_summary",
			method:     http.MethodGet,
			statusCode: http.StatusOK,
			urlQuery: urlQuery{
				groupID:   s.DefaultGroup.UID,
				startDate: "2021-01-01T00:00:00",
				endDate:   "2022-12-27T00:00:00",
				Type:      "daily",
			},
		},
		{
			name:       "should_error_for_empty_startDate",
			method:     http.MethodGet,
			statusCode: http.StatusBadRequest,
			urlQuery: urlQuery{
				groupID: s.DefaultGroup.UID,
				endDate: "2022-12-27T00:00:00",
				Type:    "daily",
			},
		},
		{
			name:       "should_error_for_invalid_startDate",
			method:     http.MethodGet,
			statusCode: http.StatusBadRequest,
			urlQuery: urlQuery{
				groupID:   s.DefaultGroup.UID,
				startDate: "2021-01-01",
				endDate:   "2022-12-27T00:00:00",
				Type:      "daily",
			},
		},
		{
			name:       "should_error_for_invalid_type",
			method:     http.MethodGet,
			statusCode: http.StatusBadRequest,
			urlQuery: urlQuery{
				groupID:   s.DefaultGroup.UID,
				startDate: "2021-01-01T00:00:00",
				endDate:   "2022-12-27T00:00:00",
				Type:      "abc",
			},
		},
		{
			name:       "should_error_for_startDate_greater_than_endDate",
			method:     http.MethodGet,
			statusCode: http.StatusBadRequest,
			urlQuery: urlQuery{
				groupID:   s.DefaultGroup.UID,
				startDate: "2021-01-01T00:00:00",
				endDate:   "2020-12-27T00:00:00",
				Type:      "daily",
			},
		},
	}
	for _, tc := range tests {
		s.T().Run(tc.name, func(t *testing.T) {
			err := config.LoadConfig("./testdata/Auth_Config/full-convoy-with-jwt-realm.json")
			if err != nil {
				t.Errorf("Failed to load config file: %v", err)
			}
<<<<<<< HEAD
			initRealmChain(t, s.DB.APIRepo(), s.DB.UserRepo(), s.ConvoyApp.S.Cache)
=======
			apiRepo := cm.NewApiKeyRepo(s.ConvoyApp.A.Store)
			userRepo := cm.NewUserRepo(s.ConvoyApp.A.Store)
			initRealmChain(t, apiRepo, userRepo, s.ConvoyApp.A.Cache)
>>>>>>> 2456fdfc

			req := httptest.NewRequest(tc.method, fmt.Sprintf("/ui/organisations/%s/groups/%s/dashboard/summary?startDate=%s&endDate=%s&type=%s", s.DefaultOrg.UID, tc.urlQuery.groupID, tc.urlQuery.startDate, tc.urlQuery.endDate, tc.urlQuery.Type), nil)
			err = s.AuthenticatorFn(req, s.Router)
			require.NoError(s.T(), err)

			w := httptest.NewRecorder()

			s.Router.ServeHTTP(w, req)

			if w.Code != tc.statusCode {
				log.Error(tc.name, w.Body)
				t.Errorf("Want status '%d', got '%d'", tc.statusCode, w.Code)
			}

			verifyMatch(t, *w)
		})
	}
}

func TestDashboardIntegrationTestSuiteTest(t *testing.T) {
	suite.Run(t, new(DashboardIntegrationTestSuite))
}

func verifyMatch(t *testing.T, w httptest.ResponseRecorder) {
	g := goldie.New(
		t,
		goldie.WithDiffEngine(goldie.ColoredDiff),
	)
	g.Assert(t, t.Name(), w.Body.Bytes())
}<|MERGE_RESOLUTION|>--- conflicted
+++ resolved
@@ -19,11 +19,7 @@
 
 	"github.com/frain-dev/convoy/config"
 	"github.com/frain-dev/convoy/datastore"
-<<<<<<< HEAD
-	convoyMongo "github.com/frain-dev/convoy/datastore/mongo"
-=======
 	cm "github.com/frain-dev/convoy/datastore/mongo"
->>>>>>> 2456fdfc
 	"github.com/frain-dev/convoy/server/models"
 	"github.com/google/uuid"
 	"github.com/sebdah/goldie/v2"
@@ -34,11 +30,7 @@
 
 type DashboardIntegrationTestSuite struct {
 	suite.Suite
-<<<<<<< HEAD
-	DB              convoyMongo.Client
-=======
 	DB              cm.Client
->>>>>>> 2456fdfc
 	Router          http.Handler
 	ConvoyApp       *ApplicationHandler
 	AuthenticatorFn AuthenticatorFn
@@ -78,13 +70,9 @@
 	err = config.LoadConfig("./testdata/Auth_Config/full-convoy-with-jwt-realm.json")
 	require.NoError(s.T(), err)
 
-<<<<<<< HEAD
-	initRealmChain(s.T(), s.DB.APIRepo(), s.DB.UserRepo(), s.ConvoyApp.S.Cache)
-=======
 	apiRepo := cm.NewApiKeyRepo(s.ConvoyApp.A.Store)
 	userRepo := cm.NewUserRepo(s.ConvoyApp.A.Store)
 	initRealmChain(s.T(), apiRepo, userRepo, s.ConvoyApp.A.Cache)
->>>>>>> 2456fdfc
 }
 
 func (s *DashboardIntegrationTestSuite) TearDownTest() {
@@ -297,13 +285,9 @@
 			if err != nil {
 				t.Errorf("Failed to load config file: %v", err)
 			}
-<<<<<<< HEAD
-			initRealmChain(t, s.DB.APIRepo(), s.DB.UserRepo(), s.ConvoyApp.S.Cache)
-=======
 			apiRepo := cm.NewApiKeyRepo(s.ConvoyApp.A.Store)
 			userRepo := cm.NewUserRepo(s.ConvoyApp.A.Store)
 			initRealmChain(t, apiRepo, userRepo, s.ConvoyApp.A.Cache)
->>>>>>> 2456fdfc
 
 			req := httptest.NewRequest(tc.method, fmt.Sprintf("/ui/organisations/%s/groups/%s/dashboard/summary?startDate=%s&endDate=%s&type=%s", s.DefaultOrg.UID, tc.urlQuery.groupID, tc.urlQuery.startDate, tc.urlQuery.endDate, tc.urlQuery.Type), nil)
 			err = s.AuthenticatorFn(req, s.Router)
