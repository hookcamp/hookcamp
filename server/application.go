package server

import (
	mongopagination "github.com/gobeam/mongo-go-pagination"
	"net/http"

	"github.com/go-chi/render"
	"github.com/hookcamp/hookcamp"
)

type applicationHandler struct {
	appRepo hookcamp.ApplicationRepository
	orgRepo hookcamp.OrganisationRepository
	msgRepo hookcamp.MessageRepository
}

<<<<<<< HEAD
=======
type pagedResponse struct {
	Content    interface{}                     `json:"content,omitempty"`
	Pagination *mongopagination.PaginationData `json:"pagination,omitempty"`
}

>>>>>>> 2c0de810
func newApplicationHandler(msgRepo hookcamp.MessageRepository, appRepo hookcamp.ApplicationRepository, orgRepo hookcamp.OrganisationRepository) *applicationHandler {

	return &applicationHandler{
		msgRepo: msgRepo,
		appRepo: appRepo,
		orgRepo: orgRepo,
	}
}

<<<<<<< HEAD
type organisationResponse struct {
	Organisation hookcamp.Organisation `json:"organisation"`
	Response
}

type organisationsResponse struct {
	Organisations []*hookcamp.Organisation `json:"organisations"`
	Response
}

type applicationsPagedResponse struct {
	Applications   []hookcamp.Application `json:"data"`
	PaginationData *pager.PaginationData  `json:"pagination"`
	Response
}

type dashboardSummaryResponse struct {
	DashboardSummary models.DashboardSummary `json:"dashboard"`
	Response
}

type applicationResponse struct {
	Application hookcamp.Application `json:"application"`
	Response
}

type messageResponse struct {
	Message hookcamp.Message `json:"message"`
	Response
}

type messagesResponse struct {
	Messages []hookcamp.Message `json:"messages"`
	Response
}
type messagesPagedResponse struct {
	Messages       []hookcamp.Message    `json:"messages"`
	PaginationData *pager.PaginationData `json:"pagination"`
	Response
}

type applicationsResponse struct {
	Applications []hookcamp.Application `json:"applications"`
	Response
}

type applicationEndpointResponse struct {
	Endpoint hookcamp.Endpoint `json:"endpoint"`
	Response
}

=======
>>>>>>> 2c0de810
func (a *applicationHandler) GetApp(w http.ResponseWriter, r *http.Request) {

	_ = render.Render(w, r, newServerResponse("App fetched successfully",
		*getApplicationFromContext(r.Context()), http.StatusOK))
}

func (a *applicationHandler) CreateApp(w http.ResponseWriter, r *http.Request) {

	_ = render.Render(w, r, newServerResponse("App created successfully",
		*getApplicationFromContext(r.Context()), http.StatusCreated))
}

func (a *applicationHandler) UpdateApp(w http.ResponseWriter, r *http.Request) {

	_ = render.Render(w, r, newServerResponse("App updated successfully",
		*getApplicationFromContext(r.Context()), http.StatusAccepted))
}

func (a *applicationHandler) GetApps(w http.ResponseWriter, r *http.Request) {

	_ = render.Render(w, r, newServerResponse("Apps fetched successfully",
		*getApplicationsFromContext(r.Context()), http.StatusOK))
}

func (a *applicationHandler) CreateAppEndpoint(w http.ResponseWriter, r *http.Request) {

	_ = render.Render(w, r, newServerResponse("App endpoint created successfully",
		*getApplicationEndpointFromContext(r.Context()), http.StatusCreated))
}

func (a *applicationHandler) UpdateAppEndpoint(w http.ResponseWriter, r *http.Request) {

	_ = render.Render(w, r, newServerResponse("Apps endpoint updated successfully",
		*getApplicationEndpointFromContext(r.Context()), http.StatusAccepted))
}

func (a *applicationHandler) CreateOrganisation(w http.ResponseWriter, r *http.Request) {

	_ = render.Render(w, r, newServerResponse("Organisation created successfully",
		*getOrganisationFromContext(r.Context()), http.StatusCreated))
}

func (a *applicationHandler) UpdateOrganisation(w http.ResponseWriter, r *http.Request) {

	_ = render.Render(w, r, newServerResponse("Organisation updated successfully",
		*getOrganisationFromContext(r.Context()), http.StatusAccepted))
}

func (a *applicationHandler) GetOrganisation(w http.ResponseWriter, r *http.Request) {

	_ = render.Render(w, r, newServerResponse("Organisation fetched successfully",
		*getOrganisationFromContext(r.Context()), http.StatusOK))
}

func (a *applicationHandler) GetOrganisations(w http.ResponseWriter, r *http.Request) {

	_ = render.Render(w, r, newServerResponse("Organisations fetched successfully",
		getOrganisationsFromContext(r.Context()), http.StatusOK))
}

func (a *applicationHandler) GetDashboardSummary(w http.ResponseWriter, r *http.Request) {

	_ = render.Render(w, r, newServerResponse("Dashboard summary fetched successfully",
		*getDashboardSummaryFromContext(r.Context()), http.StatusOK))
}

func (a *applicationHandler) GetPaginatedApps(w http.ResponseWriter, r *http.Request) {

<<<<<<< HEAD
	_ = render.Render(w, r, applicationsPagedResponse{
		Response: Response{
			StatusCode: http.StatusOK,
		},
		Applications:   *getApplicationsFromContext(r.Context()),
		PaginationData: getPaginationDataFromContext(r.Context()),
	})
}

func (a *applicationHandler) CreateAppMessage(w http.ResponseWriter, r *http.Request) {
	_ = render.Render(w, r, messageResponse{
		Response: Response{
			StatusCode: http.StatusCreated,
		},
		Message: *getMessageFromContext(r.Context()),
	})
}

func (a *applicationHandler) GetAppMessage(w http.ResponseWriter, r *http.Request) {
	_ = render.Render(w, r, messageResponse{
		Response: Response{
			StatusCode: http.StatusOK,
		},
		Message: *getMessageFromContext(r.Context()),
	})
}

func (a *applicationHandler) GetAppMessages(w http.ResponseWriter, r *http.Request) {
	_ = render.Render(w, r, messagesResponse{
		Response: Response{
			StatusCode: http.StatusOK,
		},
		Messages: *getMessagesFromContext(r.Context()),
	})
}

func (a *applicationHandler) GetAppMessagesPaged(w http.ResponseWriter, r *http.Request) {
	_ = render.Render(w, r, messagesPagedResponse{
		Response: Response{
			StatusCode: http.StatusOK,
		},
		Messages:       *getMessagesFromContext(r.Context()),
		PaginationData: getPaginationDataFromContext(r.Context()),
	})
=======
	_ = render.Render(w, r, newServerResponse("Apps fetched successfully",
		pagedResponse{Content: *getApplicationsFromContext(r.Context()),
			Pagination: getPaginationDataFromContext(r.Context())}, http.StatusOK))
}

func (a *applicationHandler) CreateAppMessage(w http.ResponseWriter, r *http.Request) {

	_ = render.Render(w, r, newServerResponse("App event created successfully",
		*getMessageFromContext(r.Context()), http.StatusCreated))
}

func (a *applicationHandler) GetAppMessage(w http.ResponseWriter, r *http.Request) {

	_ = render.Render(w, r, newServerResponse("App event fetched successfully",
		*getMessageFromContext(r.Context()), http.StatusOK))
}

func (a *applicationHandler) GetAppMessages(w http.ResponseWriter, r *http.Request) {

	_ = render.Render(w, r, newServerResponse("App events fetched successfully",
		*getMessagesFromContext(r.Context()), http.StatusOK))
}

func (a *applicationHandler) GetAppMessagesPaged(w http.ResponseWriter, r *http.Request) {

	_ = render.Render(w, r, newServerResponse("App events fetched successfully",
		pagedResponse{Content: *getMessagesFromContext(r.Context()),
			Pagination: getPaginationDataFromContext(r.Context())}, http.StatusOK))
>>>>>>> 2c0de810
}<|MERGE_RESOLUTION|>--- conflicted
+++ resolved
@@ -14,14 +14,11 @@
 	msgRepo hookcamp.MessageRepository
 }
 
-<<<<<<< HEAD
-=======
 type pagedResponse struct {
 	Content    interface{}                     `json:"content,omitempty"`
 	Pagination *mongopagination.PaginationData `json:"pagination,omitempty"`
 }
 
->>>>>>> 2c0de810
 func newApplicationHandler(msgRepo hookcamp.MessageRepository, appRepo hookcamp.ApplicationRepository, orgRepo hookcamp.OrganisationRepository) *applicationHandler {
 
 	return &applicationHandler{
@@ -31,60 +28,6 @@
 	}
 }
 
-<<<<<<< HEAD
-type organisationResponse struct {
-	Organisation hookcamp.Organisation `json:"organisation"`
-	Response
-}
-
-type organisationsResponse struct {
-	Organisations []*hookcamp.Organisation `json:"organisations"`
-	Response
-}
-
-type applicationsPagedResponse struct {
-	Applications   []hookcamp.Application `json:"data"`
-	PaginationData *pager.PaginationData  `json:"pagination"`
-	Response
-}
-
-type dashboardSummaryResponse struct {
-	DashboardSummary models.DashboardSummary `json:"dashboard"`
-	Response
-}
-
-type applicationResponse struct {
-	Application hookcamp.Application `json:"application"`
-	Response
-}
-
-type messageResponse struct {
-	Message hookcamp.Message `json:"message"`
-	Response
-}
-
-type messagesResponse struct {
-	Messages []hookcamp.Message `json:"messages"`
-	Response
-}
-type messagesPagedResponse struct {
-	Messages       []hookcamp.Message    `json:"messages"`
-	PaginationData *pager.PaginationData `json:"pagination"`
-	Response
-}
-
-type applicationsResponse struct {
-	Applications []hookcamp.Application `json:"applications"`
-	Response
-}
-
-type applicationEndpointResponse struct {
-	Endpoint hookcamp.Endpoint `json:"endpoint"`
-	Response
-}
-
-=======
->>>>>>> 2c0de810
 func (a *applicationHandler) GetApp(w http.ResponseWriter, r *http.Request) {
 
 	_ = render.Render(w, r, newServerResponse("App fetched successfully",
@@ -153,14 +96,34 @@
 
 func (a *applicationHandler) GetPaginatedApps(w http.ResponseWriter, r *http.Request) {
 
-<<<<<<< HEAD
-	_ = render.Render(w, r, applicationsPagedResponse{
-		Response: Response{
-			StatusCode: http.StatusOK,
-		},
-		Applications:   *getApplicationsFromContext(r.Context()),
-		PaginationData: getPaginationDataFromContext(r.Context()),
-	})
+	_ = render.Render(w, r, newServerResponse("Apps fetched successfully",
+		pagedResponse{Content: *getApplicationsFromContext(r.Context()),
+			Pagination: getPaginationDataFromContext(r.Context())}, http.StatusOK))
+}
+
+func (a *applicationHandler) CreateAppMessage(w http.ResponseWriter, r *http.Request) {
+
+	_ = render.Render(w, r, newServerResponse("App event created successfully",
+		*getMessageFromContext(r.Context()), http.StatusCreated))
+}
+
+func (a *applicationHandler) GetAppMessage(w http.ResponseWriter, r *http.Request) {
+
+	_ = render.Render(w, r, newServerResponse("App event fetched successfully",
+		*getMessageFromContext(r.Context()), http.StatusOK))
+}
+
+func (a *applicationHandler) GetAppMessages(w http.ResponseWriter, r *http.Request) {
+
+	_ = render.Render(w, r, newServerResponse("App events fetched successfully",
+		*getMessagesFromContext(r.Context()), http.StatusOK))
+}
+
+func (a *applicationHandler) GetAppMessagesPaged(w http.ResponseWriter, r *http.Request) {
+
+	_ = render.Render(w, r, newServerResponse("App events fetched successfully",
+		pagedResponse{Content: *getMessagesFromContext(r.Context()),
+			Pagination: getPaginationDataFromContext(r.Context())}, http.StatusOK))
 }
 
 func (a *applicationHandler) CreateAppMessage(w http.ResponseWriter, r *http.Request) {
@@ -198,34 +161,4 @@
 		Messages:       *getMessagesFromContext(r.Context()),
 		PaginationData: getPaginationDataFromContext(r.Context()),
 	})
-=======
-	_ = render.Render(w, r, newServerResponse("Apps fetched successfully",
-		pagedResponse{Content: *getApplicationsFromContext(r.Context()),
-			Pagination: getPaginationDataFromContext(r.Context())}, http.StatusOK))
-}
-
-func (a *applicationHandler) CreateAppMessage(w http.ResponseWriter, r *http.Request) {
-
-	_ = render.Render(w, r, newServerResponse("App event created successfully",
-		*getMessageFromContext(r.Context()), http.StatusCreated))
-}
-
-func (a *applicationHandler) GetAppMessage(w http.ResponseWriter, r *http.Request) {
-
-	_ = render.Render(w, r, newServerResponse("App event fetched successfully",
-		*getMessageFromContext(r.Context()), http.StatusOK))
-}
-
-func (a *applicationHandler) GetAppMessages(w http.ResponseWriter, r *http.Request) {
-
-	_ = render.Render(w, r, newServerResponse("App events fetched successfully",
-		*getMessagesFromContext(r.Context()), http.StatusOK))
-}
-
-func (a *applicationHandler) GetAppMessagesPaged(w http.ResponseWriter, r *http.Request) {
-
-	_ = render.Render(w, r, newServerResponse("App events fetched successfully",
-		pagedResponse{Content: *getMessagesFromContext(r.Context()),
-			Pagination: getPaginationDataFromContext(r.Context())}, http.StatusOK))
->>>>>>> 2c0de810
 }