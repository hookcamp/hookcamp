--- conflicted
+++ resolved
@@ -301,7 +301,6 @@
 	_ = render.Render(w, r, util.NewServerResponse("App endpoint deleted successfully", nil, http.StatusOK))
 }
 
-<<<<<<< HEAD
 // CreateEndpointSecret
 // @Summary Create application endpoint secret
 // @Description This endpoint creates an endpoint secret
@@ -361,12 +360,12 @@
 
 	_ = render.Render(w, r, util.NewServerResponse("endpoint secret expired successfully",
 		nil, http.StatusOK))
-=======
+}
+
 func (a *ApplicationHandler) GetPaginatedApps(w http.ResponseWriter, r *http.Request) {
 	_ = render.Render(w, r, util.NewServerResponse("Apps fetched successfully",
 		pagedResponse{
 			Content:    *m.GetApplicationsFromContext(r.Context()),
 			Pagination: m.GetPaginationDataFromContext(r.Context()),
 		}, http.StatusOK))
->>>>>>> 3ce8ab9d
 }