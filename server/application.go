--- conflicted
+++ resolved
@@ -54,10 +54,7 @@
 	appRepo datastore.ApplicationRepository,
 	groupRepo datastore.GroupRepository,
 	apiKeyRepo datastore.APIKeyRepository,
-<<<<<<< HEAD
-=======
 	subRepo datastore.SubscriptionRepository,
->>>>>>> e3d62dcd
 	sourceRepo datastore.SourceRepository,
 	eventQueue queue.Queuer,
 	createEventQueue queue.Queuer,
@@ -72,10 +69,7 @@
 	gs := services.NewGroupService(appRepo, groupRepo, eventRepo, eventDeliveryRepo, limiter)
 	as := services.NewAppService(appRepo, eventRepo, eventDeliveryRepo, eventQueue, cache)
 	ss := services.NewSecurityService(groupRepo, apiKeyRepo)
-<<<<<<< HEAD
-=======
 	rs := services.NewSubscriptionService(subRepo)
->>>>>>> e3d62dcd
 	sos := services.NewSourceService(sourceRepo)
 
 	return &applicationHandler{
@@ -83,24 +77,12 @@
 		eventService:      es,
 		groupService:      gs,
 		securityService:   ss,
-<<<<<<< HEAD
-=======
 		subService:        rs,
->>>>>>> e3d62dcd
 		sourceService:     sos,
 		eventRepo:         eventRepo,
 		eventDeliveryRepo: eventDeliveryRepo,
 		apiKeyRepo:        apiKeyRepo,
 		groupRepo:         groupRepo,
-<<<<<<< HEAD
-		sourceRepo:        sourceRepo,
-		eventQueue:        eventQueue,
-		createEventQueue:  createEventQueue,
-		logger:            logger,
-		tracer:            tracer,
-		cache:             cache,
-		limiter:           limiter,
-=======
 		appRepo:           appRepo,
 		subRepo:           subRepo,
 
@@ -111,7 +93,6 @@
 		tracer:           tracer,
 		cache:            cache,
 		sourceRepo:       sourceRepo,
->>>>>>> e3d62dcd
 	}
 }
 
