package server

import (
	"net/http"

	"github.com/frain-dev/convoy/datastore"
	"github.com/frain-dev/convoy/datastore/mongo"
	"github.com/frain-dev/convoy/server/models"
	"github.com/frain-dev/convoy/services"
	"github.com/frain-dev/convoy/util"

	m "github.com/frain-dev/convoy/internal/pkg/middleware"
	"github.com/go-chi/chi/v5"
	"github.com/go-chi/render"
	log "github.com/sirupsen/logrus"
)

func createApplicationService(a *ApplicationHandler) *services.AppService {
	appRepo := mongo.NewApplicationRepo(a.A.Store)
	eventRepo := mongo.NewEventRepository(a.A.Store)
	eventDeliveryRepo := mongo.NewEventDeliveryRepository(a.A.Store)

	return services.NewAppService(
<<<<<<< HEAD
		appRepo, eventRepo, eventDeliveryRepo,
=======
		appRepo, eventRepo, eventDeliveryRepo, a.A.Cache, a.A.Queue,
>>>>>>> 1d8a4a1e
	)
}

type pagedResponse struct {
	Content    interface{}               `json:"content,omitempty"`
	Pagination *datastore.PaginationData `json:"pagination,omitempty"`
}

// GetApp
// @Summary Get an application
// @Description This endpoint fetches an application by it's id
// @Tags Application
// @Accept  json
// @Produce  json
// @Param projectID path string true "Project id"
// @Param appID path string true "application id"
// @Success 200 {object} util.ServerResponse{data=datastore.Application}
// @Failure 400,401,500 {object} util.ServerResponse{data=Stub}
// @Security ApiKeyAuth
// @Router /api/v1/projects/{projectID}/applications/{appID} [get]
func (a *ApplicationHandler) GetApp(w http.ResponseWriter, r *http.Request) {
	_ = render.Render(w, r, util.NewServerResponse("App fetched successfully",
		*m.GetApplicationFromContext(r.Context()), http.StatusOK))
}

// GetApps
// @Summary Get all applications
// @Description This fetches all applications
// @Tags Application
// @Accept  json
// @Produce  json
// @Param perPage query string false "results per page"
// @Param page query string false "page number"
// @Param sort query string false "sort order"
// @Param q query string false "app title"
// @Param projectID path string true "Project id"
// @Success 200 {object} util.ServerResponse{data=pagedResponse{content=[]datastore.Application}}
// @Failure 400,401,500 {object} util.ServerResponse{data=Stub}
// @Security ApiKeyAuth
// @Router /api/v1/projects/{projectID}/applications [get]
func (a *ApplicationHandler) GetApps(w http.ResponseWriter, r *http.Request) {
	pageable := m.GetPageableFromContext(r.Context())
	group := m.GetGroupFromContext(r.Context())
	q := r.URL.Query().Get("q")
	appService := createApplicationService(a)

	apps, paginationData, err := appService.LoadApplicationsPaged(r.Context(), group.UID, q, pageable)
	if err != nil {
		log.WithError(err).Error("failed to load apps")
		_ = render.Render(w, r, util.NewErrorResponse("an error occurred while fetching apps. Error: "+err.Error(), http.StatusBadRequest))
		return
	}

	_ = render.Render(w, r, util.NewServerResponse("Apps fetched successfully",
		pagedResponse{Content: &apps, Pagination: &paginationData}, http.StatusOK))
}

// CreateApp
// @Summary Create an application
// @Description This endpoint creates an application
// @Tags Application
// @Accept  json
// @Produce  json
// @Param projectID path string true "Project id"
// @Param application body models.Application true "Application Details"
// @Success 200 {object} util.ServerResponse{data=datastore.Application}
// @Failure 400,401,500 {object} util.ServerResponse{data=Stub}
// @Security ApiKeyAuth
// @Router /api/v1/projects/{projectID}/applications [post]
func (a *ApplicationHandler) CreateApp(w http.ResponseWriter, r *http.Request) {
	var newApp models.Application
	err := util.ReadJSON(r, &newApp)
	if err != nil {
		_ = render.Render(w, r, util.NewErrorResponse(err.Error(), http.StatusBadRequest))
		return
	}

	group := m.GetGroupFromContext(r.Context())
	appService := createApplicationService(a)
	app, err := appService.CreateApp(r.Context(), &newApp, group)
	if err != nil {
		_ = render.Render(w, r, util.NewServiceErrResponse(err))
		return
	}

	_ = render.Render(w, r, util.NewServerResponse("App created successfully", app, http.StatusCreated))
}

// UpdateApp
// @Summary Update an application
// @Description This endpoint updates an application
// @Tags Application
// @Accept  json
// @Produce  json
// @Param projectID path string true "Project id"
// @Param appID path string true "application id"
// @Param application body models.Application true "Application Details"
// @Success 200 {object} util.ServerResponse{data=datastore.Application}
// @Failure 400,401,500 {object} util.ServerResponse{data=Stub}
// @Security ApiKeyAuth
// @Router /api/v1/projects/{projectID}/applications/{appID} [put]
func (a *ApplicationHandler) UpdateApp(w http.ResponseWriter, r *http.Request) {
	var appUpdate models.UpdateApplication
	err := util.ReadJSON(r, &appUpdate)
	if err != nil {
		_ = render.Render(w, r, util.NewErrorResponse(err.Error(), http.StatusBadRequest))
		return
	}

	app := m.GetApplicationFromContext(r.Context())
	appService := createApplicationService(a)

	err = appService.UpdateApplication(r.Context(), &appUpdate, app)
	if err != nil {
		_ = render.Render(w, r, util.NewServiceErrResponse(err))
		return
	}

	_ = render.Render(w, r, util.NewServerResponse("App updated successfully", app, http.StatusAccepted))
}

// DeleteApp
// @Summary Delete app
// @Description This endpoint deletes an app
// @Tags Application
// @Accept  json
// @Produce  json
// @Param projectID path string true "Project id"
// @Param appID path string true "application id"
// @Success 200 {object} util.ServerResponse{data=Stub}
// @Failure 400,401,500 {object} util.ServerResponse{data=Stub}
// @Security ApiKeyAuth
// @Router /api/v1/projects/{projectID}/applications/{appID} [delete]
func (a *ApplicationHandler) DeleteApp(w http.ResponseWriter, r *http.Request) {
	app := m.GetApplicationFromContext(r.Context())
	appService := createApplicationService(a)

	err := appService.DeleteApplication(r.Context(), app)
	if err != nil {
		log.Errorln("failed to delete app - ", err)
		_ = render.Render(w, r, util.NewServiceErrResponse(err))
		return
	}

	_ = render.Render(w, r, util.NewServerResponse("App deleted successfully", nil, http.StatusOK))
}

// CreateAppEndpoint
// @Summary Create an application endpoint
// @Description This endpoint creates an application endpoint
// @Tags Application Endpoints
// @Accept  json
// @Produce  json
// @Param projectID path string true "Project id"
// @Param appID path string true "application id"
// @Param endpoint body models.Endpoint true "Endpoint Details"
// @Success 200 {object} util.ServerResponse{data=datastore.Endpoint}
// @Failure 400,401,500 {object} util.ServerResponse{data=Stub}
// @Security ApiKeyAuth
// @Router /api/v1/projects/{projectID}/applications/{appID}/endpoints [post]
func (a *ApplicationHandler) CreateAppEndpoint(w http.ResponseWriter, r *http.Request) {
	var e models.Endpoint
	e, err := m.ParseEndpointFromBody(r)
	if err != nil {
		_ = render.Render(w, r, util.NewErrorResponse(err.Error(), http.StatusBadRequest))
		return
	}

	app := m.GetApplicationFromContext(r.Context())
	appService := createApplicationService(a)

	endpoint, err := appService.CreateAppEndpoint(r.Context(), e, app)
	if err != nil {
		_ = render.Render(w, r, util.NewServiceErrResponse(err))
		return
	}

	_ = render.Render(w, r, util.NewServerResponse("App endpoint created successfully", endpoint, http.StatusCreated))
}

// GetAppEndpoint
// @Summary Get application endpoint
// @Description This endpoint fetches an application endpoint
// @Tags Application Endpoints
// @Accept  json
// @Produce  json
// @Param projectID path string true "Project id"
// @Param appID path string true "application id"
// @Param endpointID path string true "endpoint id"
// @Success 200 {object} util.ServerResponse{data=datastore.Endpoint}
// @Failure 400,401,500 {object} util.ServerResponse{data=Stub}
// @Security ApiKeyAuth
// @Router /api/v1/projects/{projectID}/applications/{appID}/endpoints/{endpointID} [get]
func (a *ApplicationHandler) GetAppEndpoint(w http.ResponseWriter, r *http.Request) {
	_ = render.Render(w, r, util.NewServerResponse("App endpoint fetched successfully",
		*m.GetApplicationEndpointFromContext(r.Context()), http.StatusOK))
}

// GetAppEndpoints
// @Summary Get application endpoints
// @Description This endpoint fetches an application's endpoints
// @Tags Application Endpoints
// @Accept  json
// @Produce  json
// @Param projectID path string true "Project id"
// @Param appID path string true "application id"
// @Success 200 {object} util.ServerResponse{data=[]datastore.Endpoint}
// @Failure 400,401,500 {object} util.ServerResponse{data=Stub}
// @Security ApiKeyAuth
// @Router /api/v1/projects/{projectID}/applications/{appID}/endpoints [get]
func (a *ApplicationHandler) GetAppEndpoints(w http.ResponseWriter, r *http.Request) {
	app := m.GetApplicationFromContext(r.Context())

	app.Endpoints = m.FilterDeletedEndpoints(app.Endpoints)
	_ = render.Render(w, r, util.NewServerResponse("App endpoints fetched successfully", app.Endpoints, http.StatusOK))
}

// UpdateAppEndpoint
// @Summary Update an application endpoint
// @Description This endpoint updates an application endpoint
// @Tags Application Endpoints
// @Accept  json
// @Produce  json
// @Param projectID path string true "Project id"
// @Param appID path string true "application id"
// @Param endpointID path string true "endpoint id"
// @Param endpoint body models.Endpoint true "Endpoint Details"
// @Success 200 {object} util.ServerResponse{data=datastore.Endpoint}
// @Failure 400,401,500 {object} util.ServerResponse{data=Stub}
// @Security ApiKeyAuth
// @Router /api/v1/projects/{projectID}/applications/{appID}/endpoints/{endpointID} [put]
func (a *ApplicationHandler) UpdateAppEndpoint(w http.ResponseWriter, r *http.Request) {
	var e models.Endpoint
	e, err := m.ParseEndpointFromBody(r)
	if err != nil {
		_ = render.Render(w, r, util.NewErrorResponse(err.Error(), http.StatusBadRequest))
		return
	}

	app := m.GetApplicationFromContext(r.Context())
	endPointId := chi.URLParam(r, "endpointID")
	appService := createApplicationService(a)

	endpoint, err := appService.UpdateAppEndpoint(r.Context(), e, endPointId, app)
	if err != nil {
		_ = render.Render(w, r, util.NewServiceErrResponse(err))
		return
	}

	_ = render.Render(w, r, util.NewServerResponse("Apps endpoint updated successfully", endpoint, http.StatusAccepted))
}

// DeleteAppEndpoint
// @Summary Delete application endpoint
// @Description This endpoint deletes an application endpoint
// @Tags Application Endpoints
// @Accept  json
// @Produce  json
// @Param projectID path string true "Project id"
// @Param appID path string true "application id"
// @Param endpointID path string true "endpoint id"
// @Success 200 {object} util.ServerResponse{data=Stub}
// @Failure 400,401,500 {object} util.ServerResponse{data=Stub}
// @Security ApiKeyAuth
// @Router /api/v1/projects/{projectID}/applications/{appID}/endpoints/{endpointID} [delete]
func (a *ApplicationHandler) DeleteAppEndpoint(w http.ResponseWriter, r *http.Request) {
	app := m.GetApplicationFromContext(r.Context())
	e := m.GetApplicationEndpointFromContext(r.Context())
	appService := createApplicationService(a)

	err := appService.DeleteAppEndpoint(r.Context(), e, app)
	if err != nil {
		_ = render.Render(w, r, util.NewServiceErrResponse(err))
		return
	}

	_ = render.Render(w, r, util.NewServerResponse("App endpoint deleted successfully", nil, http.StatusOK))
}

// ExpireSecret
// @Summary Expire and generate new application endpoint secret
// @Description This endpoint expires the current endpoint secret and generates a new one.
// @Tags Application Endpoints
// @Accept  json
// @Produce  json
// @Param groupId query string true "group id"
// @Param appID path string true "application id"
// @Param endpointID path string true "endpoint id"
// @Success 200 {object} util.ServerResponse{data=datastore.Endpoint}
// @Failure 400,401,500 {object} util.ServerResponse{data=Stub}
// @Security ApiKeyAuth
// @Router /api/v1/projects/{projectID}/applications/{appID}/endpoints/{endpointID}/expire_secret [put]
func (a *ApplicationHandler) ExpireSecret(w http.ResponseWriter, r *http.Request) {
	var e *models.ExpireSecret
	err := util.ReadJSON(r, &e)
	if err != nil {
		_ = render.Render(w, r, util.NewErrorResponse(err.Error(), http.StatusBadRequest))
		return
	}

	app := m.GetApplicationFromContext(r.Context())

	as := createApplicationService(a)
	app, err = as.ExpireSecret(r.Context(), e, chi.URLParam(r, "endpointID"), app)
	if err != nil {
		_ = render.Render(w, r, util.NewServiceErrResponse(err))
		return
	}

	_ = render.Render(w, r, util.NewServerResponse("endpoint secret expired successfully",
		app, http.StatusOK))
}

func (a *ApplicationHandler) GetPaginatedApps(w http.ResponseWriter, r *http.Request) {
	_ = render.Render(w, r, util.NewServerResponse("Apps fetched successfully",
		pagedResponse{
			Content:    *m.GetApplicationsFromContext(r.Context()),
			Pagination: m.GetPaginationDataFromContext(r.Context()),
		}, http.StatusOK))
}<|MERGE_RESOLUTION|>--- conflicted
+++ resolved
@@ -21,11 +21,7 @@
 	eventDeliveryRepo := mongo.NewEventDeliveryRepository(a.A.Store)
 
 	return services.NewAppService(
-<<<<<<< HEAD
-		appRepo, eventRepo, eventDeliveryRepo,
-=======
-		appRepo, eventRepo, eventDeliveryRepo, a.A.Cache, a.A.Queue,
->>>>>>> 1d8a4a1e
+		appRepo, eventRepo, eventDeliveryRepo, a.A.Queue,
 	)
 }
 
