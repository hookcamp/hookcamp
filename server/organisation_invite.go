package server

import (
	"errors"
	"github.com/frain-dev/convoy/datastore"
	"net/http"
	"strconv"

	"github.com/frain-dev/convoy/server/models"
	"github.com/frain-dev/convoy/util"
	"github.com/go-chi/render"
	log "github.com/sirupsen/logrus"
)

// InviteUserToOrganisation
// @Summary Invite a user to join an organisation
// @Description This endpoint invites a user to join an organisation
// @Tags Organisation
// @Accept  json
// @Produce  json
// @Param orgID path string true "organisation id"
// @Param invite body models.OrganisationInvite true "Organisation Invite Details"
// @Success 200 {object} serverResponse{data=Stub}
// @Failure 400,401,500 {object} serverResponse{data=Stub}
// @Security ApiKeyAuth
// @Router /ui/organisations/{orgID}/invite_user [post]
func (a *applicationHandler) InviteUserToOrganisation(w http.ResponseWriter, r *http.Request) {
	var newIV models.OrganisationInvite
	err := util.ReadJSON(r, &newIV)
	if err != nil {
		_ = render.Render(w, r, newErrorResponse(err.Error(), http.StatusBadRequest))
		return
	}

	baseUrl := getBaseUrlFromContext(r.Context())
	user := getUserFromContext(r.Context())
	org := getOrganisationFromContext(r.Context())

	_, err = a.organisationInviteService.CreateOrganisationMemberInvite(r.Context(), &newIV, org, user, baseUrl)
	if err != nil {
		log.WithError(err).Error("failed to create organisation member invite")
		_ = render.Render(w, r, newServiceErrResponse(err))
		return
	}

	_ = render.Render(w, r, newServerResponse("invite created successfully", nil, http.StatusCreated))
}

// GetPendingOrganisationInvites
// @Summary Fetch pending organisation invites
// @Description This endpoint fetches pending organisation invites
// @Tags Organisation
// @Accept  json
// @Produce  json
// @Param perPage query string false "results per page"
// @Param page query string false "page number"
// @Param sort query string false "sort order"
// @Param orgID path string true "organisation id"
// @Success 200 {object} serverResponse{data=Stub}
// @Failure 400,401,500 {object} serverResponse{data=Stub}
// @Security ApiKeyAuth
// @Router /ui/organisations/{orgID}/pending_invites [get]
func (a *applicationHandler) GetPendingOrganisationInvites(w http.ResponseWriter, r *http.Request) {
	org := getOrganisationFromContext(r.Context())
	pageable := getPageableFromContext(r.Context())

	invites, paginationData, err := a.organisationInviteService.LoadOrganisationInvitesPaged(r.Context(), org, datastore.InviteStatusPending, pageable)
	if err != nil {
		log.WithError(err).Error("failed to create organisation member invite")
		_ = render.Render(w, r, newServiceErrResponse(err))
		return
	}

	_ = render.Render(w, r, newServerResponse("Invites fetched successfully",
		pagedResponse{Content: &invites, Pagination: &paginationData}, http.StatusOK))
}

// ProcessOrganisationMemberInvite
// @Summary Accept or decline an organisation invite
// @Description This endpoint process a user's response to an organisation invite
// @Tags Organisation
// @Accept  json
// @Produce  json
// @Param token query string true "invite token"
// @Param accepted query string true "email"
// @Param user body models.User false "User Details"
// @Success 200 {object} serverResponse{data=Stub}
// @Failure 400,401,500 {object} serverResponse{data=Stub}
// @Security ApiKeyAuth
// @Router /ui/organisations/process_invite [post]
func (a *applicationHandler) ProcessOrganisationMemberInvite(w http.ResponseWriter, r *http.Request) {
	token := r.URL.Query().Get("token")
	accepted, err := strconv.ParseBool(r.URL.Query().Get("accepted"))
	if err != nil {
		log.WithError(err).Error("failed to process accepted url query")
		_ = render.Render(w, r, newErrorResponse("badly formed 'accepted' query", http.StatusBadRequest))
		return
	}

	var newUser *models.User
	err = util.ReadJSON(r, &newUser)
	if err != nil && !errors.Is(err, util.ErrEmptyBody) {
		_ = render.Render(w, r, newErrorResponse(err.Error(), http.StatusBadRequest))
		return
	}

	err = a.organisationInviteService.ProcessOrganisationMemberInvite(r.Context(), token, accepted, newUser)
	if err != nil {
		log.WithError(err).Error("failed to process organisation member invite")
		_ = render.Render(w, r, newServiceErrResponse(errors.New("")))
		return
	}

<<<<<<< HEAD
	_ = render.Render(w, r, newServerResponse("invite processed successfully", nil, http.StatusOK))
=======
	_ = render.Render(w, r, newServerResponse("invite created successfully", nil, http.StatusOK))
}

// FindUserByInviteToken
// @Summary Find user by invite token
// @Description This endpoint finds a user by an invite token
// @Tags Organisation
// @Accept  json
// @Produce  json
// @Param token query string true "invite token"
// @Success 200 {object} serverResponse{data=datastore.User}
// @Failure 400,401,500 {object} serverResponse{data=Stub}
// @Security ApiKeyAuth
// @Router /users/token [get]
func (a *applicationHandler) FindUserByInviteToken(w http.ResponseWriter, r *http.Request) {
	token := r.URL.Query().Get("token")
	user, err := a.organisationInviteService.FindUserByInviteToken(r.Context(), token)
	if err != nil {
		log.WithError(err).Error("failed to find user by invite token")
		_ = render.Render(w, r, newServiceErrResponse(err))
		return
	}

	_ = render.Render(w, r, newServerResponse("retrieved user", user, http.StatusOK))
>>>>>>> 8e88939c
}<|MERGE_RESOLUTION|>--- conflicted
+++ resolved
@@ -111,10 +111,7 @@
 		return
 	}
 
-<<<<<<< HEAD
 	_ = render.Render(w, r, newServerResponse("invite processed successfully", nil, http.StatusOK))
-=======
-	_ = render.Render(w, r, newServerResponse("invite created successfully", nil, http.StatusOK))
 }
 
 // FindUserByInviteToken
@@ -138,5 +135,4 @@
 	}
 
 	_ = render.Render(w, r, newServerResponse("retrieved user", user, http.StatusOK))
->>>>>>> 8e88939c
 }