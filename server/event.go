package server

import (
	"encoding/json"
	"errors"
	"fmt"
	"net/http"
	"time"

	"github.com/frain-dev/convoy/datastore"
	"github.com/frain-dev/convoy/server/models"
	"github.com/frain-dev/convoy/util"
	"github.com/go-chi/render"
	log "github.com/sirupsen/logrus"
)

// CreateAppEvent
// @Summary Create app event
// @Description This endpoint creates an app event
// @Tags Events
// @Accept  json
// @Produce  json
// @Param event body models.Event true "Event Details"
// @Success 200 {object} serverResponse{data=datastore.Event{data=Stub}}
// @Failure 400,401,500 {object} serverResponse{data=Stub}
// @Security ApiKeyAuth
// @Router /events [post]
func (a *applicationHandler) CreateAppEvent(w http.ResponseWriter, r *http.Request) {
	var newMessage models.Event
	err := util.ReadJSON(r, &newMessage)
	if err != nil {
		_ = render.Render(w, r, newErrorResponse(err.Error(), http.StatusBadRequest))
		return
	}

	g := getGroupFromContext(r.Context())

	event, err := a.eventService.CreateAppEvent(r.Context(), &newMessage, g)
	if err != nil {
		_ = render.Render(w, r, newServiceErrResponse(err))
		return
	}

<<<<<<< HEAD
	eventStatus := datastore.ScheduledEventStatus

	for _, v := range matchedEndpoints {
		// TODO(daniel,subomi): what if the first endpoint is inactive, and then the second one is active?
		// how do we reset eventStatus?
		if v.Status != datastore.ActiveEndpointStatus {
			eventStatus = datastore.DiscardedEventStatus
		}

		eventDelivery := &datastore.EventDelivery{
			UID: uuid.New().String(),
			EventMetadata: &datastore.EventMetadata{
				UID:       event.UID,
				EventType: event.EventType,
			},
			EndpointMetadata: &datastore.EndpointMetadata{
				UID:       v.UID,
				TargetURL: v.TargetURL,
				Status:    v.Status,
				Secret:    v.Secret,
				Sent:      false,
			},
			AppMetadata: &datastore.AppMetadata{
				UID:          app.UID,
				Title:        app.Title,
				GroupID:      app.GroupID,
				SupportEmail: app.SupportEmail,
			},
			Metadata: &datastore.Metadata{
				Data:            event.Data,
				Strategy:        g.Config.Strategy.Type,
				NumTrials:       0,
				IntervalSeconds: intervalSeconds,
				RetryLimit:      retryLimit,
				NextSendTime:    primitive.NewDateTimeFromTime(time.Now()),
			},
			Status:           eventStatus,
			DeliveryAttempts: make([]datastore.DeliveryAttempt, 0),
			DocumentStatus:   datastore.ActiveDocumentStatus,
			CreatedAt:        primitive.NewDateTimeFromTime(time.Now()),
			UpdatedAt:        primitive.NewDateTimeFromTime(time.Now()),
		}
		err = a.eventDeliveryRepo.CreateEventDelivery(r.Context(), eventDelivery)
		if err != nil {
			log.WithError(err).Error("error occurred creating event delivery")
		}

		taskName := convoy.EventProcessor.SetPrefix(g.Name)

		if eventDelivery.Status != datastore.DiscardedEventStatus {
			err = a.eventQueue.Write(context.Background(), taskName, eventDelivery, 1*time.Second)
			if err != nil {
				log.Errorf("Error occurred sending new event to the queue %s", err)
			}
		}

	}

=======
>>>>>>> 72d538c7
	_ = render.Render(w, r, newServerResponse("App event created successfully", event, http.StatusCreated))
}

// GetAppEvent
// @Summary Get app event
// @Description This endpoint fetches an app event
// @Tags Events
// @Accept  json
// @Produce  json
// @Param eventID path string true "event id"
// @Success 200 {object} serverResponse{data=datastore.Event{data=Stub}}
// @Failure 400,401,500 {object} serverResponse{data=Stub}
// @Security ApiKeyAuth
// @Router /events/{eventID} [get]
func (a *applicationHandler) GetAppEvent(w http.ResponseWriter, r *http.Request) {

	_ = render.Render(w, r, newServerResponse("App event fetched successfully",
		*getEventFromContext(r.Context()), http.StatusOK))
}

// GetEventDelivery
// @Summary Get event delivery
// @Description This endpoint fetches an event delivery.
// @Tags EventDelivery
// @Accept json
// @Produce json
// @Param eventDeliveryID path string true "event delivery id"
// @Success 200 {object} serverResponse{data=datastore.Event{data=Stub}}
// @Failure 400,401,500 {object} serverResponse{data=Stub}
// @Security ApiKeyAuth
// @Router /eventdeliveries/{eventDeliveryID} [get]
func (a *applicationHandler) GetEventDelivery(w http.ResponseWriter, r *http.Request) {

	_ = render.Render(w, r, newServerResponse("Event Delivery fetched successfully",
		*getEventDeliveryFromContext(r.Context()), http.StatusOK))
}

// ResendEventDelivery
// @Summary Resend an app event
// @Description This endpoint resends an app event
// @Tags EventDelivery
// @Accept  json
// @Produce  json
// @Param eventDeliveryID path string true "event delivery id"
// @Success 200 {object} serverResponse{data=datastore.Event{data=Stub}}
// @Failure 400,401,500 {object} serverResponse{data=Stub}
// @Security ApiKeyAuth
// @Router /eventdeliveries/{eventDeliveryID}/resend [put]
func (a *applicationHandler) ResendEventDelivery(w http.ResponseWriter, r *http.Request) {

	eventDelivery := getEventDeliveryFromContext(r.Context())

	err := a.eventService.ResendEventDelivery(r.Context(), eventDelivery, getGroupFromContext(r.Context()))
	if err != nil {
		_ = render.Render(w, r, newServiceErrResponse(err))
		return
	}

	_ = render.Render(w, r, newServerResponse("App event processed for retry successfully",
		eventDelivery, http.StatusOK))
}

// BatchRetryEventDelivery
// @Summary Batch Resend app events
// @Description This endpoint resends multiple app events
// @Tags EventDelivery
// @Accept json
// @Produce json
// @Param delivery ids body Stub{ids=[]string} true "event delivery ids"
// @Success 200 {object} serverResponse{data=Stub}
// @Failure 400,401,500 {object} serverResponse{data=Stub}
// @Security ApiKeyAuth
// @Router /eventdeliveries/batchretry [post]
func (a *applicationHandler) BatchRetryEventDelivery(w http.ResponseWriter, r *http.Request) {
	status := make([]datastore.EventDeliveryStatus, 0)

	for _, s := range r.URL.Query()["status"] {
		if !util.IsStringEmpty(s) {
			status = append(status, datastore.EventDeliveryStatus(s))
		}
	}

	searchParams, err := getSearchParams(r)
	if err != nil {
		_ = render.Render(w, r, newErrorResponse(err.Error(), http.StatusBadRequest))
		return
	}

	f := &datastore.Filter{
		Group:   getGroupFromContext(r.Context()),
		AppID:   r.URL.Query().Get("appId"),
		EventID: r.URL.Query().Get("eventId"),
		Status:  status,
		Pageable: datastore.Pageable{
			Page:    0,
			PerPage: 1000000000000, // large number so we get everything in most cases
			Sort:    -1,
		},
		SearchParams: searchParams,
	}

	successes, failures, err := a.eventService.BatchRetryEventDelivery(r.Context(), f)
	if err != nil {
		_ = render.Render(w, r, newServiceErrResponse(err))
		return
	}

	_ = render.Render(w, r, newServerResponse(fmt.Sprintf("%d successful, %d failed", successes, failures), nil, http.StatusOK))
}

// CountAffectedEventDeliveries
// @Summary Count affected eventDeliveries
// @Description This endpoint counts app events that will be affected by a batch retry operation
// @Tags EventDelivery
// @Accept  json
// @Produce  json
// @Param appId query string false "application id"
// @Param groupId query string false "group id"
// @Param startDate query string false "start date"
// @Param endDate query string false "end date"
// @Param perPage query string false "results per page"
// @Param page query string false "page number"
// @Param sort query string false "sort order"
// @Success 200 {object} serverResponse{data=Stub{num=integer}}
// @Failure 400,401,500 {object} serverResponse{data=Stub}
// @Security ApiKeyAuth
// @Router /eventdeliveries/countbatchretryevents [get]
func (a *applicationHandler) CountAffectedEventDeliveries(w http.ResponseWriter, r *http.Request) {
	group := getGroupFromContext(r.Context())
	appID := r.URL.Query().Get("appId")
	eventID := r.URL.Query().Get("eventId")
	status := make([]datastore.EventDeliveryStatus, 0)

	for _, s := range r.URL.Query()["status"] {
		if !util.IsStringEmpty(s) {
			status = append(status, datastore.EventDeliveryStatus(s))
		}
	}

	searchParams, err := getSearchParams(r)
	if err != nil {
		_ = render.Render(w, r, newErrorResponse(err.Error(), http.StatusBadRequest))
		return
	}

	count, err := a.eventService.CountAffectedEventDeliveries(r.Context(), group, appID, eventID, status, searchParams)
	if err != nil {
		_ = render.Render(w, r, newServiceErrResponse(err))
		return
	}

	_ = render.Render(w, r, newServerResponse("event deliveries count successful", map[string]interface{}{"num": count}, http.StatusOK))
}

// ForceResendEventDeliveries
// @Summary Force Resend app events
// @Description This endpoint force resends multiple app events
// @Tags EventDelivery
// @Accept json
// @Produce json
// @Param delivery ids body Stub{ids=[]string} true "event delivery ids"
// @Success 200 {object} serverResponse{data=Stub}
// @Failure 400,401,500 {object} serverResponse{data=Stub}
// @Security ApiKeyAuth
// @Router /eventdeliveries/forceresend [post]
func (a *applicationHandler) ForceResendEventDeliveries(w http.ResponseWriter, r *http.Request) {
	eventDeliveryIDs := models.IDs{}

	err := json.NewDecoder(r.Body).Decode(&eventDeliveryIDs)
	if err != nil {
		_ = render.Render(w, r, newErrorResponse("Request is invalid", http.StatusBadRequest))
		return
	}

<<<<<<< HEAD
	g := getGroupFromContext(ctx)
	taskName := convoy.EventProcessor.SetPrefix(g.Name)

	err = a.eventQueue.Write(context.Background(), taskName, eventDelivery, 1*time.Second)
=======
	successes, failures, err := a.eventService.ForceResendEventDeliveries(r.Context(), eventDeliveryIDs.IDs, getGroupFromContext(r.Context()))
>>>>>>> 72d538c7
	if err != nil {
		_ = render.Render(w, r, newServiceErrResponse(err))
		return
	}

	_ = render.Render(w, r, newServerResponse(fmt.Sprintf("%d successful, %d failed", successes, failures), nil, http.StatusOK))
}

// GetEventsPaged
// @Summary Get app events with pagination
// @Description This endpoint fetches app events with pagination
// @Tags Events
// @Accept  json
// @Produce  json
// @Param appId query string false "application id"
// @Param groupId query string false "group id"
// @Param startDate query string false "start date"
// @Param endDate query string false "end date"
// @Param perPage query string false "results per page"
// @Param page query string false "page number"
// @Param sort query string false "sort order"
// @Success 200 {object} serverResponse{data=pagedResponse{content=[]datastore.Event{data=Stub}}}
// @Failure 400,401,500 {object} serverResponse{data=Stub}
// @Security ApiKeyAuth
// @Router /events [get]
func (a *applicationHandler) GetEventsPaged(w http.ResponseWriter, r *http.Request) {
	searchParams, err := getSearchParams(r)
	if err != nil {
		_ = render.Render(w, r, newErrorResponse(err.Error(), http.StatusBadRequest))
		return
	}

	f := &datastore.Filter{
		Group:        getGroupFromContext(r.Context()),
		AppID:        r.URL.Query().Get("appId"),
		Pageable:     getPageableFromContext(r.Context()),
		SearchParams: searchParams,
	}

	m, paginationData, err := a.eventService.GetEventsPaged(r.Context(), f)
	if err != nil {
		_ = render.Render(w, r, newErrorResponse("an error occurred while fetching app events", http.StatusInternalServerError))
		return
	}

	_ = render.Render(w, r, newServerResponse("App events fetched successfully",
		pagedResponse{Content: &m, Pagination: &paginationData}, http.StatusOK))
}

// GetEventDeliveriesPaged
// @Summary Get event deliveries
// @Description This endpoint fetch event deliveries.
// @Tags EventDelivery
// @Accept json
// @Produce json
// @Param appId query string false "application id"
// @Param groupId query string false "group id"
// @Param eventId query string false "event id"
// @Param startDate query string false "start date"
// @Param endDate query string false "end date"
// @Param perPage query string false "results per page"
// @Param page query string false "page number"
// @Param sort query string false "sort order"
// @Param status query []string false "status"
// @Success 200 {object} serverResponse{data=pagedResponse{content=[]datastore.EventDelivery{data=Stub}}}
// @Failure 400,401,500 {object} serverResponse{data=Stub}
// @Security ApiKeyAuth
// @Router /eventdeliveries [get]
func (a *applicationHandler) GetEventDeliveriesPaged(w http.ResponseWriter, r *http.Request) {
	status := make([]datastore.EventDeliveryStatus, 0)
	for _, s := range r.URL.Query()["status"] {
		if !util.IsStringEmpty(s) {
			status = append(status, datastore.EventDeliveryStatus(s))
		}
	}

	searchParams, err := getSearchParams(r)
	if err != nil {
		_ = render.Render(w, r, newErrorResponse(err.Error(), http.StatusBadRequest))
		return
	}

	f := &datastore.Filter{
		Group:        getGroupFromContext(r.Context()),
		AppID:        r.URL.Query().Get("appId"),
		EventID:      r.URL.Query().Get("eventId"),
		Status:       status,
		Pageable:     getPageableFromContext(r.Context()),
		SearchParams: searchParams,
	}

	ed, paginationData, err := a.eventService.GetEventDeliveriesPaged(r.Context(), f)
	if err != nil {
		_ = render.Render(w, r, newErrorResponse("an error occurred while fetching event deliveries", http.StatusInternalServerError))
		return
	}

	_ = render.Render(w, r, newServerResponse("Event deliveries fetched successfully",
		pagedResponse{Content: &ed, Pagination: &paginationData}, http.StatusOK))
}

func getSearchParams(r *http.Request) (datastore.SearchParams, error) {
	var searchParams datastore.SearchParams
	format := "2006-01-02T15:04:05"
	startDate := r.URL.Query().Get("startDate")
	endDate := r.URL.Query().Get("endDate")

	var err error

	var startT time.Time
	if len(startDate) == 0 {
		startT = time.Unix(0, 0)
	} else {
		startT, err = time.Parse(format, startDate)
		if err != nil {
			log.Errorln("error parsing startDate - ", err)
			return searchParams, errors.New("please specify a startDate in the format " + format)
		}
	}
	var endT time.Time
	if len(endDate) == 0 {
		now := time.Now()
		endT = time.Date(now.Year(), now.Month(), now.Day(), 23, 59, 59, 999999999, now.Location())
	} else {
		endT, err = time.Parse(format, endDate)
		if err != nil {
			return searchParams, errors.New("please specify a correct endDate in the format " + format + " or none at all")
		}
	}

	if err := ensurePeriod(startT, endT); err != nil {
		return searchParams, err
	}

	searchParams = datastore.SearchParams{
		CreatedAtStart: startT.Unix(),
		CreatedAtEnd:   endT.Unix(),
	}

	return searchParams, nil
}

func fetchDeliveryAttempts() func(next http.Handler) http.Handler {
	return func(next http.Handler) http.Handler {

		return http.HandlerFunc(func(w http.ResponseWriter, r *http.Request) {

			e := getEventDeliveryFromContext(r.Context())

			r = r.WithContext(setDeliveryAttemptsInContext(r.Context(), &e.DeliveryAttempts))
			next.ServeHTTP(w, r)
		})
	}
}

func findMessageDeliveryAttempt(attempts *[]datastore.DeliveryAttempt, id string) (*datastore.DeliveryAttempt, error) {
	for _, a := range *attempts {
		if a.UID == id {
			return &a, nil
		}
	}
	return nil, datastore.ErrEventDeliveryAttemptNotFound
}<|MERGE_RESOLUTION|>--- conflicted
+++ resolved
@@ -41,67 +41,6 @@
 		return
 	}
 
-<<<<<<< HEAD
-	eventStatus := datastore.ScheduledEventStatus
-
-	for _, v := range matchedEndpoints {
-		// TODO(daniel,subomi): what if the first endpoint is inactive, and then the second one is active?
-		// how do we reset eventStatus?
-		if v.Status != datastore.ActiveEndpointStatus {
-			eventStatus = datastore.DiscardedEventStatus
-		}
-
-		eventDelivery := &datastore.EventDelivery{
-			UID: uuid.New().String(),
-			EventMetadata: &datastore.EventMetadata{
-				UID:       event.UID,
-				EventType: event.EventType,
-			},
-			EndpointMetadata: &datastore.EndpointMetadata{
-				UID:       v.UID,
-				TargetURL: v.TargetURL,
-				Status:    v.Status,
-				Secret:    v.Secret,
-				Sent:      false,
-			},
-			AppMetadata: &datastore.AppMetadata{
-				UID:          app.UID,
-				Title:        app.Title,
-				GroupID:      app.GroupID,
-				SupportEmail: app.SupportEmail,
-			},
-			Metadata: &datastore.Metadata{
-				Data:            event.Data,
-				Strategy:        g.Config.Strategy.Type,
-				NumTrials:       0,
-				IntervalSeconds: intervalSeconds,
-				RetryLimit:      retryLimit,
-				NextSendTime:    primitive.NewDateTimeFromTime(time.Now()),
-			},
-			Status:           eventStatus,
-			DeliveryAttempts: make([]datastore.DeliveryAttempt, 0),
-			DocumentStatus:   datastore.ActiveDocumentStatus,
-			CreatedAt:        primitive.NewDateTimeFromTime(time.Now()),
-			UpdatedAt:        primitive.NewDateTimeFromTime(time.Now()),
-		}
-		err = a.eventDeliveryRepo.CreateEventDelivery(r.Context(), eventDelivery)
-		if err != nil {
-			log.WithError(err).Error("error occurred creating event delivery")
-		}
-
-		taskName := convoy.EventProcessor.SetPrefix(g.Name)
-
-		if eventDelivery.Status != datastore.DiscardedEventStatus {
-			err = a.eventQueue.Write(context.Background(), taskName, eventDelivery, 1*time.Second)
-			if err != nil {
-				log.Errorf("Error occurred sending new event to the queue %s", err)
-			}
-		}
-
-	}
-
-=======
->>>>>>> 72d538c7
 	_ = render.Render(w, r, newServerResponse("App event created successfully", event, http.StatusCreated))
 }
 
@@ -276,14 +215,7 @@
 		return
 	}
 
-<<<<<<< HEAD
-	g := getGroupFromContext(ctx)
-	taskName := convoy.EventProcessor.SetPrefix(g.Name)
-
-	err = a.eventQueue.Write(context.Background(), taskName, eventDelivery, 1*time.Second)
-=======
 	successes, failures, err := a.eventService.ForceResendEventDeliveries(r.Context(), eventDeliveryIDs.IDs, getGroupFromContext(r.Context()))
->>>>>>> 72d538c7
 	if err != nil {
 		_ = render.Render(w, r, newServiceErrResponse(err))
 		return
