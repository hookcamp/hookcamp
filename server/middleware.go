--- conflicted
+++ resolved
@@ -173,10 +173,7 @@
 				UID:       uid,
 				OrgID:     org.UID,
 				Title:     appName,
-<<<<<<< HEAD
-=======
 				Secret:    newApp.Secret,
->>>>>>> 2c0de810
 				CreatedAt: primitive.NewDateTimeFromTime(time.Now()),
 				UpdatedAt: primitive.NewDateTimeFromTime(time.Now()),
 				Endpoints: []hookcamp.Endpoint{},
