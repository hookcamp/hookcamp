package server

import (
	"context"
	"encoding/base64"
	"errors"
	"fmt"
	"net/http"
	"strconv"
	"strings"
	"time"

<<<<<<< HEAD
	"github.com/frain-dev/convoy/auth/realm_chain"
	"github.com/frain-dev/convoy/logger"
	"github.com/frain-dev/convoy/tracer"
	"github.com/newrelic/go-agent/v3/newrelic"

	"github.com/frain-dev/convoy/auth"

=======
>>>>>>> d9e349b4
	"go.mongodb.org/mongo-driver/mongo"

	"github.com/felixge/httpsnoop"
	"github.com/frain-dev/convoy/auth"
	"github.com/frain-dev/convoy/auth/realm_chain"
	"github.com/frain-dev/convoy/config"
	"github.com/frain-dev/convoy/datastore"
	"github.com/frain-dev/convoy/server/models"
	"github.com/frain-dev/convoy/util"

	log "github.com/sirupsen/logrus"

	"github.com/go-chi/chi/v5"
	"github.com/go-chi/chi/v5/middleware"
	"github.com/go-chi/render"
)

type contextKey string

const (
	groupCtx         contextKey = "group"
	appCtx           contextKey = "app"
	endpointCtx      contextKey = "endpoint"
	eventCtx         contextKey = "event"
	eventDeliveryCtx contextKey = "eventDelivery"
	configCtx        contextKey = "configCtx"
	//authConfigCtx       contextKey = "authConfig"
	authLoginCtx        contextKey = "authLogin"
	authUserCtx         contextKey = "authUser"
	pageableCtx         contextKey = "pageable"
	pageDataCtx         contextKey = "pageData"
	dashboardCtx        contextKey = "dashboard"
	deliveryAttemptsCtx contextKey = "deliveryAttempts"
)

func instrumentPath(path string) func(http.Handler) http.Handler {
	return func(next http.Handler) http.Handler {
		return http.HandlerFunc(func(w http.ResponseWriter, r *http.Request) {
			m := httpsnoop.CaptureMetrics(next, w, r)
			requestDuration.WithLabelValues(r.Method, path,
				strconv.Itoa(m.Code)).Observe(m.Duration.Seconds())
		})
	}
}

func instrumentRequests(tr tracer.Tracer) func(next http.Handler) http.Handler {
	return func(next http.Handler) http.Handler {
		return http.HandlerFunc(func(w http.ResponseWriter, r *http.Request) {
			cfg, err := config.Get()

			if err != nil {
				log.WithError(err).Error("failed to load configuration")
				return
			}

			if cfg.Tracer.Type == config.NewRelicTracerProvider {
				txn := tr.StartTransaction(r.URL.Path)
				defer txn.End()

				tr.SetWebRequestHTTP(r, txn)
				w = tr.SetWebResponse(w, txn)
				r = tr.RequestWithTransactionContext(r, txn)
			}

			next.ServeHTTP(w, r)
		})
	}
}

func writeRequestIDHeader(next http.Handler) http.Handler {
	return http.HandlerFunc(func(w http.ResponseWriter, r *http.Request) {
		w.Header().Set("X-Request-ID", r.Context().Value(middleware.RequestIDKey).(string))
		next.ServeHTTP(w, r)
	})
}

func setupCORS(next http.Handler) http.Handler {
	return http.HandlerFunc(func(w http.ResponseWriter, r *http.Request) {
		cfg, err := config.Get()
		if err != nil {
			log.WithError(err).Error("failed to load configuration")
			return
		}

		if env := cfg.Environment; string(env) == "development" {
			w.Header().Set("Access-Control-Allow-Origin", "*")
			w.Header().Set("Access-Control-Allow-Methods", "POST, GET, OPTIONS, PUT, DELETE")
			w.Header().Set("Access-Control-Allow-Headers", "Accept, Content-Type, Content-Length, Accept-Encoding, X-CSRF-Token, Authorization")
		}

		if r.Method == "OPTIONS" {
			return
		}
		next.ServeHTTP(w, r)
	})
}

func jsonResponse(next http.Handler) http.Handler {
	return http.HandlerFunc(func(w http.ResponseWriter, r *http.Request) {
		w.Header().Set("Content-Type", "application/json")
		next.ServeHTTP(w, r)
	})
}

func requireApp(appRepo datastore.ApplicationRepository) func(next http.Handler) http.Handler {
	return func(next http.Handler) http.Handler {

		return http.HandlerFunc(func(w http.ResponseWriter, r *http.Request) {

			appID := chi.URLParam(r, "appID")

			app, err := appRepo.FindApplicationByID(r.Context(), appID)
			if err != nil {

				event := "an error occurred while retrieving app details"
				statusCode := http.StatusInternalServerError

				if errors.Is(err, datastore.ErrApplicationNotFound) {
					event = err.Error()
					statusCode = http.StatusNotFound
				}

				_ = render.Render(w, r, newErrorResponse(event, statusCode))
				return
			}

			r = r.WithContext(setApplicationInContext(r.Context(), app))
			next.ServeHTTP(w, r)
		})
	}
}

func filterDeletedEndpoints(endpoints []datastore.Endpoint) []datastore.Endpoint {
	activeEndpoints := make([]datastore.Endpoint, 0)
	for _, endpoint := range endpoints {
		if endpoint.DeletedAt == 0 {
			activeEndpoints = append(activeEndpoints, endpoint)
		}
	}
	return activeEndpoints
}

func parseEndpointFromBody(r *http.Request) (models.Endpoint, error) {
	var e models.Endpoint
	err := util.ReadJSON(r, &e)
	if err != nil {
		return e, err
	}

	description := e.Description
	if util.IsStringEmpty(description) {
		return e, errors.New("please provide a description")
	}

	e.URL, err = util.CleanEndpoint(e.URL)
	if err != nil {
		return e, err
	}

	return e, nil
}

func requireAppEndpoint() func(next http.Handler) http.Handler {
	return func(next http.Handler) http.Handler {

		return http.HandlerFunc(func(w http.ResponseWriter, r *http.Request) {

			app := getApplicationFromContext(r.Context())
			endPointId := chi.URLParam(r, "endpointID")

			endpoint, err := findEndpoint(&app.Endpoints, endPointId)
			if err != nil {
				_ = render.Render(w, r, newErrorResponse(err.Error(), http.StatusBadRequest))
				return
			}

			r = r.WithContext(setApplicationEndpointInContext(r.Context(), endpoint))
			next.ServeHTTP(w, r)
		})
	}
}

func requireEvent(eventRepo datastore.EventRepository) func(next http.Handler) http.Handler {
	return func(next http.Handler) http.Handler {

		return http.HandlerFunc(func(w http.ResponseWriter, r *http.Request) {

			eventId := chi.URLParam(r, "eventID")

			event, err := eventRepo.FindEventByID(r.Context(), eventId)
			if err != nil {

				event := "an error occurred while retrieving event details"
				statusCode := http.StatusInternalServerError

				if errors.Is(err, datastore.ErrEventNotFound) {
					event = err.Error()
					statusCode = http.StatusNotFound
				}

				_ = render.Render(w, r, newErrorResponse(event, statusCode))
				return
			}

			r = r.WithContext(setEventInContext(r.Context(), event))
			next.ServeHTTP(w, r)
		})
	}
}

func requireEventDelivery(eventRepo datastore.EventDeliveryRepository) func(next http.Handler) http.Handler {
	return func(next http.Handler) http.Handler {
		return http.HandlerFunc(func(w http.ResponseWriter, r *http.Request) {
			eventDeliveryID := chi.URLParam(r, "eventDeliveryID")

			eventDelivery, err := eventRepo.FindEventDeliveryByID(r.Context(), eventDeliveryID)
			if err != nil {

				eventDelivery := "an error occurred while retrieving event delivery details"
				statusCode := http.StatusInternalServerError

				if errors.Is(err, datastore.ErrEventDeliveryNotFound) {
					eventDelivery = err.Error()
					statusCode = http.StatusNotFound
				}

				_ = render.Render(w, r, newErrorResponse(eventDelivery, statusCode))
				return
			}

			r = r.WithContext(setEventDeliveryInContext(r.Context(), eventDelivery))
			next.ServeHTTP(w, r)
		})
	}
}

func requireDeliveryAttempt() func(next http.Handler) http.Handler {
	return func(next http.Handler) http.Handler {

		return http.HandlerFunc(func(w http.ResponseWriter, r *http.Request) {

			id := chi.URLParam(r, "deliveryAttemptID")

			attempts := getDeliveryAttemptsFromContext(r.Context())

			attempt, err := findMessageDeliveryAttempt(attempts, id)
			if err != nil {
				_ = render.Render(w, r, newErrorResponse(err.Error(), http.StatusBadRequest))
				return
			}

			r = r.WithContext(setDeliveryAttemptInContext(r.Context(), attempt))
			next.ServeHTTP(w, r)
		})
	}
}

func findEndpoint(endpoints *[]datastore.Endpoint, id string) (*datastore.Endpoint, error) {
	for _, endpoint := range *endpoints {
		if endpoint.UID == id && endpoint.DeletedAt == 0 {
			return &endpoint, nil
		}
	}
	return nil, datastore.ErrEndpointNotFound
}

func getDefaultGroup(r *http.Request, groupRepo datastore.GroupRepository) (*datastore.Group, error) {

	groups, err := groupRepo.LoadGroups(r.Context(), &datastore.GroupFilter{Names: []string{"default-group"}})
	if err != nil {
		return nil, err
	}

	if !(len(groups) > 0) {
		return nil, errors.New("no default group, please your config")
	}

	return groups[0], err
}

func requireGroup(groupRepo datastore.GroupRepository) func(next http.Handler) http.Handler {
	return func(next http.Handler) http.Handler {
		return http.HandlerFunc(func(w http.ResponseWriter, r *http.Request) {
			var group *datastore.Group
			var err error

			groupID := r.URL.Query().Get("groupID")
			if groupID != "" {
				group, err = groupRepo.FetchGroupByID(r.Context(), groupID)
				if err != nil {
					_ = render.Render(w, r, newErrorResponse("failed to fetch group by id", http.StatusInternalServerError))
					return
				}
			} else if groupID = chi.URLParam(r, "groupID"); groupID != "" {
				group, err = groupRepo.FetchGroupByID(r.Context(), groupID)
				if err != nil {
					_ = render.Render(w, r, newErrorResponse("failed to fetch group by id", http.StatusInternalServerError))
					return
				}
			} else {
				group, err = getDefaultGroup(r, groupRepo)
				if err != nil {
					event := "an error occurred while loading default group"
					statusCode := http.StatusInternalServerError

					// TODO(daniel,subomi): this should be impossible, because we call ensureDefaultGroup on app startup, find a better way to report this?
					if errors.Is(err, mongo.ErrNoDocuments) {
						event = err.Error()
						statusCode = http.StatusNotFound
					}

					_ = render.Render(w, r, newErrorResponse(event, statusCode))
					return
				}
			}
			r = r.WithContext(setGroupInContext(r.Context(), group))
			next.ServeHTTP(w, r)
		})
	}
}

func requireAuth() func(next http.Handler) http.Handler {
	return func(next http.Handler) http.Handler {
		return http.HandlerFunc(func(w http.ResponseWriter, r *http.Request) {
			creds, err := getAuthFromRequest(r)
			if err != nil {
				log.WithError(err).Error("failed to get auth from request")
				_ = render.Render(w, r, newErrorResponse(err.Error(), http.StatusUnauthorized))
				return
			}

			rc, err := realm_chain.Get()
			if err != nil {
				log.WithError(err).Error("failed to get realm chain")
				_ = render.Render(w, r, newErrorResponse("internal server error", http.StatusInternalServerError))
				return
			}

			authUser, err := rc.Authenticate(r.Context(), creds)
			if err != nil {
				log.WithError(err).Error("failed to authenticate")
				_ = render.Render(w, r, newErrorResponse("authorization failed", http.StatusUnauthorized))
				return
			}

			r = r.WithContext(setAuthUserInContext(r.Context(), authUser))
			next.ServeHTTP(w, r)
		})
	}
}

func requirePermission(role auth.RoleType) func(next http.Handler) http.Handler {
	return func(next http.Handler) http.Handler {
		return http.HandlerFunc(func(w http.ResponseWriter, r *http.Request) {
			authUser := getAuthUserFromContext(r.Context())
			if authUser.Role.Type.Is(auth.RoleSuperUser) {
				// superuser has access to everything
				next.ServeHTTP(w, r)
				return
			}

			if !authUser.Role.Type.Is(role) {
				_ = render.Render(w, r, newErrorResponse("unauthorized role", http.StatusUnauthorized))
				return
			}

			group := getGroupFromContext(r.Context())
			for _, v := range authUser.Role.Groups {
				if group.Name == v {
					next.ServeHTTP(w, r)
					return
				}
			}

			_ = render.Render(w, r, newErrorResponse("unauthorized to access group", http.StatusUnauthorized))
		})
	}
}

func getAuthFromRequest(r *http.Request) (*auth.Credential, error) {
	cfg, err := config.Get()
	if err != nil {
		log.WithError(err)
		return nil, err
	}

	if !cfg.Auth.RequireAuth {
		return nil, nil
	}

	val := r.Header.Get("Authorization")
	authInfo := strings.Split(val, " ")

	if len(authInfo) != 2 {
		return nil, errors.New("invalid header structure")
	}

	credType := auth.CredentialType(strings.ToUpper(authInfo[0]))
	switch credType {
	case auth.CredentialTypeBasic:

		credentials, err := base64.StdEncoding.DecodeString(authInfo[1])
		if err != nil {
			return nil, errors.New("invalid credentials")
		}

		creds := strings.Split(string(credentials), ":")

		if len(creds) != 2 {
			return nil, errors.New("invalid basic credentials")
		}

		return &auth.Credential{
			Type:     auth.CredentialTypeBasic,
			Username: creds[0],
			Password: creds[1],
		}, nil
	case auth.CredentialTypeAPIKey:
		if util.IsStringEmpty(authInfo[1]) {
			return nil, errors.New("empty api key")
		}

		return &auth.Credential{
			Type:   auth.CredentialTypeAPIKey,
			APIKey: authInfo[1],
		}, nil
	default:
		return nil, fmt.Errorf("unknown credential type: %s", credType.String())
	}
}

func pagination(next http.Handler) http.Handler {
	return http.HandlerFunc(func(w http.ResponseWriter, r *http.Request) {
		rawPerPage := r.URL.Query().Get("perPage")
		rawPage := r.URL.Query().Get("page")
		rawSort := r.URL.Query().Get("sort")

		if len(rawPerPage) == 0 {
			rawPerPage = "20"
		}
		if len(rawPage) == 0 {
			rawPage = "0"
		}
		if len(rawSort) == 0 {
			rawSort = "-1"
		}

		var err error
		var sort = -1 // desc by default
		order := strings.ToLower(rawSort)
		if order == "asc" {
			sort = 1
		}

		var perPage int
		if perPage, err = strconv.Atoi(rawPerPage); err != nil {
			perPage = 20
		}

		var page int
		if page, err = strconv.Atoi(rawPage); err != nil {
			page = 0
		}
		pageable := datastore.Pageable{
			Page:    page,
			PerPage: perPage,
			Sort:    sort,
		}
		r = r.WithContext(setPageableInContext(r.Context(), pageable))
		next.ServeHTTP(w, r)
	})
}

<<<<<<< HEAD
func logHttpRequest(log logger.Logger) func(next http.Handler) http.Handler {
	return func(next http.Handler) http.Handler {
		return http.HandlerFunc(func(w http.ResponseWriter, r *http.Request) {

			ww := middleware.NewWrapResponseWriter(w, r.ProtoMajor)

			if logger.CanLogHttpRequest(log) {
				start := time.Now()

				defer func() {
					requestFields := requestLogFields(r)
					responseFields := responseLogFields(ww, start)

					logFields := map[string]interface{}{
						"httpRequest":  requestFields,
						"httpResponse": responseFields,
					}

					log.WithLogger().WithFields(logFields).Log(statusLevel(ww.Status()), requestFields["requestURL"])
				}()

			}
			next.ServeHTTP(ww, r)
		})
	}
}

func requestLogFields(r *http.Request) map[string]interface{} {
	scheme := "http"

	if r.TLS != nil {
		scheme = "https"
	}

	requestURL := fmt.Sprintf("%s://%s%s", scheme, r.Host, r.RequestURI)

	requestFields := map[string]interface{}{
		"requestURL":    requestURL,
		"requestMethod": r.Method,
		"requestPath":   r.URL.Path,
		"remoteIP":      r.RemoteAddr,
		"proto":         r.Proto,
		"scheme":        scheme,
	}

	if reqID := middleware.GetReqID(r.Context()); reqID != "" {
		requestFields["x-request-id"] = reqID
	}

	if len(r.Header) > 0 {
		requestFields["header"] = headerFields(r.Header)
	}

	cfg, err := config.Get()
	if err != nil {
		log.WithError(err).Error("failed to load configuration")
		return nil
	}

	if cfg.Tracer.Type == config.NewRelicTracerProvider {
		txn := newrelic.FromContext(r.Context()).GetLinkingMetadata()

		if cfg.NewRelic.DistributedTracerEnabled {
			requestFields["traceID"] = txn.TraceID
			requestFields["spanID"] = txn.SpanID
		}
		
		requestFields["entityGUID"] = txn.EntityGUID
		requestFields["entityType"] = txn.EntityType
	}

	return requestFields
}

func responseLogFields(w middleware.WrapResponseWriter, t time.Time) map[string]interface{} {
	responseFields := map[string]interface{}{
		"status":  w.Status(),
		"byes":    w.BytesWritten(),
		"latency": time.Since(t),
	}

	if len(w.Header()) > 0 {
		responseFields["header"] = headerFields(w.Header())
	}

	return responseFields
}

func statusLevel(status int) log.Level {
	switch {
	case status <= 0:
		return log.WarnLevel
	case status < 400:
		return log.InfoLevel
	case status >= 400 && status < 500:
		return log.WarnLevel
	case status >= 500:
		return log.ErrorLevel
	default:
		return log.InfoLevel
	}
}

func headerFields(header http.Header) map[string]string {
	headerField := map[string]string{}

	for k, v := range header {
		k = strings.ToLower(k)
		switch {
		case len(v) == 0:
			continue
		case len(v) == 1:
			headerField[k] = v[0]
		default:
			headerField[k] = fmt.Sprintf("[%s]", strings.Join(v, "], ["))
		}
		if k == "authorization" || k == "cookie" || k == "set-cookie" {
			headerField[k] = "***"
		}
	}

	return headerField
}

func fetchGroupApps(appRepo convoy.ApplicationRepository) func(next http.Handler) http.Handler {
=======
func fetchGroupApps(appRepo datastore.ApplicationRepository) func(next http.Handler) http.Handler {
>>>>>>> d9e349b4
	return func(next http.Handler) http.Handler {

		return http.HandlerFunc(func(w http.ResponseWriter, r *http.Request) {

			pageable := getPageableFromContext(r.Context())

			group := getGroupFromContext(r.Context())

			apps, paginationData, err := appRepo.LoadApplicationsPagedByGroupId(r.Context(), group.UID, pageable)
			if err != nil {
				_ = render.Render(w, r, newErrorResponse("an error occurred while fetching apps", http.StatusInternalServerError))
				return
			}

			r = r.WithContext(setApplicationsInContext(r.Context(), &apps))
			r = r.WithContext(setPaginationDataInContext(r.Context(), &paginationData))
			next.ServeHTTP(w, r)
		})
	}
}

func ensurePeriod(start time.Time, end time.Time) error {
	if start.Unix() > end.Unix() {
		return errors.New("startDate cannot be greater than endDate")
	}

	return nil
}

func computeDashboardMessages(ctx context.Context, orgId string, eventRepo datastore.EventRepository, searchParams datastore.SearchParams, period datastore.Period) (uint64, []datastore.EventInterval, error) {

	var messagesSent uint64

	messages, err := eventRepo.LoadEventIntervals(ctx, orgId, searchParams, period, 1)
	if err != nil {
		log.Errorln("failed to load message intervals - ", err)
		return 0, nil, err
	}

	for _, m := range messages {
		messagesSent += m.Count
	}

	return messagesSent, messages, nil
}

func setApplicationInContext(ctx context.Context,
	app *datastore.Application) context.Context {
	return context.WithValue(ctx, appCtx, app)
}

func getApplicationFromContext(ctx context.Context) *datastore.Application {
	return ctx.Value(appCtx).(*datastore.Application)
}

func setEventInContext(ctx context.Context,
	event *datastore.Event) context.Context {
	return context.WithValue(ctx, eventCtx, event)
}

func getEventFromContext(ctx context.Context) *datastore.Event {
	return ctx.Value(eventCtx).(*datastore.Event)
}

func setEventDeliveryInContext(ctx context.Context,
	eventDelivery *datastore.EventDelivery) context.Context {
	return context.WithValue(ctx, eventDeliveryCtx, eventDelivery)
}

func getEventDeliveryFromContext(ctx context.Context) *datastore.EventDelivery {
	return ctx.Value(eventDeliveryCtx).(*datastore.EventDelivery)
}

func setApplicationsInContext(ctx context.Context,
	apps *[]datastore.Application) context.Context {
	return context.WithValue(ctx, appCtx, apps)
}

func getApplicationsFromContext(ctx context.Context) *[]datastore.Application {
	return ctx.Value(appCtx).(*[]datastore.Application)
}

func setApplicationEndpointInContext(ctx context.Context,
	endpoint *datastore.Endpoint) context.Context {
	return context.WithValue(ctx, endpointCtx, endpoint)
}

func getApplicationEndpointFromContext(ctx context.Context) *datastore.Endpoint {
	return ctx.Value(endpointCtx).(*datastore.Endpoint)
}

func setGroupInContext(ctx context.Context, group *datastore.Group) context.Context {
	return context.WithValue(ctx, groupCtx, group)
}

func getGroupFromContext(ctx context.Context) *datastore.Group {
	return ctx.Value(groupCtx).(*datastore.Group)
}

func setPageableInContext(ctx context.Context, pageable datastore.Pageable) context.Context {
	return context.WithValue(ctx, pageableCtx, pageable)
}

func getPageableFromContext(ctx context.Context) datastore.Pageable {
	return ctx.Value(pageableCtx).(datastore.Pageable)
}

func setPaginationDataInContext(ctx context.Context, p *datastore.PaginationData) context.Context {
	return context.WithValue(ctx, pageDataCtx, p)
}

func getPaginationDataFromContext(ctx context.Context) *datastore.PaginationData {
	return ctx.Value(pageDataCtx).(*datastore.PaginationData)
}

func setDashboardSummaryInContext(ctx context.Context, d *models.DashboardSummary) context.Context {
	return context.WithValue(ctx, dashboardCtx, d)
}

func getDashboardSummaryFromContext(ctx context.Context) *models.DashboardSummary {
	return ctx.Value(dashboardCtx).(*models.DashboardSummary)
}

func setDeliveryAttemptInContext(ctx context.Context,
	attempt *datastore.DeliveryAttempt) context.Context {
	return context.WithValue(ctx, deliveryAttemptsCtx, attempt)
}

func getDeliveryAttemptFromContext(ctx context.Context) *datastore.DeliveryAttempt {
	return ctx.Value(deliveryAttemptsCtx).(*datastore.DeliveryAttempt)
}

func setDeliveryAttemptsInContext(ctx context.Context,
	attempts *[]datastore.DeliveryAttempt) context.Context {
	return context.WithValue(ctx, deliveryAttemptsCtx, attempts)
}

func getDeliveryAttemptsFromContext(ctx context.Context) *[]datastore.DeliveryAttempt {
	return ctx.Value(deliveryAttemptsCtx).(*[]datastore.DeliveryAttempt)
}

func setAuthUserInContext(ctx context.Context, a *auth.AuthenticatedUser) context.Context {
	return context.WithValue(ctx, authUserCtx, a)
}

func getAuthUserFromContext(ctx context.Context) *auth.AuthenticatedUser {
	return ctx.Value(authUserCtx).(*auth.AuthenticatedUser)
}

func getAuthLoginFromContext(ctx context.Context) *AuthorizedLogin {
	return ctx.Value(authLoginCtx).(*AuthorizedLogin)
}

func setConfigInContext(ctx context.Context, c *ViewableConfiguration) context.Context {
	return context.WithValue(ctx, configCtx, c)
}

func getConfigFromContext(ctx context.Context) *ViewableConfiguration {
	return ctx.Value(configCtx).(*ViewableConfiguration)
}<|MERGE_RESOLUTION|>--- conflicted
+++ resolved
@@ -10,20 +10,15 @@
 	"strings"
 	"time"
 
-<<<<<<< HEAD
-	"github.com/frain-dev/convoy/auth/realm_chain"
 	"github.com/frain-dev/convoy/logger"
 	"github.com/frain-dev/convoy/tracer"
 	"github.com/newrelic/go-agent/v3/newrelic"
 
 	"github.com/frain-dev/convoy/auth"
 
-=======
->>>>>>> d9e349b4
 	"go.mongodb.org/mongo-driver/mongo"
 
 	"github.com/felixge/httpsnoop"
-	"github.com/frain-dev/convoy/auth"
 	"github.com/frain-dev/convoy/auth/realm_chain"
 	"github.com/frain-dev/convoy/config"
 	"github.com/frain-dev/convoy/datastore"
@@ -493,7 +488,6 @@
 	})
 }
 
-<<<<<<< HEAD
 func logHttpRequest(log logger.Logger) func(next http.Handler) http.Handler {
 	return func(next http.Handler) http.Handler {
 		return http.HandlerFunc(func(w http.ResponseWriter, r *http.Request) {
@@ -560,7 +554,7 @@
 			requestFields["traceID"] = txn.TraceID
 			requestFields["spanID"] = txn.SpanID
 		}
-		
+
 		requestFields["entityGUID"] = txn.EntityGUID
 		requestFields["entityType"] = txn.EntityType
 	}
@@ -618,10 +612,7 @@
 	return headerField
 }
 
-func fetchGroupApps(appRepo convoy.ApplicationRepository) func(next http.Handler) http.Handler {
-=======
 func fetchGroupApps(appRepo datastore.ApplicationRepository) func(next http.Handler) http.Handler {
->>>>>>> d9e349b4
 	return func(next http.Handler) http.Handler {
 
 		return http.HandlerFunc(func(w http.ResponseWriter, r *http.Request) {
