--- conflicted
+++ resolved
@@ -29,25 +29,15 @@
 type contextKey string
 
 const (
-<<<<<<< HEAD
 	orgCtx              contextKey = "org"
 	appCtx              contextKey = "app"
 	endpointCtx         contextKey = "endpoint"
 	msgCtx              contextKey = "message"
+	authConfigCtx       contextKey = "authConfig"
 	pageableCtx         contextKey = "pageable"
 	pageDataCtx         contextKey = "pageData"
 	dashboardCtx        contextKey = "dashboard"
 	deliveryAttemptsCtx contextKey = "deliveryAttempts"
-=======
-	orgCtx        contextKey = "org"
-	appCtx        contextKey = "app"
-	endpointCtx   contextKey = "endpoint"
-	msgCtx        contextKey = "message"
-	authConfigCtx contextKey = "authConfig"
-	pageableCtx   contextKey = "pageable"
-	pageDataCtx   contextKey = "pageData"
-	dashboardCtx  contextKey = "dashboard"
->>>>>>> 3c27d959
 )
 
 func writeRequestIDHeader(next http.Handler) http.Handler {
@@ -899,7 +889,6 @@
 	return ctx.Value(dashboardCtx).(*models.DashboardSummary)
 }
 
-<<<<<<< HEAD
 func setDeliveryAttemptInContext(ctx context.Context,
 	attempt *hookcamp.MessageAttempt) context.Context {
 	return context.WithValue(ctx, deliveryAttemptsCtx, attempt)
@@ -916,12 +905,12 @@
 
 func getDeliveryAttemptsFromContext(ctx context.Context) *[]hookcamp.MessageAttempt {
 	return ctx.Value(deliveryAttemptsCtx).(*[]hookcamp.MessageAttempt)
-=======
+}
+
 func setAuthConfigInContext(ctx context.Context, a *config.AuthConfiguration) context.Context {
 	return context.WithValue(ctx, authConfigCtx, a)
 }
 
 func getAuthConfigFromContext(ctx context.Context) *config.AuthConfiguration {
 	return ctx.Value(authConfigCtx).(*config.AuthConfiguration)
->>>>>>> 3c27d959
 }