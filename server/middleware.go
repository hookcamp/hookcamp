--- conflicted
+++ resolved
@@ -220,17 +220,11 @@
 				return
 			}
 
-<<<<<<< HEAD
-			group := GetGroupFromContext(r.Context())
-			for _, v := range authUser.Role.Groups {
-				if group.Name == v || group.UID == v {
-=======
+
 			group := getGroupFromContext(r.Context())
 			if group.Name == authUser.Role.Group || group.UID == authUser.Role.Group {
 				if !util.IsStringEmpty(authUser.Role.App) { //we're dealing with an app portal token at this point
 					app := getApplicationFromContext(r.Context())
->>>>>>> b21d975f
-
 					if app.Title == authUser.Role.App || app.UID == authUser.Role.App {
 						next.ServeHTTP(w, r)
 						return
@@ -396,19 +390,10 @@
 				return
 			}
 
-<<<<<<< HEAD
-			group := GetGroupFromContext(r.Context())
-			for _, g := range member.Role.Groups {
-				if g == group.UID {
-					next.ServeHTTP(w, r)
-					return
-				}
-=======
 			group := getGroupFromContext(r.Context())
 			if member.Role.Group == group.UID {
 				next.ServeHTTP(w, r)
 				return
->>>>>>> b21d975f
 			}
 
 			_ = render.Render(w, r, newErrorResponse("unauthorized", http.StatusUnauthorized))
