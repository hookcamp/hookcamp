package server

import (
	"context"
	"encoding/base64"
	"encoding/json"
	"errors"
	"fmt"
	pager "github.com/gobeam/mongo-go-pagination"
	"github.com/google/uuid"
	"github.com/hookcamp/hookcamp/config"
	"github.com/hookcamp/hookcamp/server/models"
	"github.com/hookcamp/hookcamp/util"
	"io"
	"log"
	"math/rand"
	"net/http"
	"net/url"
	"strconv"
	"strings"
	"time"

	"github.com/go-chi/chi/v5"
	"github.com/go-chi/chi/v5/middleware"
	"github.com/go-chi/render"
	"github.com/hookcamp/hookcamp"
)

type contextKey string

const (
<<<<<<< HEAD
	appCtx      contextKey = "app"
	endpointCtx contextKey = "endpoint"
=======
	orgCtx       contextKey = "org"
	appCtx       contextKey = "app"
	endpointCtx  contextKey = "endpoint"
	pageCtx      contextKey = "page"
	pageSizeCtx  contextKey = "pageSize"
	dashboardCtx contextKey = "dashboard"
>>>>>>> 0349e81e
)

func writeRequestIDHeader(next http.Handler) http.Handler {
	return http.HandlerFunc(func(w http.ResponseWriter, r *http.Request) {
		w.Header().Set("X-Request-ID", r.Context().Value(middleware.RequestIDKey).(string))
		next.ServeHTTP(w, r)
	})
}

func ensureBasicAuthFromRequest(a *config.AuthConfiguration, r *http.Request) error {
	val := r.Header.Get("Authorization")
	auth := strings.Split(val, " ")

	if len(auth) != 2 {
		return errors.New("invalid header structure")
	}

	if strings.ToUpper(auth[0]) != "BASIC" {
		return errors.New("invalid header structure")
	}

	credentials, err := base64.StdEncoding.DecodeString(auth[1])
	if err != nil {
		return errors.New("invalid credentials")
	}

	if string(credentials) != fmt.Sprintf("%s:%s", a.Basic.Username, a.Basic.Password) {
		return errors.New("authorization failed")
	}

	return nil
}

// func retrieveRequestID(r *http.Request) string { return middleware.GetReqID(r.Context()) }

func jsonResponse(next http.Handler) http.Handler {
	return http.HandlerFunc(func(w http.ResponseWriter, r *http.Request) {
		w.Header().Set("Content-Type", "application/json")
		next.ServeHTTP(w, r)
	})
}

// func requireNoAuth(next http.Handler) http.Handler {
// 	return http.HandlerFunc(func(w http.ResponseWriter, r *http.Request) {

// 		// val, err := tokenFromRequest(r)
// 		// if err == nil || !val.IsZero() {
// 		// 	render.Render(w, r, models.ErrAccessDenied)
// 		// 	return
// 		// }

// 		next.ServeHTTP(w, r)
// 	})
// }

func requireApp(appRepo hookcamp.ApplicationRepository) func(next http.Handler) http.Handler {
	return func(next http.Handler) http.Handler {

		return http.HandlerFunc(func(w http.ResponseWriter, r *http.Request) {

			appID := chi.URLParam(r, "appID")

			app, err := appRepo.FindApplicationByID(r.Context(), appID)
			if err != nil {

				msg := "an error occurred while retrieving app details"
				statusCode := http.StatusInternalServerError

				if errors.Is(err, hookcamp.ErrApplicationNotFound) {
					msg = err.Error()
					statusCode = http.StatusNotFound
				}

				_ = render.Render(w, r, newErrorResponse(msg, statusCode))
				return
			}

			r = r.WithContext(setApplicationInContext(r.Context(), app))
			next.ServeHTTP(w, r)
		})
	}
}

func ensureNewApp(orgRepo hookcamp.OrganisationRepository, appRepo hookcamp.ApplicationRepository) func(next http.Handler) http.Handler {
	return func(next http.Handler) http.Handler {

		return http.HandlerFunc(func(w http.ResponseWriter, r *http.Request) {

			var newApp models.Application
			err := json.NewDecoder(r.Body).Decode(&newApp)
			if err != nil {
				_ = render.Render(w, r, newErrorResponse("Request is invalid", http.StatusBadRequest))
				return
			}

			appName := newApp.AppName
			if util.IsStringEmpty(appName) {
				_ = render.Render(w, r, newErrorResponse("please provide your appName", http.StatusBadRequest))
				return
			}
			orgId := newApp.OrgID
			if util.IsStringEmpty(orgId) {
				_ = render.Render(w, r, newErrorResponse("please provide your orgId", http.StatusBadRequest))
				return
			}

			org, err := orgRepo.FetchOrganisationByID(r.Context(), orgId)
			if err != nil {
				msg := "an error occurred while fetching organisation"
				statusCode := http.StatusInternalServerError

				if errors.Is(err, hookcamp.ErrOrganisationNotFound) {
					msg = err.Error()
					statusCode = http.StatusBadRequest
				}
				_ = render.Render(w, r, newErrorResponse(msg, statusCode))
				return
			}

			uid := uuid.New().String()
			app := &hookcamp.Application{
				UID:       uid,
				OrgID:     org.UID,
				Title:     appName,
				CreatedAt: time.Now().Unix(),
				UpdatedAt: time.Now().Unix(),
				Endpoints: []hookcamp.Endpoint{},
			}

			err = appRepo.CreateApplication(r.Context(), app)
			if err != nil {
				_ = render.Render(w, r, newErrorResponse("an error occurred while creating app", http.StatusInternalServerError))
				return
			}

			r = r.WithContext(setApplicationInContext(r.Context(), app))
			next.ServeHTTP(w, r)
		})
	}
}

func ensureAppUpdate(appRepo hookcamp.ApplicationRepository) func(next http.Handler) http.Handler {
	return func(next http.Handler) http.Handler {

		return http.HandlerFunc(func(w http.ResponseWriter, r *http.Request) {

			var appUpdate models.Application
			err := json.NewDecoder(r.Body).Decode(&appUpdate)
			if err != nil {
				_ = render.Render(w, r, newErrorResponse("Request is invalid", http.StatusBadRequest))
				return
			}

			appName := appUpdate.AppName
			if util.IsStringEmpty(appName) {
				_ = render.Render(w, r, newErrorResponse("please provide your appName", http.StatusBadRequest))
				return
			}

			appID := chi.URLParam(r, "appID")

			app, err := appRepo.FindApplicationByID(r.Context(), appID)
			if err != nil {

				msg := "an error occurred while retrieving app details"
				statusCode := http.StatusInternalServerError

				if errors.Is(err, hookcamp.ErrApplicationNotFound) {
					msg = err.Error()
					statusCode = http.StatusNotFound
				}

				_ = render.Render(w, r, newErrorResponse(msg, statusCode))
				return
			}

			app.Title = appName
			err = appRepo.UpdateApplication(r.Context(), app)
			if err != nil {
				_ = render.Render(w, r, newErrorResponse("an error occurred while updating app", http.StatusInternalServerError))
				return
			}

			r = r.WithContext(setApplicationInContext(r.Context(), app))
			next.ServeHTTP(w, r)
		})
	}
}

func fetchAllApps(appRepo hookcamp.ApplicationRepository) func(next http.Handler) http.Handler {
	return func(next http.Handler) http.Handler {

		return http.HandlerFunc(func(w http.ResponseWriter, r *http.Request) {

			apps, err := appRepo.LoadApplications(r.Context())
			if err != nil {
				_ = render.Render(w, r, newErrorResponse("an error occurred while fetching apps", http.StatusInternalServerError))
				return
			}

			r = r.WithContext(setApplicationsInContext(r.Context(), &apps))
			next.ServeHTTP(w, r)
		})
	}
}

func ensureNewAppEndpoint(appRepo hookcamp.ApplicationRepository) func(next http.Handler) http.Handler {
	return func(next http.Handler) http.Handler {

		return http.HandlerFunc(func(w http.ResponseWriter, r *http.Request) {

			var e models.Endpoint
			e, err := parseEndpointFromBody(r.Body)
			if err != nil {
				_ = render.Render(w, r, newErrorResponse(err.Error(), http.StatusBadRequest))
				return
			}

			appID := chi.URLParam(r, "appID")
			app, err := appRepo.FindApplicationByID(r.Context(), appID)
			if err != nil {

				msg := "an error occurred while retrieving app details"
				statusCode := http.StatusInternalServerError

				if errors.Is(err, hookcamp.ErrApplicationNotFound) {
					msg = err.Error()
					statusCode = http.StatusNotFound
				}

				_ = render.Render(w, r, newErrorResponse(msg, statusCode))
				return
			}

			endpoint := &hookcamp.Endpoint{
				UID:         uuid.New().String(),
				TargetURL:   e.URL,
				Secret:      e.Secret,
				Description: e.Description,
				CreatedAt:   time.Now().Unix(),
				UpdatedAt:   time.Now().Unix(),
			}

			app.Endpoints = append(app.Endpoints, *endpoint)

			err = appRepo.UpdateApplication(r.Context(), app)
			if err != nil {
				_ = render.Render(w, r, newErrorResponse("an error occurred while adding app endpoint", http.StatusInternalServerError))
				return
			}

			r = r.WithContext(setApplicationEndpointInContext(r.Context(), endpoint))
			next.ServeHTTP(w, r)
		})
	}
}

func parseEndpointFromBody(body io.ReadCloser) (models.Endpoint, error) {
	var e models.Endpoint
	err := json.NewDecoder(body).Decode(&e)
	if err != nil {
		return e, errors.New("request is invalid")
	}

	description := e.Description
	if util.IsStringEmpty(description) {
		return e, errors.New("please provide a description")
	}

	if util.IsStringEmpty(e.URL) {
		return e, errors.New("please provide your url")
	}

	u, err := url.Parse(e.URL)
	if err != nil {
		return e, errors.New("please provide a valid url")
	}

	e.URL = u.String()

	if util.IsStringEmpty(e.Secret) {
		e.Secret, err = util.GenerateRandomString(25)
		if err != nil {
			return e, fmt.Errorf("could not generate secret...%v", err)
		}
	}

	return e, nil
}

func ensureAppEndpointUpdate(appRepo hookcamp.ApplicationRepository) func(next http.Handler) http.Handler {
	return func(next http.Handler) http.Handler {

		return http.HandlerFunc(func(w http.ResponseWriter, r *http.Request) {

			var e models.Endpoint
			e, err := parseEndpointFromBody(r.Body)
			if err != nil {
				_ = render.Render(w, r, newErrorResponse(err.Error(), http.StatusBadRequest))
				return
			}

			appID := chi.URLParam(r, "appID")
			app, err := appRepo.FindApplicationByID(r.Context(), appID)
			if err != nil {

				msg := "an error occurred while retrieving app details"
				statusCode := http.StatusInternalServerError

				if errors.Is(err, hookcamp.ErrApplicationNotFound) {
					msg = err.Error()
					statusCode = http.StatusNotFound
				}

				_ = render.Render(w, r, newErrorResponse(msg, statusCode))
				return
			}
			endPointId := chi.URLParam(r, "endpointID")

			endpoints, endpoint, err := updateEndpointIfFound(&app.Endpoints, endPointId, e)
			if err != nil {
				_ = render.Render(w, r, newErrorResponse(err.Error(), http.StatusBadRequest))
				return
			}

			app.Endpoints = *endpoints
			err = appRepo.UpdateApplication(r.Context(), app)
			if err != nil {
				_ = render.Render(w, r, newErrorResponse("an error occurred while updating app endpoints", http.StatusInternalServerError))
				return
			}

			r = r.WithContext(setApplicationEndpointInContext(r.Context(), endpoint))
			next.ServeHTTP(w, r)
		})
	}
}

func updateEndpointIfFound(endpoints *[]hookcamp.Endpoint, id string, e models.Endpoint) (*[]hookcamp.Endpoint, *hookcamp.Endpoint, error) {
	for i, endpoint := range *endpoints {
		if endpoint.UID == id {
			endpoint.TargetURL = e.URL
			endpoint.Description = e.Description
			endpoint.UpdatedAt = time.Now().Unix()
			(*endpoints)[i] = endpoint
			return endpoints, &endpoint, nil
		}
	}
	return endpoints, nil, hookcamp.ErrEndpointNotFound
}

<<<<<<< HEAD
func requireAuth() func(next http.Handler) http.Handler {
=======
func ensureNewOrganisation(orgRepo hookcamp.OrganisationRepository) func(next http.Handler) http.Handler {
	return func(next http.Handler) http.Handler {

		return http.HandlerFunc(func(w http.ResponseWriter, r *http.Request) {

			var newOrg models.Organisation
			err := json.NewDecoder(r.Body).Decode(&newOrg)
			if err != nil {
				_ = render.Render(w, r, newErrorResponse("Request is invalid", http.StatusBadRequest))
				return
			}

			orgName := newOrg.Name
			if util.IsStringEmpty(orgName) {
				_ = render.Render(w, r, newErrorResponse("please provide a valid name", http.StatusBadRequest))
				return
			}
			org := &hookcamp.Organisation{
				UID:       uuid.New().String(),
				OrgName:   orgName,
				CreatedAt: time.Now().Unix(),
				UpdatedAt: time.Now().Unix(),
			}

			err = orgRepo.CreateOrganisation(r.Context(), org)
			if err != nil {
				_ = render.Render(w, r, newErrorResponse("an error occurred while creating organisation", http.StatusInternalServerError))
				return
			}

			r = r.WithContext(setOrganisationInContext(r.Context(), org))
			next.ServeHTTP(w, r)
		})
	}
}

func fetchAllOrganisations(orgRepo hookcamp.OrganisationRepository) func(next http.Handler) http.Handler {
	return func(next http.Handler) http.Handler {

		return http.HandlerFunc(func(w http.ResponseWriter, r *http.Request) {

			orgs, err := orgRepo.LoadOrganisations(r.Context())
			if err != nil {
				_ = render.Render(w, r, newErrorResponse("an error occurred while fetching organisations", http.StatusInternalServerError))
				return
			}

			r = r.WithContext(setOrganisationsInContext(r.Context(), orgs))
			next.ServeHTTP(w, r)
		})
	}
}

func requireOrganisation(orgRepo hookcamp.OrganisationRepository) func(next http.Handler) http.Handler {
	return func(next http.Handler) http.Handler {

		return http.HandlerFunc(func(w http.ResponseWriter, r *http.Request) {

			orgId := chi.URLParam(r, "orgID")

			org, err := orgRepo.FetchOrganisationByID(r.Context(), orgId)
			if err != nil {

				msg := "an error occurred while retrieving organisation details"
				statusCode := http.StatusInternalServerError

				if errors.Is(err, hookcamp.ErrOrganisationNotFound) {
					msg = err.Error()
					statusCode = http.StatusNotFound
				}

				_ = render.Render(w, r, newErrorResponse(msg, statusCode))
				return
			}

			r = r.WithContext(setOrganisationInContext(r.Context(), org))
			next.ServeHTTP(w, r)
		})
	}
}

func ensureOrganisationUpdate(orgRepo hookcamp.OrganisationRepository) func(next http.Handler) http.Handler {
	return func(next http.Handler) http.Handler {

		return http.HandlerFunc(func(w http.ResponseWriter, r *http.Request) {

			var update models.Organisation
			err := json.NewDecoder(r.Body).Decode(&update)
			if err != nil {
				_ = render.Render(w, r, newErrorResponse("Request is invalid", http.StatusBadRequest))
				return
			}

			orgName := update.Name
			if util.IsStringEmpty(orgName) {
				_ = render.Render(w, r, newErrorResponse("please provide a valid name", http.StatusBadRequest))
				return
			}

			orgId := chi.URLParam(r, "orgID")

			org, err := orgRepo.FetchOrganisationByID(r.Context(), orgId)
			if err != nil {

				msg := "an error occurred while retrieving organisation details"
				statusCode := http.StatusInternalServerError

				if errors.Is(err, hookcamp.ErrOrganisationNotFound) {
					msg = err.Error()
					statusCode = http.StatusNotFound
				}

				_ = render.Render(w, r, newErrorResponse(msg, statusCode))
				return
			}

			org.OrgName = orgName
			err = orgRepo.UpdateOrganisation(r.Context(), org)
			if err != nil {
				_ = render.Render(w, r, newErrorResponse("an error occurred while updating organisation", http.StatusInternalServerError))
				return
			}

			r = r.WithContext(setOrganisationInContext(r.Context(), org))
			next.ServeHTTP(w, r)
		})
	}
}

func pagination(next http.Handler) http.Handler {
	return http.HandlerFunc(func(w http.ResponseWriter, r *http.Request) {
		rawPerPage := r.URL.Query().Get("perPage")
		rawPage := r.URL.Query().Get("page")

		if len(rawPerPage) == 0 {
			rawPerPage = "20"
		}
		if len(rawPage) == 0 {
			rawPage = "0"
		}

		var err error
		var perPage int
		if perPage, err = strconv.Atoi(rawPerPage); err != nil {
			perPage = 20
		}

		var page int
		if page, err = strconv.Atoi(rawPage); err != nil {
			page = 0
		}
		r = r.WithContext(setPageInContext(r.Context(), page))
		r = r.WithContext(setPageSizeInContext(r.Context(), perPage))
		next.ServeHTTP(w, r)
	})
}

func fetchOrganisationApps(appRepo hookcamp.ApplicationRepository) func(next http.Handler) http.Handler {
>>>>>>> 0349e81e
	return func(next http.Handler) http.Handler {

		return http.HandlerFunc(func(w http.ResponseWriter, r *http.Request) {

<<<<<<< HEAD
			cfg, err := config.Get()
			if err != nil {
				_ = render.Render(w, r, newErrorResponse("an error has occurred", http.StatusInternalServerError))
				return
			}

=======
			page := getPageFromContext(r.Context())
			perPage := getPageSizeFromContext(r.Context())
			pageable := models.Pageable{
				Page:    page,
				PerPage: perPage,
			}

			org := getOrganisationFromContext(r.Context())

			apps, paginationData, err := appRepo.LoadApplicationsPagedByOrgId(r.Context(), org.UID, pageable)
			if err != nil {
				_ = render.Render(w, r, newErrorResponse("an error occurred while fetching apps", http.StatusInternalServerError))
				return
			}

			r = r.WithContext(setApplicationsInContext(r.Context(), &apps))
			r = r.WithContext(setPaginationDataInContext(r.Context(), &paginationData))
			next.ServeHTTP(w, r)
		})
	}
}

func fetchDashboardSummary(appRepo hookcamp.ApplicationRepository) func(next http.Handler) http.Handler {
	return func(next http.Handler) http.Handler {

		return http.HandlerFunc(func(w http.ResponseWriter, r *http.Request) {

			format := "2006-01-02T15:04:05"
			startDate := r.URL.Query().Get("startDate")
			endDate := r.URL.Query().Get("endDate")
			if len(startDate) == 0 {
				_ = render.Render(w, r, newErrorResponse("please specify a startDate query", http.StatusBadRequest))
				return
			}

			startT, err := time.Parse(format, startDate)
			if err != nil {
				log.Println("err : ", err)
				_ = render.Render(w, r, newErrorResponse("please specify a startDate in the format "+format, http.StatusBadRequest))
				return
			}

			var endT time.Time
			if len(endDate) == 0 {
				endT = time.Date(startT.Year(), startT.Month(), startT.Day(), 23, 59, 59, 999999999, startT.Location())
			} else {
				endT, err = time.Parse(format, endDate)
				if err != nil {
					_ = render.Render(w, r, newErrorResponse("please specify an endDate in the format "+format+" or none at all", http.StatusBadRequest))
					return
				}
			}

			searchParams := models.SearchParams{
				CreatedAtStart: startT.Unix(),
				CreatedAtEnd:   endT.Unix(),
			}

			org := getOrganisationFromContext(r.Context())

			apps, err := appRepo.SearchApplicationsByOrgId(r.Context(), org.UID, searchParams)
			if err != nil {
				_ = render.Render(w, r, newErrorResponse("an error occurred while searching apps", http.StatusInternalServerError))
				return
			}

			// TODO: Replace with actual method to fetch messages
			messagesSent, messageData, err := computeDashboardMessages(r.Context(), appRepo, startT)
			if err != nil {
				_ = render.Render(w, r, newErrorResponse("an error occurred while fetching messages", http.StatusInternalServerError))
				return
			}

			dashboard := models.DashboardSummary{
				Applications: len(apps),
				MessagesSent: messagesSent,
				MessageData:  messageData,
			}

			r = r.WithContext(setDashboardSummaryInContext(r.Context(), &dashboard))
			next.ServeHTTP(w, r)
		})
	}
}

func computeDashboardMessages(ctx context.Context, appRepo hookcamp.ApplicationRepository, t time.Time) (int, []models.MessageData, error) {

	// simulate for now
	messagesSent := 0

	var seededRand = rand.New(rand.NewSource(time.Now().UnixNano()))

	messageData := make([]models.MessageData, 0)
	for day := 1; day <= getNumberOfDays(t.Month()); day++ {
		count := seededRand.Intn(20)
		messageData = append(messageData, models.MessageData{
			Day:   day,
			Count: count,
		})
		messagesSent += count
	}

	return messagesSent, messageData, nil
}

func getNumberOfDays(month time.Month) int {
	return 31
}

func requireAuth() func(next http.Handler) http.Handler {
	return func(next http.Handler) http.Handler {
		return http.HandlerFunc(func(w http.ResponseWriter, r *http.Request) {

			cfg, err := config.Get()
			if err != nil {
				_ = render.Render(w, r, newErrorResponse("an error has occurred", http.StatusInternalServerError))
				return
			}

>>>>>>> 0349e81e
			if cfg.Auth.Type == config.NoAuthProvider {
				// full access
			} else if cfg.Auth.Type == config.BasicAuthProvider {
				err := ensureBasicAuthFromRequest(&cfg.Auth, r)
				if err != nil {
					_ = render.Render(w, r, newErrorResponse(err.Error(), http.StatusUnauthorized))
					return
				}
			} else {
				_ = render.Render(w, r, newErrorResponse("access denied", http.StatusForbidden))
				return
			}

			next.ServeHTTP(w, r)
		})
	}
}

func setApplicationInContext(ctx context.Context,
	app *hookcamp.Application) context.Context {
	return context.WithValue(ctx, appCtx, app)
}

func getApplicationFromContext(ctx context.Context) *hookcamp.Application {
	return ctx.Value(appCtx).(*hookcamp.Application)
}

func setApplicationsInContext(ctx context.Context,
	apps *[]hookcamp.Application) context.Context {
	return context.WithValue(ctx, appCtx, apps)
}

func getApplicationsFromContext(ctx context.Context) *[]hookcamp.Application {
	return ctx.Value(appCtx).(*[]hookcamp.Application)
}

func setApplicationEndpointInContext(ctx context.Context,
	endpoint *hookcamp.Endpoint) context.Context {
	return context.WithValue(ctx, endpointCtx, endpoint)
}

func getApplicationEndpointFromContext(ctx context.Context) *hookcamp.Endpoint {
	return ctx.Value(endpointCtx).(*hookcamp.Endpoint)
<<<<<<< HEAD
=======
}

func setOrganisationInContext(ctx context.Context, organisation *hookcamp.Organisation) context.Context {
	return context.WithValue(ctx, orgCtx, organisation)
}

func getOrganisationFromContext(ctx context.Context) *hookcamp.Organisation {
	return ctx.Value(orgCtx).(*hookcamp.Organisation)
}

func setOrganisationsInContext(ctx context.Context, organisations []*hookcamp.Organisation) context.Context {
	return context.WithValue(ctx, orgCtx, organisations)
}

func getOrganisationsFromContext(ctx context.Context) []*hookcamp.Organisation {
	return ctx.Value(orgCtx).([]*hookcamp.Organisation)
}

func setPageInContext(ctx context.Context, page int) context.Context {
	return context.WithValue(ctx, pageCtx, page)
}

func getPageFromContext(ctx context.Context) int {
	return ctx.Value(pageCtx).(int)
}

func setPageSizeInContext(ctx context.Context, size int) context.Context {
	return context.WithValue(ctx, pageSizeCtx, size)
}

func getPageSizeFromContext(ctx context.Context) int {
	return ctx.Value(pageSizeCtx).(int)
}

func setPaginationDataInContext(ctx context.Context, p *pager.PaginationData) context.Context {
	return context.WithValue(ctx, pageSizeCtx, p)
}

func getPaginationDataFromContext(ctx context.Context) *pager.PaginationData {
	return ctx.Value(pageSizeCtx).(*pager.PaginationData)
}

func setDashboardSummaryInContext(ctx context.Context, d *models.DashboardSummary) context.Context {
	return context.WithValue(ctx, dashboardCtx, d)
}

func getDashboardSummaryFromContext(ctx context.Context) *models.DashboardSummary {
	return ctx.Value(dashboardCtx).(*models.DashboardSummary)
>>>>>>> 0349e81e
}<|MERGE_RESOLUTION|>--- conflicted
+++ resolved
@@ -29,17 +29,12 @@
 type contextKey string
 
 const (
-<<<<<<< HEAD
-	appCtx      contextKey = "app"
-	endpointCtx contextKey = "endpoint"
-=======
 	orgCtx       contextKey = "org"
 	appCtx       contextKey = "app"
 	endpointCtx  contextKey = "endpoint"
 	pageCtx      contextKey = "page"
 	pageSizeCtx  contextKey = "pageSize"
 	dashboardCtx contextKey = "dashboard"
->>>>>>> 0349e81e
 )
 
 func writeRequestIDHeader(next http.Handler) http.Handler {
@@ -391,9 +386,6 @@
 	return endpoints, nil, hookcamp.ErrEndpointNotFound
 }
 
-<<<<<<< HEAD
-func requireAuth() func(next http.Handler) http.Handler {
-=======
 func ensureNewOrganisation(orgRepo hookcamp.OrganisationRepository) func(next http.Handler) http.Handler {
 	return func(next http.Handler) http.Handler {
 
@@ -552,19 +544,10 @@
 }
 
 func fetchOrganisationApps(appRepo hookcamp.ApplicationRepository) func(next http.Handler) http.Handler {
->>>>>>> 0349e81e
-	return func(next http.Handler) http.Handler {
-
-		return http.HandlerFunc(func(w http.ResponseWriter, r *http.Request) {
-
-<<<<<<< HEAD
-			cfg, err := config.Get()
-			if err != nil {
-				_ = render.Render(w, r, newErrorResponse("an error has occurred", http.StatusInternalServerError))
-				return
-			}
-
-=======
+	return func(next http.Handler) http.Handler {
+
+		return http.HandlerFunc(func(w http.ResponseWriter, r *http.Request) {
+
 			page := getPageFromContext(r.Context())
 			perPage := getPageSizeFromContext(r.Context())
 			pageable := models.Pageable{
@@ -684,7 +667,6 @@
 				return
 			}
 
->>>>>>> 0349e81e
 			if cfg.Auth.Type == config.NoAuthProvider {
 				// full access
 			} else if cfg.Auth.Type == config.BasicAuthProvider {
@@ -728,8 +710,6 @@
 
 func getApplicationEndpointFromContext(ctx context.Context) *hookcamp.Endpoint {
 	return ctx.Value(endpointCtx).(*hookcamp.Endpoint)
-<<<<<<< HEAD
-=======
 }
 
 func setOrganisationInContext(ctx context.Context, organisation *hookcamp.Organisation) context.Context {
@@ -778,5 +758,4 @@
 
 func getDashboardSummaryFromContext(ctx context.Context) *models.DashboardSummary {
 	return ctx.Value(dashboardCtx).(*models.DashboardSummary)
->>>>>>> 0349e81e
 }