package server

import (
	"context"
	"encoding/base64"
	"encoding/json"
	"errors"
	"fmt"
<<<<<<< HEAD
=======
	pager "github.com/gobeam/mongo-go-pagination"
	"github.com/google/uuid"
	"github.com/hookcamp/hookcamp/config"
	"github.com/hookcamp/hookcamp/server/models"
	"github.com/hookcamp/hookcamp/util"
	log "github.com/sirupsen/logrus"
	"go.mongodb.org/mongo-driver/bson/primitive"
>>>>>>> 3c27d959
	"io"
	"net/http"
	"net/url"
	"strconv"
	"strings"
	"time"

	pager "github.com/gobeam/mongo-go-pagination"
	"github.com/google/uuid"
	"github.com/hookcamp/hookcamp/config"
	"github.com/hookcamp/hookcamp/server/models"
	"github.com/hookcamp/hookcamp/util"
	log "github.com/sirupsen/logrus"
	"go.mongodb.org/mongo-driver/bson/primitive"

	"github.com/felixge/httpsnoop"
	"github.com/go-chi/chi/v5"
	"github.com/go-chi/chi/v5/middleware"
	"github.com/go-chi/render"
	"github.com/hookcamp/hookcamp"
)

type contextKey string

const (
<<<<<<< HEAD
	orgCtx       contextKey = "org"
	appCtx       contextKey = "app"
	endpointCtx  contextKey = "endpoint"
	msgCtx       contextKey = "message"
	pageableCtx  contextKey = "pageable"
	pageDataCtx  contextKey = "pageData"
	dashboardCtx contextKey = "dashboard"
=======
	orgCtx        contextKey = "org"
	appCtx        contextKey = "app"
	endpointCtx   contextKey = "endpoint"
	msgCtx        contextKey = "message"
	authConfigCtx contextKey = "authConfig"
	pageableCtx   contextKey = "pageable"
	pageDataCtx   contextKey = "pageData"
	dashboardCtx  contextKey = "dashboard"
>>>>>>> 3c27d959
)

func instrumentPath(path string) func(http.Handler) http.Handler {
	return func(next http.Handler) http.Handler {
		return http.HandlerFunc(func(w http.ResponseWriter, r *http.Request) {
			m := httpsnoop.CaptureMetrics(next, w, r)
			requestDuration.WithLabelValues(r.Method, path,
				strconv.Itoa(m.Code)).Observe(m.Duration.Seconds())
		})
	}
}

func writeRequestIDHeader(next http.Handler) http.Handler {
	return http.HandlerFunc(func(w http.ResponseWriter, r *http.Request) {
		w.Header().Set("X-Request-ID", r.Context().Value(middleware.RequestIDKey).(string))
		next.ServeHTTP(w, r)
	})
}

func ensureBasicAuthFromRequest(a *config.AuthConfiguration, r *http.Request) error {
	val := r.Header.Get("Authorization")
	auth := strings.Split(val, " ")

	if len(auth) != 2 {
		return errors.New("invalid header structure")
	}
	if len(auth) != 2 {
		return errors.New("invalid auth header structure")
	}

	if strings.ToUpper(auth[0]) != "BASIC" {
		return errors.New("invalid auth header structure")
	}

	credentials, err := base64.StdEncoding.DecodeString(auth[1])
	if err != nil {
		return errors.New("invalid credentials")
	}

	if string(credentials) != fmt.Sprintf("%s:%s", a.Basic.Username, a.Basic.Password) {
		return errors.New("authorization failed")
	}

	return nil
}

// func retrieveRequestID(r *http.Request) string { return middleware.GetReqID(r.Context()) }

func jsonResponse(next http.Handler) http.Handler {
	return http.HandlerFunc(func(w http.ResponseWriter, r *http.Request) {
		w.Header().Set("Content-Type", "application/json")
		next.ServeHTTP(w, r)
	})
}

// func requireNoAuth(next http.Handler) http.Handler {
// 	return http.HandlerFunc(func(w http.ResponseWriter, r *http.Request) {

// 		// val, err := tokenFromRequest(r)
// 		// if err == nil || !val.IsZero() {
// 		// 	render.Render(w, r, models.ErrAccessDenied)
// 		// 	return
// 		// }

// 		next.ServeHTTP(w, r)
// 	})
// }

func requireApp(appRepo hookcamp.ApplicationRepository) func(next http.Handler) http.Handler {
	return func(next http.Handler) http.Handler {

		return http.HandlerFunc(func(w http.ResponseWriter, r *http.Request) {

			appID := chi.URLParam(r, "appID")

			app, err := appRepo.FindApplicationByID(r.Context(), appID)
			if err != nil {

				msg := "an error occurred while retrieving app details"
				statusCode := http.StatusInternalServerError

				if errors.Is(err, hookcamp.ErrApplicationNotFound) {
					msg = err.Error()
					statusCode = http.StatusNotFound
				}

				_ = render.Render(w, r, newErrorResponse(msg, statusCode))
				return
			}

			r = r.WithContext(setApplicationInContext(r.Context(), app))
			next.ServeHTTP(w, r)
		})
	}
}

func ensureNewApp(orgRepo hookcamp.OrganisationRepository, appRepo hookcamp.ApplicationRepository) func(next http.Handler) http.Handler {
	return func(next http.Handler) http.Handler {

		return http.HandlerFunc(func(w http.ResponseWriter, r *http.Request) {

			var newApp models.Application
			err := json.NewDecoder(r.Body).Decode(&newApp)
			if err != nil {
				_ = render.Render(w, r, newErrorResponse("Request is invalid", http.StatusBadRequest))
				return
			}

			appName := newApp.AppName
			if util.IsStringEmpty(appName) {
				_ = render.Render(w, r, newErrorResponse("please provide your appName", http.StatusBadRequest))
				return
			}
			orgId := newApp.OrgID
			if util.IsStringEmpty(orgId) {
				_ = render.Render(w, r, newErrorResponse("please provide your orgId", http.StatusBadRequest))
				return
			}

			org, err := orgRepo.FetchOrganisationByID(r.Context(), orgId)
			if err != nil {
				msg := "an error occurred while fetching organisation"
				statusCode := http.StatusInternalServerError

				if errors.Is(err, hookcamp.ErrOrganisationNotFound) {
					msg = err.Error()
					statusCode = http.StatusBadRequest
				}
				_ = render.Render(w, r, newErrorResponse(msg, statusCode))
				return
			}

			if util.IsStringEmpty(newApp.Secret) {
				newApp.Secret, err = util.GenerateSecret()
				if err != nil {
					_ = render.Render(w, r, newErrorResponse(fmt.Sprintf("could not generate secret...%v", err.Error()), http.StatusInternalServerError))
					return
				}
			}

			uid := uuid.New().String()
			app := &hookcamp.Application{
				UID:       uid,
				OrgID:     org.UID,
				Title:     appName,
<<<<<<< HEAD
=======
				Secret:    newApp.Secret,
>>>>>>> 3c27d959
				CreatedAt: primitive.NewDateTimeFromTime(time.Now()),
				UpdatedAt: primitive.NewDateTimeFromTime(time.Now()),
				Endpoints: []hookcamp.Endpoint{},
			}

			err = appRepo.CreateApplication(r.Context(), app)
			if err != nil {
				_ = render.Render(w, r, newErrorResponse("an error occurred while creating app", http.StatusInternalServerError))
				return
			}

			r = r.WithContext(setApplicationInContext(r.Context(), app))
			next.ServeHTTP(w, r)
		})
	}
}

func ensureAppUpdate(appRepo hookcamp.ApplicationRepository) func(next http.Handler) http.Handler {
	return func(next http.Handler) http.Handler {

		return http.HandlerFunc(func(w http.ResponseWriter, r *http.Request) {

			var appUpdate models.Application
			err := json.NewDecoder(r.Body).Decode(&appUpdate)
			if err != nil {
				_ = render.Render(w, r, newErrorResponse("Request is invalid", http.StatusBadRequest))
				return
			}

			appName := appUpdate.AppName
			if util.IsStringEmpty(appName) {
				_ = render.Render(w, r, newErrorResponse("please provide your appName", http.StatusBadRequest))
				return
			}

			appID := chi.URLParam(r, "appID")

			app, err := appRepo.FindApplicationByID(r.Context(), appID)
			if err != nil {

				msg := "an error occurred while retrieving app details"
				statusCode := http.StatusInternalServerError

				if errors.Is(err, hookcamp.ErrApplicationNotFound) {
					msg = err.Error()
					statusCode = http.StatusNotFound
				}

				_ = render.Render(w, r, newErrorResponse(msg, statusCode))
				return
			}

			app.Title = appName
			if !util.IsStringEmpty(appUpdate.Secret) {
				app.Secret = appUpdate.Secret
			}

			err = appRepo.UpdateApplication(r.Context(), app)
			if err != nil {
				_ = render.Render(w, r, newErrorResponse("an error occurred while updating app", http.StatusInternalServerError))
				return
			}

			r = r.WithContext(setApplicationInContext(r.Context(), app))
			next.ServeHTTP(w, r)
		})
	}
}

func fetchAllApps(appRepo hookcamp.ApplicationRepository) func(next http.Handler) http.Handler {
	return func(next http.Handler) http.Handler {

		return http.HandlerFunc(func(w http.ResponseWriter, r *http.Request) {

			apps, err := appRepo.LoadApplications(r.Context())
			if err != nil {
				_ = render.Render(w, r, newErrorResponse("an error occurred while fetching apps", http.StatusInternalServerError))
				return
			}

			r = r.WithContext(setApplicationsInContext(r.Context(), &apps))
			next.ServeHTTP(w, r)
		})
	}
}

func ensureNewAppEndpoint(appRepo hookcamp.ApplicationRepository) func(next http.Handler) http.Handler {
	return func(next http.Handler) http.Handler {

		return http.HandlerFunc(func(w http.ResponseWriter, r *http.Request) {

			var e models.Endpoint
			e, err := parseEndpointFromBody(r.Body)
			if err != nil {
				_ = render.Render(w, r, newErrorResponse(err.Error(), http.StatusBadRequest))
				return
			}

			appID := chi.URLParam(r, "appID")
			app, err := appRepo.FindApplicationByID(r.Context(), appID)
			if err != nil {

				msg := "an error occurred while retrieving app details"
				statusCode := http.StatusInternalServerError

				if errors.Is(err, hookcamp.ErrApplicationNotFound) {
					msg = err.Error()
					statusCode = http.StatusNotFound
				}

				_ = render.Render(w, r, newErrorResponse(msg, statusCode))
				return
			}

			endpoint := &hookcamp.Endpoint{
				UID:         uuid.New().String(),
				TargetURL:   e.URL,
				Description: e.Description,
				CreatedAt:   primitive.NewDateTimeFromTime(time.Now()),
				UpdatedAt:   primitive.NewDateTimeFromTime(time.Now()),
			}

			app.Endpoints = append(app.Endpoints, *endpoint)

			err = appRepo.UpdateApplication(r.Context(), app)
			if err != nil {
				_ = render.Render(w, r, newErrorResponse("an error occurred while adding app endpoint", http.StatusInternalServerError))
				return
			}

			r = r.WithContext(setApplicationEndpointInContext(r.Context(), endpoint))
			next.ServeHTTP(w, r)
		})
	}
}

func parseEndpointFromBody(body io.ReadCloser) (models.Endpoint, error) {
	var e models.Endpoint
	err := json.NewDecoder(body).Decode(&e)
	if err != nil {
		return e, errors.New("request is invalid")
	}

	description := e.Description
	if util.IsStringEmpty(description) {
		return e, errors.New("please provide a description")
	}

	if util.IsStringEmpty(e.URL) {
		return e, errors.New("please provide your url")
	}

	u, err := url.Parse(e.URL)
	if err != nil {
		return e, errors.New("please provide a valid url")
	}

	e.URL = u.String()

	return e, nil
}

func ensureAppEndpointUpdate(appRepo hookcamp.ApplicationRepository) func(next http.Handler) http.Handler {
	return func(next http.Handler) http.Handler {

		return http.HandlerFunc(func(w http.ResponseWriter, r *http.Request) {

			var e models.Endpoint
			e, err := parseEndpointFromBody(r.Body)
			if err != nil {
				_ = render.Render(w, r, newErrorResponse(err.Error(), http.StatusBadRequest))
				return
			}

			appID := chi.URLParam(r, "appID")
			app, err := appRepo.FindApplicationByID(r.Context(), appID)
			if err != nil {

				msg := "an error occurred while retrieving app details"
				statusCode := http.StatusInternalServerError

				if errors.Is(err, hookcamp.ErrApplicationNotFound) {
					msg = err.Error()
					statusCode = http.StatusNotFound
				}

				_ = render.Render(w, r, newErrorResponse(msg, statusCode))
				return
			}
			endPointId := chi.URLParam(r, "endpointID")

			endpoints, endpoint, err := updateEndpointIfFound(&app.Endpoints, endPointId, e)
			if err != nil {
				_ = render.Render(w, r, newErrorResponse(err.Error(), http.StatusBadRequest))
				return
			}

			app.Endpoints = *endpoints
			err = appRepo.UpdateApplication(r.Context(), app)
			if err != nil {
				_ = render.Render(w, r, newErrorResponse("an error occurred while updating app endpoints", http.StatusInternalServerError))
				return
			}

			r = r.WithContext(setApplicationEndpointInContext(r.Context(), endpoint))
			next.ServeHTTP(w, r)
		})
	}
}

func updateEndpointIfFound(endpoints *[]hookcamp.Endpoint, id string, e models.Endpoint) (*[]hookcamp.Endpoint, *hookcamp.Endpoint, error) {
	for i, endpoint := range *endpoints {
		if endpoint.UID == id {
			endpoint.TargetURL = e.URL
			endpoint.Description = e.Description
			endpoint.UpdatedAt = primitive.NewDateTimeFromTime(time.Now())
			(*endpoints)[i] = endpoint
			return endpoints, &endpoint, nil
		}
	}
	return endpoints, nil, hookcamp.ErrEndpointNotFound
}

func ensureNewOrganisation(orgRepo hookcamp.OrganisationRepository) func(next http.Handler) http.Handler {
	return func(next http.Handler) http.Handler {

		return http.HandlerFunc(func(w http.ResponseWriter, r *http.Request) {

			var newOrg models.Organisation
			err := json.NewDecoder(r.Body).Decode(&newOrg)
			if err != nil {
				_ = render.Render(w, r, newErrorResponse("Request is invalid", http.StatusBadRequest))
				return
			}

			orgName := newOrg.Name
			if util.IsStringEmpty(orgName) {
				_ = render.Render(w, r, newErrorResponse("please provide a valid name", http.StatusBadRequest))
				return
			}
			org := &hookcamp.Organisation{
				UID:       uuid.New().String(),
				OrgName:   orgName,
				CreatedAt: primitive.NewDateTimeFromTime(time.Now()),
				UpdatedAt: primitive.NewDateTimeFromTime(time.Now()),
			}

			err = orgRepo.CreateOrganisation(r.Context(), org)
			if err != nil {
				_ = render.Render(w, r, newErrorResponse("an error occurred while creating organisation", http.StatusInternalServerError))
				return
			}

			r = r.WithContext(setOrganisationInContext(r.Context(), org))
			next.ServeHTTP(w, r)
		})
	}
}

func fetchAllOrganisations(orgRepo hookcamp.OrganisationRepository) func(next http.Handler) http.Handler {
	return func(next http.Handler) http.Handler {

		return http.HandlerFunc(func(w http.ResponseWriter, r *http.Request) {

			orgs, err := orgRepo.LoadOrganisations(r.Context())
			if err != nil {
				_ = render.Render(w, r, newErrorResponse("an error occurred while fetching organisations", http.StatusInternalServerError))
				return
			}

			r = r.WithContext(setOrganisationsInContext(r.Context(), orgs))
			next.ServeHTTP(w, r)
		})
	}
}

func requireOrganisation(orgRepo hookcamp.OrganisationRepository) func(next http.Handler) http.Handler {
	return func(next http.Handler) http.Handler {

		return http.HandlerFunc(func(w http.ResponseWriter, r *http.Request) {

			orgId := chi.URLParam(r, "orgID")

			org, err := orgRepo.FetchOrganisationByID(r.Context(), orgId)
			if err != nil {

				msg := "an error occurred while retrieving organisation details"
				statusCode := http.StatusInternalServerError

				if errors.Is(err, hookcamp.ErrOrganisationNotFound) {
					msg = err.Error()
					statusCode = http.StatusNotFound
				}

				_ = render.Render(w, r, newErrorResponse(msg, statusCode))
				return
			}

			r = r.WithContext(setOrganisationInContext(r.Context(), org))
			next.ServeHTTP(w, r)
		})
	}
}

func ensureOrganisationUpdate(orgRepo hookcamp.OrganisationRepository) func(next http.Handler) http.Handler {
	return func(next http.Handler) http.Handler {

		return http.HandlerFunc(func(w http.ResponseWriter, r *http.Request) {

			var update models.Organisation
			err := json.NewDecoder(r.Body).Decode(&update)
			if err != nil {
				_ = render.Render(w, r, newErrorResponse("Request is invalid", http.StatusBadRequest))
				return
			}

			orgName := update.Name
			if util.IsStringEmpty(orgName) {
				_ = render.Render(w, r, newErrorResponse("please provide a valid name", http.StatusBadRequest))
				return
			}

			orgId := chi.URLParam(r, "orgID")

			org, err := orgRepo.FetchOrganisationByID(r.Context(), orgId)
			if err != nil {

				msg := "an error occurred while retrieving organisation details"
				statusCode := http.StatusInternalServerError

				if errors.Is(err, hookcamp.ErrOrganisationNotFound) {
					msg = err.Error()
					statusCode = http.StatusNotFound
				}

				_ = render.Render(w, r, newErrorResponse(msg, statusCode))
				return
			}

			org.OrgName = orgName
			err = orgRepo.UpdateOrganisation(r.Context(), org)
			if err != nil {
				_ = render.Render(w, r, newErrorResponse("an error occurred while updating organisation", http.StatusInternalServerError))
				return
			}

			r = r.WithContext(setOrganisationInContext(r.Context(), org))
			next.ServeHTTP(w, r)
		})
	}
}

func pagination(next http.Handler) http.Handler {
	return http.HandlerFunc(func(w http.ResponseWriter, r *http.Request) {
		rawPerPage := r.URL.Query().Get("perPage")
		rawPage := r.URL.Query().Get("page")
		rawSort := r.URL.Query().Get("sort")

		if len(rawPerPage) == 0 {
			rawPerPage = "20"
		}
		if len(rawPage) == 0 {
			rawPage = "0"
		}
		if len(rawSort) == 0 {
			rawSort = "-1"
		}

		var err error
		var sort = -1 // desc by default
		order := strings.ToLower(rawSort)
		if order == "asc" {
			sort = 1
		}

		var perPage int
		if perPage, err = strconv.Atoi(rawPerPage); err != nil {
			perPage = 20
		}

		var page int
		if page, err = strconv.Atoi(rawPage); err != nil {
			page = 0
		}
		pageable := models.Pageable{
			Page:    page,
			PerPage: perPage,
			Sort:    sort,
		}
		r = r.WithContext(setPageableInContext(r.Context(), pageable))
		next.ServeHTTP(w, r)
	})
}

func fetchOrganisationApps(appRepo hookcamp.ApplicationRepository) func(next http.Handler) http.Handler {
	return func(next http.Handler) http.Handler {

		return http.HandlerFunc(func(w http.ResponseWriter, r *http.Request) {

			pageable := getPageableFromContext(r.Context())

			org := getOrganisationFromContext(r.Context())

			apps, paginationData, err := appRepo.LoadApplicationsPagedByOrgId(r.Context(), org.UID, pageable)
			if err != nil {
				_ = render.Render(w, r, newErrorResponse("an error occurred while fetching apps", http.StatusInternalServerError))
				return
			}

			r = r.WithContext(setApplicationsInContext(r.Context(), &apps))
			r = r.WithContext(setPaginationDataInContext(r.Context(), &paginationData))
			next.ServeHTTP(w, r)
		})
	}
}

func fetchDashboardSummary(appRepo hookcamp.ApplicationRepository, msgRepo hookcamp.MessageRepository) func(next http.Handler) http.Handler {
	return func(next http.Handler) http.Handler {

		return http.HandlerFunc(func(w http.ResponseWriter, r *http.Request) {

			format := "2006-01-02T15:04:05"
			startDate := r.URL.Query().Get("startDate")
			endDate := r.URL.Query().Get("endDate")
			if len(startDate) == 0 {
				_ = render.Render(w, r, newErrorResponse("please specify a startDate query", http.StatusBadRequest))
				return
			}

			startT, err := time.Parse(format, startDate)
			if err != nil {
				log.Errorln("error parsing startDate - ", err)
				_ = render.Render(w, r, newErrorResponse("please specify a startDate in the format "+format, http.StatusBadRequest))
				return
			}

			period := r.URL.Query().Get("type")
			if util.IsStringEmpty(period) {
				_ = render.Render(w, r, newErrorResponse("please specify a type query", http.StatusBadRequest))
				return
			}

			if !hookcamp.IsValidPeriod(period) {
				_ = render.Render(w, r, newErrorResponse("please specify a type query in (daily, weekly, monthly, yearly)", http.StatusBadRequest))
				return
			}

			var endT time.Time
			if len(endDate) == 0 {
				endT = time.Date(startT.Year(), startT.Month(), startT.Day(), 23, 59, 59, 999999999, startT.Location())
			} else {
				endT, err = time.Parse(format, endDate)
				if err != nil {
					_ = render.Render(w, r, newErrorResponse("please specify an endDate in the format "+format+" or none at all", http.StatusBadRequest))
					return
				}
			}

			p := hookcamp.PeriodValues[period]
			if err := ensurePeriod(startT, endT); err != nil {
				_ = render.Render(w, r, newErrorResponse(fmt.Sprintf("invalid period '%s': %s", period, err.Error()), http.StatusBadRequest))
				return
			}

			searchParams := models.SearchParams{
				CreatedAtStart: startT.Unix(),
				CreatedAtEnd:   endT.Unix(),
			}

			org := getOrganisationFromContext(r.Context())

			apps, err := appRepo.SearchApplicationsByOrgId(r.Context(), org.UID, searchParams)
			if err != nil {
				_ = render.Render(w, r, newErrorResponse("an error occurred while searching apps", http.StatusInternalServerError))
				return
			}

			messagesSent, messages, err := computeDashboardMessages(r.Context(), org.UID, msgRepo, searchParams, p)
			if err != nil {
				_ = render.Render(w, r, newErrorResponse("an error occurred while fetching messages", http.StatusInternalServerError))
				return
			}

			dashboard := models.DashboardSummary{
				Applications: len(apps),
				MessagesSent: messagesSent,
				Period:       period,
				PeriodData:   &messages,
			}

			r = r.WithContext(setDashboardSummaryInContext(r.Context(), &dashboard))
			next.ServeHTTP(w, r)
		})
	}
}

func ensurePeriod(start time.Time, end time.Time) error {
	if start.Unix() > end.Unix() {
		return errors.New("startDate cannot be greater than endDate")
	}
<<<<<<< HEAD

	return nil
}

func computeDashboardMessages(ctx context.Context, orgId string, msgRepo hookcamp.MessageRepository, searchParams models.SearchParams, period hookcamp.Period) (uint64, []models.MessageInterval, error) {

	var messagesSent uint64

=======

	return nil
}

func computeDashboardMessages(ctx context.Context, orgId string, msgRepo hookcamp.MessageRepository, searchParams models.SearchParams, period hookcamp.Period) (uint64, []models.MessageInterval, error) {

	var messagesSent uint64

>>>>>>> 3c27d959
	messages, err := msgRepo.LoadMessageIntervals(ctx, orgId, searchParams, period, 1)
	if err != nil {
		log.Errorln("failed to load message intervals - ", err)
		return 0, nil, err
	}

	for _, m := range messages {
		messagesSent += m.Count
	}

	return messagesSent, messages, nil
}

func requireAuth() func(next http.Handler) http.Handler {
	return func(next http.Handler) http.Handler {
		return http.HandlerFunc(func(w http.ResponseWriter, r *http.Request) {

			cfg, err := config.Get()
			if err != nil {
				_ = render.Render(w, r, newErrorResponse("an error has occurred", http.StatusInternalServerError))
				return
			}

			if cfg.Auth.Type == config.NoAuthProvider {
				// full access
			} else if cfg.Auth.Type == config.BasicAuthProvider {
				err := ensureBasicAuthFromRequest(&cfg.Auth, r)
				if err != nil {
					_ = render.Render(w, r, newErrorResponse(err.Error(), http.StatusUnauthorized))
					return
				}
			} else {
				_ = render.Render(w, r, newErrorResponse("access denied", http.StatusForbidden))
				return
			}

			next.ServeHTTP(w, r)
		})
	}
}

func setApplicationInContext(ctx context.Context,
	app *hookcamp.Application) context.Context {
	return context.WithValue(ctx, appCtx, app)
}

func getApplicationFromContext(ctx context.Context) *hookcamp.Application {
	return ctx.Value(appCtx).(*hookcamp.Application)
}

func setMessageInContext(ctx context.Context,
	msg *hookcamp.Message) context.Context {
	return context.WithValue(ctx, msgCtx, msg)
}

func getMessageFromContext(ctx context.Context) *hookcamp.Message {
	return ctx.Value(msgCtx).(*hookcamp.Message)
}

func setMessagesInContext(ctx context.Context,
	msg *[]hookcamp.Message) context.Context {
	return context.WithValue(ctx, msgCtx, msg)
}

func getMessagesFromContext(ctx context.Context) *[]hookcamp.Message {
	return ctx.Value(msgCtx).(*[]hookcamp.Message)
}

func setApplicationsInContext(ctx context.Context,
	apps *[]hookcamp.Application) context.Context {
	return context.WithValue(ctx, appCtx, apps)
}

func getApplicationsFromContext(ctx context.Context) *[]hookcamp.Application {
	return ctx.Value(appCtx).(*[]hookcamp.Application)
}

func setApplicationEndpointInContext(ctx context.Context,
	endpoint *hookcamp.Endpoint) context.Context {
	return context.WithValue(ctx, endpointCtx, endpoint)
}

func getApplicationEndpointFromContext(ctx context.Context) *hookcamp.Endpoint {
	return ctx.Value(endpointCtx).(*hookcamp.Endpoint)
}

func setOrganisationInContext(ctx context.Context, organisation *hookcamp.Organisation) context.Context {
	return context.WithValue(ctx, orgCtx, organisation)
}

func getOrganisationFromContext(ctx context.Context) *hookcamp.Organisation {
	return ctx.Value(orgCtx).(*hookcamp.Organisation)
}

func setOrganisationsInContext(ctx context.Context, organisations []*hookcamp.Organisation) context.Context {
	return context.WithValue(ctx, orgCtx, organisations)
}

func getOrganisationsFromContext(ctx context.Context) []*hookcamp.Organisation {
	return ctx.Value(orgCtx).([]*hookcamp.Organisation)
}

func setPageableInContext(ctx context.Context, pageable models.Pageable) context.Context {
	return context.WithValue(ctx, pageableCtx, pageable)
}

func getPageableFromContext(ctx context.Context) models.Pageable {
	return ctx.Value(pageableCtx).(models.Pageable)
}

func setPaginationDataInContext(ctx context.Context, p *pager.PaginationData) context.Context {
	return context.WithValue(ctx, pageDataCtx, p)
}

func getPaginationDataFromContext(ctx context.Context) *pager.PaginationData {
	return ctx.Value(pageDataCtx).(*pager.PaginationData)
}

func setDashboardSummaryInContext(ctx context.Context, d *models.DashboardSummary) context.Context {
	return context.WithValue(ctx, dashboardCtx, d)
}

func getDashboardSummaryFromContext(ctx context.Context) *models.DashboardSummary {
	return ctx.Value(dashboardCtx).(*models.DashboardSummary)
}

func setAuthConfigInContext(ctx context.Context, a *config.AuthConfiguration) context.Context {
	return context.WithValue(ctx, authConfigCtx, a)
}

func getAuthConfigFromContext(ctx context.Context) *config.AuthConfiguration {
	return ctx.Value(authConfigCtx).(*config.AuthConfiguration)
}<|MERGE_RESOLUTION|>--- conflicted
+++ resolved
@@ -6,8 +6,13 @@
 	"encoding/json"
 	"errors"
 	"fmt"
-<<<<<<< HEAD
-=======
+	"io"
+	"net/http"
+	"net/url"
+	"strconv"
+	"strings"
+	"time"
+
 	pager "github.com/gobeam/mongo-go-pagination"
 	"github.com/google/uuid"
 	"github.com/hookcamp/hookcamp/config"
@@ -15,13 +20,6 @@
 	"github.com/hookcamp/hookcamp/util"
 	log "github.com/sirupsen/logrus"
 	"go.mongodb.org/mongo-driver/bson/primitive"
->>>>>>> 3c27d959
-	"io"
-	"net/http"
-	"net/url"
-	"strconv"
-	"strings"
-	"time"
 
 	pager "github.com/gobeam/mongo-go-pagination"
 	"github.com/google/uuid"
@@ -41,15 +39,6 @@
 type contextKey string
 
 const (
-<<<<<<< HEAD
-	orgCtx       contextKey = "org"
-	appCtx       contextKey = "app"
-	endpointCtx  contextKey = "endpoint"
-	msgCtx       contextKey = "message"
-	pageableCtx  contextKey = "pageable"
-	pageDataCtx  contextKey = "pageData"
-	dashboardCtx contextKey = "dashboard"
-=======
 	orgCtx        contextKey = "org"
 	appCtx        contextKey = "app"
 	endpointCtx   contextKey = "endpoint"
@@ -58,7 +47,6 @@
 	pageableCtx   contextKey = "pageable"
 	pageDataCtx   contextKey = "pageData"
 	dashboardCtx  contextKey = "dashboard"
->>>>>>> 3c27d959
 )
 
 func instrumentPath(path string) func(http.Handler) http.Handler {
@@ -204,10 +192,7 @@
 				UID:       uid,
 				OrgID:     org.UID,
 				Title:     appName,
-<<<<<<< HEAD
-=======
 				Secret:    newApp.Secret,
->>>>>>> 3c27d959
 				CreatedAt: primitive.NewDateTimeFromTime(time.Now()),
 				UpdatedAt: primitive.NewDateTimeFromTime(time.Now()),
 				Endpoints: []hookcamp.Endpoint{},
@@ -708,7 +693,6 @@
 	if start.Unix() > end.Unix() {
 		return errors.New("startDate cannot be greater than endDate")
 	}
-<<<<<<< HEAD
 
 	return nil
 }
@@ -717,16 +701,6 @@
 
 	var messagesSent uint64
 
-=======
-
-	return nil
-}
-
-func computeDashboardMessages(ctx context.Context, orgId string, msgRepo hookcamp.MessageRepository, searchParams models.SearchParams, period hookcamp.Period) (uint64, []models.MessageInterval, error) {
-
-	var messagesSent uint64
-
->>>>>>> 3c27d959
 	messages, err := msgRepo.LoadMessageIntervals(ctx, orgId, searchParams, period, 1)
 	if err != nil {
 		log.Errorln("failed to load message intervals - ", err)
