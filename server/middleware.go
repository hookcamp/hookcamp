--- conflicted
+++ resolved
@@ -37,25 +37,14 @@
 type contextKey string
 
 const (
-<<<<<<< HEAD
-	groupCtx         contextKey = "group"
-	appCtx           contextKey = "app"
-	orgCtx           contextKey = "organisation"
-	orgMemberCtx     contextKey = "organisation_member"
-	endpointCtx      contextKey = "endpoint"
-	eventCtx         contextKey = "event"
-	eventDeliveryCtx contextKey = "eventDelivery"
-	configCtx        contextKey = "configCtx"
-	//authConfigCtx       contextKey = "authConfig"
-=======
 	groupCtx            contextKey = "group"
 	appCtx              contextKey = "app"
 	orgCtx              contextKey = "organisation"
+	orgMemberCtx        contextKey = "organisation_member"
 	endpointCtx         contextKey = "endpoint"
 	eventCtx            contextKey = "event"
 	eventDeliveryCtx    contextKey = "eventDelivery"
 	configCtx           contextKey = "configCtx"
->>>>>>> 3bebacc2
 	authLoginCtx        contextKey = "authLogin"
 	authUserCtx         contextKey = "authUser"
 	pageableCtx         contextKey = "pageable"
@@ -561,7 +550,6 @@
 						event := "an error occurred while loading default group"
 						statusCode := http.StatusBadRequest
 
-						// TODO(daniel,subomi): this should be impossible, because we call ensureDefaultGroup on app startup, find a better way to report this?
 						if errors.Is(err, mongo.ErrNoDocuments) {
 							event = err.Error()
 							statusCode = http.StatusNotFound
