//go:build integration
// +build integration

package server

import (
	"encoding/json"
	"fmt"
	"net/http"
	"net/http/httptest"
	"testing"

	"github.com/frain-dev/convoy/internal/pkg/metrics"

	"github.com/google/uuid"

	"github.com/frain-dev/convoy/auth"
	"github.com/frain-dev/convoy/config"
	"github.com/frain-dev/convoy/datastore"
	cm "github.com/frain-dev/convoy/datastore/mongo"
	"github.com/frain-dev/convoy/server/testdb"
	"github.com/stretchr/testify/require"
	"github.com/stretchr/testify/suite"
)

type EventIntegrationTestSuite struct {
	suite.Suite
	DB           cm.Client
	Router       http.Handler
	ConvoyApp    *ApplicationHandler
	DefaultGroup *datastore.Group
	APIKey       string
}

func (s *EventIntegrationTestSuite) SetupSuite() {
	s.DB = getDB()
	s.ConvoyApp = buildServer()
	s.Router = s.ConvoyApp.BuildRoutes()
}

func (s *EventIntegrationTestSuite) SetupTest() {
	testdb.PurgeDB(s.DB)

	// Setup Default Group.
	s.DefaultGroup, _ = testdb.SeedDefaultGroup(s.ConvoyApp.A.Store, "")

	// Seed Auth
	role := auth.Role{
		Type:  auth.RoleAdmin,
		Group: s.DefaultGroup.UID,
	}
 
	_, s.APIKey, _ = testdb.SeedAPIKey(s.ConvoyApp.A.Store, role, "", "test", "","")
 
	// Setup Config.
	err := config.LoadConfig("./testdata/Auth_Config/full-convoy.json")
	require.NoError(s.T(), err)

	apiRepo := cm.NewApiKeyRepo(s.ConvoyApp.A.Store)
	userRepo := cm.NewUserRepo(s.ConvoyApp.A.Store)
	initRealmChain(s.T(), apiRepo, userRepo, s.ConvoyApp.A.Cache)
}

func (s *EventIntegrationTestSuite) TearDownTest() {
	testdb.PurgeDB(s.DB)
	metrics.Reset()
}

func (s *EventIntegrationTestSuite) Test_CreateAppEvent_Valid_Event() {
	appID := uuid.NewString()
	expectedStatusCode := http.StatusCreated

	// Just Before.
	app, _ := testdb.SeedApplication(s.ConvoyApp.A.Store, s.DefaultGroup, appID, "", false)
	_, _ = testdb.SeedMultipleEndpoints(s.ConvoyApp.A.Store, app, s.DefaultGroup.UID, []string{"*"}, 2)

	bodyStr := `{"app_id":"%s", "event_type":"*", "data":{"level":"test"}}`
	body := serialize(bodyStr, appID)

	url := fmt.Sprintf("/api/v1/projects/%s/events", s.DefaultGroup.UID)
	req := createRequest(http.MethodPost, url, s.APIKey, body)
	w := httptest.NewRecorder()
	// Act.
	s.Router.ServeHTTP(w, req)

	// Assert.
	require.Equal(s.T(), expectedStatusCode, w.Code)

	// Deep Assert.
	var event datastore.Event
	parseResponse(s.T(), w.Result(), &event)

	require.NotEmpty(s.T(), event.UID)
	require.Equal(s.T(), event.AppID, appID)
}

func (s *EventIntegrationTestSuite) Test_CreateAppEvent_App_has_no_endpoint() {
	appID := uuid.NewString()
	expectedStatusCode := http.StatusBadRequest

	// Just Before.
	_, _ = testdb.SeedApplication(s.ConvoyApp.A.Store, s.DefaultGroup, appID, "", false)

	bodyStr := `{"app_id":"%s", "event_type":"*", "data":{"level":"test"}}`
	body := serialize(bodyStr, appID)

	url := fmt.Sprintf("/api/v1/projects/%s/events", s.DefaultGroup.UID)
	req := createRequest(http.MethodPost, url, s.APIKey, body)
	w := httptest.NewRecorder()
	// Act.
	s.Router.ServeHTTP(w, req)

	// Assert.
	require.Equal(s.T(), expectedStatusCode, w.Code)
}

func (s *EventIntegrationTestSuite) Test_CreateAppEvent_App_is_disabled() {
	appID := uuid.NewString()
	expectedStatusCode := http.StatusCreated

	// Just Before.
	app, _ := testdb.SeedApplication(s.ConvoyApp.A.Store, s.DefaultGroup, appID, "", true)
	_, _ = testdb.SeedMultipleEndpoints(s.ConvoyApp.A.Store, app, s.DefaultGroup.UID, []string{"*"}, 2)

	bodyStr := `{"app_id":"%s", "event_type":"*", "data":{"level":"test"}}`
	body := serialize(bodyStr, appID)

	url := fmt.Sprintf("/api/v1/projects/%s/events", s.DefaultGroup.UID)
	req := createRequest(http.MethodPost, url, s.APIKey, body)
	w := httptest.NewRecorder()
	// Act.
	s.Router.ServeHTTP(w, req)

	// Assert.
	require.Equal(s.T(), expectedStatusCode, w.Code)
}

func (s *EventIntegrationTestSuite) Test_GetAppEvent_Valid_Event() {
	eventID := uuid.NewString()
	expectedStatusCode := http.StatusOK

	// Just Before.
	app, _ := testdb.SeedApplication(s.ConvoyApp.A.Store, s.DefaultGroup, uuid.NewString(), "", false)
	event, _ := testdb.SeedEvent(s.ConvoyApp.A.Store, app, s.DefaultGroup.UID, eventID, "*", "", []byte(`{}`))

	url := fmt.Sprintf("/api/v1/projects/%s/events/%s", s.DefaultGroup.UID, eventID)
	req := createRequest(http.MethodGet, url, s.APIKey, nil)
	w := httptest.NewRecorder()

	// Act.
	s.Router.ServeHTTP(w, req)

	// Assert.
	require.Equal(s.T(), expectedStatusCode, w.Code)

	// Deep Assert.
	var respEvent datastore.Event
	parseResponse(s.T(), w.Result(), &respEvent)
	require.Equal(s.T(), event.UID, respEvent.UID)
}

func (s *EventIntegrationTestSuite) Test_ReplayAppEvent_Valid_Event() {
	eventID := uuid.NewString()
	expectedStatusCode := http.StatusOK

	// Just Before.
	app, _ := testdb.SeedApplication(s.ConvoyApp.A.Store, s.DefaultGroup, uuid.NewString(), "", false)
	_, _ = testdb.SeedEvent(s.ConvoyApp.A.Store, app, s.DefaultGroup.UID, eventID, "*", "", []byte(`{}`))

	url := fmt.Sprintf("/api/v1/projects/%s/events/%s/replay", s.DefaultGroup.UID, eventID)
	req := createRequest(http.MethodPut, url, s.APIKey, nil)
	w := httptest.NewRecorder()

	// Act.
	s.Router.ServeHTTP(w, req)

	// Assert.
	require.Equal(s.T(), expectedStatusCode, w.Code)
}

func (s *EventIntegrationTestSuite) Test_GetAppEvent_Event_not_found() {
	eventID := uuid.NewString()
	expectedStatusCode := http.StatusNotFound

	url := fmt.Sprintf("/api/v1/projects/%s/events/%s", s.DefaultGroup.UID, eventID)
	req := createRequest(http.MethodGet, url, s.APIKey, nil)
	w := httptest.NewRecorder()

	// Act.
	s.Router.ServeHTTP(w, req)

	// Assert.
	require.Equal(s.T(), expectedStatusCode, w.Code)
}

func (s *EventIntegrationTestSuite) Test_GetEventDelivery_Valid_EventDelivery() {
	eventDeliveryID := uuid.NewString()
	expectedStatusCode := http.StatusOK

	// Just Before.
	app, _ := testdb.SeedApplication(s.ConvoyApp.A.Store, s.DefaultGroup, uuid.NewString(), "", false)
	eventDelivery, _ := testdb.SeedEventDelivery(s.ConvoyApp.A.Store, app, &datastore.Event{}, &datastore.Endpoint{}, s.DefaultGroup.UID, eventDeliveryID, datastore.SuccessEventStatus, &datastore.Subscription{})

	url := fmt.Sprintf("/api/v1/projects/%s/eventdeliveries/%s", s.DefaultGroup.UID, eventDeliveryID)
	req := createRequest(http.MethodGet, url, s.APIKey, nil)
	w := httptest.NewRecorder()

	// Act.
	s.Router.ServeHTTP(w, req)

	// Assert.
	require.Equal(s.T(), expectedStatusCode, w.Code)

	// Deep Assert.
	var respEventDelivery datastore.EventDelivery
	parseResponse(s.T(), w.Result(), &respEventDelivery)
	require.Equal(s.T(), eventDelivery.UID, respEventDelivery.UID)
}

func (s *EventIntegrationTestSuite) Test_GetEventDelivery_Event_not_found() {
	eventDeliveryID := uuid.NewString()
	expectedStatusCode := http.StatusNotFound

	url := fmt.Sprintf("/api/v1/projects/%s/eventdeliveries/%s", s.DefaultGroup.UID, eventDeliveryID)
	req := createRequest(http.MethodGet, url, s.APIKey, nil)
	w := httptest.NewRecorder()

	// Act.
	s.Router.ServeHTTP(w, req)

	// Assert.
	require.Equal(s.T(), expectedStatusCode, w.Code)
}

func (s *EventIntegrationTestSuite) Test_ResendEventDelivery_Valid_Resend() {
	eventDeliveryID := uuid.NewString()
	expectedStatusCode := http.StatusOK

	// Just Before.
	app, _ := testdb.SeedApplication(s.ConvoyApp.A.Store, s.DefaultGroup, uuid.NewString(), "", false)
	_, _ = testdb.SeedEndpoint(s.ConvoyApp.A.Store, app, s.DefaultGroup.UID)
	subscription, _ := testdb.SeedSubscription(s.ConvoyApp.A.Store, app, s.DefaultGroup, uuid.NewString(), datastore.OutgoingGroup, &datastore.Source{}, &datastore.Endpoint{}, &datastore.RetryConfiguration{}, &datastore.AlertConfiguration{}, &datastore.FilterConfiguration{}, "")
	eventDelivery, _ := testdb.SeedEventDelivery(s.ConvoyApp.A.Store, app, &datastore.Event{}, &app.Endpoints[0], s.DefaultGroup.UID, eventDeliveryID, datastore.FailureEventStatus, subscription)

	url := fmt.Sprintf("/api/v1/projects/%s/eventdeliveries/%s/resend", s.DefaultGroup.UID, eventDeliveryID)
	req := createRequest(http.MethodPut, url, s.APIKey, nil)
	w := httptest.NewRecorder()

	// Act.
	s.Router.ServeHTTP(w, req)

	// Assert.
	require.Equal(s.T(), expectedStatusCode, w.Code)

	// Deep Assert.
	var respEventDelivery datastore.EventDelivery
	parseResponse(s.T(), w.Result(), &respEventDelivery)
	require.Equal(s.T(), datastore.ScheduledEventStatus, respEventDelivery.Status)
	require.Equal(s.T(), eventDelivery.UID, respEventDelivery.UID)
}

func (s *EventIntegrationTestSuite) Test_BatchRetryEventDelivery_Valid_EventDeliveries() {
	eventDeliveryID := uuid.NewString()
	expectedStatusCode := http.StatusOK

	// Just Before.
	app, _ := testdb.SeedApplication(s.ConvoyApp.A.Store, s.DefaultGroup, uuid.NewString(), "", false)
	_, _ = testdb.SeedEndpoint(s.ConvoyApp.A.Store, app, s.DefaultGroup.UID)
	event, _ := testdb.SeedEvent(s.ConvoyApp.A.Store, app, s.DefaultGroup.UID, uuid.NewString(), "*", "", []byte(`{}`))
	_, _ = testdb.SeedEventDelivery(s.ConvoyApp.A.Store, app, event, &app.Endpoints[0], s.DefaultGroup.UID, eventDeliveryID, datastore.FailureEventStatus, &datastore.Subscription{})
	_, _ = testdb.SeedEventDelivery(s.ConvoyApp.A.Store, app, event, &app.Endpoints[0], s.DefaultGroup.UID, eventDeliveryID, datastore.FailureEventStatus, &datastore.Subscription{})
	_, _ = testdb.SeedEventDelivery(s.ConvoyApp.A.Store, app, event, &app.Endpoints[0], s.DefaultGroup.UID, eventDeliveryID, datastore.FailureEventStatus, &datastore.Subscription{})

	url := fmt.Sprintf("/api/v1/projects/%s/eventdeliveries/batchretry?appId=%s&eventId=%s&status=%s", s.DefaultGroup.UID, app.UID, event.UID, datastore.FailureEventStatus)
	req := createRequest(http.MethodPost, url, s.APIKey, nil)
	w := httptest.NewRecorder()

	// Act.
	s.Router.ServeHTTP(w, req)

	// Assert.
	require.Equal(s.T(), expectedStatusCode, w.Code)
}

func (s *EventIntegrationTestSuite) Test_CountAffectedEventDeliveries_Valid_Filters() {
	eventDeliveryID := uuid.NewString()
	expectedStatusCode := http.StatusOK

	// Just Before.
	app, _ := testdb.SeedApplication(s.ConvoyApp.A.Store, s.DefaultGroup, uuid.NewString(), "", false)
	_, _ = testdb.SeedEndpoint(s.ConvoyApp.A.Store, app, s.DefaultGroup.UID)
	event, _ := testdb.SeedEvent(s.ConvoyApp.A.Store, app, s.DefaultGroup.UID, uuid.NewString(), "*", "", []byte(`{}`))
	subscription, _ := testdb.SeedSubscription(s.ConvoyApp.A.Store, app, s.DefaultGroup, uuid.NewString(), datastore.OutgoingGroup, &datastore.Source{}, &datastore.Endpoint{}, &datastore.RetryConfiguration{}, &datastore.AlertConfiguration{}, &datastore.FilterConfiguration{}, "")
	_, _ = testdb.SeedEventDelivery(s.ConvoyApp.A.Store, app, event, &app.Endpoints[0], s.DefaultGroup.UID, eventDeliveryID, datastore.FailureEventStatus, subscription)
	_, _ = testdb.SeedEventDelivery(s.ConvoyApp.A.Store, app, event, &app.Endpoints[0], s.DefaultGroup.UID, eventDeliveryID, datastore.FailureEventStatus, subscription)
	_, _ = testdb.SeedEventDelivery(s.ConvoyApp.A.Store, app, event, &app.Endpoints[0], s.DefaultGroup.UID, eventDeliveryID, datastore.FailureEventStatus, subscription)

	url := fmt.Sprintf("/api/v1/projects/%s/eventdeliveries/countbatchretryevents?appId=%s&eventId=%s&status=%s", s.DefaultGroup.UID, app.UID, event.UID, datastore.FailureEventStatus)
	req := createRequest(http.MethodGet, url, s.APIKey, nil)
	w := httptest.NewRecorder()

	// Act.
	s.Router.ServeHTTP(w, req)

	// Assert.
	require.Equal(s.T(), expectedStatusCode, w.Code)

	// Deep Assert.
	var num struct {
		Num int `json:"num"`
	}
	parseResponse(s.T(), w.Result(), &num)
	require.Equal(s.T(), 3, num.Num)
}

func (s *EventIntegrationTestSuite) Test_ForceResendEventDeliveries_Valid_EventDeliveries() {
	expectedStatusCode := http.StatusOK
	expectedMessage := "3 successful, 0 failed"

	// Just Before.
	app, _ := testdb.SeedApplication(s.ConvoyApp.A.Store, s.DefaultGroup, uuid.NewString(), "", false)
	_, _ = testdb.SeedEndpoint(s.ConvoyApp.A.Store, app, s.DefaultGroup.UID)
	event, _ := testdb.SeedEvent(s.ConvoyApp.A.Store, app, s.DefaultGroup.UID, uuid.NewString(), "*", "", []byte(`{}`))
	subscription, _ := testdb.SeedSubscription(s.ConvoyApp.A.Store, app, s.DefaultGroup, uuid.NewString(), datastore.OutgoingGroup, &datastore.Source{}, &datastore.Endpoint{}, &datastore.RetryConfiguration{}, &datastore.AlertConfiguration{}, &datastore.FilterConfiguration{}, "")
	e1, _ := testdb.SeedEventDelivery(s.ConvoyApp.A.Store, app, event, &app.Endpoints[0], s.DefaultGroup.UID, uuid.NewString(), datastore.SuccessEventStatus, subscription)
	e2, _ := testdb.SeedEventDelivery(s.ConvoyApp.A.Store, app, event, &app.Endpoints[0], s.DefaultGroup.UID, uuid.NewString(), datastore.SuccessEventStatus, subscription)
	e3, _ := testdb.SeedEventDelivery(s.ConvoyApp.A.Store, app, event, &app.Endpoints[0], s.DefaultGroup.UID, uuid.NewString(), datastore.SuccessEventStatus, subscription)

	url := fmt.Sprintf("/api/v1/projects/%s/eventdeliveries/forceresend", s.DefaultGroup.UID)

	bodyStr := `{"ids":["%s", "%s", "%s"]}`
	body := serialize(bodyStr, e1.UID, e2.UID, e3.UID)

	req := createRequest(http.MethodPost, url, s.APIKey, body)
	w := httptest.NewRecorder()

	// Act.
	s.Router.ServeHTTP(w, req)

	// Assert.
	require.Equal(s.T(), expectedStatusCode, w.Code)

	var response map[string]interface{}
	err := json.NewDecoder(w.Body).Decode(&response)
	require.NoError(s.T(), err)

	require.Equal(s.T(), expectedMessage, response["message"].(string))
}

func (s *EventIntegrationTestSuite) Test_GetEventsPaged() {
	eventID := uuid.NewString()
	sourceID := uuid.NewString()
	expectedStatusCode := http.StatusOK

	// Just Before.
	app1, _ := testdb.SeedApplication(s.ConvoyApp.A.Store, s.DefaultGroup, uuid.NewString(), "", false)
	e1, _ := testdb.SeedEvent(s.ConvoyApp.A.Store, app1, s.DefaultGroup.UID, eventID, "*", sourceID, []byte(`{}`))
	e2, _ := testdb.SeedEvent(s.ConvoyApp.A.Store, app1, s.DefaultGroup.UID, eventID, "*", sourceID, []byte(`{}`))

	app2, _ := testdb.SeedApplication(s.ConvoyApp.A.Store, s.DefaultGroup, uuid.NewString(), "", false)
	_, _ = testdb.SeedEvent(s.ConvoyApp.A.Store, app2, s.DefaultGroup.UID, eventID, "*", sourceID, []byte(`{}`))

<<<<<<< HEAD
	url := fmt.Sprintf("/api/v1/projects/%s/events?appId=%s", s.DefaultGroup.UID, app1.UID)

=======
	url := fmt.Sprintf("/api/v1/events?appId=%s&sourceId=%s", app1.UID, sourceID)
>>>>>>> 12abd460
	req := createRequest(http.MethodGet, url, s.APIKey, nil)
	w := httptest.NewRecorder()

	// Act.
	s.Router.ServeHTTP(w, req)

	// Assert.
	require.Equal(s.T(), expectedStatusCode, w.Code)

	// Deep Assert.
	var respEvents []datastore.Event
	resp := pagedResponse{Content: &respEvents}
	parseResponse(s.T(), w.Result(), &resp)
	require.Equal(s.T(), int64(2), resp.Pagination.Total)
	require.Equal(s.T(), 2, len(respEvents))

	v := []*datastore.Event{e1, e2}
	for i, delivery := range v {
		require.Equal(s.T(), respEvents[i].UID, delivery.UID)
	}
}

func (s *EventIntegrationTestSuite) Test_GetEventDeliveriesPaged() {
	eventDeliveryID := uuid.NewString()
	expectedStatusCode := http.StatusOK

	// Just Before.
	app1, _ := testdb.SeedApplication(s.ConvoyApp.A.Store, s.DefaultGroup, uuid.NewString(), "", false)
	endpoint1, _ := testdb.SeedEndpoint(s.ConvoyApp.A.Store, app1, s.DefaultGroup.UID)
	event1, _ := testdb.SeedEvent(s.ConvoyApp.A.Store, app1, s.DefaultGroup.UID, uuid.NewString(), "*", "", []byte(`{}`))
	d1, _ := testdb.SeedEventDelivery(s.ConvoyApp.A.Store, app1, event1, endpoint1, s.DefaultGroup.UID, eventDeliveryID, datastore.FailureEventStatus, &datastore.Subscription{})
	d2, _ := testdb.SeedEventDelivery(s.ConvoyApp.A.Store, app1, event1, endpoint1, s.DefaultGroup.UID, eventDeliveryID, datastore.FailureEventStatus, &datastore.Subscription{})

	app2, _ := testdb.SeedApplication(s.ConvoyApp.A.Store, s.DefaultGroup, uuid.NewString(), "", false)
	endpoint2, _ := testdb.SeedEndpoint(s.ConvoyApp.A.Store, app2, s.DefaultGroup.UID)
	event2, _ := testdb.SeedEvent(s.ConvoyApp.A.Store, app2, s.DefaultGroup.UID, uuid.NewString(), "*", "", []byte(`{}`))
	_, _ = testdb.SeedEventDelivery(s.ConvoyApp.A.Store, app2, event2, endpoint2, s.DefaultGroup.UID, eventDeliveryID, datastore.FailureEventStatus, &datastore.Subscription{})

	url := fmt.Sprintf("/api/v1/projects/%s/eventdeliveries?appId=%s", s.DefaultGroup.UID, app1.UID)
	req := createRequest(http.MethodGet, url, s.APIKey, nil)
	w := httptest.NewRecorder()

	// Act.
	s.Router.ServeHTTP(w, req)

	// Assert.
	require.Equal(s.T(), expectedStatusCode, w.Code)

	// Deep Assert.
	var respEvents []datastore.EventDelivery
	resp := pagedResponse{Content: &respEvents}
	parseResponse(s.T(), w.Result(), &resp)
	require.Equal(s.T(), int64(2), resp.Pagination.Total)
	require.Equal(s.T(), 2, len(respEvents))

	v := []*datastore.EventDelivery{d1, d2}
	for i, delivery := range v {
		require.Equal(s.T(), respEvents[i].UID, delivery.UID)
	}
}

func TestEventIntegrationSuiteTest(t *testing.T) {
	suite.Run(t, new(EventIntegrationTestSuite))
}<|MERGE_RESOLUTION|>--- conflicted
+++ resolved
@@ -49,9 +49,9 @@
 		Type:  auth.RoleAdmin,
 		Group: s.DefaultGroup.UID,
 	}
- 
-	_, s.APIKey, _ = testdb.SeedAPIKey(s.ConvoyApp.A.Store, role, "", "test", "","")
- 
+
+	_, s.APIKey, _ = testdb.SeedAPIKey(s.ConvoyApp.A.Store, role, "", "test", "", "")
+
 	// Setup Config.
 	err := config.LoadConfig("./testdata/Auth_Config/full-convoy.json")
 	require.NoError(s.T(), err)
@@ -360,12 +360,7 @@
 	app2, _ := testdb.SeedApplication(s.ConvoyApp.A.Store, s.DefaultGroup, uuid.NewString(), "", false)
 	_, _ = testdb.SeedEvent(s.ConvoyApp.A.Store, app2, s.DefaultGroup.UID, eventID, "*", sourceID, []byte(`{}`))
 
-<<<<<<< HEAD
-	url := fmt.Sprintf("/api/v1/projects/%s/events?appId=%s", s.DefaultGroup.UID, app1.UID)
-
-=======
 	url := fmt.Sprintf("/api/v1/events?appId=%s&sourceId=%s", app1.UID, sourceID)
->>>>>>> 12abd460
 	req := createRequest(http.MethodGet, url, s.APIKey, nil)
 	w := httptest.NewRecorder()
 
