//go:build integration
// +build integration

package server

import (
	"fmt"
	"github.com/google/uuid"
	"net/http"
	"net/http/httptest"
	"testing"

	"github.com/frain-dev/convoy/config"
	"github.com/frain-dev/convoy/datastore"
	"github.com/frain-dev/convoy/server/testdb"
	"github.com/stretchr/testify/require"
	"github.com/stretchr/testify/suite"
)

type EventIntegrationTestSuite struct {
	suite.Suite
	DB           datastore.DatabaseClient
	Router       http.Handler
	ConvoyApp    *applicationHandler
	DefaultGroup *datastore.Group
}

func (s *EventIntegrationTestSuite) SetupSuite() {
	s.DB = getDB()
	s.ConvoyApp = buildApplication()
	s.Router = buildRoutes(s.ConvoyApp)
}

func (s *EventIntegrationTestSuite) SetupTest() {
	testdb.PurgeDB(s.DB)

	// Setup Default Group.
	s.DefaultGroup, _ = testdb.SeedDefaultGroup(s.DB)

	// Setup Config.
	err := config.LoadConfig("./testdata/Auth_Config/full-convoy.json")
	require.NoError(s.T(), err)

	initRealmChain(s.T(), s.DB.APIRepo())
}

func (s *EventIntegrationTestSuite) TearDownTest() {
	testdb.PurgeDB(s.DB)
}

func (s *EventIntegrationTestSuite) Test_CreateAppEvent_Valid_Event() {
	appID := uuid.NewString()
	expectedStatusCode := http.StatusCreated

	// Just Before.
	app, _ := testdb.SeedApplication(s.DB, s.DefaultGroup, appID, "", false)
	_, _ = testdb.SeedMultipleEndpoints(s.DB, app, []string{"*"}, 2)

	bodyStr := `{"app_id":"%s", "event_type":"*", "data":{"level":"test"}}`
	body := serialize(bodyStr, appID)

	req := createRequest(http.MethodPost, "/api/v1/events", body)
	w := httptest.NewRecorder()
	// Act.
	s.Router.ServeHTTP(w, req)

	// Assert.
	require.Equal(s.T(), expectedStatusCode, w.Code)

	// Deep Assert.
	var event datastore.Event
	parseResponse(s.T(), w.Result(), &event)

	require.NotEmpty(s.T(), event.UID)
	require.Equal(s.T(), event.AppMetadata.UID, appID)
}

func (s *EventIntegrationTestSuite) Test_CreateAppEvent_App_has_no_endpoint() {
	appID := uuid.NewString()
	expectedStatusCode := http.StatusBadRequest

	// Just Before.
	_, _ = testdb.SeedApplication(s.DB, s.DefaultGroup, appID, "", false)

	bodyStr := `{"app_id":"%s", "event_type":"*", "data":{"level":"test"}}`
	body := serialize(bodyStr, appID)

	req := createRequest(http.MethodPost, "/api/v1/events", body)
	w := httptest.NewRecorder()
	// Act.
	s.Router.ServeHTTP(w, req)

	// Assert.
	require.Equal(s.T(), expectedStatusCode, w.Code)
}

func (s *EventIntegrationTestSuite) Test_CreateAppEvent_App_is_disabled() {
	appID := uuid.NewString()
	expectedStatusCode := http.StatusBadRequest

	// Just Before.
	app, _ := testdb.SeedApplication(s.DB, s.DefaultGroup, appID, "", true)
	_, _ = testdb.SeedMultipleEndpoints(s.DB, app, []string{"*"}, 2)

	bodyStr := `{"app_id":"%s", "event_type":"*", "data":{"level":"test"}}`
	body := serialize(bodyStr, appID)

	req := createRequest(http.MethodPost, "/api/v1/events", body)
	w := httptest.NewRecorder()
	// Act.
	s.Router.ServeHTTP(w, req)

	// Assert.
	require.Equal(s.T(), expectedStatusCode, w.Code)
}

func (s *EventIntegrationTestSuite) Test_GetAppEvent_Valid_Event() {
	eventID := uuid.NewString()
	expectedStatusCode := http.StatusOK

	// Just Before.
	app, _ := testdb.SeedApplication(s.DB, s.DefaultGroup, uuid.NewString(), "", false)
	event, _ := testdb.SeedEvent(s.DB, app, eventID, "*", []byte(`{}`))

	url := fmt.Sprintf("/api/v1/events/%s", eventID)
	req := createRequest(http.MethodGet, url, nil)
	w := httptest.NewRecorder()

	// Act.
	s.Router.ServeHTTP(w, req)

	// Assert.
	require.Equal(s.T(), expectedStatusCode, w.Code)

	// Deep Assert.
	var respEvent datastore.Event
	parseResponse(s.T(), w.Result(), &respEvent)
	require.Equal(s.T(), event.UID, respEvent.UID)
}

func (s *EventIntegrationTestSuite) Test_GetAppEvent_Event_not_found() {
	eventID := uuid.NewString()
	expectedStatusCode := http.StatusNotFound

	url := fmt.Sprintf("/api/v1/events/%s", eventID)
	req := createRequest(http.MethodGet, url, nil)
	w := httptest.NewRecorder()

	// Act.
	s.Router.ServeHTTP(w, req)

	// Assert.
	require.Equal(s.T(), expectedStatusCode, w.Code)
}

func (s *EventIntegrationTestSuite) Test_GetEventDelivery_Valid_EventDelivery() {
	eventDeliveryID := uuid.NewString()
	expectedStatusCode := http.StatusOK

	// Just Before.
	app, _ := testdb.SeedApplication(s.DB, s.DefaultGroup, uuid.NewString(), "", false)
	eventDelivery, _ := testdb.SeedEventDelivery(s.DB, app, &datastore.Event{}, &datastore.Endpoint{}, eventDeliveryID, datastore.SuccessEventStatus)

	url := fmt.Sprintf("/api/v1/eventdeliveries/%s", eventDeliveryID)
	req := createRequest(http.MethodGet, url, nil)
	w := httptest.NewRecorder()

	// Act.
	s.Router.ServeHTTP(w, req)

	// Assert.
	require.Equal(s.T(), expectedStatusCode, w.Code)

	// Deep Assert.
	var respEventDelivery datastore.EventDelivery
	parseResponse(s.T(), w.Result(), &respEventDelivery)
	require.Equal(s.T(), eventDelivery.UID, respEventDelivery.UID)
}

func (s *EventIntegrationTestSuite) Test_GetEventDelivery_Event_not_found() {
	eventDeliveryID := uuid.NewString()
	expectedStatusCode := http.StatusNotFound

	url := fmt.Sprintf("/api/v1/eventdeliveries/%s", eventDeliveryID)
	req := createRequest(http.MethodGet, url, nil)
	w := httptest.NewRecorder()

	// Act.
	s.Router.ServeHTTP(w, req)

	// Assert.
	require.Equal(s.T(), expectedStatusCode, w.Code)
}

func (s *EventIntegrationTestSuite) Test_ResendEventDelivery_Valid_Resend() {
	eventDeliveryID := uuid.NewString()
	expectedStatusCode := http.StatusOK

	// Just Before.
	app, _ := testdb.SeedApplication(s.DB, s.DefaultGroup, uuid.NewString(), "", false)
	_, _ = testdb.SeedEndpoint(s.DB, app, []string{"*"})
	eventDelivery, _ := testdb.SeedEventDelivery(s.DB, app, &datastore.Event{}, &app.Endpoints[0], eventDeliveryID, datastore.FailureEventStatus)

	url := fmt.Sprintf("/api/v1/eventdeliveries/%s/resend", eventDeliveryID)
	req := createRequest(http.MethodPut, url, nil)
	w := httptest.NewRecorder()

	// Act.
	s.Router.ServeHTTP(w, req)

	// Assert.
	require.Equal(s.T(), expectedStatusCode, w.Code)

	// Deep Assert.
	var respEventDelivery datastore.EventDelivery
	parseResponse(s.T(), w.Result(), &respEventDelivery)
	require.Equal(s.T(), datastore.ScheduledEventStatus, respEventDelivery.Status)
	require.Equal(s.T(), eventDelivery.UID, respEventDelivery.UID)
}

func (s *EventIntegrationTestSuite) Test_BatchRetryEventDelivery_Valid_EventDeliveries() {
	eventDeliveryID := uuid.NewString()
	expectedStatusCode := http.StatusOK

	// Just Before.
	app, _ := testdb.SeedApplication(s.DB, s.DefaultGroup, uuid.NewString(), "", false)
	_, _ = testdb.SeedEndpoint(s.DB, app, []string{"*"})
	event, _ := testdb.SeedEvent(s.DB, app, uuid.NewString(), "*", []byte(`{}`))
	_, _ = testdb.SeedEventDelivery(s.DB, app, event, &app.Endpoints[0], eventDeliveryID, datastore.FailureEventStatus)
	_, _ = testdb.SeedEventDelivery(s.DB, app, event, &app.Endpoints[0], eventDeliveryID, datastore.FailureEventStatus)
	_, _ = testdb.SeedEventDelivery(s.DB, app, event, &app.Endpoints[0], eventDeliveryID, datastore.FailureEventStatus)

	url := fmt.Sprintf("/api/v1/eventdeliveries/batchretry?appId=%s&eventId=%s&status=%s", app.UID, event.UID, datastore.FailureEventStatus)
	req := createRequest(http.MethodPost, url, nil)
	w := httptest.NewRecorder()

	// Act.
	s.Router.ServeHTTP(w, req)

	// Assert.
	require.Equal(s.T(), expectedStatusCode, w.Code)
}

func (s *EventIntegrationTestSuite) Test_CountAffectedEventDeliveries_Valid_Filters() {
	eventDeliveryID := uuid.NewString()
	expectedStatusCode := http.StatusOK

	// Just Before.
	app, _ := testdb.SeedApplication(s.DB, s.DefaultGroup, uuid.NewString(), "", false)
	_, _ = testdb.SeedEndpoint(s.DB, app, []string{"*"})
	event, _ := testdb.SeedEvent(s.DB, app, uuid.NewString(), "*", []byte(`{}`))
	_, _ = testdb.SeedEventDelivery(s.DB, app, event, &app.Endpoints[0], eventDeliveryID, datastore.FailureEventStatus)
	_, _ = testdb.SeedEventDelivery(s.DB, app, event, &app.Endpoints[0], eventDeliveryID, datastore.FailureEventStatus)
	_, _ = testdb.SeedEventDelivery(s.DB, app, event, &app.Endpoints[0], eventDeliveryID, datastore.FailureEventStatus)

	url := fmt.Sprintf("/api/v1/eventdeliveries/countbatchretryevents?appId=%s&eventId=%s&status=%s", app.UID, event.UID, datastore.FailureEventStatus)
	req := createRequest(http.MethodGet, url, nil)
	w := httptest.NewRecorder()

	// Act.
	s.Router.ServeHTTP(w, req)

	// Assert.
	require.Equal(s.T(), expectedStatusCode, w.Code)

	// Deep Assert.
	var num struct {
		Num int `json:"num"`
	}
	parseResponse(s.T(), w.Result(), &num)
	require.Equal(s.T(), 3, num.Num)
}

func (s *EventIntegrationTestSuite) Test_ForceResendEventDeliveries_Valid_EventDeliveries() {
	eventDeliveryID := uuid.NewString()
	expectedStatusCode := http.StatusOK

	// Just Before.
	app, _ := testdb.SeedApplication(s.DB, s.DefaultGroup, uuid.NewString(), "", false)
	_, _ = testdb.SeedEndpoint(s.DB, app, []string{"*"})
	event, _ := testdb.SeedEvent(s.DB, app, uuid.NewString(), "*", []byte(`{}`))
	e1, _ := testdb.SeedEventDelivery(s.DB, app, event, &app.Endpoints[0], eventDeliveryID, datastore.SuccessEventStatus)
	e2, _ := testdb.SeedEventDelivery(s.DB, app, event, &app.Endpoints[0], eventDeliveryID, datastore.SuccessEventStatus)
	e3, _ := testdb.SeedEventDelivery(s.DB, app, event, &app.Endpoints[0], eventDeliveryID, datastore.SuccessEventStatus)

	url := fmt.Sprintf("/api/v1/eventdeliveries/forceresend")

	bodyStr := `{"ids":["%s", "%s", "%s"]}`
	body := serialize(bodyStr, e1.UID, e2.UID, e3.UID)

	req := createRequest(http.MethodPost, url, body)
	w := httptest.NewRecorder()

	// Act.
	s.Router.ServeHTTP(w, req)

	// Assert.
	require.Equal(s.T(), expectedStatusCode, w.Code)
}

func (s *EventIntegrationTestSuite) Test_GetEventsPaged() {
	eventID := uuid.NewString()
	expectedStatusCode := http.StatusOK

	// Just Before.
	app1, _ := testdb.SeedApplication(s.DB, s.DefaultGroup, uuid.NewString(), "", false)
	e1, _ := testdb.SeedEvent(s.DB, app1, eventID, "*", []byte(`{}`))
	e2, _ := testdb.SeedEvent(s.DB, app1, eventID, "*", []byte(`{}`))

	app2, _ := testdb.SeedApplication(s.DB, s.DefaultGroup, uuid.NewString(), "", false)
	_, _ = testdb.SeedEvent(s.DB, app2, eventID, "*", []byte(`{}`))

	url := fmt.Sprintf("/api/v1/events?appId=%s", app1.UID)
	req := createRequest(http.MethodGet, url, nil)
	w := httptest.NewRecorder()

	// Act.
	s.Router.ServeHTTP(w, req)

	// Assert.
	require.Equal(s.T(), expectedStatusCode, w.Code)

	// Deep Assert.
	var respEvents []datastore.Event
	resp := pagedResponse{Content: &respEvents}
	parseResponse(s.T(), w.Result(), &resp)
	require.Equal(s.T(), int64(2), resp.Pagination.Total)
	require.Equal(s.T(), 2, len(respEvents))

	v := []*datastore.Event{e1, e2}
	for i, delivery := range v {
		require.Equal(s.T(), respEvents[i].UID, delivery.UID)
	}
}

func (s *EventIntegrationTestSuite) GetEventDeliveriesPaged() {
	eventDeliveryID := uuid.NewString()
	expectedStatusCode := http.StatusOK

	// Just Before.
	app1, _ := testdb.SeedApplication(s.DB, s.DefaultGroup, uuid.NewString(), "", false)
	event1, _ := testdb.SeedEvent(s.DB, app1, uuid.NewString(), "*", []byte(`{}`))
	d1, _ := testdb.SeedEventDelivery(s.DB, app1, event1, &app1.Endpoints[0], eventDeliveryID, datastore.FailureEventStatus)
	d2, _ := testdb.SeedEventDelivery(s.DB, app1, event1, &app1.Endpoints[0], eventDeliveryID, datastore.FailureEventStatus)

	app2, _ := testdb.SeedApplication(s.DB, s.DefaultGroup, uuid.NewString(), "", false)
	event2, _ := testdb.SeedEvent(s.DB, app2, uuid.NewString(), "*", []byte(`{}`))
	_, _ = testdb.SeedEventDelivery(s.DB, app2, event2, &app2.Endpoints[0], eventDeliveryID, datastore.FailureEventStatus)

	url := fmt.Sprintf("/api/v1/eventdeliveries?appId=%s", app1.UID)
	req := createRequest(http.MethodGet, url, nil)
	w := httptest.NewRecorder()

	// Act.
	s.Router.ServeHTTP(w, req)

	// Assert.
	require.Equal(s.T(), expectedStatusCode, w.Code)

	// Deep Assert.
	var respEvents []datastore.EventDelivery
	resp := pagedResponse{Content: &respEvents}
	parseResponse(s.T(), w.Result(), &respEvents)
	require.Equal(s.T(), 2, resp.Pagination.Total)

	v := []*datastore.EventDelivery{d1, d2}
	for i, delivery := range v {
		require.Equal(s.T(), respEvents[i].UID, delivery.UID)
	}
}

func TestEventIntegrationSuiteTest(t *testing.T) {
	suite.Run(t, new(EventIntegrationTestSuite))
<<<<<<< HEAD
}

func createRequest(method string, url string, body io.Reader) *http.Request {
	req := httptest.NewRequest(method, url, body)
	req.SetBasicAuth("test", "test")
	req.Header.Add("Content-Type", "application/json")

	return req
}

func serialize(r string, args ...interface{}) io.Reader {
	v := fmt.Sprintf(r, args...)
	return strings.NewReader(v)
=======
>>>>>>> ae354eca
}<|MERGE_RESOLUTION|>--- conflicted
+++ resolved
@@ -371,20 +371,4 @@
 
 func TestEventIntegrationSuiteTest(t *testing.T) {
 	suite.Run(t, new(EventIntegrationTestSuite))
-<<<<<<< HEAD
-}
-
-func createRequest(method string, url string, body io.Reader) *http.Request {
-	req := httptest.NewRequest(method, url, body)
-	req.SetBasicAuth("test", "test")
-	req.Header.Add("Content-Type", "application/json")
-
-	return req
-}
-
-func serialize(r string, args ...interface{}) io.Reader {
-	v := fmt.Sprintf(r, args...)
-	return strings.NewReader(v)
-=======
->>>>>>> ae354eca
 }