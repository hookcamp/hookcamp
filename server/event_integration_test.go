//go:build integration
// +build integration

package server

import (
	"encoding/json"
	"fmt"
	"net/http"
	"net/http/httptest"
	"testing"

	"github.com/frain-dev/convoy/internal/pkg/metrics"

	"github.com/google/uuid"

	"github.com/frain-dev/convoy/auth"
	"github.com/frain-dev/convoy/config"
	"github.com/frain-dev/convoy/datastore"
	cm "github.com/frain-dev/convoy/datastore/mongo"
	"github.com/frain-dev/convoy/server/testdb"
	"github.com/stretchr/testify/require"
	"github.com/stretchr/testify/suite"
)

type EventIntegrationTestSuite struct {
	suite.Suite
	DB           cm.Client
	Router       http.Handler
	ConvoyApp    *ApplicationHandler
	DefaultGroup *datastore.Group
	APIKey       string
}

func (s *EventIntegrationTestSuite) SetupSuite() {
	s.DB = getDB()
	s.ConvoyApp = buildServer()
	s.Router = s.ConvoyApp.BuildRoutes()
}

func (s *EventIntegrationTestSuite) SetupTest() {
	testdb.PurgeDB(s.DB)

	// Setup Default Group.
	s.DefaultGroup, _ = testdb.SeedDefaultGroup(s.ConvoyApp.A.Store, "")

	// Seed Auth
	role := auth.Role{
		Type:  auth.RoleAdmin,
		Group: s.DefaultGroup.UID,
	}

<<<<<<< HEAD
	_, s.APIKey, _ = testdb.SeedAPIKey(s.DB, role, "", "test", "", "")
=======
	_, s.APIKey, _ = testdb.SeedAPIKey(s.ConvoyApp.A.Store, role, "", "test", "")
>>>>>>> 31fa0a1d

	// Setup Config.
	err := config.LoadConfig("./testdata/Auth_Config/full-convoy.json")
	require.NoError(s.T(), err)

	apiRepo := cm.NewApiKeyRepo(s.ConvoyApp.A.Store)
	userRepo := cm.NewUserRepo(s.ConvoyApp.A.Store)
	initRealmChain(s.T(), apiRepo, userRepo, s.ConvoyApp.A.Cache)
}

func (s *EventIntegrationTestSuite) TearDownTest() {
	testdb.PurgeDB(s.DB)
	metrics.Reset()
}

func (s *EventIntegrationTestSuite) Test_CreateAppEvent_Valid_Event() {
	appID := uuid.NewString()
	expectedStatusCode := http.StatusCreated

	// Just Before.
	app, _ := testdb.SeedApplication(s.ConvoyApp.A.Store, s.DefaultGroup, appID, "", false)
	_, _ = testdb.SeedMultipleEndpoints(s.ConvoyApp.A.Store, app, s.DefaultGroup.UID, []string{"*"}, 2)

	bodyStr := `{"app_id":"%s", "event_type":"*", "data":{"level":"test"}}`
	body := serialize(bodyStr, appID)

	url := fmt.Sprintf("/api/v1/projects/%s/events", s.DefaultGroup.UID)
	req := createRequest(http.MethodPost, url, s.APIKey, body)
	w := httptest.NewRecorder()
	// Act.
	s.Router.ServeHTTP(w, req)

	// Assert.
	require.Equal(s.T(), expectedStatusCode, w.Code)

	// Deep Assert.
	var event datastore.Event
	parseResponse(s.T(), w.Result(), &event)

	require.NotEmpty(s.T(), event.UID)
	require.Equal(s.T(), event.AppID, appID)
}

func (s *EventIntegrationTestSuite) Test_CreateAppEvent_App_has_no_endpoint() {
	appID := uuid.NewString()
	expectedStatusCode := http.StatusBadRequest

	// Just Before.
	_, _ = testdb.SeedApplication(s.ConvoyApp.A.Store, s.DefaultGroup, appID, "", false)

	bodyStr := `{"app_id":"%s", "event_type":"*", "data":{"level":"test"}}`
	body := serialize(bodyStr, appID)

	url := fmt.Sprintf("/api/v1/projects/%s/events", s.DefaultGroup.UID)
	req := createRequest(http.MethodPost, url, s.APIKey, body)
	w := httptest.NewRecorder()
	// Act.
	s.Router.ServeHTTP(w, req)

	// Assert.
	require.Equal(s.T(), expectedStatusCode, w.Code)
}

func (s *EventIntegrationTestSuite) Test_CreateAppEvent_App_is_disabled() {
	appID := uuid.NewString()
	expectedStatusCode := http.StatusCreated

	// Just Before.
	app, _ := testdb.SeedApplication(s.ConvoyApp.A.Store, s.DefaultGroup, appID, "", true)
	_, _ = testdb.SeedMultipleEndpoints(s.ConvoyApp.A.Store, app, s.DefaultGroup.UID, []string{"*"}, 2)

	bodyStr := `{"app_id":"%s", "event_type":"*", "data":{"level":"test"}}`
	body := serialize(bodyStr, appID)

	url := fmt.Sprintf("/api/v1/projects/%s/events", s.DefaultGroup.UID)
	req := createRequest(http.MethodPost, url, s.APIKey, body)
	w := httptest.NewRecorder()
	// Act.
	s.Router.ServeHTTP(w, req)

	// Assert.
	require.Equal(s.T(), expectedStatusCode, w.Code)
}

func (s *EventIntegrationTestSuite) Test_GetAppEvent_Valid_Event() {
	eventID := uuid.NewString()
	expectedStatusCode := http.StatusOK

	// Just Before.
	app, _ := testdb.SeedApplication(s.ConvoyApp.A.Store, s.DefaultGroup, uuid.NewString(), "", false)
	event, _ := testdb.SeedEvent(s.ConvoyApp.A.Store, app, s.DefaultGroup.UID, eventID, "*", []byte(`{}`))

	url := fmt.Sprintf("/api/v1/projects/%s/events/%s", s.DefaultGroup.UID, eventID)
	req := createRequest(http.MethodGet, url, s.APIKey, nil)
	w := httptest.NewRecorder()

	// Act.
	s.Router.ServeHTTP(w, req)

	// Assert.
	require.Equal(s.T(), expectedStatusCode, w.Code)

	// Deep Assert.
	var respEvent datastore.Event
	parseResponse(s.T(), w.Result(), &respEvent)
	require.Equal(s.T(), event.UID, respEvent.UID)
}

func (s *EventIntegrationTestSuite) Test_ReplayAppEvent_Valid_Event() {
	eventID := uuid.NewString()
	expectedStatusCode := http.StatusOK

	// Just Before.
	app, _ := testdb.SeedApplication(s.ConvoyApp.A.Store, s.DefaultGroup, uuid.NewString(), "", false)
	_, _ = testdb.SeedEvent(s.ConvoyApp.A.Store, app, s.DefaultGroup.UID, eventID, "*", []byte(`{}`))

	url := fmt.Sprintf("/api/v1/projects/%s/events/%s/replay", s.DefaultGroup.UID, eventID)
	req := createRequest(http.MethodPut, url, s.APIKey, nil)
	w := httptest.NewRecorder()

	// Act.
	s.Router.ServeHTTP(w, req)

	// Assert.
	require.Equal(s.T(), expectedStatusCode, w.Code)
}

func (s *EventIntegrationTestSuite) Test_GetAppEvent_Event_not_found() {
	eventID := uuid.NewString()
	expectedStatusCode := http.StatusNotFound

	url := fmt.Sprintf("/api/v1/projects/%s/events/%s", s.DefaultGroup.UID, eventID)
	req := createRequest(http.MethodGet, url, s.APIKey, nil)
	w := httptest.NewRecorder()

	// Act.
	s.Router.ServeHTTP(w, req)

	// Assert.
	require.Equal(s.T(), expectedStatusCode, w.Code)
}

func (s *EventIntegrationTestSuite) Test_GetEventDelivery_Valid_EventDelivery() {
	eventDeliveryID := uuid.NewString()
	expectedStatusCode := http.StatusOK

	// Just Before.
	app, _ := testdb.SeedApplication(s.ConvoyApp.A.Store, s.DefaultGroup, uuid.NewString(), "", false)
	eventDelivery, _ := testdb.SeedEventDelivery(s.ConvoyApp.A.Store, app, &datastore.Event{}, &datastore.Endpoint{}, s.DefaultGroup.UID, eventDeliveryID, datastore.SuccessEventStatus, &datastore.Subscription{})

	url := fmt.Sprintf("/api/v1/projects/%s/eventdeliveries/%s", s.DefaultGroup.UID, eventDeliveryID)
	req := createRequest(http.MethodGet, url, s.APIKey, nil)
	w := httptest.NewRecorder()

	// Act.
	s.Router.ServeHTTP(w, req)

	// Assert.
	require.Equal(s.T(), expectedStatusCode, w.Code)

	// Deep Assert.
	var respEventDelivery datastore.EventDelivery
	parseResponse(s.T(), w.Result(), &respEventDelivery)
	require.Equal(s.T(), eventDelivery.UID, respEventDelivery.UID)
}

func (s *EventIntegrationTestSuite) Test_GetEventDelivery_Event_not_found() {
	eventDeliveryID := uuid.NewString()
	expectedStatusCode := http.StatusNotFound

	url := fmt.Sprintf("/api/v1/projects/%s/eventdeliveries/%s", s.DefaultGroup.UID, eventDeliveryID)
	req := createRequest(http.MethodGet, url, s.APIKey, nil)
	w := httptest.NewRecorder()

	// Act.
	s.Router.ServeHTTP(w, req)

	// Assert.
	require.Equal(s.T(), expectedStatusCode, w.Code)
}

func (s *EventIntegrationTestSuite) Test_ResendEventDelivery_Valid_Resend() {
	eventDeliveryID := uuid.NewString()
	expectedStatusCode := http.StatusOK

	// Just Before.
	app, _ := testdb.SeedApplication(s.ConvoyApp.A.Store, s.DefaultGroup, uuid.NewString(), "", false)
	_, _ = testdb.SeedEndpoint(s.ConvoyApp.A.Store, app, s.DefaultGroup.UID)
	subscription, _ := testdb.SeedSubscription(s.ConvoyApp.A.Store, app, s.DefaultGroup, uuid.NewString(), datastore.OutgoingGroup, &datastore.Source{}, &datastore.Endpoint{}, &datastore.RetryConfiguration{}, &datastore.AlertConfiguration{}, &datastore.FilterConfiguration{}, "")
	eventDelivery, _ := testdb.SeedEventDelivery(s.ConvoyApp.A.Store, app, &datastore.Event{}, &app.Endpoints[0], s.DefaultGroup.UID, eventDeliveryID, datastore.FailureEventStatus, subscription)

	url := fmt.Sprintf("/api/v1/projects/%s/eventdeliveries/%s/resend", s.DefaultGroup.UID, eventDeliveryID)
	req := createRequest(http.MethodPut, url, s.APIKey, nil)
	w := httptest.NewRecorder()

	// Act.
	s.Router.ServeHTTP(w, req)

	// Assert.
	require.Equal(s.T(), expectedStatusCode, w.Code)

	// Deep Assert.
	var respEventDelivery datastore.EventDelivery
	parseResponse(s.T(), w.Result(), &respEventDelivery)
	require.Equal(s.T(), datastore.ScheduledEventStatus, respEventDelivery.Status)
	require.Equal(s.T(), eventDelivery.UID, respEventDelivery.UID)
}

func (s *EventIntegrationTestSuite) Test_BatchRetryEventDelivery_Valid_EventDeliveries() {
	eventDeliveryID := uuid.NewString()
	expectedStatusCode := http.StatusOK

	// Just Before.
	app, _ := testdb.SeedApplication(s.ConvoyApp.A.Store, s.DefaultGroup, uuid.NewString(), "", false)
	_, _ = testdb.SeedEndpoint(s.ConvoyApp.A.Store, app, s.DefaultGroup.UID)
	event, _ := testdb.SeedEvent(s.ConvoyApp.A.Store, app, s.DefaultGroup.UID, uuid.NewString(), "*", []byte(`{}`))
	_, _ = testdb.SeedEventDelivery(s.ConvoyApp.A.Store, app, event, &app.Endpoints[0], s.DefaultGroup.UID, eventDeliveryID, datastore.FailureEventStatus, &datastore.Subscription{})
	_, _ = testdb.SeedEventDelivery(s.ConvoyApp.A.Store, app, event, &app.Endpoints[0], s.DefaultGroup.UID, eventDeliveryID, datastore.FailureEventStatus, &datastore.Subscription{})
	_, _ = testdb.SeedEventDelivery(s.ConvoyApp.A.Store, app, event, &app.Endpoints[0], s.DefaultGroup.UID, eventDeliveryID, datastore.FailureEventStatus, &datastore.Subscription{})

	url := fmt.Sprintf("/api/v1/projects/%s/eventdeliveries/batchretry?appId=%s&eventId=%s&status=%s", s.DefaultGroup.UID, app.UID, event.UID, datastore.FailureEventStatus)
	req := createRequest(http.MethodPost, url, s.APIKey, nil)
	w := httptest.NewRecorder()

	// Act.
	s.Router.ServeHTTP(w, req)

	// Assert.
	require.Equal(s.T(), expectedStatusCode, w.Code)
}

func (s *EventIntegrationTestSuite) Test_CountAffectedEventDeliveries_Valid_Filters() {
	eventDeliveryID := uuid.NewString()
	expectedStatusCode := http.StatusOK

	// Just Before.
	app, _ := testdb.SeedApplication(s.ConvoyApp.A.Store, s.DefaultGroup, uuid.NewString(), "", false)
	_, _ = testdb.SeedEndpoint(s.ConvoyApp.A.Store, app, s.DefaultGroup.UID)
	event, _ := testdb.SeedEvent(s.ConvoyApp.A.Store, app, s.DefaultGroup.UID, uuid.NewString(), "*", []byte(`{}`))
	subscription, _ := testdb.SeedSubscription(s.ConvoyApp.A.Store, app, s.DefaultGroup, uuid.NewString(), datastore.OutgoingGroup, &datastore.Source{}, &datastore.Endpoint{}, &datastore.RetryConfiguration{}, &datastore.AlertConfiguration{}, &datastore.FilterConfiguration{}, "")
	_, _ = testdb.SeedEventDelivery(s.ConvoyApp.A.Store, app, event, &app.Endpoints[0], s.DefaultGroup.UID, eventDeliveryID, datastore.FailureEventStatus, subscription)
	_, _ = testdb.SeedEventDelivery(s.ConvoyApp.A.Store, app, event, &app.Endpoints[0], s.DefaultGroup.UID, eventDeliveryID, datastore.FailureEventStatus, subscription)
	_, _ = testdb.SeedEventDelivery(s.ConvoyApp.A.Store, app, event, &app.Endpoints[0], s.DefaultGroup.UID, eventDeliveryID, datastore.FailureEventStatus, subscription)

	url := fmt.Sprintf("/api/v1/projects/%s/eventdeliveries/countbatchretryevents?appId=%s&eventId=%s&status=%s", s.DefaultGroup.UID, app.UID, event.UID, datastore.FailureEventStatus)
	req := createRequest(http.MethodGet, url, s.APIKey, nil)
	w := httptest.NewRecorder()

	// Act.
	s.Router.ServeHTTP(w, req)

	// Assert.
	require.Equal(s.T(), expectedStatusCode, w.Code)

	// Deep Assert.
	var num struct {
		Num int `json:"num"`
	}
	parseResponse(s.T(), w.Result(), &num)
	require.Equal(s.T(), 3, num.Num)
}

func (s *EventIntegrationTestSuite) Test_ForceResendEventDeliveries_Valid_EventDeliveries() {
	expectedStatusCode := http.StatusOK
	expectedMessage := "3 successful, 0 failed"

	// Just Before.
	app, _ := testdb.SeedApplication(s.ConvoyApp.A.Store, s.DefaultGroup, uuid.NewString(), "", false)
	_, _ = testdb.SeedEndpoint(s.ConvoyApp.A.Store, app, s.DefaultGroup.UID)
	event, _ := testdb.SeedEvent(s.ConvoyApp.A.Store, app, s.DefaultGroup.UID, uuid.NewString(), "*", []byte(`{}`))
	subscription, _ := testdb.SeedSubscription(s.ConvoyApp.A.Store, app, s.DefaultGroup, uuid.NewString(), datastore.OutgoingGroup, &datastore.Source{}, &datastore.Endpoint{}, &datastore.RetryConfiguration{}, &datastore.AlertConfiguration{}, &datastore.FilterConfiguration{}, "")
	e1, _ := testdb.SeedEventDelivery(s.ConvoyApp.A.Store, app, event, &app.Endpoints[0], s.DefaultGroup.UID, uuid.NewString(), datastore.SuccessEventStatus, subscription)
	e2, _ := testdb.SeedEventDelivery(s.ConvoyApp.A.Store, app, event, &app.Endpoints[0], s.DefaultGroup.UID, uuid.NewString(), datastore.SuccessEventStatus, subscription)
	e3, _ := testdb.SeedEventDelivery(s.ConvoyApp.A.Store, app, event, &app.Endpoints[0], s.DefaultGroup.UID, uuid.NewString(), datastore.SuccessEventStatus, subscription)

	url := fmt.Sprintf("/api/v1/projects/%s/eventdeliveries/forceresend", s.DefaultGroup.UID)

	bodyStr := `{"ids":["%s", "%s", "%s"]}`
	body := serialize(bodyStr, e1.UID, e2.UID, e3.UID)

	req := createRequest(http.MethodPost, url, s.APIKey, body)
	w := httptest.NewRecorder()

	// Act.
	s.Router.ServeHTTP(w, req)

	// Assert.
	require.Equal(s.T(), expectedStatusCode, w.Code)

	var response map[string]interface{}
	err := json.NewDecoder(w.Body).Decode(&response)
	require.NoError(s.T(), err)

	require.Equal(s.T(), expectedMessage, response["message"].(string))
}

func (s *EventIntegrationTestSuite) Test_GetEventsPaged() {
	eventID := uuid.NewString()
	expectedStatusCode := http.StatusOK

	// Just Before.
	app1, _ := testdb.SeedApplication(s.ConvoyApp.A.Store, s.DefaultGroup, uuid.NewString(), "", false)
	e1, _ := testdb.SeedEvent(s.ConvoyApp.A.Store, app1, s.DefaultGroup.UID, eventID, "*", []byte(`{}`))
	e2, _ := testdb.SeedEvent(s.ConvoyApp.A.Store, app1, s.DefaultGroup.UID, eventID, "*", []byte(`{}`))

	app2, _ := testdb.SeedApplication(s.ConvoyApp.A.Store, s.DefaultGroup, uuid.NewString(), "", false)
	_, _ = testdb.SeedEvent(s.ConvoyApp.A.Store, app2, s.DefaultGroup.UID, eventID, "*", []byte(`{}`))

	url := fmt.Sprintf("/api/v1/projects/%s/events?appId=%s", s.DefaultGroup.UID, app1.UID)

	req := createRequest(http.MethodGet, url, s.APIKey, nil)
	w := httptest.NewRecorder()

	// Act.
	s.Router.ServeHTTP(w, req)

	// Assert.
	require.Equal(s.T(), expectedStatusCode, w.Code)

	// Deep Assert.
	var respEvents []datastore.Event
	resp := pagedResponse{Content: &respEvents}
	parseResponse(s.T(), w.Result(), &resp)
	require.Equal(s.T(), int64(2), resp.Pagination.Total)
	require.Equal(s.T(), 2, len(respEvents))

	v := []*datastore.Event{e1, e2}
	for i, delivery := range v {
		require.Equal(s.T(), respEvents[i].UID, delivery.UID)
	}
}

func (s *EventIntegrationTestSuite) Test_GetEventDeliveriesPaged() {
	eventDeliveryID := uuid.NewString()
	expectedStatusCode := http.StatusOK

	// Just Before.
	app1, _ := testdb.SeedApplication(s.ConvoyApp.A.Store, s.DefaultGroup, uuid.NewString(), "", false)
	endpoint1, _ := testdb.SeedEndpoint(s.ConvoyApp.A.Store, app1, s.DefaultGroup.UID)
	event1, _ := testdb.SeedEvent(s.ConvoyApp.A.Store, app1, s.DefaultGroup.UID, uuid.NewString(), "*", []byte(`{}`))
	d1, _ := testdb.SeedEventDelivery(s.ConvoyApp.A.Store, app1, event1, endpoint1, s.DefaultGroup.UID, eventDeliveryID, datastore.FailureEventStatus, &datastore.Subscription{})
	d2, _ := testdb.SeedEventDelivery(s.ConvoyApp.A.Store, app1, event1, endpoint1, s.DefaultGroup.UID, eventDeliveryID, datastore.FailureEventStatus, &datastore.Subscription{})

	app2, _ := testdb.SeedApplication(s.ConvoyApp.A.Store, s.DefaultGroup, uuid.NewString(), "", false)
	endpoint2, _ := testdb.SeedEndpoint(s.ConvoyApp.A.Store, app2, s.DefaultGroup.UID)
	event2, _ := testdb.SeedEvent(s.ConvoyApp.A.Store, app2, s.DefaultGroup.UID, uuid.NewString(), "*", []byte(`{}`))
	_, _ = testdb.SeedEventDelivery(s.ConvoyApp.A.Store, app2, event2, endpoint2, s.DefaultGroup.UID, eventDeliveryID, datastore.FailureEventStatus, &datastore.Subscription{})

	url := fmt.Sprintf("/api/v1/projects/%s/eventdeliveries?appId=%s", s.DefaultGroup.UID, app1.UID)
	req := createRequest(http.MethodGet, url, s.APIKey, nil)
	w := httptest.NewRecorder()

	// Act.
	s.Router.ServeHTTP(w, req)

	// Assert.
	require.Equal(s.T(), expectedStatusCode, w.Code)

	// Deep Assert.
	var respEvents []datastore.EventDelivery
	resp := pagedResponse{Content: &respEvents}
	parseResponse(s.T(), w.Result(), &resp)
	require.Equal(s.T(), int64(2), resp.Pagination.Total)
	require.Equal(s.T(), 2, len(respEvents))

	v := []*datastore.EventDelivery{d1, d2}
	for i, delivery := range v {
		require.Equal(s.T(), respEvents[i].UID, delivery.UID)
	}
}

func TestEventIntegrationSuiteTest(t *testing.T) {
	suite.Run(t, new(EventIntegrationTestSuite))
}<|MERGE_RESOLUTION|>--- conflicted
+++ resolved
@@ -49,13 +49,9 @@
 		Type:  auth.RoleAdmin,
 		Group: s.DefaultGroup.UID,
 	}
-
-<<<<<<< HEAD
-	_, s.APIKey, _ = testdb.SeedAPIKey(s.DB, role, "", "test", "", "")
-=======
-	_, s.APIKey, _ = testdb.SeedAPIKey(s.ConvoyApp.A.Store, role, "", "test", "")
->>>>>>> 31fa0a1d
-
+ 
+	_, s.APIKey, _ = testdb.SeedAPIKey(s.ConvoyApp.A.Store, role, "", "test", "","")
+ 
 	// Setup Config.
 	err := config.LoadConfig("./testdata/Auth_Config/full-convoy.json")
 	require.NoError(s.T(), err)
