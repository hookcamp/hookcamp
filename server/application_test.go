package server

import (
	"bytes"
	"context"
	"encoding/json"
	"fmt"
	"net/http"
	"net/http/httptest"
	"strings"
	"testing"
	"time"

	"github.com/frain-dev/convoy/config"
	"github.com/frain-dev/convoy/server/models"
	pager "github.com/gobeam/mongo-go-pagination"

	"github.com/frain-dev/convoy"
	"github.com/frain-dev/convoy/mocks"
	"github.com/go-chi/chi/v5"
	"github.com/golang/mock/gomock"
	"github.com/sebdah/goldie/v2"
)

func verifyMatch(t *testing.T, w httptest.ResponseRecorder) {
	g := goldie.New(
		t,
		goldie.WithDiffEngine(goldie.ColoredDiff),
	)
	g.Assert(t, t.Name(), w.Body.Bytes())
}

func stripTimestamp(t *testing.T, obj string, b *bytes.Buffer) *bytes.Buffer {
	var res serverResponse
	err := json.NewDecoder(b).Decode(&res)
	if err != nil {
		t.Errorf("could not stripTimestamp: %s", err)
		t.FailNow()
	}

	if res.Data == nil {
		return bytes.NewBuffer([]byte(``))
	}

	switch obj {
	case "application":
		var a convoy.Application
		err := json.Unmarshal(res.Data, &a)
		if err != nil {
			t.Errorf("could not stripTimestamp: %s", err)
			t.FailNow()
		}

		a.UID = ""
		a.CreatedAt, a.UpdatedAt, a.DeletedAt = 0, 0, 0

		jsonData, err := json.Marshal(a)
		if err != nil {
			t.Error(err)
		}

		return bytes.NewBuffer(jsonData)
	case "endpoint":
		var e convoy.Endpoint
		err := json.Unmarshal(res.Data, &e)
		if err != nil {
			t.Errorf("could not stripTimestamp: %s", err)
			t.FailNow()
		}

		e.UID = ""
		e.CreatedAt, e.UpdatedAt, e.DeletedAt = 0, 0, 0

		jsonData, err := json.Marshal(e)
		if err != nil {
			t.Error(err)
		}

		return bytes.NewBuffer(jsonData)
	default:
		t.Errorf("invalid data body - %v of type %T", obj, obj)
		t.FailNow()
	}

	return nil
}

func TestApplicationHandler_GetApp(t *testing.T) {

	var app *applicationHandler

	ctrl := gomock.NewController(t)
	defer ctrl.Finish()

	group := mocks.NewMockGroupRepository(ctrl)
	apprepo := mocks.NewMockApplicationRepository(ctrl)
	msgRepo := mocks.NewMockMessageRepository(ctrl)
	scheduleQueue := mocks.NewMockQueuer(ctrl)

	groupID := "1234567890"

	validID := "123456789"

<<<<<<< HEAD
	app = newApplicationHandler(msgRepo, apprepo, org, scheduleQueue)
=======
	app = newApplicationHandler(msgRepo, apprepo, group)
>>>>>>> 405af53e

	tt := []struct {
		name       string
		cfgPath    string
		method     string
		statusCode int
		id         string
		dbFn       func(appRepo *mocks.MockApplicationRepository, orgRepo *mocks.MockGroupRepository)
	}{
		{
			name:       "app not found",
			cfgPath:    "./testdata/Auth_Config/basic-convoy.json",
			method:     http.MethodGet,
			statusCode: http.StatusNotFound,
			id:         "12345",
			dbFn: func(appRepo *mocks.MockApplicationRepository, orgRepo *mocks.MockGroupRepository) {
				appRepo.EXPECT().
					FindApplicationByID(gomock.Any(), gomock.Any()).
					Return(nil, convoy.ErrApplicationNotFound).Times(1)
			},
		},
		{
			name:       "valid application",
			cfgPath:    "./testdata/Auth_Config/basic-convoy.json",
			method:     http.MethodGet,
			statusCode: http.StatusOK,
			id:         validID,
			dbFn: func(appRepo *mocks.MockApplicationRepository, orgRepo *mocks.MockGroupRepository) {
				appRepo.EXPECT().
					FindApplicationByID(gomock.Any(), gomock.Any()).Times(1).
					Return(&convoy.Application{
						UID:       validID,
						GroupID:   groupID,
						Title:     "Valid application",
						Endpoints: []convoy.Endpoint{},
					}, nil)

			},
		},
	}

	for _, tc := range tt {
		t.Run(tc.name, func(t *testing.T) {
			// Arrange
			url := fmt.Sprintf("/v1/applications/%s", tc.id)
			req := httptest.NewRequest(tc.method, url, nil)
			req.SetBasicAuth("test", "test")
			w := httptest.NewRecorder()
			rctx := chi.NewRouteContext()
			rctx.URLParams.Add("id", tc.id)

			req = req.WithContext(context.WithValue(req.Context(), chi.RouteCtxKey, rctx))

			// Arrange Expectations
			if tc.dbFn != nil {
				tc.dbFn(apprepo, group)
			}

			err := config.LoadConfig(tc.cfgPath)
			if err != nil {
				t.Error("Failed to load config file")
			}

			router := buildRoutes(app)

			// Act
			router.ServeHTTP(w, req)

			// Assert
			if w.Code != tc.statusCode {
				t.Errorf("Want status '%d', got '%d'", tc.statusCode, w.Code)
			}

			verifyMatch(t, *w)
		})
	}

}

func TestApplicationHandler_GetApps(t *testing.T) {

	var app *applicationHandler

	ctrl := gomock.NewController(t)
	defer ctrl.Finish()

	group := mocks.NewMockGroupRepository(ctrl)
	apprepo := mocks.NewMockApplicationRepository(ctrl)
	msgRepo := mocks.NewMockMessageRepository(ctrl)
	scheduleQueue := mocks.NewMockQueuer(ctrl)

	groupID := "1234567890"

	validID := "123456789"

<<<<<<< HEAD
	app = newApplicationHandler(msgRepo, apprepo, org, scheduleQueue)
=======
	app = newApplicationHandler(msgRepo, apprepo, group)
>>>>>>> 405af53e

	tt := []struct {
		name       string
		cfgPath    string
		method     string
		statusCode int
		dbFn       func(appRepo *mocks.MockApplicationRepository, orgRepo *mocks.MockGroupRepository)
	}{
		{
			name:       "valid applications",
			cfgPath:    "./testdata/Auth_Config/basic-convoy.json",
			method:     http.MethodGet,
			statusCode: http.StatusOK,
			dbFn: func(appRepo *mocks.MockApplicationRepository, orgRepo *mocks.MockGroupRepository) {
				appRepo.EXPECT().
					LoadApplicationsPaged(gomock.Any(), gomock.Any(), gomock.Any()).Times(1).
					Return([]convoy.Application{
						{
							UID:       validID,
							GroupID:   groupID,
							Title:     "Valid application - 0",
							Endpoints: []convoy.Endpoint{},
						},
					}, pager.PaginationData{}, nil)

			},
		},
	}

	for _, tc := range tt {
		t.Run(tc.name, func(t *testing.T) {
			// Arrange
			req := httptest.NewRequest(tc.method, "/v1/applications", nil)
			req.SetBasicAuth("test", "test")
			w := httptest.NewRecorder()

			pageable := models.Pageable{
				Page:    1,
				PerPage: 10,
			}
			req = req.WithContext(context.WithValue(req.Context(), pageableCtx, pageable))

			// Arrange Expectations.
			if tc.dbFn != nil {
				tc.dbFn(apprepo, group)
			}

			err := config.LoadConfig(tc.cfgPath)
			if err != nil {
				t.Error("Failed to load config file")
			}

			router := buildRoutes(app)

			// Act
			router.ServeHTTP(w, req)

			if w.Code != tc.statusCode {
				t.Errorf("Want status '%d', got '%d'", tc.statusCode, w.Code)
			}

			verifyMatch(t, *w)
		})
	}

}

func TestApplicationHandler_CreateApp(t *testing.T) {

	groupID := "1234567890"
	group := &convoy.Group{
		UID: groupID,
	}

	bodyReader := strings.NewReader(`{ "group_id": "` + groupID + `", "name": "ABC_DEF_TEST", "secret": "12345" }`)

	tt := []struct {
		name       string
		cfgPath    string
		method     string
		statusCode int
		body       *strings.Reader
		dbFn       func(app *applicationHandler)
	}{
		{
			name:       "invalid request",
			cfgPath:    "./testdata/Auth_Config/basic-convoy.json",
			method:     http.MethodPost,
			statusCode: http.StatusBadRequest,
			body:       strings.NewReader(``),
			dbFn: func(app *applicationHandler) {
				o, _ := app.groupRepo.(*mocks.MockGroupRepository)
				o.EXPECT().
					LoadGroups(gomock.Any()).Times(1).
					Return([]*convoy.Group{group}, nil)
			},
		},
		{
			name:       "invalid request - no app name",
			cfgPath:    "./testdata/Auth_Config/basic-convoy.json",
			method:     http.MethodPost,
			statusCode: http.StatusBadRequest,
			body:       strings.NewReader(`{}`),
			dbFn: func(app *applicationHandler) {
				o, _ := app.groupRepo.(*mocks.MockGroupRepository)
				o.EXPECT().
					LoadGroups(gomock.Any()).Times(1).
					Return([]*convoy.Group{group}, nil)
			},
		},
		{
			name:       "valid application",
			cfgPath:    "./testdata/Auth_Config/basic-convoy.json",
			method:     http.MethodPost,
			statusCode: http.StatusCreated,
			body:       bodyReader,
			dbFn: func(app *applicationHandler) {
				a, _ := app.appRepo.(*mocks.MockApplicationRepository)
				a.EXPECT().
					CreateApplication(gomock.Any(), gomock.Any()).Times(1).
					Return(nil)

				o, _ := app.groupRepo.(*mocks.MockGroupRepository)
				o.EXPECT().
					LoadGroups(gomock.Any()).Times(1).
					Return([]*convoy.Group{group}, nil)
			},
		},
	}

	for _, tc := range tt {
		t.Run(tc.name, func(t *testing.T) {
			var app *applicationHandler

			ctrl := gomock.NewController(t)
			defer ctrl.Finish()

			group := mocks.NewMockGroupRepository(ctrl)
			apprepo := mocks.NewMockApplicationRepository(ctrl)
			msgRepo := mocks.NewMockMessageRepository(ctrl)
			scheduleQueue := mocks.NewMockQueuer(ctrl)

<<<<<<< HEAD
			app = newApplicationHandler(msgRepo, apprepo, org, scheduleQueue)
=======
			app = newApplicationHandler(msgRepo, apprepo, group)
>>>>>>> 405af53e

			// Arrange
			req := httptest.NewRequest(tc.method, "/v1/applications", tc.body)
			req.SetBasicAuth("test", "test")
			req.Header.Add("Content-Type", "application/json")
			w := httptest.NewRecorder()

			// Arrange Expectations
			if tc.dbFn != nil {
				tc.dbFn(app)
			}

			err := config.LoadConfig(tc.cfgPath)
			if err != nil {
				t.Error("Failed to load config file")
			}

			router := buildRoutes(app)

			// Act.
			router.ServeHTTP(w, req)

			if w.Code != tc.statusCode {
				t.Errorf("Want status '%d', got '%d'", tc.statusCode, w.Code)
			}

			d := stripTimestamp(t, "application", w.Body)

			w.Body = d
			verifyMatch(t, *w)
		})
	}

}

func TestApplicationHandler_UpdateApp(t *testing.T) {

	groupID := "1234567890"

	appId := "12345"
	bodyReader := strings.NewReader(`{"name": "ABC_DEF_TEST_UPDATE"}`)

	tt := []struct {
		name       string
		cfgPath    string
		method     string
		statusCode int
		appId      string
		body       *strings.Reader
		dbFn       func(app *applicationHandler)
	}{
		{
			name:       "invalid request",
			cfgPath:    "./testdata/Auth_Config/basic-convoy.json",
			method:     http.MethodPut,
			statusCode: http.StatusBadRequest,
			appId:      appId,
			body:       strings.NewReader(``),
			dbFn: func(app *applicationHandler) {
				a, _ := app.appRepo.(*mocks.MockApplicationRepository)
				a.EXPECT().
					FindApplicationByID(gomock.Any(), gomock.Any()).Times(1).
					Return(&convoy.Application{
						UID:       appId,
						GroupID:   groupID,
						Title:     "Valid application update",
						Endpoints: []convoy.Endpoint{},
					}, nil)
			},
		},
		{
			name:       "invalid request - no app name",
			cfgPath:    "./testdata/Auth_Config/basic-convoy.json",
			method:     http.MethodPut,
			statusCode: http.StatusBadRequest,
			appId:      appId,
			body:       strings.NewReader(`{}`),
			dbFn: func(app *applicationHandler) {
				a, _ := app.appRepo.(*mocks.MockApplicationRepository)
				a.EXPECT().
					FindApplicationByID(gomock.Any(), gomock.Any()).Times(1).
					Return(&convoy.Application{
						UID:       appId,
						GroupID:   groupID,
						Title:     "Valid application update",
						Endpoints: []convoy.Endpoint{},
					}, nil)
			},
		},
		{
			name:       "valid request - update secret",
			cfgPath:    "./testdata/Auth_Config/basic-convoy.json",
			method:     http.MethodPut,
			statusCode: http.StatusAccepted,
			appId:      appId,
			body:       strings.NewReader(`{ "name": "ABC", "secret": "xyz" }`),
			dbFn: func(app *applicationHandler) {
				a, _ := app.appRepo.(*mocks.MockApplicationRepository)
				a.EXPECT().
					FindApplicationByID(gomock.Any(), gomock.Any()).Times(1).
					Return(&convoy.Application{
						UID:       appId,
						GroupID:   groupID,
						Title:     "Valid application update",
						Endpoints: []convoy.Endpoint{},
					}, nil)

				a.EXPECT().
					UpdateApplication(gomock.Any(), gomock.Any()).Times(1).
					Return(nil)
			},
		},
		{
			name:       "valid request - update support email",
			cfgPath:    "./testdata/Auth_Config/basic-convoy.json",
			method:     http.MethodPut,
			statusCode: http.StatusAccepted,
			appId:      appId,
			body:       strings.NewReader(`{ "name": "ABC", "support_email": "engineering@frain.dev" }`),
			dbFn: func(app *applicationHandler) {
				a, _ := app.appRepo.(*mocks.MockApplicationRepository)
				a.EXPECT().
					UpdateApplication(gomock.Any(), gomock.Any()).Times(1).
					Return(nil)

				a.EXPECT().
					FindApplicationByID(gomock.Any(), gomock.Any()).Times(1).
					Return(&convoy.Application{
						UID:       appId,
						GroupID:   groupID,
						Title:     "Valid application update",
						Endpoints: []convoy.Endpoint{},
					}, nil)
			},
		},
		{
			name:       "valid application update",
			cfgPath:    "./testdata/Auth_Config/basic-convoy.json",
			method:     http.MethodPut,
			statusCode: http.StatusAccepted,
			appId:      appId,
			body:       bodyReader,
			dbFn: func(app *applicationHandler) {
				a, _ := app.appRepo.(*mocks.MockApplicationRepository)
				a.EXPECT().
					UpdateApplication(gomock.Any(), gomock.Any()).Times(1).
					Return(nil)

				a.EXPECT().
					FindApplicationByID(gomock.Any(), gomock.Any()).Times(1).
					Return(&convoy.Application{
						UID:       appId,
						GroupID:   groupID,
						Title:     "Valid application update",
						Endpoints: []convoy.Endpoint{},
					}, nil)

			},
		},
	}

	for _, tc := range tt {
		t.Run(tc.name, func(t *testing.T) {
			// Arrange
			var app *applicationHandler

			ctrl := gomock.NewController(t)
			defer ctrl.Finish()

			group := mocks.NewMockGroupRepository(ctrl)
			apprepo := mocks.NewMockApplicationRepository(ctrl)
			msgRepo := mocks.NewMockMessageRepository(ctrl)
			scheduleQueue := mocks.NewMockQueuer(ctrl)

<<<<<<< HEAD
			app = newApplicationHandler(msgRepo, apprepo, org, scheduleQueue)
=======
			app = newApplicationHandler(msgRepo, apprepo, group)
>>>>>>> 405af53e

			url := fmt.Sprintf("/v1/applications/%s", tc.appId)
			req := httptest.NewRequest(tc.method, url, tc.body)
			req.SetBasicAuth("test", "test")
			req.Header.Add("Content-Type", "application/json")

			w := httptest.NewRecorder()
			rctx := chi.NewRouteContext()
			rctx.URLParams.Add("appID", tc.appId)

			req = req.WithContext(context.WithValue(req.Context(), chi.RouteCtxKey, rctx))
			req = req.WithContext(context.WithValue(req.Context(), appCtx, &convoy.Application{
				UID:       appId,
				GroupID:   groupID,
				Title:     "Valid application update",
				Endpoints: []convoy.Endpoint{},
			}))

			if tc.dbFn != nil {
				tc.dbFn(app)
			}

			err := config.LoadConfig(tc.cfgPath)
			if err != nil {
				t.Error("Failed to load config file")
			}

			router := buildRoutes(app)

			// Act.
			router.ServeHTTP(w, req)

			if w.Code != tc.statusCode {
				t.Errorf("Want status '%d', got '%d'", tc.statusCode, w.Code)
			}

			verifyMatch(t, *w)
		})
	}

}

func TestApplicationHandler_CreateAppEndpoint(t *testing.T) {

	var app *applicationHandler

	ctrl := gomock.NewController(t)
	defer ctrl.Finish()

	group := mocks.NewMockGroupRepository(ctrl)
	apprepo := mocks.NewMockApplicationRepository(ctrl)
	msgRepo := mocks.NewMockMessageRepository(ctrl)
	scheduleQueue := mocks.NewMockQueuer(ctrl)

	groupID := "1234567890"

	bodyReader := strings.NewReader(`{"url": "https://google.com", "description": "Test"}`)

<<<<<<< HEAD
	app = newApplicationHandler(msgRepo, apprepo, org, scheduleQueue)
=======
	app = newApplicationHandler(msgRepo, apprepo, group)
>>>>>>> 405af53e

	appId := "123456789"

	tt := []struct {
		name       string
		cfgPath    string
		method     string
		statusCode int
		appId      string
		body       *strings.Reader
		dbFn       func(appRepo *mocks.MockApplicationRepository, orgRepo *mocks.MockGroupRepository)
	}{
		{
			name:       "valid endpoint",
			cfgPath:    "./testdata/Auth_Config/basic-convoy.json",
			method:     http.MethodPost,
			statusCode: http.StatusCreated,
			appId:      appId,
			body:       bodyReader,
			dbFn: func(appRepo *mocks.MockApplicationRepository, orgRepo *mocks.MockGroupRepository) {
				appRepo.EXPECT().
					UpdateApplication(gomock.Any(), gomock.Any()).Times(1).
					Return(nil)

				appRepo.EXPECT().
					FindApplicationByID(gomock.Any(), gomock.Any()).Times(2).
					Return(&convoy.Application{
						UID:       appId,
						GroupID:   groupID,
						Title:     "Valid application endpoint",
						Endpoints: []convoy.Endpoint{},
					}, nil)

			},
		},
	}

	for _, tc := range tt {
		t.Run(tc.name, func(t *testing.T) {
			url := fmt.Sprintf("/v1/applications/%s/endpoints", tc.appId)
			req := httptest.NewRequest(tc.method, url, tc.body)
			req.SetBasicAuth("test", "test")
			req.Header.Add("Content-Type", "application/json")
			w := httptest.NewRecorder()

			if tc.dbFn != nil {
				tc.dbFn(apprepo, group)
			}

			err := config.LoadConfig(tc.cfgPath)
			if err != nil {
				t.Error("Failed to load config file")
			}

			router := buildRoutes(app)

			// Act
			router.ServeHTTP(w, req)

			if w.Code != tc.statusCode {
				t.Errorf("Want status '%d', got '%d'", tc.statusCode, w.Code)
			}
		})
	}

}

func TestApplicationHandler_UpdateAppEndpoint(t *testing.T) {

	groupID := "1234567890"

	appId := "12345"
	endpointId := "9999900000-8888"

	tt := []struct {
		name       string
		cfgPath    string
		method     string
		statusCode int
		appId      string
		endpointId string
		body       *strings.Reader
		dbFn       func(app *applicationHandler)
	}{
		{
			name:       "invalid request",
			cfgPath:    "./testdata/Auth_Config/basic-convoy.json",
			method:     http.MethodPut,
			statusCode: http.StatusBadRequest,
			appId:      appId,
			endpointId: endpointId,
			body:       strings.NewReader(``),
			dbFn: func(app *applicationHandler) {
				a, _ := app.appRepo.(*mocks.MockApplicationRepository)
				a.EXPECT().
					UpdateApplication(gomock.Any(), gomock.Any()).Times(0).
					Return(nil)

				a.EXPECT().
					FindApplicationByID(gomock.Any(), gomock.Any()).Times(1).
					Return(&convoy.Application{
						UID:       appId,
						GroupID:   groupID,
						Title:     "invalid application update",
						Endpoints: []convoy.Endpoint{},
					}, nil)

			},
		},
		{
			name:       "valid application",
			cfgPath:    "./testdata/Auth_Config/basic-convoy.json",
			method:     http.MethodPut,
			statusCode: http.StatusAccepted,
			appId:      appId,
			endpointId: endpointId,
			body:       strings.NewReader(`{"url": "https://google.com", "description": "Correct endpoint"}`),
			dbFn: func(app *applicationHandler) {
				a, _ := app.appRepo.(*mocks.MockApplicationRepository)
				a.EXPECT().
					UpdateApplication(gomock.Any(), gomock.Any()).Times(1).
					Return(nil)

				a.EXPECT().
					FindApplicationByID(gomock.Any(), gomock.Any()).Times(1).
					Return(&convoy.Application{
						UID:     appId,
						GroupID: groupID,
						Title:   "Valid application update",
						Endpoints: []convoy.Endpoint{
							{
								UID:         endpointId,
								TargetURL:   "http://",
								Description: "desc",
							},
						},
					}, nil)

			},
		},
	}

	for _, tc := range tt {
		t.Run(tc.name, func(t *testing.T) {
			// Arrange
			var app *applicationHandler

			ctrl := gomock.NewController(t)
			defer ctrl.Finish()

			group := mocks.NewMockGroupRepository(ctrl)
			apprepo := mocks.NewMockApplicationRepository(ctrl)
			msgRepo := mocks.NewMockMessageRepository(ctrl)
			scheduleQueue := mocks.NewMockQueuer(ctrl)

<<<<<<< HEAD
			app = newApplicationHandler(msgRepo, apprepo, org, scheduleQueue)
=======
			app = newApplicationHandler(msgRepo, apprepo, group)
>>>>>>> 405af53e

			url := fmt.Sprintf("/v1/applications/%s/endpoints/%s", tc.appId, tc.endpointId)
			req := httptest.NewRequest(tc.method, url, tc.body)
			req.SetBasicAuth("test", "test")
			req.Header.Add("Content-Type", "application/json")

			w := httptest.NewRecorder()
			rctx := chi.NewRouteContext()
			rctx.URLParams.Add("appID", tc.appId)
			rctx.URLParams.Add("endpointID", tc.endpointId)

			req = req.WithContext(context.WithValue(req.Context(), chi.RouteCtxKey, rctx))
			req = req.WithContext(context.WithValue(req.Context(), appCtx, &convoy.Application{
				UID:       appId,
				GroupID:   groupID,
				Title:     "Valid application update",
				Endpoints: []convoy.Endpoint{},
			}))

			// Arrange Expectations
			if tc.dbFn != nil {
				tc.dbFn(app)
			}

			err := config.LoadConfig(tc.cfgPath)
			if err != nil {
				t.Error("Failed to load config file")
			}

			router := buildRoutes(app)

			// Act
			router.ServeHTTP(w, req)

			if w.Code != tc.statusCode {
				t.Errorf("Want status '%d', got '%d'", tc.statusCode, w.Code)
			}

			d := stripTimestamp(t, "endpoint", w.Body)

			w.Body = d
			verifyMatch(t, *w)
		})
	}

}

func Test_applicationHandler_GetDashboardSummary(t *testing.T) {

	var app *applicationHandler

	ctrl := gomock.NewController(t)
	defer ctrl.Finish()

	groupRepo := mocks.NewMockGroupRepository(ctrl)
	apprepo := mocks.NewMockApplicationRepository(ctrl)
	msgRepo := mocks.NewMockMessageRepository(ctrl)
	scheduleQueue := mocks.NewMockQueuer(ctrl)

	groupID := "1234567890"

	group := &convoy.Group{
		UID:  groupID,
		Name: "Valid group",
	}

<<<<<<< HEAD
	app = newApplicationHandler(msgRepo, apprepo, org, scheduleQueue)
=======
	app = newApplicationHandler(msgRepo, apprepo, groupRepo)
>>>>>>> 405af53e

	tt := []struct {
		name       string
		method     string
		statusCode int
		dbFn       func(msgRepo *mocks.MockMessageRepository, appRepo *mocks.MockApplicationRepository, orgRepo *mocks.MockGroupRepository)
	}{
		{
			name:       "valid groups",
			method:     http.MethodGet,
			statusCode: http.StatusOK,
			dbFn: func(msgRepo *mocks.MockMessageRepository, appRepo *mocks.MockApplicationRepository, orgRepo *mocks.MockGroupRepository) {
				appRepo.EXPECT().
					SearchApplicationsByGroupId(gomock.Any(), gomock.Any(), gomock.Any()).Times(1).
					Return([]convoy.Application{
						{
							UID:       "validID",
							GroupID:   groupID,
							Title:     "Valid application - 0",
							Endpoints: []convoy.Endpoint{},
						},
					}, nil)
				msgRepo.EXPECT().
					LoadMessageIntervals(gomock.Any(), gomock.Any(), gomock.Any(), gomock.Any(), gomock.Any()).Times(1).
					Return([]models.MessageInterval{
						{
							Data: models.MessageIntervalData{
								Interval: 12,
								Time:     "2020-10",
							},
							Count: 10,
						},
					}, nil)

			},
		},
	}

	format := "2006-01-02T15:04:05"

	for _, tc := range tt {
		t.Run(tc.name, func(t *testing.T) {
			request := httptest.NewRequest(tc.method, fmt.Sprintf("/v1/dashboard/%s/summary?startDate=%s&type=daily", groupID, time.Now().Format(format)), nil)
			responseRecorder := httptest.NewRecorder()
			rctx := chi.NewRouteContext()
			rctx.URLParams.Add("groupID", groupID)

			request = request.WithContext(context.WithValue(request.Context(), chi.RouteCtxKey, rctx))
			request = request.WithContext(context.WithValue(request.Context(), groupCtx, group))

			if tc.dbFn != nil {
				tc.dbFn(msgRepo, apprepo, groupRepo)
			}

			fetchDashboardSummary(apprepo, msgRepo)(http.HandlerFunc(app.GetDashboardSummary)).
				ServeHTTP(responseRecorder, request)

			if responseRecorder.Code != tc.statusCode {
				t.Errorf("Want status '%d', got '%d'", tc.statusCode, responseRecorder.Code)
			}
		})
	}

}

func Test_applicationHandler_GetPaginatedApps(t *testing.T) {

	var app *applicationHandler

	ctrl := gomock.NewController(t)
	defer ctrl.Finish()

	org := mocks.NewMockGroupRepository(ctrl)
	apprepo := mocks.NewMockApplicationRepository(ctrl)
	msgRepo := mocks.NewMockMessageRepository(ctrl)
	scheduleQueue := mocks.NewMockQueuer(ctrl)

	groupID := "1234567890"

	group := &convoy.Group{
		UID:  groupID,
		Name: "Valid group",
	}

	app = newApplicationHandler(msgRepo, apprepo, org, scheduleQueue)

	tt := []struct {
		name       string
		method     string
		statusCode int
		dbFn       func(appRepo *mocks.MockApplicationRepository, orgRepo *mocks.MockGroupRepository)
	}{
		{
			name: "valid groups" +
				"",
			method:     http.MethodGet,
			statusCode: http.StatusOK,
			dbFn: func(appRepo *mocks.MockApplicationRepository, orgRepo *mocks.MockGroupRepository) {
				appRepo.EXPECT().
					LoadApplicationsPagedByGroupId(gomock.Any(), gomock.Any(), gomock.Any()).Times(1).
					Return([]convoy.Application{
						{
							UID:       "validID",
							GroupID:   groupID,
							Title:     "Valid application - 0",
							Endpoints: []convoy.Endpoint{},
						},
					},
						pager.PaginationData{},
						nil)

			},
		},
	}

	for _, tc := range tt {
		t.Run(tc.name, func(t *testing.T) {
			request := httptest.NewRequest(tc.method, fmt.Sprintf("/v1/dashboard/%s/apps?page=1", groupID), nil)
			responseRecorder := httptest.NewRecorder()
			rctx := chi.NewRouteContext()
			rctx.URLParams.Add("groupID", groupID)

			request = request.WithContext(context.WithValue(request.Context(), chi.RouteCtxKey, rctx))
			request = request.WithContext(context.WithValue(request.Context(), groupCtx, group))

			pageable := models.Pageable{
				Page:    1,
				PerPage: 10,
			}
			request = request.WithContext(context.WithValue(request.Context(), pageableCtx, pageable))

			if tc.dbFn != nil {
				tc.dbFn(apprepo, org)
			}

			fetchGroupApps(apprepo)(http.HandlerFunc(app.GetPaginatedApps)).
				ServeHTTP(responseRecorder, request)

			if responseRecorder.Code != tc.statusCode {
				t.Errorf("Want status '%d', got '%d'", tc.statusCode, responseRecorder.Code)
			}

			verifyMatch(t, *responseRecorder)
		})
	}

}<|MERGE_RESOLUTION|>--- conflicted
+++ resolved
@@ -92,7 +92,7 @@
 	ctrl := gomock.NewController(t)
 	defer ctrl.Finish()
 
-	group := mocks.NewMockGroupRepository(ctrl)
+	groupRepo := mocks.NewMockGroupRepository(ctrl)
 	apprepo := mocks.NewMockApplicationRepository(ctrl)
 	msgRepo := mocks.NewMockMessageRepository(ctrl)
 	scheduleQueue := mocks.NewMockQueuer(ctrl)
@@ -101,11 +101,7 @@
 
 	validID := "123456789"
 
-<<<<<<< HEAD
-	app = newApplicationHandler(msgRepo, apprepo, org, scheduleQueue)
-=======
-	app = newApplicationHandler(msgRepo, apprepo, group)
->>>>>>> 405af53e
+	app = newApplicationHandler(msgRepo, apprepo, groupRepo, scheduleQueue)
 
 	tt := []struct {
 		name       string
@@ -113,7 +109,7 @@
 		method     string
 		statusCode int
 		id         string
-		dbFn       func(appRepo *mocks.MockApplicationRepository, orgRepo *mocks.MockGroupRepository)
+		dbFn       func(appRepo *mocks.MockApplicationRepository)
 	}{
 		{
 			name:       "app not found",
@@ -121,7 +117,7 @@
 			method:     http.MethodGet,
 			statusCode: http.StatusNotFound,
 			id:         "12345",
-			dbFn: func(appRepo *mocks.MockApplicationRepository, orgRepo *mocks.MockGroupRepository) {
+			dbFn: func(appRepo *mocks.MockApplicationRepository) {
 				appRepo.EXPECT().
 					FindApplicationByID(gomock.Any(), gomock.Any()).
 					Return(nil, convoy.ErrApplicationNotFound).Times(1)
@@ -133,7 +129,7 @@
 			method:     http.MethodGet,
 			statusCode: http.StatusOK,
 			id:         validID,
-			dbFn: func(appRepo *mocks.MockApplicationRepository, orgRepo *mocks.MockGroupRepository) {
+			dbFn: func(appRepo *mocks.MockApplicationRepository) {
 				appRepo.EXPECT().
 					FindApplicationByID(gomock.Any(), gomock.Any()).Times(1).
 					Return(&convoy.Application{
@@ -161,7 +157,7 @@
 
 			// Arrange Expectations
 			if tc.dbFn != nil {
-				tc.dbFn(apprepo, group)
+				tc.dbFn(apprepo)
 			}
 
 			err := config.LoadConfig(tc.cfgPath)
@@ -192,7 +188,7 @@
 	ctrl := gomock.NewController(t)
 	defer ctrl.Finish()
 
-	group := mocks.NewMockGroupRepository(ctrl)
+	groupRepo := mocks.NewMockGroupRepository(ctrl)
 	apprepo := mocks.NewMockApplicationRepository(ctrl)
 	msgRepo := mocks.NewMockMessageRepository(ctrl)
 	scheduleQueue := mocks.NewMockQueuer(ctrl)
@@ -201,25 +197,21 @@
 
 	validID := "123456789"
 
-<<<<<<< HEAD
-	app = newApplicationHandler(msgRepo, apprepo, org, scheduleQueue)
-=======
-	app = newApplicationHandler(msgRepo, apprepo, group)
->>>>>>> 405af53e
+	app = newApplicationHandler(msgRepo, apprepo, groupRepo, scheduleQueue)
 
 	tt := []struct {
 		name       string
 		cfgPath    string
 		method     string
 		statusCode int
-		dbFn       func(appRepo *mocks.MockApplicationRepository, orgRepo *mocks.MockGroupRepository)
+		dbFn       func(appRepo *mocks.MockApplicationRepository)
 	}{
 		{
 			name:       "valid applications",
 			cfgPath:    "./testdata/Auth_Config/basic-convoy.json",
 			method:     http.MethodGet,
 			statusCode: http.StatusOK,
-			dbFn: func(appRepo *mocks.MockApplicationRepository, orgRepo *mocks.MockGroupRepository) {
+			dbFn: func(appRepo *mocks.MockApplicationRepository) {
 				appRepo.EXPECT().
 					LoadApplicationsPaged(gomock.Any(), gomock.Any(), gomock.Any()).Times(1).
 					Return([]convoy.Application{
@@ -250,7 +242,7 @@
 
 			// Arrange Expectations.
 			if tc.dbFn != nil {
-				tc.dbFn(apprepo, group)
+				tc.dbFn(apprepo)
 			}
 
 			err := config.LoadConfig(tc.cfgPath)
@@ -343,16 +335,12 @@
 			ctrl := gomock.NewController(t)
 			defer ctrl.Finish()
 
-			group := mocks.NewMockGroupRepository(ctrl)
+			groupRepo := mocks.NewMockGroupRepository(ctrl)
 			apprepo := mocks.NewMockApplicationRepository(ctrl)
 			msgRepo := mocks.NewMockMessageRepository(ctrl)
 			scheduleQueue := mocks.NewMockQueuer(ctrl)
 
-<<<<<<< HEAD
-			app = newApplicationHandler(msgRepo, apprepo, org, scheduleQueue)
-=======
-			app = newApplicationHandler(msgRepo, apprepo, group)
->>>>>>> 405af53e
+			app = newApplicationHandler(msgRepo, apprepo, groupRepo, scheduleQueue)
 
 			// Arrange
 			req := httptest.NewRequest(tc.method, "/v1/applications", tc.body)
@@ -522,16 +510,12 @@
 			ctrl := gomock.NewController(t)
 			defer ctrl.Finish()
 
-			group := mocks.NewMockGroupRepository(ctrl)
+			groupRepo := mocks.NewMockGroupRepository(ctrl)
 			apprepo := mocks.NewMockApplicationRepository(ctrl)
 			msgRepo := mocks.NewMockMessageRepository(ctrl)
 			scheduleQueue := mocks.NewMockQueuer(ctrl)
 
-<<<<<<< HEAD
-			app = newApplicationHandler(msgRepo, apprepo, org, scheduleQueue)
-=======
-			app = newApplicationHandler(msgRepo, apprepo, group)
->>>>>>> 405af53e
+			app = newApplicationHandler(msgRepo, apprepo, groupRepo, scheduleQueue)
 
 			url := fmt.Sprintf("/v1/applications/%s", tc.appId)
 			req := httptest.NewRequest(tc.method, url, tc.body)
@@ -581,7 +565,7 @@
 	ctrl := gomock.NewController(t)
 	defer ctrl.Finish()
 
-	group := mocks.NewMockGroupRepository(ctrl)
+	groupRepo := mocks.NewMockGroupRepository(ctrl)
 	apprepo := mocks.NewMockApplicationRepository(ctrl)
 	msgRepo := mocks.NewMockMessageRepository(ctrl)
 	scheduleQueue := mocks.NewMockQueuer(ctrl)
@@ -590,11 +574,7 @@
 
 	bodyReader := strings.NewReader(`{"url": "https://google.com", "description": "Test"}`)
 
-<<<<<<< HEAD
-	app = newApplicationHandler(msgRepo, apprepo, org, scheduleQueue)
-=======
-	app = newApplicationHandler(msgRepo, apprepo, group)
->>>>>>> 405af53e
+	app = newApplicationHandler(msgRepo, apprepo, groupRepo, scheduleQueue)
 
 	appId := "123456789"
 
@@ -605,7 +585,7 @@
 		statusCode int
 		appId      string
 		body       *strings.Reader
-		dbFn       func(appRepo *mocks.MockApplicationRepository, orgRepo *mocks.MockGroupRepository)
+		dbFn       func(appRepo *mocks.MockApplicationRepository)
 	}{
 		{
 			name:       "valid endpoint",
@@ -614,7 +594,7 @@
 			statusCode: http.StatusCreated,
 			appId:      appId,
 			body:       bodyReader,
-			dbFn: func(appRepo *mocks.MockApplicationRepository, orgRepo *mocks.MockGroupRepository) {
+			dbFn: func(appRepo *mocks.MockApplicationRepository) {
 				appRepo.EXPECT().
 					UpdateApplication(gomock.Any(), gomock.Any()).Times(1).
 					Return(nil)
@@ -641,7 +621,7 @@
 			w := httptest.NewRecorder()
 
 			if tc.dbFn != nil {
-				tc.dbFn(apprepo, group)
+				tc.dbFn(apprepo)
 			}
 
 			err := config.LoadConfig(tc.cfgPath)
@@ -745,16 +725,12 @@
 			ctrl := gomock.NewController(t)
 			defer ctrl.Finish()
 
-			group := mocks.NewMockGroupRepository(ctrl)
+			groupRepo := mocks.NewMockGroupRepository(ctrl)
 			apprepo := mocks.NewMockApplicationRepository(ctrl)
 			msgRepo := mocks.NewMockMessageRepository(ctrl)
 			scheduleQueue := mocks.NewMockQueuer(ctrl)
 
-<<<<<<< HEAD
-			app = newApplicationHandler(msgRepo, apprepo, org, scheduleQueue)
-=======
-			app = newApplicationHandler(msgRepo, apprepo, group)
->>>>>>> 405af53e
+			app = newApplicationHandler(msgRepo, apprepo, groupRepo, scheduleQueue)
 
 			url := fmt.Sprintf("/v1/applications/%s/endpoints/%s", tc.appId, tc.endpointId)
 			req := httptest.NewRequest(tc.method, url, tc.body)
@@ -821,11 +797,7 @@
 		Name: "Valid group",
 	}
 
-<<<<<<< HEAD
-	app = newApplicationHandler(msgRepo, apprepo, org, scheduleQueue)
-=======
-	app = newApplicationHandler(msgRepo, apprepo, groupRepo)
->>>>>>> 405af53e
+	app = newApplicationHandler(msgRepo, apprepo, groupRepo, scheduleQueue)
 
 	tt := []struct {
 		name       string
