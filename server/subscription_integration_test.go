//go:build integration
// +build integration

package server

import (
	"context"
	"fmt"
	"math/rand"
	"net/http"
	"net/http/httptest"
	"testing"
	"time"

	"github.com/frain-dev/convoy/internal/pkg/metrics"

	"github.com/frain-dev/convoy/auth"
	"github.com/frain-dev/convoy/config"
	"github.com/frain-dev/convoy/datastore"
	cm "github.com/frain-dev/convoy/datastore/mongo"
	"github.com/frain-dev/convoy/server/testdb"
	"github.com/google/uuid"
	"github.com/stretchr/testify/require"
	"github.com/stretchr/testify/suite"
)

type SubscriptionIntegrationTestSuite struct {
	suite.Suite
	DB           cm.Client
	Router       http.Handler
	ConvoyApp    *ApplicationHandler
	DefaultGroup *datastore.Group
	APIKey       string
}

func (s *SubscriptionIntegrationTestSuite) SetupSuite() {
	s.DB = getDB()
	s.ConvoyApp = buildServer()
	s.Router = s.ConvoyApp.BuildRoutes()
}

func (s *SubscriptionIntegrationTestSuite) SetupTest() {
	testdb.PurgeDB(s.DB)

	// Setup Default Group.
	s.DefaultGroup, _ = testdb.SeedDefaultGroup(s.ConvoyApp.A.Store, "")
	fmt.Printf("%+v\n", s.DefaultGroup)

	// Seed Auth
	role := auth.Role{
		Type:  auth.RoleAdmin,
		Group: s.DefaultGroup.UID,
	}

<<<<<<< HEAD
	_, s.APIKey, _ = testdb.SeedAPIKey(s.DB, role, "", "test", "", "")
=======
	_, s.APIKey, _ = testdb.SeedAPIKey(s.ConvoyApp.A.Store, role, "", "test", "")
>>>>>>> 31fa0a1d

	// Setup Config.
	err := config.LoadConfig("./testdata/Auth_Config/full-convoy.json")
	require.NoError(s.T(), err)

	apiRepo := cm.NewApiKeyRepo(s.ConvoyApp.A.Store)
	userRepo := cm.NewUserRepo(s.ConvoyApp.A.Store)

	initRealmChain(s.T(), apiRepo, userRepo, s.ConvoyApp.A.Cache)
}

func (s *SubscriptionIntegrationTestSuite) TearDownTest() {
	testdb.PurgeDB(s.DB)
	metrics.Reset()
}

func (s *SubscriptionIntegrationTestSuite) Test_CreateSubscription() {
<<<<<<< HEAD
	app, _ := testdb.SeedApplication(s.DB, s.DefaultGroup, uuid.NewString(), "", false)
	endpoint, _ := testdb.SeedEndpoint(s.DB, app, s.DefaultGroup.UID)
	body := serialize(`{
=======
	app, _ := testdb.SeedApplication(s.ConvoyApp.A.Store, s.DefaultGroup, uuid.NewString(), "", false)
	endpoint, _ := testdb.SeedEndpoint(s.ConvoyApp.A.Store, app, s.DefaultGroup.UID)
	bodyStr := fmt.Sprintf(`{
>>>>>>> 31fa0a1d
		"name": "sub-1",
		"type": "incoming",
		"app_id": "%s",
		"group_id": "%s",
		"endpoint_id": "%s",
		"alert_config": {
			"threshold": "1h",
			"count": 10
		},
		"retry_config": {
			"type": "linear",
			"retry_count": 2,
			"duration": "10s",
			"interval_seconds": 10
		},
		"filter_config": {
			"event_types": [
				"user.created",
				"user.updated"
			]
		},
		"rate_limit_config": {
			"count": 100,
			"duration": 5
		},
		"disable_endpoint": true
	}`, app.UID, s.DefaultGroup.UID, endpoint.UID)

<<<<<<< HEAD
	url := fmt.Sprintf("/api/v1/projects/%s/subscriptions", s.DefaultGroup.UID)
	req := createRequest(http.MethodPost, url, s.APIKey, body)
=======
	fmt.Println(bodyStr)
	body := serialize(bodyStr)
	req := createRequest(http.MethodPost, "/api/v1/subscriptions", s.APIKey, body)
>>>>>>> 31fa0a1d
	w := httptest.NewRecorder()

	// Act
	s.Router.ServeHTTP(w, req)

	// Assert
	//require.Equal(s.T(), http.StatusCreated, w.Code)

	var subscription *datastore.Subscription
	parseResponse(s.T(), w.Result(), &subscription)

	subRepo := cm.NewSubscriptionRepo(s.ConvoyApp.A.Store)
	dbSub, err := subRepo.FindSubscriptionByID(context.Background(), s.DefaultGroup.UID, subscription.UID)

	require.NoError(s.T(), err)
	require.NotEmpty(s.T(), subscription.UID)
	require.Equal(s.T(), dbSub.Name, subscription.Name)
	require.Equal(s.T(), len(dbSub.FilterConfig.EventTypes), len(subscription.FilterConfig.EventTypes))
	require.Equal(s.T(), dbSub.RateLimitConfig.Count, subscription.RateLimitConfig.Count)
	require.Equal(s.T(), dbSub.DisableEndpoint, subscription.DisableEndpoint)
}

func (s *SubscriptionIntegrationTestSuite) Test_CreateSubscription_IncomingGroup() {
	group, err := testdb.SeedGroup(s.ConvoyApp.A.Store, uuid.NewString(), "test_group", "", datastore.IncomingGroup, nil)
	require.NoError(s.T(), err)

	// Seed Auth
	role := auth.Role{
		Type:  auth.RoleAdmin,
		Group: group.UID,
	}

<<<<<<< HEAD
	_, apiKey, _ := testdb.SeedAPIKey(s.DB, role, "", "test", "", "")
=======
	_, apiKey, _ := testdb.SeedAPIKey(s.ConvoyApp.A.Store, role, "", "test", "")
>>>>>>> 31fa0a1d

	app, _ := testdb.SeedApplication(s.ConvoyApp.A.Store, group, uuid.NewString(), "", false)
	source, _ := testdb.SeedSource(s.ConvoyApp.A.Store, group, uuid.NewString(), "", "", nil)
	endpoint, _ := testdb.SeedEndpoint(s.ConvoyApp.A.Store, app, group.UID)
	bodyStr := fmt.Sprintf(`{
		"name": "sub-1",
		"type": "incoming",
		"app_id": "%s",
        "source_id":"%s",
		"group_id": "%s",
		"endpoint_id": "%s",
		"alert_config": {
			"threshold": "1h",
			"count": 10
		},
		"retry_config": {
			"type": "linear",
			"retry_count": 2,
			"duration": "10s"
		},
		"filter_config": {
			"event_types": [
				"user.created",
				"user.updated"
			]
		},
		"rate_limit_config": {
			"count": 100,
			"duration": 5
		}
	}`, app.UID, source.UID, group.UID, endpoint.UID)

	url := fmt.Sprintf("/api/v1/projects/%s/subscriptions", group.UID)
	body := serialize(bodyStr)
	req := createRequest(http.MethodPost, url, apiKey, body)
	w := httptest.NewRecorder()

	// Act
	s.Router.ServeHTTP(w, req)

	// Assert
	require.Equal(s.T(), http.StatusCreated, w.Code)

	var subscription *datastore.Subscription
	parseResponse(s.T(), w.Result(), &subscription)

	subRepo := cm.NewSubscriptionRepo(s.ConvoyApp.A.Store)
	dbSub, err := subRepo.FindSubscriptionByID(context.Background(), group.UID, subscription.UID)
	require.NoError(s.T(), err)

	require.NotEmpty(s.T(), subscription.UID)
	require.Equal(s.T(), dbSub.Name, subscription.Name)
	require.Equal(s.T(), len(dbSub.FilterConfig.EventTypes), len(subscription.FilterConfig.EventTypes))
	require.Equal(s.T(), dbSub.RateLimitConfig.Count, subscription.RateLimitConfig.Count)
}

func (s *SubscriptionIntegrationTestSuite) Test_CreateSubscription_AppNotFound() {
	app, _ := testdb.SeedApplication(s.ConvoyApp.A.Store, &datastore.Group{UID: uuid.NewString()}, uuid.NewString(), "", false)
	endpoint, _ := testdb.SeedEndpoint(s.ConvoyApp.A.Store, app, s.DefaultGroup.UID)
	bodyStr := fmt.Sprintf(`{
		"name": "sub-1",
		"type": "incoming",
		"app_id": "%s",
		"group_id": "%s",
		"endpoint_id": "%s",
		"alert_config": {
			"threshold": "1h",
			"count": 10
		},
		"retry_config": {
			"type": "linear",
			"retry_count": 2,
			"interval_seconds": 10
		},
		"filter_config": {
			"event_types": [
				"user.created",
				"user.updated"
			]
		}
	}`, uuid.NewString(), s.DefaultGroup.UID, endpoint.UID)

	url := fmt.Sprintf("/api/v1/projects/%s/subscriptions", s.DefaultGroup.UID)
	body := serialize(bodyStr)
	req := createRequest(http.MethodPost, url, s.APIKey, body)
	w := httptest.NewRecorder()

	// Act
	s.Router.ServeHTTP(w, req)

	// Assert
	require.Equal(s.T(), http.StatusBadRequest, w.Code)
}

func (s *SubscriptionIntegrationTestSuite) Test_CreateSubscription_AppDoesNotBelongToGroup() {
	app, _ := testdb.SeedApplication(s.ConvoyApp.A.Store, &datastore.Group{UID: uuid.NewString()}, uuid.NewString(), "", false)
	endpoint, _ := testdb.SeedEndpoint(s.ConvoyApp.A.Store, app, s.DefaultGroup.UID)
	bodyStr := fmt.Sprintf(`{
		"name": "sub-1",
		"type": "incoming",
		"app_id": "%s",
		"group_id": "%s",
		"endpoint_id": "%s",
		"alert_config": {
			"threshold": "1h",
			"count": 10
		},
		"retry_config": {
			"type": "linear",
			"retry_count": 2,
			"duration": "10s"
		},
		"filter_config": {
			"event_types": [
				"user.created",
				"user.updated"
			]
		}
	}`, app.UID, s.DefaultGroup.UID, endpoint.UID)

	url := fmt.Sprintf("/api/v1/projects/%s/subscriptions", s.DefaultGroup.UID)
	body := serialize(bodyStr)
	req := createRequest(http.MethodPost, url, s.APIKey, body)
	w := httptest.NewRecorder()

	// Act
	s.Router.ServeHTTP(w, req)

	// Assert
	require.Equal(s.T(), http.StatusUnauthorized, w.Code)
}

func (s *SubscriptionIntegrationTestSuite) Test_CreateSubscription_EndpointNotFound() {
	app, _ := testdb.SeedApplication(s.ConvoyApp.A.Store, s.DefaultGroup, uuid.NewString(), "", false)
	bodyStr := fmt.Sprintf(`{
		"name": "sub-1",
		"type": "incoming",
		"app_id": "%s",
		"group_id": "%s",
		"endpoint_id": "%s",
		"alert_config": {
			"threshold": "1h",
			"count": 10
		},
		"retry_config": {
			"type": "linear",
			"retry_count": 2,
			"interval_seconds": 10
		},
		"filter_config": {
			"event_types": [
				"user.created",
				"user.updated"
			]
		}
	}`, app.UID, s.DefaultGroup.UID, uuid.NewString())

	url := fmt.Sprintf("/api/v1/projects/%s/subscriptions", s.DefaultGroup.UID)
	body := serialize(bodyStr)
	req := createRequest(http.MethodPost, url, s.APIKey, body)
	w := httptest.NewRecorder()

	// Act
	s.Router.ServeHTTP(w, req)

	// Assert
	require.Equal(s.T(), http.StatusBadRequest, w.Code)
}

func (s *SubscriptionIntegrationTestSuite) Test_CreateSubscription_InvalidBody() {
	bodyStr := `{
		"name": "sub-1",
		"type": "incoming",
		"alert_config": {
			"threshold": "1h",
			"count": 10
		},
		"retry_config": {
			"type": "linear",
			"retry_count": 2,
			"interval_seconds": 10
		},
		"filter_config": {
			"event_types": [
				"user.created",
				"user.updated"
			]
		}
	}`

	url := fmt.Sprintf("/api/v1/projects/%s/subscriptions", s.DefaultGroup.UID)
	body := serialize(bodyStr)
	req := createRequest(http.MethodPost, url, s.APIKey, body)
	w := httptest.NewRecorder()

	// Act
	s.Router.ServeHTTP(w, req)

	// Assert
	require.Equal(s.T(), http.StatusBadRequest, w.Code)
}

func (s *SubscriptionIntegrationTestSuite) Test_GetOneSubscription_SubscriptionNotFound() {
	subscriptionId := "123"

	// Arrange Request
	url := fmt.Sprintf("/api/v1/projects/%s/subscriptions/%s", s.DefaultGroup.UID, subscriptionId)
	req := createRequest(http.MethodGet, url, s.APIKey, nil)
	w := httptest.NewRecorder()

	// Act
	s.Router.ServeHTTP(w, req)

	// Assert
	require.Equal(s.T(), http.StatusNotFound, w.Code)
}

func (s *SubscriptionIntegrationTestSuite) Test_GetOneSubscription_OutgoingGroup_ValidSubscription() {
	subscriptionId := "123456789"

	group := s.DefaultGroup

	// Just Before
	app, _ := testdb.SeedApplication(s.ConvoyApp.A.Store, group, uuid.NewString(), "", false)
	endpoint, _ := testdb.SeedEndpoint(s.ConvoyApp.A.Store, app, group.UID)
	source, _ := testdb.SeedSource(s.ConvoyApp.A.Store, group, uuid.NewString(), "", "", nil)
	_, _ = testdb.SeedSubscription(s.ConvoyApp.A.Store, app, group, subscriptionId, group.Type, source, endpoint, &datastore.RetryConfiguration{}, &datastore.AlertConfiguration{}, &datastore.FilterConfiguration{}, "")

	// Arrange Request
	url := fmt.Sprintf("/api/v1/projects/%s/subscriptions/%s", s.DefaultGroup.UID, subscriptionId)
	req := createRequest(http.MethodGet, url, s.APIKey, nil)
	w := httptest.NewRecorder()

	// Act
	s.Router.ServeHTTP(w, req)

	// Assert
	require.Equal(s.T(), http.StatusOK, w.Code)

	// Deep Assert
	var subscription *datastore.Subscription
	parseResponse(s.T(), w.Result(), &subscription)

	subRepo := cm.NewSubscriptionRepo(s.ConvoyApp.A.Store)
	dbSub, err := subRepo.FindSubscriptionByID(context.Background(), group.UID, subscriptionId)
	require.NoError(s.T(), err)
	require.Equal(s.T(), subscription.UID, dbSub.UID)
	require.Equal(s.T(), subscription.Endpoint.UID, dbSub.EndpointID)
}

func (s *SubscriptionIntegrationTestSuite) Test_GetOneSubscription_IncomingGroup_ValidSubscription() {
	subscriptionId := "123456789"

	group, err := testdb.SeedGroup(s.ConvoyApp.A.Store, uuid.NewString(), "test-group", "", datastore.IncomingGroup, nil)
	require.NoError(s.T(), err)

	// Seed Auth
	role := auth.Role{
		Type:  auth.RoleAdmin,
		Group: group.UID,
	}

<<<<<<< HEAD
	_, apiKey, _ := testdb.SeedAPIKey(s.DB, role, "", "test", "", "")
=======
	_, apiKey, _ := testdb.SeedAPIKey(s.ConvoyApp.A.Store, role, "", "test", "")
>>>>>>> 31fa0a1d

	// Just Before
	app, _ := testdb.SeedApplication(s.ConvoyApp.A.Store, group, uuid.NewString(), "", false)
	endpoint, _ := testdb.SeedEndpoint(s.ConvoyApp.A.Store, app, group.UID)
	source, _ := testdb.SeedSource(s.ConvoyApp.A.Store, group, uuid.NewString(), "", "", nil)
	_, _ = testdb.SeedSubscription(s.ConvoyApp.A.Store, app, group, subscriptionId, "incoming", source, endpoint, &datastore.RetryConfiguration{}, &datastore.AlertConfiguration{}, &datastore.FilterConfiguration{}, "")

	// Arrange Request
	url := fmt.Sprintf("/api/v1/projects/%s/subscriptions/%s", group.UID, subscriptionId)
	req := createRequest(http.MethodGet, url, apiKey, nil)
	w := httptest.NewRecorder()

	// Act
	s.Router.ServeHTTP(w, req)

	// Assert
	require.Equal(s.T(), http.StatusOK, w.Code)

	// Deep Assert
	var subscription *datastore.Subscription
	parseResponse(s.T(), w.Result(), &subscription)

	subRepo := cm.NewSubscriptionRepo(s.ConvoyApp.A.Store)
	dbSub, err := subRepo.FindSubscriptionByID(context.Background(), group.UID, subscriptionId)
	require.NoError(s.T(), err)
	require.Equal(s.T(), subscription.UID, dbSub.UID)
	require.Equal(s.T(), subscription.Source.UID, dbSub.SourceID)
	require.Equal(s.T(), subscription.Endpoint.UID, dbSub.EndpointID)
}

func (s *SubscriptionIntegrationTestSuite) Test_GetSubscriptions_ValidSubscriptions() {
	r := rand.New(rand.NewSource(time.Now().Unix()))
	totalSubs := r.Intn(10)

	for i := 0; i < totalSubs; i++ {
		// Just Before
		app, _ := testdb.SeedApplication(s.ConvoyApp.A.Store, s.DefaultGroup, uuid.NewString(), "", false)
		endpoint, _ := testdb.SeedEndpoint(s.ConvoyApp.A.Store, app, s.DefaultGroup.UID)
		source, _ := testdb.SeedSource(s.ConvoyApp.A.Store, s.DefaultGroup, uuid.NewString(), "", "", nil)
		_, _ = testdb.SeedSubscription(s.ConvoyApp.A.Store, app, s.DefaultGroup, uuid.NewString(), datastore.OutgoingGroup, source, endpoint, &datastore.RetryConfiguration{}, &datastore.AlertConfiguration{}, &datastore.FilterConfiguration{}, "")
	}
	// Arrange Request
	url := fmt.Sprintf("/api/v1/projects/%s/subscriptions", s.DefaultGroup.UID)
	req := createRequest(http.MethodGet, url, s.APIKey, nil)
	w := httptest.NewRecorder()

	// Act
	s.Router.ServeHTTP(w, req)

	// Assert
	require.Equal(s.T(), http.StatusOK, w.Code)

	// Deep Assert
	var resp pagedResponse
	parseResponse(s.T(), w.Result(), &resp)
	require.Equal(s.T(), int64(totalSubs), resp.Pagination.Total)
}

func (s *SubscriptionIntegrationTestSuite) Test_DeleteSubscription() {
	subscriptionId := "123456789"

	// Just Before
	app, _ := testdb.SeedApplication(s.ConvoyApp.A.Store, s.DefaultGroup, uuid.NewString(), "", false)
	endpoint, _ := testdb.SeedEndpoint(s.ConvoyApp.A.Store, app, s.DefaultGroup.UID)
	source, _ := testdb.SeedSource(s.ConvoyApp.A.Store, s.DefaultGroup, uuid.NewString(), "", "", nil)
	_, _ = testdb.SeedSubscription(s.ConvoyApp.A.Store, app, s.DefaultGroup, subscriptionId, datastore.OutgoingGroup, source, endpoint, &datastore.RetryConfiguration{}, &datastore.AlertConfiguration{}, &datastore.FilterConfiguration{}, "")

	// Arrange Request.
	url := fmt.Sprintf("/api/v1/projects/%s/subscriptions/%s", s.DefaultGroup.UID, subscriptionId)
	req := createRequest(http.MethodDelete, url, s.APIKey, nil)
	w := httptest.NewRecorder()

	// Act.
	s.Router.ServeHTTP(w, req)

	// Assert.
	require.Equal(s.T(), http.StatusOK, w.Code)

	// Deep Assert.
	subRepo := cm.NewSubscriptionRepo(s.ConvoyApp.A.Store)
	_, err := subRepo.FindSubscriptionByID(context.Background(), s.DefaultGroup.UID, subscriptionId)
	require.ErrorIs(s.T(), err, datastore.ErrSubscriptionNotFound)
}

func (s *SubscriptionIntegrationTestSuite) Test_UpdateSubscription() {
	subscriptionId := "123456789"

	// Just Before
	app, _ := testdb.SeedApplication(s.ConvoyApp.A.Store, s.DefaultGroup, uuid.NewString(), "", false)
	endpoint, _ := testdb.SeedEndpoint(s.ConvoyApp.A.Store, app, s.DefaultGroup.UID)
	source, _ := testdb.SeedSource(s.ConvoyApp.A.Store, s.DefaultGroup, uuid.NewString(), "", "", nil)
	_, _ = testdb.SeedSubscription(s.ConvoyApp.A.Store, app, s.DefaultGroup, subscriptionId, datastore.OutgoingGroup, source, endpoint, &datastore.RetryConfiguration{}, &datastore.AlertConfiguration{}, &datastore.FilterConfiguration{}, "")

	// Arrange Request
	url := fmt.Sprintf("/api/v1/projects/%s/subscriptions/%s", s.DefaultGroup.UID, subscriptionId)
	bodyStr := `{
		"alert_config": {
			"threshold": "1h",
			"count": 10
		},
		"retry_config": {
			"type": "linear",
			"retry_count": 3,
			"duration": "2s"
		},
		"filter_config": {
			"event_types": [
				"user.created",
				"user.updated"
			]
		},
		"disable_endpoint": false
	}`

	body := serialize(bodyStr)
	req := createRequest(http.MethodPut, url, s.APIKey, body)
	w := httptest.NewRecorder()

	// Act
	s.Router.ServeHTTP(w, req)

	// Assert
	require.Equal(s.T(), http.StatusAccepted, w.Code)

	// Deep Asset
	var subscription *datastore.Subscription
	parseResponse(s.T(), w.Result(), &subscription)

	subRepo := cm.NewSubscriptionRepo(s.ConvoyApp.A.Store)
	dbSub, err := subRepo.FindSubscriptionByID(context.Background(), s.DefaultGroup.UID, subscriptionId)
	require.NoError(s.T(), err)
	require.Equal(s.T(), 2, len(dbSub.FilterConfig.EventTypes))
	require.Equal(s.T(), "1h", dbSub.AlertConfig.Threshold)
	require.Equal(s.T(), subscription.RetryConfig.Duration, dbSub.RetryConfig.Duration)
	require.Equal(s.T(), subscription.DisableEndpoint, dbSub.DisableEndpoint)

}

func (s *SubscriptionIntegrationTestSuite) Test_ToggleSubscriptionStatus_ActiveStatus() {
	subscriptionId := "123456789"

	// Just Before
	app, _ := testdb.SeedApplication(s.ConvoyApp.A.Store, s.DefaultGroup, uuid.NewString(), "", false)
	endpoint, _ := testdb.SeedEndpoint(s.ConvoyApp.A.Store, app, s.DefaultGroup.UID)
	source, _ := testdb.SeedSource(s.ConvoyApp.A.Store, s.DefaultGroup, uuid.NewString(), "", "", nil)
	_, _ = testdb.SeedSubscription(s.ConvoyApp.A.Store, app, s.DefaultGroup, subscriptionId, datastore.OutgoingGroup, source, endpoint, &datastore.RetryConfiguration{}, &datastore.AlertConfiguration{}, &datastore.FilterConfiguration{}, datastore.ActiveSubscriptionStatus)

	// Arrange Request
	url := fmt.Sprintf("/api/v1/projects/%s/subscriptions/%s/toggle_status", s.DefaultGroup.UID, subscriptionId)
	req := createRequest(http.MethodPut, url, s.APIKey, nil)
	w := httptest.NewRecorder()

	// Act
	s.Router.ServeHTTP(w, req)

	// Assert
	require.Equal(s.T(), http.StatusAccepted, w.Code)

	// Deep Asset
	var subscription *datastore.Subscription
	parseResponse(s.T(), w.Result(), &subscription)

	subRepo := cm.NewSubscriptionRepo(s.ConvoyApp.A.Store)
	dbSub, err := subRepo.FindSubscriptionByID(context.Background(), s.DefaultGroup.UID, subscriptionId)
	require.NoError(s.T(), err)
	require.Equal(s.T(), subscriptionId, dbSub.UID)
	require.Equal(s.T(), datastore.InactiveSubscriptionStatus, dbSub.Status)
}

func (s *SubscriptionIntegrationTestSuite) Test_ToggleSubscriptionStatus_InactiveStatus() {
	subscriptionId := "123456789"

	// Just Before
	app, _ := testdb.SeedApplication(s.ConvoyApp.A.Store, s.DefaultGroup, uuid.NewString(), "", false)
	endpoint, _ := testdb.SeedEndpoint(s.ConvoyApp.A.Store, app, s.DefaultGroup.UID)
	source, _ := testdb.SeedSource(s.ConvoyApp.A.Store, s.DefaultGroup, uuid.NewString(), "", "", nil)
	_, _ = testdb.SeedSubscription(s.ConvoyApp.A.Store, app, s.DefaultGroup, subscriptionId, datastore.OutgoingGroup, source, endpoint, &datastore.RetryConfiguration{}, &datastore.AlertConfiguration{}, &datastore.FilterConfiguration{}, datastore.InactiveSubscriptionStatus)

	// Arrange Request
	url := fmt.Sprintf("/api/v1/projects/%s/subscriptions/%s/toggle_status", s.DefaultGroup.UID, subscriptionId)
	req := createRequest(http.MethodPut, url, s.APIKey, nil)
	w := httptest.NewRecorder()

	// Act
	s.Router.ServeHTTP(w, req)

	// Assert
	require.Equal(s.T(), http.StatusAccepted, w.Code)

	// Deep Asset
	var subscription *datastore.Subscription
	parseResponse(s.T(), w.Result(), &subscription)

	subRepo := cm.NewSubscriptionRepo(s.ConvoyApp.A.Store)
	dbSub, err := subRepo.FindSubscriptionByID(context.Background(), s.DefaultGroup.UID, subscriptionId)
	require.NoError(s.T(), err)
	require.Equal(s.T(), subscriptionId, dbSub.UID)
	require.Equal(s.T(), datastore.ActiveSubscriptionStatus, dbSub.Status)
}

func (s *SubscriptionIntegrationTestSuite) Test_ToggleSubscriptionStatus_PendingStatus() {
	subscriptionId := "123456789"

	// Just Before
	app, _ := testdb.SeedApplication(s.ConvoyApp.A.Store, s.DefaultGroup, uuid.NewString(), "", false)
	endpoint, _ := testdb.SeedEndpoint(s.ConvoyApp.A.Store, app, s.DefaultGroup.UID)
	source, _ := testdb.SeedSource(s.ConvoyApp.A.Store, s.DefaultGroup, uuid.NewString(), "", "", nil)
	_, _ = testdb.SeedSubscription(s.ConvoyApp.A.Store, app, s.DefaultGroup, subscriptionId, datastore.OutgoingGroup, source, endpoint, &datastore.RetryConfiguration{}, &datastore.AlertConfiguration{}, &datastore.FilterConfiguration{}, datastore.PendingSubscriptionStatus)

	// Arrange Request
	url := fmt.Sprintf("/api/v1/projects/%s/subscriptions/%s/toggle_status", s.DefaultGroup.UID, subscriptionId)
	req := createRequest(http.MethodPut, url, s.APIKey, nil)
	w := httptest.NewRecorder()

	// Act
	s.Router.ServeHTTP(w, req)

	// Assert
	require.Equal(s.T(), http.StatusBadRequest, w.Code)
}

func (s *SubscriptionIntegrationTestSuite) Test_ToggleSubscriptionStatus_UnknownStatus() {
	subscriptionId := "123456789"

	// Just Before
	app, _ := testdb.SeedApplication(s.ConvoyApp.A.Store, s.DefaultGroup, uuid.NewString(), "", false)
	endpoint, _ := testdb.SeedEndpoint(s.ConvoyApp.A.Store, app, s.DefaultGroup.UID)
	source, _ := testdb.SeedSource(s.ConvoyApp.A.Store, s.DefaultGroup, uuid.NewString(), "", "", nil)
	_, _ = testdb.SeedSubscription(s.ConvoyApp.A.Store, app, s.DefaultGroup, subscriptionId, datastore.OutgoingGroup, source, endpoint, &datastore.RetryConfiguration{}, &datastore.AlertConfiguration{}, &datastore.FilterConfiguration{}, "random")

	// Arrange Request
	url := fmt.Sprintf("/api/v1/projects/%s/subscriptions/%s/toggle_status", s.DefaultGroup.UID, subscriptionId)
	req := createRequest(http.MethodPut, url, s.APIKey, nil)
	w := httptest.NewRecorder()

	// Act
	s.Router.ServeHTTP(w, req)

	// Assert
	require.Equal(s.T(), http.StatusBadRequest, w.Code)
}

func TestSubscriptionIntegrationTestSuite(t *testing.T) {
	suite.Run(t, new(SubscriptionIntegrationTestSuite))
}<|MERGE_RESOLUTION|>--- conflicted
+++ resolved
@@ -52,11 +52,7 @@
 		Group: s.DefaultGroup.UID,
 	}
 
-<<<<<<< HEAD
-	_, s.APIKey, _ = testdb.SeedAPIKey(s.DB, role, "", "test", "", "")
-=======
-	_, s.APIKey, _ = testdb.SeedAPIKey(s.ConvoyApp.A.Store, role, "", "test", "")
->>>>>>> 31fa0a1d
+	_, s.APIKey, _ = testdb.SeedAPIKey(s.ConvoyApp.A.Store, role, "", "test", "","")
 
 	// Setup Config.
 	err := config.LoadConfig("./testdata/Auth_Config/full-convoy.json")
@@ -74,15 +70,9 @@
 }
 
 func (s *SubscriptionIntegrationTestSuite) Test_CreateSubscription() {
-<<<<<<< HEAD
-	app, _ := testdb.SeedApplication(s.DB, s.DefaultGroup, uuid.NewString(), "", false)
-	endpoint, _ := testdb.SeedEndpoint(s.DB, app, s.DefaultGroup.UID)
+	app, _ := testdb.SeedApplication(s.ConvoyApp.A.Store, s.DefaultGroup, uuid.NewString(), "", false)
+	endpoint, _ := testdb.SeedEndpoint(s.ConvoyApp.A.Store, app, s.DefaultGroup.UID)
 	body := serialize(`{
-=======
-	app, _ := testdb.SeedApplication(s.ConvoyApp.A.Store, s.DefaultGroup, uuid.NewString(), "", false)
-	endpoint, _ := testdb.SeedEndpoint(s.ConvoyApp.A.Store, app, s.DefaultGroup.UID)
-	bodyStr := fmt.Sprintf(`{
->>>>>>> 31fa0a1d
 		"name": "sub-1",
 		"type": "incoming",
 		"app_id": "%s",
@@ -111,14 +101,9 @@
 		"disable_endpoint": true
 	}`, app.UID, s.DefaultGroup.UID, endpoint.UID)
 
-<<<<<<< HEAD
 	url := fmt.Sprintf("/api/v1/projects/%s/subscriptions", s.DefaultGroup.UID)
 	req := createRequest(http.MethodPost, url, s.APIKey, body)
-=======
-	fmt.Println(bodyStr)
-	body := serialize(bodyStr)
-	req := createRequest(http.MethodPost, "/api/v1/subscriptions", s.APIKey, body)
->>>>>>> 31fa0a1d
+
 	w := httptest.NewRecorder()
 
 	// Act
@@ -151,11 +136,7 @@
 		Group: group.UID,
 	}
 
-<<<<<<< HEAD
-	_, apiKey, _ := testdb.SeedAPIKey(s.DB, role, "", "test", "", "")
-=======
-	_, apiKey, _ := testdb.SeedAPIKey(s.ConvoyApp.A.Store, role, "", "test", "")
->>>>>>> 31fa0a1d
+	_, apiKey, _ := testdb.SeedAPIKey(s.ConvoyApp.A.Store, role, "", "test", "","")
 
 	app, _ := testdb.SeedApplication(s.ConvoyApp.A.Store, group, uuid.NewString(), "", false)
 	source, _ := testdb.SeedSource(s.ConvoyApp.A.Store, group, uuid.NewString(), "", "", nil)
@@ -418,11 +399,7 @@
 		Group: group.UID,
 	}
 
-<<<<<<< HEAD
-	_, apiKey, _ := testdb.SeedAPIKey(s.DB, role, "", "test", "", "")
-=======
-	_, apiKey, _ := testdb.SeedAPIKey(s.ConvoyApp.A.Store, role, "", "test", "")
->>>>>>> 31fa0a1d
+	_, apiKey, _ := testdb.SeedAPIKey(s.ConvoyApp.A.Store, role, "", "test", "","")
 
 	// Just Before
 	app, _ := testdb.SeedApplication(s.ConvoyApp.A.Store, group, uuid.NewString(), "", false)
