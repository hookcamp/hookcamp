--- conflicted
+++ resolved
@@ -70,14 +70,8 @@
 }
 
 func (s *SubscriptionIntegrationTestSuite) Test_CreateSubscription() {
-<<<<<<< HEAD
 	endpoint, _ := testdb.SeedEndpoint(s.ConvoyApp.A.Store, s.DefaultGroup, uuid.NewString(), "", false)
-	bodyStr := fmt.Sprintf(`{
-=======
-	app, _ := testdb.SeedApplication(s.ConvoyApp.A.Store, s.DefaultGroup, uuid.NewString(), "", false)
-	endpoint, _ := testdb.SeedEndpoint(s.ConvoyApp.A.Store, app, s.DefaultGroup.UID)
 	body := serialize(`{
->>>>>>> ba1ec095
 		"name": "sub-1",
 		"type": "incoming",
 		"app_id": "%s",
@@ -196,8 +190,6 @@
 	require.Equal(s.T(), dbSub.RateLimitConfig.Count, subscription.RateLimitConfig.Count)
 }
 
-<<<<<<< HEAD
-=======
 func (s *SubscriptionIntegrationTestSuite) Test_CreateSubscription_IncomingGroup_RedirectToProjects() {
 	group, err := testdb.SeedGroup(s.ConvoyApp.A.Store, uuid.NewString(), "test_group", "", datastore.IncomingGroup, nil)
 	require.NoError(s.T(), err)
@@ -210,9 +202,8 @@
 
 	_, apiKey, _ := testdb.SeedAPIKey(s.ConvoyApp.A.Store, role, "", "test", "", "")
 
-	app, _ := testdb.SeedApplication(s.ConvoyApp.A.Store, group, uuid.NewString(), "", false)
 	source, _ := testdb.SeedSource(s.ConvoyApp.A.Store, group, uuid.NewString(), "", "", nil)
-	endpoint, _ := testdb.SeedEndpoint(s.ConvoyApp.A.Store, app, group.UID)
+	endpoint, _ := testdb.SeedEndpoint(s.ConvoyApp.A.Store, group, uuid.NewString(), "", false)
 	bodyStr := fmt.Sprintf(`{
 		"name": "sub-1",
 		"type": "incoming",
@@ -253,44 +244,42 @@
 	require.Equal(s.T(), http.StatusTemporaryRedirect, w.Code)
 }
 
-func (s *SubscriptionIntegrationTestSuite) Test_CreateSubscription_AppNotFound() {
-	app, _ := testdb.SeedApplication(s.ConvoyApp.A.Store, &datastore.Group{UID: uuid.NewString()}, uuid.NewString(), "", false)
-	endpoint, _ := testdb.SeedEndpoint(s.ConvoyApp.A.Store, app, s.DefaultGroup.UID)
-	bodyStr := fmt.Sprintf(`{
-		"name": "sub-1",
-		"type": "incoming",
-		"app_id": "%s",
-		"group_id": "%s",
-		"endpoint_id": "%s",
-		"alert_config": {
-			"threshold": "1h",
-			"count": 10
-		},
-		"retry_config": {
-			"type": "linear",
-			"retry_count": 2,
-			"interval_seconds": 10
-		},
-		"filter_config": {
-			"event_types": [
-				"user.created",
-				"user.updated"
-			]
-		}
-	}`, uuid.NewString(), s.DefaultGroup.UID, endpoint.UID)
-
-	url := fmt.Sprintf("/api/v1/projects/%s/subscriptions", s.DefaultGroup.UID)
-	body := serialize(bodyStr)
-	req := createRequest(http.MethodPost, url, s.APIKey, body)
-	w := httptest.NewRecorder()
-
-	// Act
-	s.Router.ServeHTTP(w, req)
-
-	// Assert
-	require.Equal(s.T(), http.StatusBadRequest, w.Code)
-}
->>>>>>> ba1ec095
+// func (s *SubscriptionIntegrationTestSuite) Test_CreateSubscription_AppNotFound() {
+// 	endpoint, _ := testdb.SeedEndpoint(s.ConvoyApp.A.Store, &datastore.Group{UID: uuid.NewString()}, uuid.NewString(), "", false)
+// 	bodyStr := fmt.Sprintf(`{
+// 		"name": "sub-1",
+// 		"type": "incoming",
+// 		"app_id": "%s",
+// 		"group_id": "%s",
+// 		"endpoint_id": "%s",
+// 		"alert_config": {
+// 			"threshold": "1h",
+// 			"count": 10
+// 		},
+// 		"retry_config": {
+// 			"type": "linear",
+// 			"retry_count": 2,
+// 			"interval_seconds": 10
+// 		},
+// 		"filter_config": {
+// 			"event_types": [
+// 				"user.created",
+// 				"user.updated"
+// 			]
+// 		}
+// 	}`, uuid.NewString(), s.DefaultGroup.UID, endpoint.UID)
+
+// 	url := fmt.Sprintf("/api/v1/projects/%s/subscriptions", s.DefaultGroup.UID)
+// 	body := serialize(bodyStr)
+// 	req := createRequest(http.MethodPost, url, s.APIKey, body)
+// 	w := httptest.NewRecorder()
+
+// 	// Act
+// 	s.Router.ServeHTTP(w, req)
+
+// 	// Assert
+// 	require.Equal(s.T(), http.StatusBadRequest, w.Code)
+// }
 
 func (s *SubscriptionIntegrationTestSuite) Test_CreateSubscription_EndpointDoesNotBelongToGroup() {
 	endpoint, _ := testdb.SeedEndpoint(s.ConvoyApp.A.Store, &datastore.Group{UID: uuid.NewString()}, uuid.NewString(), "", false)
