--- conflicted
+++ resolved
@@ -105,14 +105,8 @@
 		return
 	}
 
-<<<<<<< HEAD
-	sub.Type = string(group.Type)
-
 	subService := createSubscriptionService(a)
 	subscription, err := subService.CreateSubscription(r.Context(), group, &sub)
-=======
-	subscription, err := a.S.SubService.CreateSubscription(r.Context(), group, &sub)
->>>>>>> f1e7a5b6
 	if err != nil {
 		log.WithError(err).Error("failed to create subscription")
 		_ = render.Render(w, r, util.NewServiceErrResponse(err))
