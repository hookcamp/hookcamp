--- conflicted
+++ resolved
@@ -4,7 +4,6 @@
 	"bytes"
 	"encoding/json"
 	"fmt"
-	"github.com/frain-dev/convoy/server/models"
 	"io"
 	"io/ioutil"
 	"math/rand"
@@ -14,6 +13,8 @@
 	"strings"
 	"testing"
 	"time"
+
+	"github.com/frain-dev/convoy/server/models"
 
 	"github.com/frain-dev/convoy"
 	"github.com/frain-dev/convoy/auth/realm_chain"
@@ -112,14 +113,8 @@
 
 	return newApplicationHandler(
 		eventRepo, eventDeliveryRepo, appRepo,
-<<<<<<< HEAD
-		groupRepo, apiKeyRepo, sourceRepo, orgRepo,
-		orgMemberRepo, orgInviteRepo, userRepo, eventQueue,
-		createEventQueue, logger, tracer, cache, limiter, searcher,
-=======
-		groupRepo, apiKeyRepo, subRepo, sourceRepo, orgRepo, userRepo, queue,
-		logger, tracer, cache, limiter, searcher,
->>>>>>> 3bebacc2
+		groupRepo, apiKeyRepo, subRepo, sourceRepo, orgRepo,
+		orgMemberRepo, orgInviteRepo, userRepo, queue, logger, tracer, cache, limiter, searcher,
 	)
 }
 
