--- conflicted
+++ resolved
@@ -7,35 +7,13 @@
 	"encoding/json"
 	"errors"
 	pager "github.com/gobeam/mongo-go-pagination"
-<<<<<<< HEAD
-=======
 	"github.com/hookcamp/hookcamp/config"
->>>>>>> 2c0de810
 	"github.com/hookcamp/hookcamp/server/models"
 	"go.mongodb.org/mongo-driver/bson/primitive"
 	"net/http"
 )
 
 type MessageStatus string
-<<<<<<< HEAD
-
-var (
-	ErrMessageNotFound = errors.New("message not found")
-)
-
-const (
-	// UnknownMessageStatus when we don't know the state of a message
-	UnknownMessageStatus MessageStatus = "Unknown"
-	// ScheduledMessageStatus : when  a message has been scheduled for
-	// delivery
-	ScheduledMessageStatus  MessageStatus = "Scheduled"
-	ProcessingMessageStatus MessageStatus = "Processing"
-	FailureMessageStatus    MessageStatus = "Failure"
-	SuccessMessageStatus    MessageStatus = "Success"
-	RetryMessageStatus      MessageStatus = "Retry"
-)
-
-=======
 
 var (
 	ErrMessageNotFound = errors.New("message not found")
@@ -50,7 +28,6 @@
 	RetryMessageStatus      MessageStatus = "Retry"
 )
 
->>>>>>> 2c0de810
 type MessageMetadata struct {
 	Strategy config.StrategyProvider `json:"strategy" bson:"strategy"`
 	// NextSendTime denotes the next time a message will be published in
@@ -59,15 +36,6 @@
 
 	// NumTrials: number of times we have tried to deliver this message to
 	// an application
-<<<<<<< HEAD
-	NumTrials int64 `json:"num_trials" bson:"num_trials"`
-
-	RetryLimit int64 `json:"retry_limit" bson:"retry_limit"`
-}
-
-type AppMetadata struct {
-	OrgID string `json:"org_id" bson:"org_id"`
-=======
 	NumTrials uint64 `json:"num_trials" bson:"num_trials"`
 
 	IntervalSeconds uint64 `json:"interval_seconds" bson:"interval_seconds"`
@@ -78,7 +46,6 @@
 type AppMetadata struct {
 	OrgID  string `json:"org_id" bson:"org_id"`
 	Secret string `json:"secret" bson:"secret"`
->>>>>>> 2c0de810
 
 	Endpoints []EndpointMetadata `json:"endpoints" bson:"endpoints"`
 }
@@ -87,11 +54,7 @@
 	UID       string `json:"uid" bson:"uid"`
 	TargetURL string `json:"target_url" bson:"target_url"`
 
-<<<<<<< HEAD
-	Merged bool `json:"merged" bson:"merged"`
-=======
 	Sent bool `json:"sent" bson:"sent"`
->>>>>>> 2c0de810
 }
 
 func (m MessageMetadata) Value() (driver.Value, error) {
