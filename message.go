--- conflicted
+++ resolved
@@ -6,11 +6,12 @@
 	"database/sql/driver"
 	"encoding/json"
 	"errors"
+	"net/http"
+
 	pager "github.com/gobeam/mongo-go-pagination"
 	"github.com/hookcamp/hookcamp/config"
 	"github.com/hookcamp/hookcamp/server/models"
 	"go.mongodb.org/mongo-driver/bson/primitive"
-	"net/http"
 )
 
 type MessageStatus string
@@ -29,11 +30,7 @@
 )
 
 type MessageMetadata struct {
-<<<<<<< HEAD
-	Strategy config.Strategy `json:"strategy" bson:"strategy"`
-=======
 	Strategy config.StrategyProvider `json:"strategy" bson:"strategy"`
->>>>>>> 3c27d959
 	// NextSendTime denotes the next time a message will be published in
 	// case it failed the first time
 	NextSendTime primitive.DateTime `json:"next_send_time" bson:"next_send_time"`
@@ -48,12 +45,8 @@
 }
 
 type AppMetadata struct {
-<<<<<<< HEAD
-	OrgID string `json:"org_id" bson:"org_id"`
-=======
 	OrgID  string `json:"org_id" bson:"org_id"`
 	Secret string `json:"secret" bson:"secret"`
->>>>>>> 3c27d959
 
 	Endpoints []EndpointMetadata `json:"endpoints" bson:"endpoints"`
 }
