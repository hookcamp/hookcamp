--- conflicted
+++ resolved
@@ -53,13 +53,6 @@
 							Hash:   "SHA256",
 						},
 						Strategy: datastore.StrategyConfiguration{
-<<<<<<< HEAD
-							Type: "default",
-							Default: datastore.LinearStrategyConfiguration{
-								IntervalSeconds: 20,
-								RetryLimit:      4,
-							},
-=======
 							Type:       "linear",
 							Duration:   20,
 							RetryCount: 4,
@@ -67,7 +60,6 @@
 						RateLimit: datastore.RateLimitConfiguration{
 							Count:    1000,
 							Duration: "1m",
->>>>>>> b377ed70
 						},
 						DisableEndpoint: true,
 						ReplayAttacks:   true,
@@ -91,13 +83,6 @@
 						Hash:   "SHA256",
 					},
 					Strategy: datastore.StrategyConfiguration{
-<<<<<<< HEAD
-						Type: "default",
-						Default: datastore.LinearStrategyConfiguration{
-							IntervalSeconds: 20,
-							RetryLimit:      4,
-						},
-=======
 						Type:       "linear",
 						Duration:   20,
 						RetryCount: 4,
@@ -105,7 +90,6 @@
 					RateLimit: datastore.RateLimitConfiguration{
 						Count:    1000,
 						Duration: "1m",
->>>>>>> b377ed70
 					},
 					DisableEndpoint: true,
 					ReplayAttacks:   true,
@@ -130,13 +114,6 @@
 							Hash:   "SHA256",
 						},
 						Strategy: datastore.StrategyConfiguration{
-<<<<<<< HEAD
-							Type: "default",
-							Default: datastore.LinearStrategyConfiguration{
-								IntervalSeconds: 20,
-								RetryLimit:      4,
-							},
-=======
 							Type:       "linear",
 							Duration:   20,
 							RetryCount: 4,
@@ -144,7 +121,6 @@
 						RateLimit: datastore.RateLimitConfiguration{
 							Count:    1000,
 							Duration: "1m",
->>>>>>> b377ed70
 						},
 						DisableEndpoint: true,
 						ReplayAttacks:   true,
@@ -168,13 +144,6 @@
 						Hash:   "SHA256",
 					},
 					Strategy: datastore.StrategyConfiguration{
-<<<<<<< HEAD
-						Type: "default",
-						Default: datastore.LinearStrategyConfiguration{
-							IntervalSeconds: 20,
-							RetryLimit:      4,
-						},
-=======
 						Type:       "linear",
 						Duration:   20,
 						RetryCount: 4,
@@ -182,7 +151,6 @@
 					RateLimit: datastore.RateLimitConfiguration{
 						Count:    1000,
 						Duration: "1m",
->>>>>>> b377ed70
 					},
 					DisableEndpoint: true,
 					ReplayAttacks:   true,
@@ -279,17 +247,9 @@
 							Hash:   "SHA256",
 						},
 						Strategy: datastore.StrategyConfiguration{
-<<<<<<< HEAD
-							Type: "default",
-							Default: datastore.LinearStrategyConfiguration{
-								IntervalSeconds: 20,
-								RetryLimit:      4,
-							},
-=======
 							Type:       "linear",
 							Duration:   20,
 							RetryCount: 4,
->>>>>>> b377ed70
 						},
 						DisableEndpoint: true,
 						ReplayAttacks:   true,
@@ -390,17 +350,9 @@
 							Hash:   "SHA256",
 						},
 						Strategy: datastore.StrategyConfiguration{
-<<<<<<< HEAD
-							Type: "default",
-							Default: datastore.LinearStrategyConfiguration{
-								IntervalSeconds: 20,
-								RetryLimit:      4,
-							},
-=======
 							Type:       "linear",
 							Duration:   20,
 							RetryCount: 4,
->>>>>>> b377ed70
 						},
 						RateLimit:       datastore.DefaultRateLimitConfig,
 						DisableEndpoint: true,
@@ -419,17 +371,9 @@
 						Hash:   "SHA256",
 					},
 					Strategy: datastore.StrategyConfiguration{
-<<<<<<< HEAD
-						Type: "default",
-						Default: datastore.LinearStrategyConfiguration{
-							IntervalSeconds: 20,
-							RetryLimit:      4,
-						},
-=======
 						Type:       "linear",
 						Duration:   20,
 						RetryCount: 4,
->>>>>>> b377ed70
 					},
 					RateLimit:       datastore.DefaultRateLimitConfig,
 					DisableEndpoint: true,
@@ -457,17 +401,9 @@
 							Hash:   "SHA256",
 						},
 						Strategy: datastore.StrategyConfiguration{
-<<<<<<< HEAD
-							Type: "default",
-							Default: datastore.LinearStrategyConfiguration{
-								IntervalSeconds: 20,
-								RetryLimit:      4,
-							},
-=======
 							Type:       "linear",
 							Duration:   20,
 							RetryCount: 4,
->>>>>>> b377ed70
 						},
 						DisableEndpoint: true,
 						ReplayAttacks:   true,
@@ -493,17 +429,9 @@
 							Hash:   "SHA256",
 						},
 						Strategy: datastore.StrategyConfiguration{
-<<<<<<< HEAD
-							Type: "default",
-							Default: datastore.LinearStrategyConfiguration{
-								IntervalSeconds: 20,
-								RetryLimit:      4,
-							},
-=======
 							Type:       "linear",
 							Duration:   20,
 							RetryCount: 4,
->>>>>>> b377ed70
 						},
 						DisableEndpoint: true,
 						ReplayAttacks:   true,
