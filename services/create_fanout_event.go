package services

import (
	"context"
	"errors"
	"github.com/frain-dev/convoy/api/models"
	"github.com/frain-dev/convoy/datastore"
	"github.com/frain-dev/convoy/queue"
	"github.com/frain-dev/convoy/util"
)

type CreateFanoutEventService struct {
<<<<<<< HEAD
	EndpointRepo   datastore.EndpointRepository
	PortalLinkRepo datastore.PortalLinkRepository
	Queue          queue.Queuer
=======
	EndpointRepo datastore.EndpointRepository
	EventRepo    datastore.EventRepository
	Queue        queue.Queuer
>>>>>>> 89cd3d5f

	NewMessage *models.FanoutEvent
	Project    *datastore.Project
}

func (e *CreateFanoutEventService) Run(ctx context.Context) (*datastore.Event, error) {
	if e.Project == nil {
		return nil, &ServiceError{ErrMsg: "an error occurred while creating event - invalid project"}
	}

	if err := util.Validate(e.NewMessage); err != nil {
		return nil, &ServiceError{ErrMsg: err.Error()}
	}

	var isDuplicate bool
	if !util.IsStringEmpty(e.NewMessage.IdempotencyKey) {
		events, err := e.EventRepo.FindEventsByIdempotencyKey(ctx, e.Project.UID, e.NewMessage.IdempotencyKey)
		if err != nil {
			return nil, &ServiceError{ErrMsg: err.Error()}
		}

		isDuplicate = len(events) > 0
	}

	endpoints, err := e.EndpointRepo.FindEndpointsByOwnerID(ctx, e.Project.UID, e.NewMessage.OwnerID)
	if err != nil {
		return nil, &ServiceError{ErrMsg: err.Error()}
	}

	if len(endpoints) == 0 {
		_, err := e.PortalLinkRepo.FindPortalLinkByOwnerID(ctx, e.Project.UID, e.NewMessage.OwnerID)
		if err != nil {
			if errors.Is(err, datastore.ErrPortalLinkNotFound) {
				return nil, &ServiceError{ErrMsg: ErrNoValidOwnerIDEndpointFound.Error()}
			}

			return nil, &ServiceError{ErrMsg: err.Error()}
		}
	}

	ev := &newEvent{
		Data:           e.NewMessage.Data,
		EventType:      e.NewMessage.EventType,
		IdempotencyKey: e.NewMessage.IdempotencyKey,
		Raw:            string(e.NewMessage.Data),
		CustomHeaders:  e.NewMessage.CustomHeaders,
		IsDuplicate:    isDuplicate,
	}

	event, err := createEvent(ctx, endpoints, ev, e.Project, e.Queue)
	if err != nil {
		return nil, err
	}

	return event, nil
}<|MERGE_RESOLUTION|>--- conflicted
+++ resolved
@@ -10,15 +10,10 @@
 )
 
 type CreateFanoutEventService struct {
-<<<<<<< HEAD
 	EndpointRepo   datastore.EndpointRepository
+	EventRepo      datastore.EventRepository
 	PortalLinkRepo datastore.PortalLinkRepository
 	Queue          queue.Queuer
-=======
-	EndpointRepo datastore.EndpointRepository
-	EventRepo    datastore.EventRepository
-	Queue        queue.Queuer
->>>>>>> 89cd3d5f
 
 	NewMessage *models.FanoutEvent
 	Project    *datastore.Project
