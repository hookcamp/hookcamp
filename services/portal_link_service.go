--- conflicted
+++ resolved
@@ -45,23 +45,12 @@
 	}
 
 	portalLink := &datastore.PortalLink{
-<<<<<<< HEAD
-		UID:            uuid.New().String(),
-		Name:           portal.Name,
-		GroupID:        group.UID,
-		Token:          uniuri.NewLen(24),
-		Endpoints:      portal.Endpoints,
-		CreatedAt:      primitive.NewDateTimeFromTime(time.Now()),
-		UpdatedAt:      primitive.NewDateTimeFromTime(time.Now()),
-		DocumentStatus: datastore.ActiveDocumentStatus,
-=======
 		UID:       uuid.New().String(),
 		GroupID:   group.UID,
 		Token:     uniuri.NewLen(24),
 		Endpoints: portal.Endpoints,
 		CreatedAt: primitive.NewDateTimeFromTime(time.Now()),
 		UpdatedAt: primitive.NewDateTimeFromTime(time.Now()),
->>>>>>> 7d854e41
 	}
 
 	err := p.portalLinkRepo.CreatePortalLink(ctx, portalLink)
