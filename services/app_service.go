--- conflicted
+++ resolved
@@ -201,14 +201,6 @@
 		return nil, util.NewServiceError(http.StatusBadRequest, err)
 	}
 
-<<<<<<< HEAD
-	auth, err := validateEndpointAuthentication(e, endpoint)
-	if err != nil {
-		return nil, util.NewServiceError(http.StatusBadRequest, err)
-	}
-
-=======
->>>>>>> 27b30a97
 	endpoint.Authentication = auth
 
 	err = a.appRepo.CreateApplicationEndpoint(ctx, app.GroupID, app.UID, endpoint)
@@ -404,14 +396,6 @@
 				return nil, nil, err
 			}
 
-<<<<<<< HEAD
-			auth, err := validateEndpointAuthentication(e, &endpoint)
-			if err != nil {
-				return nil, nil, err
-			}
-
-=======
->>>>>>> 27b30a97
 			endpoint.Authentication = auth
 
 			endpoint.UpdatedAt = primitive.NewDateTimeFromTime(time.Now())
