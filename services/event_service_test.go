--- conflicted
+++ resolved
@@ -1151,19 +1151,7 @@
 				}
 				ed.EXPECT().LoadEventsPaged(gomock.Any(), f).
 					Times(1).
-<<<<<<< HEAD
 					Return([]datastore.Event{{UID: "1234", Endpoints: []string{"abc"}}}, datastore.PaginationData{
-=======
-					Return([]datastore.Event{{
-						UID: "1234",
-						App: &datastore.Application{
-							UID:          "abc",
-							Title:        "Title",
-							GroupID:      "123",
-							SupportEmail: "SupportEmail",
-						},
-					}}, datastore.PaginationData{
->>>>>>> e08f5834
 						Total:     1,
 						Page:      1,
 						PerPage:   2,
@@ -1171,17 +1159,6 @@
 						Next:      3,
 						TotalPage: 2,
 					}, nil)
-<<<<<<< HEAD
-
-				ap, _ := es.endpointRepo.(*mocks.MockEndpointRepository)
-				ap.EXPECT().FindEndpointByID(gomock.Any(), gomock.Any()).Return(&datastore.Endpoint{
-					UID:          "abc",
-					Title:        "Title",
-					GroupID:      "123",
-					SupportEmail: "SupportEmail",
-				}, nil).Times(1)
-=======
->>>>>>> e08f5834
 			},
 			wantEvents: []datastore.Event{
 				{
@@ -1425,36 +1402,8 @@
 					}).
 					Times(1).
 					Return([]datastore.EventDelivery{{
-<<<<<<< HEAD
 						UID:        "1234",
 						EndpointID: "12345",
-=======
-						UID: "1234",
-						App: &datastore.Application{
-							UID:          "abc",
-							Title:        "Title",
-							GroupID:      "123",
-							SupportEmail: "SupportEmail",
-						},
-						Event: &datastore.Event{
-							UID:       "123",
-							EventType: "incoming",
-						},
-						Endpoint: &datastore.Endpoint{
-							UID:            "1234",
-							TargetURL:      "http://localhost.com",
-							DocumentStatus: "Active",
-							Secrets: []datastore.Secret{
-								{
-									UID:   "abc",
-									Value: "Secret",
-								},
-							},
-							HttpTimeout:       "30s",
-							RateLimit:         10,
-							RateLimitDuration: "1h",
-						},
->>>>>>> e08f5834
 					}}, datastore.PaginationData{
 						Total:     1,
 						Page:      1,
@@ -1463,34 +1412,6 @@
 						Next:      3,
 						TotalPage: 2,
 					}, nil)
-<<<<<<< HEAD
-
-				ev, _ := es.eventRepo.(*mocks.MockEventRepository)
-				ev.EXPECT().FindEventByID(gomock.Any(), gomock.Any()).Return(&datastore.Event{
-					UID:       "123",
-					EventType: "incoming",
-				}, nil)
-
-				en, _ := es.endpointRepo.(*mocks.MockEndpointRepository)
-				en.EXPECT().FindEndpointByID(gomock.Any(), gomock.Any()).Return(&datastore.Endpoint{
-					UID:            "1234",
-					Title:          "Title",
-					GroupID:        "123",
-					SupportEmail:   "SupportEmail",
-					TargetURL:      "http://localhost.com",
-					DocumentStatus: "Active",
-					Secrets: []datastore.Secret{
-						{
-							UID:   "abc",
-							Value: "Secret",
-						},
-					},
-					HttpTimeout:       "30s",
-					RateLimit:         10,
-					RateLimitDuration: "1h",
-				}, nil)
-=======
->>>>>>> e08f5834
 			},
 			wantEventDeliveries: []datastore.EventDelivery{
 				{
