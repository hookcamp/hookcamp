--- conflicted
+++ resolved
@@ -418,7 +418,6 @@
 				Data:             bytes.NewBufferString(`{"name":"convoy"}`).Bytes(),
 				Endpoints:        []string{"123", "12345"},
 				GroupID:          "abc",
-				DocumentStatus:   datastore.ActiveDocumentStatus,
 			},
 		},
 
@@ -1147,7 +1146,6 @@
 				}
 				ed.EXPECT().LoadEventsPaged(gomock.Any(), f).
 					Times(1).
-<<<<<<< HEAD
 					Return([]datastore.Event{
 						{UID: "1234",
 							Endpoints: []string{"abc"},
@@ -1157,17 +1155,6 @@
 								GroupID:      "123",
 								SupportEmail: "SupportEmail",
 							}}}}, datastore.PaginationData{
-=======
-					Return([]datastore.Event{{
-						UID: "1234",
-						App: &datastore.Application{
-							UID:          "abc",
-							Title:        "Title",
-							GroupID:      "123",
-							SupportEmail: "SupportEmail",
-						},
-					}}, datastore.PaginationData{
->>>>>>> 8e14ba87
 						Total:     1,
 						Page:      1,
 						PerPage:   2,
@@ -1418,34 +1405,18 @@
 					}).
 					Times(1).
 					Return([]datastore.EventDelivery{{
-<<<<<<< HEAD
 						UID:        "1234",
 						EndpointID: "12345",
-=======
-						UID: "1234",
-						App: &datastore.Application{
-							UID:          "abc",
-							Title:        "Title",
-							GroupID:      "123",
-							SupportEmail: "SupportEmail",
-						},
->>>>>>> 8e14ba87
 						Event: &datastore.Event{
 							UID:       "123",
 							EventType: "incoming",
 						},
 						Endpoint: &datastore.Endpoint{
-<<<<<<< HEAD
-							UID:            "1234",
-							Title:          "Title",
-							GroupID:        "123",
-							SupportEmail:   "SupportEmail",
-							TargetURL:      "http://localhost.com",
-							DocumentStatus: "Active",
-=======
-							UID:       "1234",
-							TargetURL: "http://localhost.com",
->>>>>>> 8e14ba87
+							UID:          "1234",
+							Title:        "Title",
+							GroupID:      "123",
+							SupportEmail: "SupportEmail",
+							TargetURL:    "http://localhost.com",
 							Secrets: []datastore.Secret{
 								{
 									UID:   "abc",
@@ -1474,17 +1445,11 @@
 						EventType: "incoming",
 					},
 					Endpoint: &datastore.Endpoint{
-<<<<<<< HEAD
-						UID:            "1234",
-						Title:          "Title",
-						GroupID:        "123",
-						SupportEmail:   "SupportEmail",
-						TargetURL:      "http://localhost.com",
-						DocumentStatus: "Active",
-=======
-						UID:       "1234",
-						TargetURL: "http://localhost.com",
->>>>>>> 8e14ba87
+						UID:          "1234",
+						Title:        "Title",
+						GroupID:      "123",
+						SupportEmail: "SupportEmail",
+						TargetURL:    "http://localhost.com",
 						Secrets: []datastore.Secret{
 							{
 								UID:   "abc",
