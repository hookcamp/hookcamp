package services

import (
	"context"
	"errors"
	"net/http"
	"testing"
	"time"

	"github.com/frain-dev/convoy/auth"
	"github.com/frain-dev/convoy/datastore"
	"github.com/frain-dev/convoy/mocks"
	"github.com/frain-dev/convoy/server/models"
	"github.com/golang/mock/gomock"
	"github.com/stretchr/testify/require"
	"go.mongodb.org/mongo-driver/bson/primitive"
)

func provideOrganisationInviteService(ctrl *gomock.Controller) *OrganisationInviteService {
	orgMemberRepo := mocks.NewMockOrganisationMemberRepository(ctrl)
	userRepo := mocks.NewMockUserRepository(ctrl)
	orgInviteRepo := mocks.NewMockOrganisationInviteRepository(ctrl)
	orgRepo := mocks.NewMockOrganisationRepository(ctrl)
	queue := mocks.NewMockQueuer(ctrl)
	return NewOrganisationInviteService(orgRepo, userRepo, orgMemberRepo, orgInviteRepo, queue)
}

func TestOrganisationInviteService_CreateOrganisationMemberInvite(t *testing.T) {
	ctx := context.Background()

	type args struct {
		ctx     context.Context
		org     *datastore.Organisation
		newIV   *models.OrganisationInvite
		user    *datastore.User
		baseURL string
	}
	tests := []struct {
		name        string
		args        args
		dbFn        func(ois *OrganisationInviteService)
		want        *datastore.OrganisationInvite
		wantErr     bool
		wantErrCode int
		wantErrMsg  string
	}{
		{
			name: "should_create_organisation_member_invite",
			args: args{
				ctx: ctx,
				org: &datastore.Organisation{UID: "123"},
				newIV: &models.OrganisationInvite{
					InviteeEmail: "test@example.com",
					Role: auth.Role{
						Type:   auth.RoleAdmin,
						Groups: []string{"abc"},
					},
				},
				user:    &datastore.User{},
				baseURL: "https://google.com",
			},
			dbFn: func(ois *OrganisationInviteService) {
				a, _ := ois.orgInviteRepo.(*mocks.MockOrganisationInviteRepository)
				a.EXPECT().CreateOrganisationInvite(gomock.Any(), gomock.Any()).
					Times(1).Return(nil)

				q := ois.queue.(*mocks.MockQueuer)
				q.EXPECT().Write(gomock.Any(), gomock.Any(), gomock.Any()).Return(nil).Times(1)
			},
			want: &datastore.OrganisationInvite{
				OrganisationID: "123",
				InviteeEmail:   "test@example.com",
				Role: auth.Role{
					Type:   auth.RoleAdmin,
					Groups: []string{"abc"},
				},
				Status:         datastore.InviteStatusPending,
				DocumentStatus: datastore.ActiveDocumentStatus,
			},
			wantErr: false,
		},
		{
			name: "should_error_for_empty_invitee_email",
			args: args{
				ctx: ctx,
				org: &datastore.Organisation{UID: "123"},
				newIV: &models.OrganisationInvite{
					InviteeEmail: "",
					Role: auth.Role{
						Type:   auth.RoleAdmin,
						Groups: []string{"abc"},
					},
				},
				user:    &datastore.User{},
				baseURL: "https://google.com",
			},
			wantErr:     true,
			wantErrCode: http.StatusBadRequest,
			wantErrMsg:  "invitee_email:please provide a valid invitee email",
		},
		{
			name: "should_error_for_invalid_role",
			args: args{
				ctx: ctx,
				org: &datastore.Organisation{UID: "123"},
				newIV: &models.OrganisationInvite{
					InviteeEmail: "test@example.com",
					Role: auth.Role{
						Type: auth.RoleAdmin,
					},
				},
				user:    nil,
				baseURL: "",
			},
			wantErr:     true,
			wantErrCode: http.StatusBadRequest,
			wantErrMsg:  "please specify groups for organisation member",
		},
		{
			name: "should_fail_to_create_organisation_member_invite",
			args: args{
				ctx: ctx,
				org: &datastore.Organisation{UID: "123"},
				newIV: &models.OrganisationInvite{
					InviteeEmail: "test@example.com",
					Role: auth.Role{
						Type:   auth.RoleAdmin,
						Groups: []string{"abc"},
					},
				},
				user:    nil,
				baseURL: "",
			},
			dbFn: func(ois *OrganisationInviteService) {
				a, _ := ois.orgInviteRepo.(*mocks.MockOrganisationInviteRepository)
				a.EXPECT().CreateOrganisationInvite(gomock.Any(), gomock.Any()).
					Times(1).Return(errors.New("failed"))
			},
			wantErr:     true,
			wantErrCode: http.StatusBadRequest,
			wantErrMsg:  "failed to create organisation member invite",
		},
	}
	for _, tt := range tests {
		t.Run(tt.name, func(t *testing.T) {
			ctrl := gomock.NewController(t)
			defer ctrl.Finish()
			ois := provideOrganisationInviteService(ctrl)

			// Arrange Expectations
			if tt.dbFn != nil {
				tt.dbFn(ois)
			}

			iv, err := ois.CreateOrganisationMemberInvite(tt.args.ctx, tt.args.newIV, tt.args.org, tt.args.user, tt.args.baseURL)
			if tt.wantErr {
				require.NotNil(t, err)
				require.Equal(t, tt.wantErrCode, err.(*ServiceError).ErrCode())
				require.Equal(t, tt.wantErrMsg, err.(*ServiceError).Error())
				return
			}

			require.Nil(t, err)
			require.NotEmpty(t, iv.Token)
			stripVariableFields(t, "organisation_invite", iv)
			require.Equal(t, tt.want, iv)
		})
	}
}

func TestOrganisationInviteService_ProcessOrganisationMemberInvite(t *testing.T) {
	ctx := context.Background()
	expiry := primitive.NewDateTimeFromTime(time.Now().Add(time.Hour))

	type args struct {
		ctx      context.Context
		token    string
		accepted bool
		newUser  *models.User
	}
	tests := []struct {
		name        string
		args        args
		dbFn        func(ois *OrganisationInviteService)
		wantErr     bool
		wantErrCode int
		wantErrMsg  string
	}{
		{
			name: "should_process_and_accept_organisation_member_invite",
			args: args{
				ctx:      ctx,
				token:    "abcdef",
				accepted: true,
				newUser:  nil,
			},
			dbFn: func(ois *OrganisationInviteService) {
				oir, _ := ois.orgInviteRepo.(*mocks.MockOrganisationInviteRepository)
				oir.EXPECT().FetchOrganisationInviteByToken(gomock.Any(), "abcdef").
					Times(1).Return(
					&datastore.OrganisationInvite{
						OrganisationID: "123ab",
						Status:         datastore.InviteStatusPending,
						ExpiresAt:      expiry,
						InviteeEmail:   "test@email.com",
						Role: auth.Role{
							Type:   auth.RoleAdmin,
							Groups: []string{"ref"},
							Apps:   nil,
						},
					},
					nil,
				)
				oir.EXPECT().UpdateOrganisationInvite(gomock.Any(), &datastore.OrganisationInvite{
					OrganisationID: "123ab",
					Status:         datastore.InviteStatusAccepted,
					ExpiresAt:      expiry,
					InviteeEmail:   "test@email.com",
					Role: auth.Role{
						Type:   auth.RoleAdmin,
						Groups: []string{"ref"},
						Apps:   nil,
					},
				}).Times(1).Return(nil)

				u, _ := ois.userRepo.(*mocks.MockUserRepository)
				u.EXPECT().FindUserByEmail(gomock.Any(), "test@email.com").Times(1).Return(
					&datastore.User{
						UID: "user-123",
					},
					nil,
				)

				o, _ := ois.orgRepo.(*mocks.MockOrganisationRepository)
				o.EXPECT().FetchOrganisationByID(gomock.Any(), "123ab").Times(1).Return(
					&datastore.Organisation{UID: "org-123"},
					nil,
				)

				om, _ := ois.orgMemberRepo.(*mocks.MockOrganisationMemberRepository)
				om.EXPECT().CreateOrganisationMember(gomock.Any(), gomock.Any()).Times(1).Return(nil)
			},
			wantErr: false,
		},
		{
			name: "should_error_for_invite_already_accepted",
			args: args{
				ctx:      ctx,
				token:    "abcdef",
				accepted: true,
				newUser:  nil,
			},
			dbFn: func(ois *OrganisationInviteService) {
				oir, _ := ois.orgInviteRepo.(*mocks.MockOrganisationInviteRepository)
				oir.EXPECT().FetchOrganisationInviteByToken(gomock.Any(), "abcdef").
					Times(1).Return(
					&datastore.OrganisationInvite{
						OrganisationID: "123ab",
						Status:         datastore.InviteStatusAccepted,
						InviteeEmail:   "test@email.com",
						Role: auth.Role{
							Type:   auth.RoleAdmin,
							Groups: []string{"ref"},
							Apps:   nil,
						},
					},
					nil,
				)
			},
			wantErr:     true,
			wantErrCode: http.StatusBadRequest,
			wantErrMsg:  "organisation member invite already accepted",
		},
		{
			name: "should_error_for_invite_already_declined",
			args: args{
				ctx:      ctx,
				token:    "abcdef",
				accepted: true,
				newUser:  nil,
			},
			dbFn: func(ois *OrganisationInviteService) {
				oir, _ := ois.orgInviteRepo.(*mocks.MockOrganisationInviteRepository)
				oir.EXPECT().FetchOrganisationInviteByToken(gomock.Any(), "abcdef").
					Times(1).Return(
					&datastore.OrganisationInvite{
						OrganisationID: "123ab",
						Status:         datastore.InviteStatusDeclined,
						InviteeEmail:   "test@email.com",
						Role: auth.Role{
							Type:   auth.RoleAdmin,
							Groups: []string{"ref"},
							Apps:   nil,
						},
					},
					nil,
				)
			},
			wantErr:     true,
			wantErrCode: http.StatusBadRequest,
			wantErrMsg:  "organisation member invite already declined",
		},
		{
			name: "should_error_for_invite_already_expired",
			args: args{
				ctx:      ctx,
				token:    "abcdef",
				accepted: true,
				newUser:  nil,
			},
			dbFn: func(ois *OrganisationInviteService) {
				oir, _ := ois.orgInviteRepo.(*mocks.MockOrganisationInviteRepository)
				oir.EXPECT().FetchOrganisationInviteByToken(gomock.Any(), "abcdef").
					Times(1).Return(
					&datastore.OrganisationInvite{
						OrganisationID: "123ab",
						Status:         datastore.InviteStatusPending,
						ExpiresAt:      primitive.NewDateTimeFromTime(time.Now().Add(-time.Minute)),
						InviteeEmail:   "test@email.com",
						Role: auth.Role{
							Type:   auth.RoleAdmin,
							Groups: []string{"ref"},
							Apps:   nil,
						},
					},
					nil,
				)
			},
			wantErr:     true,
			wantErrCode: http.StatusBadRequest,
			wantErrMsg:  "organisation member invite already expired",
		},
		{
			name: "should_fail_to_find_invite_by_token_and_email",
			args: args{
				ctx:      ctx,
				token:    "abcdef",
				accepted: true,
				newUser:  nil,
			},
			dbFn: func(ois *OrganisationInviteService) {
				oir, _ := ois.orgInviteRepo.(*mocks.MockOrganisationInviteRepository)
				oir.EXPECT().FetchOrganisationInviteByToken(gomock.Any(), "abcdef").
					Times(1).Return(nil, errors.New("failed"))
			},
			wantErr:     true,
			wantErrCode: http.StatusBadRequest,
			wantErrMsg:  "failed to fetch organisation member invite",
		},
		{
			name: "should_process_and_decline_organisation_member_invite",
			args: args{
				ctx:      ctx,
				token:    "abcdef",
				accepted: false,
				newUser:  nil,
			},
			dbFn: func(ois *OrganisationInviteService) {
				oir, _ := ois.orgInviteRepo.(*mocks.MockOrganisationInviteRepository)
				oir.EXPECT().FetchOrganisationInviteByToken(gomock.Any(), "abcdef").
					Times(1).Return(
					&datastore.OrganisationInvite{
						OrganisationID: "123ab",
						Status:         datastore.InviteStatusPending,
						ExpiresAt:      expiry,
						InviteeEmail:   "test@email.com",
						Role: auth.Role{
							Type:   auth.RoleAdmin,
							Groups: []string{"ref"},
							Apps:   nil,
						},
					},
					nil,
				)
				oir.EXPECT().UpdateOrganisationInvite(gomock.Any(), &datastore.OrganisationInvite{
					OrganisationID: "123ab",
					Status:         datastore.InviteStatusDeclined,
					ExpiresAt:      expiry,
					InviteeEmail:   "test@email.com",
					Role: auth.Role{
						Type:   auth.RoleAdmin,
						Groups: []string{"ref"},
						Apps:   nil,
					},
				}).Times(1).Return(nil)
			},
			wantErr: false,
		},
		{
			name: "should_error_for_failed_to_find_user_by_email",
			args: args{
				ctx:      ctx,
				token:    "abcdef",
				accepted: true,
				newUser:  nil,
			},
			dbFn: func(ois *OrganisationInviteService) {
				oir, _ := ois.orgInviteRepo.(*mocks.MockOrganisationInviteRepository)
				oir.EXPECT().FetchOrganisationInviteByToken(gomock.Any(), "abcdef").
					Times(1).Return(
					&datastore.OrganisationInvite{
						OrganisationID: "123ab",
						Status:         datastore.InviteStatusPending,
						ExpiresAt:      expiry,
						InviteeEmail:   "test@email.com",
						Role: auth.Role{
							Type:   auth.RoleAdmin,
							Groups: []string{"ref"},
							Apps:   nil,
						},
					},
					nil,
				)
				u, _ := ois.userRepo.(*mocks.MockUserRepository)
				u.EXPECT().FindUserByEmail(gomock.Any(), "test@email.com").
					Times(1).Return(nil, errors.New("failed"))
			},
			wantErr:     true,
			wantErrCode: http.StatusBadRequest,
			wantErrMsg:  "failed to find user by email",
		},
		{
			name: "should_process_and_accept_organisation_member_invite_for_new_user",
			args: args{
				ctx:      ctx,
				token:    "abcdef",
				accepted: true,
				newUser: &models.User{
					FirstName: "Daniel",
					LastName:  "O.J",
					Email:     "test@gmail.com",
					Password:  "1234",
				},
			},
			dbFn: func(ois *OrganisationInviteService) {
				oir, _ := ois.orgInviteRepo.(*mocks.MockOrganisationInviteRepository)
				oir.EXPECT().FetchOrganisationInviteByToken(gomock.Any(), "abcdef").
					Times(1).Return(
					&datastore.OrganisationInvite{
						OrganisationID: "123ab",
						Status:         datastore.InviteStatusPending,
						ExpiresAt:      expiry,
						InviteeEmail:   "test@email.com",
						Role: auth.Role{
							Type:   auth.RoleAdmin,
							Groups: []string{"ref"},
							Apps:   nil,
						},
					},
					nil,
				)
				oir.EXPECT().UpdateOrganisationInvite(gomock.Any(), &datastore.OrganisationInvite{
					OrganisationID: "123ab",
					Status:         datastore.InviteStatusAccepted,
					ExpiresAt:      expiry,
					InviteeEmail:   "test@email.com",
					Role: auth.Role{
						Type:   auth.RoleAdmin,
						Groups: []string{"ref"},
						Apps:   nil,
					},
				}).Times(1).Return(nil)

				u, _ := ois.userRepo.(*mocks.MockUserRepository)
				u.EXPECT().FindUserByEmail(gomock.Any(), "test@email.com").
					Times(1).Return(nil, datastore.ErrUserNotFound)

				u.EXPECT().CreateUser(gomock.Any(), gomock.Any()).Times(1).Return(nil)

				o, _ := ois.orgRepo.(*mocks.MockOrganisationRepository)
				o.EXPECT().FetchOrganisationByID(gomock.Any(), "123ab").Times(1).Return(
					&datastore.Organisation{UID: "org-123"},
					nil,
				)

				om, _ := ois.orgMemberRepo.(*mocks.MockOrganisationMemberRepository)
				om.EXPECT().CreateOrganisationMember(gomock.Any(), gomock.Any()).Times(1).Return(nil)
			},
			wantErr: false,
		},
		{
			name: "should_error_for_nil_new_user",
			args: args{
				ctx:      ctx,
				token:    "abcdef",
				accepted: true,
				newUser:  nil,
			},
			dbFn: func(ois *OrganisationInviteService) {
				oir, _ := ois.orgInviteRepo.(*mocks.MockOrganisationInviteRepository)
				oir.EXPECT().FetchOrganisationInviteByToken(gomock.Any(), "abcdef").
					Times(1).Return(
					&datastore.OrganisationInvite{
						OrganisationID: "123ab",
						Status:         datastore.InviteStatusPending,
						ExpiresAt:      expiry,
						InviteeEmail:   "test@email.com",
						Role: auth.Role{
							Type:   auth.RoleAdmin,
							Groups: []string{"ref"},
							Apps:   nil,
						},
					},
					nil,
				)
				u, _ := ois.userRepo.(*mocks.MockUserRepository)
				u.EXPECT().FindUserByEmail(gomock.Any(), "test@email.com").
					Times(1).Return(nil, datastore.ErrUserNotFound)

			},
			wantErr:     true,
			wantErrCode: http.StatusBadRequest,
			wantErrMsg:  "new user is nil",
		},
		{
			name: "should_error_for_failed_to_validate_new_user",
			args: args{
				ctx:      ctx,
				token:    "abcdef",
				accepted: true,
				newUser: &models.User{
					FirstName: "",
					LastName:  "O.J",
					Email:     "test@gmail.com",
					Password:  "1234",
				},
			},
			dbFn: func(ois *OrganisationInviteService) {
				oir, _ := ois.orgInviteRepo.(*mocks.MockOrganisationInviteRepository)
				oir.EXPECT().FetchOrganisationInviteByToken(gomock.Any(), "abcdef").
					Times(1).Return(
					&datastore.OrganisationInvite{
						OrganisationID: "123ab",
						Status:         datastore.InviteStatusPending,
						ExpiresAt:      expiry,
						InviteeEmail:   "test@email.com",
						Role: auth.Role{
							Type:   auth.RoleAdmin,
							Groups: []string{"ref"},
							Apps:   nil,
						},
					},
					nil,
				)

				u, _ := ois.userRepo.(*mocks.MockUserRepository)
				u.EXPECT().FindUserByEmail(gomock.Any(), "test@email.com").
					Times(1).Return(nil, datastore.ErrUserNotFound)
			},
			wantErr:     true,
			wantErrCode: http.StatusBadRequest,
			wantErrMsg:  "first_name:please provide a first name",
		},
		{
			name: "should_fail_to_create_new_user",
			args: args{
				ctx:      ctx,
				token:    "abcdef",
				accepted: true,
				newUser: &models.User{
					FirstName: "Daniel",
					LastName:  "O.J",
					Email:     "test@gmail.com",
					Password:  "1234",
				},
			},
			dbFn: func(ois *OrganisationInviteService) {
				oir, _ := ois.orgInviteRepo.(*mocks.MockOrganisationInviteRepository)
				oir.EXPECT().FetchOrganisationInviteByToken(gomock.Any(), "abcdef").
					Times(1).Return(
					&datastore.OrganisationInvite{
						OrganisationID: "123ab",
						Status:         datastore.InviteStatusPending,
						ExpiresAt:      expiry,
						InviteeEmail:   "test@email.com",
						Role: auth.Role{
							Type:   auth.RoleAdmin,
							Groups: []string{"ref"},
							Apps:   nil,
						},
					},
					nil,
				)

				u, _ := ois.userRepo.(*mocks.MockUserRepository)
				u.EXPECT().FindUserByEmail(gomock.Any(), "test@email.com").
					Times(1).Return(nil, datastore.ErrUserNotFound)

				u.EXPECT().CreateUser(gomock.Any(), gomock.Any()).Times(1).Return(errors.New("failed"))
			},
			wantErr:     true,
			wantErrCode: http.StatusBadRequest,
			wantErrMsg:  "failed to create user",
		},
		{
			name: "should_fail_to_fetch_organisation_by_id",
			args: args{
				ctx:      ctx,
				token:    "abcdef",
				accepted: true,
				newUser:  nil,
			},
			dbFn: func(ois *OrganisationInviteService) {
				oir, _ := ois.orgInviteRepo.(*mocks.MockOrganisationInviteRepository)
				oir.EXPECT().FetchOrganisationInviteByToken(gomock.Any(), "abcdef").
					Times(1).Return(
					&datastore.OrganisationInvite{
						OrganisationID: "123ab",
						Status:         datastore.InviteStatusPending,
						ExpiresAt:      expiry,
						InviteeEmail:   "test@email.com",
						Role: auth.Role{
							Type:   auth.RoleAdmin,
							Groups: []string{"ref"},
							Apps:   nil,
						},
					},
					nil,
				)

				u, _ := ois.userRepo.(*mocks.MockUserRepository)
				u.EXPECT().FindUserByEmail(gomock.Any(), "test@email.com").Times(1).Return(
					&datastore.User{
						UID: "user-123",
					},
					nil,
				)

				o, _ := ois.orgRepo.(*mocks.MockOrganisationRepository)
				o.EXPECT().FetchOrganisationByID(gomock.Any(), "123ab").
					Times(1).Return(nil, errors.New("failed"))
			},
			wantErr:     true,
			wantErrCode: http.StatusBadRequest,
			wantErrMsg:  "failed to fetch organisation by id",
		},
		{
			name: "should_fail_to_create_organisation_member",
			args: args{
				ctx:      ctx,
				token:    "abcdef",
				accepted: true,
				newUser:  nil,
			},
			dbFn: func(ois *OrganisationInviteService) {
				oir, _ := ois.orgInviteRepo.(*mocks.MockOrganisationInviteRepository)
				oir.EXPECT().FetchOrganisationInviteByToken(gomock.Any(), "abcdef").
					Times(1).Return(
					&datastore.OrganisationInvite{
						OrganisationID: "123ab",
						Status:         datastore.InviteStatusPending,
						ExpiresAt:      expiry,
						InviteeEmail:   "test@email.com",
						Role: auth.Role{
							Type:   auth.RoleAdmin,
							Groups: []string{"ref"},
							Apps:   nil,
						},
					},
					nil,
				)

				u, _ := ois.userRepo.(*mocks.MockUserRepository)
				u.EXPECT().FindUserByEmail(gomock.Any(), "test@email.com").Times(1).Return(
					&datastore.User{
						UID: "user-123",
					},
					nil,
				)

				o, _ := ois.orgRepo.(*mocks.MockOrganisationRepository)
				o.EXPECT().FetchOrganisationByID(gomock.Any(), "123ab").Times(1).Return(
					&datastore.Organisation{UID: "org-123"},
					nil,
				)

				om, _ := ois.orgMemberRepo.(*mocks.MockOrganisationMemberRepository)
				om.EXPECT().CreateOrganisationMember(gomock.Any(), gomock.Any()).
					Times(1).Return(errors.New("failed"))
			},
			wantErr:     true,
			wantErrCode: http.StatusBadRequest,
			wantErrMsg:  "failed to create organisation member",
		},
		{
			name: "should_fail_to_update_organisation_member_invite",
			args: args{
				ctx:      ctx,
				token:    "abcdef",
				accepted: true,
				newUser:  nil,
			},
			dbFn: func(ois *OrganisationInviteService) {
				oir, _ := ois.orgInviteRepo.(*mocks.MockOrganisationInviteRepository)
				oir.EXPECT().FetchOrganisationInviteByToken(gomock.Any(), "abcdef").
					Times(1).Return(
					&datastore.OrganisationInvite{
						OrganisationID: "123ab",
						Status:         datastore.InviteStatusPending,
						ExpiresAt:      expiry,
						InviteeEmail:   "test@email.com",
						Role: auth.Role{
							Type:   auth.RoleAdmin,
							Groups: []string{"ref"},
							Apps:   nil,
						},
					},
					nil,
				)
				oir.EXPECT().UpdateOrganisationInvite(gomock.Any(), &datastore.OrganisationInvite{
					OrganisationID: "123ab",
					Status:         datastore.InviteStatusAccepted,
					ExpiresAt:      expiry,
					InviteeEmail:   "test@email.com",
					Role: auth.Role{
						Type:   auth.RoleAdmin,
						Groups: []string{"ref"},
						Apps:   nil,
					},
				}).Times(1).Return(errors.New("failed"))

				u, _ := ois.userRepo.(*mocks.MockUserRepository)
				u.EXPECT().FindUserByEmail(gomock.Any(), "test@email.com").Times(1).Return(
					&datastore.User{
						UID: "user-123",
					},
					nil,
				)

				o, _ := ois.orgRepo.(*mocks.MockOrganisationRepository)
				o.EXPECT().FetchOrganisationByID(gomock.Any(), "123ab").Times(1).Return(
					&datastore.Organisation{UID: "org-123"},
					nil,
				)

				om, _ := ois.orgMemberRepo.(*mocks.MockOrganisationMemberRepository)
				om.EXPECT().CreateOrganisationMember(gomock.Any(), gomock.Any()).Times(1).Return(nil)
			},
			wantErr:     true,
			wantErrCode: http.StatusBadRequest,
			wantErrMsg:  "failed to update accepted organisation invite",
		},
	}
	for _, tt := range tests {
		t.Run(tt.name, func(t *testing.T) {
			ctrl := gomock.NewController(t)
			defer ctrl.Finish()
			ois := provideOrganisationInviteService(ctrl)

			// Arrange Expectations
			if tt.dbFn != nil {
				tt.dbFn(ois)
			}

			err := ois.ProcessOrganisationMemberInvite(tt.args.ctx, tt.args.token, tt.args.accepted, tt.args.newUser)
			if tt.wantErr {
				require.NotNil(t, err)
				require.Equal(t, tt.wantErrCode, err.(*ServiceError).ErrCode())
				require.Equal(t, tt.wantErrMsg, err.(*ServiceError).Error())
				return
			}

			require.Nil(t, err)
		})
	}
}

<<<<<<< HEAD
func TestOrganisationInviteService_LoadOrganisationInvitesPaged(t *testing.T) {
	ctx := context.Background()

	type args struct {
		ctx          context.Context
		org          *datastore.Organisation
		inviteStatus datastore.InviteStatus
		pageable     datastore.Pageable
	}
	tests := []struct {
		name               string
		args               args
		wantInvites        []datastore.OrganisationInvite
		wantPaginationData datastore.PaginationData
		dbFn               func(ois *OrganisationInviteService)
		wantErr            bool
		wantErrCode        int
		wantErrMsg         string
	}{
		{
			name: "should_load_organisation_invites",
			args: args{
				ctx:          ctx,
				org:          &datastore.Organisation{UID: "123"},
				inviteStatus: datastore.InviteStatusAccepted,
				pageable: datastore.Pageable{
					Page:    1,
					PerPage: 1,
					Sort:    1,
				},
			},
			dbFn: func(ois *OrganisationInviteService) {
				o, _ := ois.orgInviteRepo.(*mocks.MockOrganisationInviteRepository)
				o.EXPECT().LoadOrganisationsInvitesPaged(gomock.Any(), "123", datastore.InviteStatusAccepted, datastore.Pageable{
					Page:    1,
					PerPage: 1,
					Sort:    1,
				}).Times(1).Return(
					[]datastore.OrganisationInvite{
						{UID: "abc"},
					},
					datastore.PaginationData{
						Total:     1,
						Page:      1,
						PerPage:   1,
						Prev:      1,
						Next:      1,
						TotalPage: 1,
=======
func TestOrganisationInviteService_FindUserByInviteToken(t *testing.T) {
	ctx := context.Background()

	type args struct {
		ctx   context.Context
		token string
	}

	tests := []struct {
		name        string
		args        args
		dbFn        func(ois *OrganisationInviteService)
		wantUser    *datastore.User
		wantErr     bool
		wantErrCode int
		wantErrMsg  string
	}{
		{
			name: "should_find_user_by_invite_token",
			args: args{
				ctx:   ctx,
				token: "abcdef",
			},
			dbFn: func(ois *OrganisationInviteService) {
				oir, _ := ois.orgInviteRepo.(*mocks.MockOrganisationInviteRepository)
				oir.EXPECT().FetchOrganisationInviteByToken(gomock.Any(), "abcdef").
					Times(1).Return(
					&datastore.OrganisationInvite{
						OrganisationID: "123ab",
						InviteeEmail:   "test@email.com",
					},
					nil,
				)

				u, _ := ois.userRepo.(*mocks.MockUserRepository)
				u.EXPECT().FindUserByEmail(gomock.Any(), "test@email.com").Times(1).Return(
					&datastore.User{
						UID:   "user-123",
						Email: "test@email.com",
>>>>>>> 8e88939c
					},
					nil,
				)
			},
<<<<<<< HEAD
			wantInvites: []datastore.OrganisationInvite{
				{UID: "abc"},
			},
			wantPaginationData: datastore.PaginationData{
				Total:     1,
				Page:      1,
				PerPage:   1,
				Prev:      1,
				Next:      1,
				TotalPage: 1,
			},
			wantErr: false,
		},
		{
			name: "should_fail_to_load_organisation_invites",
			args: args{
				ctx:          ctx,
				org:          &datastore.Organisation{UID: "123"},
				inviteStatus: datastore.InviteStatusAccepted,
				pageable: datastore.Pageable{
					Page:    1,
					PerPage: 1,
					Sort:    1,
				},
			},
			dbFn: func(ois *OrganisationInviteService) {
				o, _ := ois.orgInviteRepo.(*mocks.MockOrganisationInviteRepository)
				o.EXPECT().LoadOrganisationsInvitesPaged(gomock.Any(), "123", datastore.InviteStatusAccepted, datastore.Pageable{
					Page:    1,
					PerPage: 1,
					Sort:    1,
				}).Times(1).Return(nil, datastore.PaginationData{}, errors.New("failed"))
			},
			wantErr:     true,
			wantErrCode: http.StatusBadRequest,
			wantErrMsg:  "failed to load organisation invites",
		},
	}
=======
			wantUser: &datastore.User{
				UID:   "user-123",
				Email: "test@email.com",
			},
		},

		{
			name: "should_not_find_user_by_invite_token",
			args: args{
				ctx:   ctx,
				token: "abcdef",
			},
			dbFn: func(ois *OrganisationInviteService) {
				oir, _ := ois.orgInviteRepo.(*mocks.MockOrganisationInviteRepository)
				oir.EXPECT().FetchOrganisationInviteByToken(gomock.Any(), "abcdef").
					Times(1).Return(
					&datastore.OrganisationInvite{
						OrganisationID: "123ab",
						InviteeEmail:   "test@email.com",
					},
					nil,
				)

				u, _ := ois.userRepo.(*mocks.MockUserRepository)
				u.EXPECT().FindUserByEmail(gomock.Any(), "test@email.com").Times(1).Return(nil, datastore.ErrUserNotFound)
			},
			wantUser: nil,
		},

		{
			name: "should_fail_to_find_user_by_invite_token",
			args: args{
				ctx:   ctx,
				token: "abcdef",
			},
			dbFn: func(ois *OrganisationInviteService) {
				oir, _ := ois.orgInviteRepo.(*mocks.MockOrganisationInviteRepository)
				oir.EXPECT().FetchOrganisationInviteByToken(gomock.Any(), "abcdef").
					Times(1).Return(nil, errors.New("failed"))
			},
			wantErr:     true,
			wantErrCode: http.StatusBadRequest,
			wantErrMsg:  "failed to fetch organisation member invite",
		},
	}

>>>>>>> 8e88939c
	for _, tt := range tests {
		t.Run(tt.name, func(t *testing.T) {
			ctrl := gomock.NewController(t)
			defer ctrl.Finish()
			ois := provideOrganisationInviteService(ctrl)

			// Arrange Expectations
			if tt.dbFn != nil {
				tt.dbFn(ois)
			}

<<<<<<< HEAD
			invites, paginationData, err := ois.LoadOrganisationInvitesPaged(tt.args.ctx, tt.args.org, tt.args.inviteStatus, tt.args.pageable)
=======
			user, err := ois.FindUserByInviteToken(tt.args.ctx, tt.args.token)
>>>>>>> 8e88939c
			if tt.wantErr {
				require.NotNil(t, err)
				require.Equal(t, tt.wantErrCode, err.(*ServiceError).ErrCode())
				require.Equal(t, tt.wantErrMsg, err.(*ServiceError).Error())
				return
			}

			require.Nil(t, err)
<<<<<<< HEAD
			require.Equal(t, tt.wantInvites, invites)
			require.Equal(t, tt.wantPaginationData, paginationData)
=======
			require.Equal(t, user, tt.wantUser)
>>>>>>> 8e88939c
		})
	}
}<|MERGE_RESOLUTION|>--- conflicted
+++ resolved
@@ -765,7 +765,6 @@
 	}
 }
 
-<<<<<<< HEAD
 func TestOrganisationInviteService_LoadOrganisationInvitesPaged(t *testing.T) {
 	ctx := context.Background()
 
@@ -814,7 +813,74 @@
 						Prev:      1,
 						Next:      1,
 						TotalPage: 1,
-=======
+					},
+					nil,
+				)
+			},
+			wantInvites: []datastore.OrganisationInvite{
+				{UID: "abc"},
+			},
+			wantPaginationData: datastore.PaginationData{
+				Total:     1,
+				Page:      1,
+				PerPage:   1,
+				Prev:      1,
+				Next:      1,
+				TotalPage: 1,
+			},
+			wantErr: false,
+		},
+		{
+			name: "should_fail_to_load_organisation_invites",
+			args: args{
+				ctx:          ctx,
+				org:          &datastore.Organisation{UID: "123"},
+				inviteStatus: datastore.InviteStatusAccepted,
+				pageable: datastore.Pageable{
+					Page:    1,
+					PerPage: 1,
+					Sort:    1,
+				},
+			},
+			dbFn: func(ois *OrganisationInviteService) {
+				o, _ := ois.orgInviteRepo.(*mocks.MockOrganisationInviteRepository)
+				o.EXPECT().LoadOrganisationsInvitesPaged(gomock.Any(), "123", datastore.InviteStatusAccepted, datastore.Pageable{
+					Page:    1,
+					PerPage: 1,
+					Sort:    1,
+				}).Times(1).Return(nil, datastore.PaginationData{}, errors.New("failed"))
+			},
+			wantErr:     true,
+			wantErrCode: http.StatusBadRequest,
+			wantErrMsg:  "failed to load organisation invites",
+		},
+	}
+	for _, tt := range tests {
+		t.Run(tt.name, func(t *testing.T) {
+			ctrl := gomock.NewController(t)
+			defer ctrl.Finish()
+			ois := provideOrganisationInviteService(ctrl)
+
+			// Arrange Expectations
+			if tt.dbFn != nil {
+				tt.dbFn(ois)
+			}
+
+			invites, paginationData, err := ois.LoadOrganisationInvitesPaged(tt.args.ctx, tt.args.org, tt.args.inviteStatus, tt.args.pageable)
+			if tt.wantErr {
+				require.NotNil(t, err)
+				require.Equal(t, tt.wantErrCode, err.(*ServiceError).ErrCode())
+				require.Equal(t, tt.wantErrMsg, err.(*ServiceError).Error())
+				return
+			}
+
+			require.Nil(t, err)
+			require.Equal(t, tt.wantInvites, invites)
+			require.Equal(t, tt.wantPaginationData, paginationData)
+		})
+	}
+}
+
 func TestOrganisationInviteService_FindUserByInviteToken(t *testing.T) {
 	ctx := context.Background()
 
@@ -854,51 +920,10 @@
 					&datastore.User{
 						UID:   "user-123",
 						Email: "test@email.com",
->>>>>>> 8e88939c
-					},
-					nil,
-				)
-			},
-<<<<<<< HEAD
-			wantInvites: []datastore.OrganisationInvite{
-				{UID: "abc"},
-			},
-			wantPaginationData: datastore.PaginationData{
-				Total:     1,
-				Page:      1,
-				PerPage:   1,
-				Prev:      1,
-				Next:      1,
-				TotalPage: 1,
-			},
-			wantErr: false,
-		},
-		{
-			name: "should_fail_to_load_organisation_invites",
-			args: args{
-				ctx:          ctx,
-				org:          &datastore.Organisation{UID: "123"},
-				inviteStatus: datastore.InviteStatusAccepted,
-				pageable: datastore.Pageable{
-					Page:    1,
-					PerPage: 1,
-					Sort:    1,
-				},
-			},
-			dbFn: func(ois *OrganisationInviteService) {
-				o, _ := ois.orgInviteRepo.(*mocks.MockOrganisationInviteRepository)
-				o.EXPECT().LoadOrganisationsInvitesPaged(gomock.Any(), "123", datastore.InviteStatusAccepted, datastore.Pageable{
-					Page:    1,
-					PerPage: 1,
-					Sort:    1,
-				}).Times(1).Return(nil, datastore.PaginationData{}, errors.New("failed"))
-			},
-			wantErr:     true,
-			wantErrCode: http.StatusBadRequest,
-			wantErrMsg:  "failed to load organisation invites",
-		},
-	}
-=======
+					},
+					nil,
+				)
+			},
 			wantUser: &datastore.User{
 				UID:   "user-123",
 				Email: "test@email.com",
@@ -945,7 +970,6 @@
 		},
 	}
 
->>>>>>> 8e88939c
 	for _, tt := range tests {
 		t.Run(tt.name, func(t *testing.T) {
 			ctrl := gomock.NewController(t)
@@ -957,11 +981,7 @@
 				tt.dbFn(ois)
 			}
 
-<<<<<<< HEAD
-			invites, paginationData, err := ois.LoadOrganisationInvitesPaged(tt.args.ctx, tt.args.org, tt.args.inviteStatus, tt.args.pageable)
-=======
 			user, err := ois.FindUserByInviteToken(tt.args.ctx, tt.args.token)
->>>>>>> 8e88939c
 			if tt.wantErr {
 				require.NotNil(t, err)
 				require.Equal(t, tt.wantErrCode, err.(*ServiceError).ErrCode())
@@ -970,12 +990,7 @@
 			}
 
 			require.Nil(t, err)
-<<<<<<< HEAD
-			require.Equal(t, tt.wantInvites, invites)
-			require.Equal(t, tt.wantPaginationData, paginationData)
-=======
 			require.Equal(t, user, tt.wantUser)
->>>>>>> 8e88939c
 		})
 	}
 }