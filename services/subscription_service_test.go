package services

import (
	"context"
	"errors"
	"net/http"
	"testing"

	"github.com/frain-dev/convoy/datastore"
	"github.com/frain-dev/convoy/mocks"
	"github.com/frain-dev/convoy/server/models"
	"github.com/frain-dev/convoy/util"
	"github.com/golang/mock/gomock"
	"github.com/stretchr/testify/require"
)

func provideSubsctiptionService(ctrl *gomock.Controller) *SubcriptionService {
	subRepo := mocks.NewMockSubscriptionRepository(ctrl)
	endpointRepo := mocks.NewMockEndpointRepository(ctrl)
	sourceRepo := mocks.NewMockSourceRepository(ctrl)
	return NewSubscriptionService(subRepo, endpointRepo, sourceRepo)
}

func TestSubscription_CreateSubscription(t *testing.T) {
	ctx := context.Background()

	type args struct {
		ctx             context.Context
		group           *datastore.Group
		newSubscription *models.Subscription
	}

	tests := []struct {
		name             string
		args             args
		wantSubscription *datastore.Subscription
		dbFn             func(so *SubcriptionService)
		wantErr          bool
		wantErrCode      int
		wantErrMsg       string
	}{
		{
			name: "should create subscription for outgoing group",
			args: args{
				ctx: ctx,
				newSubscription: &models.Subscription{
					Name:       "sub 1",
					SourceID:   "source-id-1",
					EndpointID: "endpoint-id-1",
				},
				group: &datastore.Group{UID: "12345", Type: datastore.OutgoingGroup},
			},
			wantSubscription: &datastore.Subscription{
				Name:       "sub 1",
				Type:       datastore.SubscriptionTypeAPI,
				SourceID:   "source-id-1",
				EndpointID: "endpoint-id-1",
			},
			dbFn: func(ss *SubcriptionService) {
				s, _ := ss.subRepo.(*mocks.MockSubscriptionRepository)
				s.EXPECT().CreateSubscription(gomock.Any(), gomock.Any(), gomock.Any()).
					Times(1).
					Return(nil)

				a, _ := ss.endpointRepo.(*mocks.MockEndpointRepository)
				a.EXPECT().FindEndpointByID(gomock.Any(), "endpoint-id-1").
					Times(1).Return(
					&datastore.Endpoint{
						GroupID: "12345",
					},
					nil,
				)
			},
		},
		{
			name: "should create subscription for incoming group",
			args: args{
				ctx: ctx,
				newSubscription: &models.Subscription{
					Name:       "sub 1",
					SourceID:   "source-id-1",
					EndpointID: "endpoint-id-1",
				},
				group: &datastore.Group{UID: "12345", Type: datastore.IncomingGroup},
			},
			wantSubscription: &datastore.Subscription{
				Name:       "sub 1",
				Type:       datastore.SubscriptionTypeAPI,
				SourceID:   "source-id-1",
				EndpointID: "endpoint-id-1",
			},
			dbFn: func(ss *SubcriptionService) {
				s, _ := ss.subRepo.(*mocks.MockSubscriptionRepository)
				s.EXPECT().CreateSubscription(gomock.Any(), gomock.Any(), gomock.Any()).
					Times(1).
					Return(nil)

				a, _ := ss.endpointRepo.(*mocks.MockEndpointRepository)
				a.EXPECT().FindEndpointByID(gomock.Any(), "endpoint-id-1").
					Times(1).Return(
					&datastore.Endpoint{
						GroupID: "12345",
					},
					nil,
				)

				sr, _ := ss.sourceRepo.(*mocks.MockSourceRepository)
				sr.EXPECT().FindSourceByID(gomock.Any(), "12345", "source-id-1").
					Times(1).Return(
					&datastore.Source{
						GroupID: "12345",
						UID:     "abc",
					},
					nil,
				)
			},
		},
		{
			name: "should fail to find source",
			args: args{
				ctx: ctx,
				newSubscription: &models.Subscription{
					Name:       "sub 1",
					SourceID:   "source-id-1",
					EndpointID: "endpoint-id-1",
				},
				group: &datastore.Group{UID: "12345", Type: datastore.IncomingGroup},
			},
			wantSubscription: &datastore.Subscription{
				Name:       "sub 1",
				Type:       datastore.SubscriptionTypeAPI,
				SourceID:   "source-id-1",
				EndpointID: "endpoint-id-1",
			},
			dbFn: func(ss *SubcriptionService) {
				a, _ := ss.endpointRepo.(*mocks.MockEndpointRepository)
				a.EXPECT().FindEndpointByID(gomock.Any(), "endpoint-id-1").
					Times(1).Return(
					&datastore.Endpoint{
						GroupID: "12345",
					},
					nil,
				)

				sr, _ := ss.sourceRepo.(*mocks.MockSourceRepository)
				sr.EXPECT().FindSourceByID(gomock.Any(), "12345", "source-id-1").
					Times(1).Return(nil, errors.New("failed"))
			},
			wantErr:     true,
			wantErrCode: http.StatusBadRequest,
			wantErrMsg:  "failed to find source by id",
		},
		{
			name: "should fail to find endpoint",
			args: args{
				ctx: ctx,
				newSubscription: &models.Subscription{
					Name:       "sub 1",
					SourceID:   "source-id-1",
					EndpointID: "endpoint-id-1",
				},
				group: &datastore.Group{UID: "12345"},
			},
			wantSubscription: &datastore.Subscription{
				Name:       "sub 1",
				Type:       datastore.SubscriptionTypeAPI,
				SourceID:   "source-id-1",
				EndpointID: "endpoint-id-1",
			},
			dbFn: func(ss *SubcriptionService) {
				a, _ := ss.endpointRepo.(*mocks.MockEndpointRepository)
				a.EXPECT().FindEndpointByID(gomock.Any(), "endpoint-id-1").
					Times(1).Return(nil, errors.New("failed"))
			},
			wantErr:     true,
			wantErrCode: http.StatusBadRequest,
			wantErrMsg:  "failed to find endpoint by id",
		},
		{
			name: "should error for endpoint does not belong to group",
			args: args{
				ctx: ctx,
				newSubscription: &models.Subscription{
					Name:       "sub 1",
					SourceID:   "source-id-1",
					EndpointID: "endpoint-id-1",
				},
				group: &datastore.Group{UID: "12345"},
			},
			wantSubscription: &datastore.Subscription{
				Name:       "sub 1",
				Type:       datastore.SubscriptionTypeAPI,
				SourceID:   "source-id-1",
				EndpointID: "endpoint-id-1",
			},
			dbFn: func(ss *SubcriptionService) {
				a, _ := ss.endpointRepo.(*mocks.MockEndpointRepository)
				a.EXPECT().FindEndpointByID(gomock.Any(), "endpoint-id-1").
					Times(1).Return(
					&datastore.Endpoint{
						GroupID: "abb",
					},
					nil,
				)
			},
			wantErr:     true,
			wantErrCode: http.StatusUnauthorized,
			wantErrMsg:  "endpoint does not belong to group",
		},
		{
			name: "should error for failed to find endpoint",
			args: args{
				ctx: ctx,
				newSubscription: &models.Subscription{
					Name:       "sub 1",
					SourceID:   "source-id-1",
					EndpointID: "endpoint-id-1",
				},
				group: &datastore.Group{UID: "12345"},
			},
			wantSubscription: &datastore.Subscription{
				Name:       "sub 1",
				Type:       datastore.SubscriptionTypeAPI,
				SourceID:   "source-id-1",
				EndpointID: "endpoint-id-1",
			},
			dbFn: func(ss *SubcriptionService) {
				a, _ := ss.endpointRepo.(*mocks.MockEndpointRepository)
				a.EXPECT().FindEndpointByID(gomock.Any(), "endpoint-id-1").
					Times(1).Return(nil, errors.New("failed to find endpoint by id"))
			},
			wantErr:     true,
			wantErrCode: http.StatusBadRequest,
			wantErrMsg:  "failed to find endpoint by id",
		},
		{
			name: "should fail to create subscription",
			args: args{
				ctx: ctx,
				newSubscription: &models.Subscription{
					Name:       "sub 1",
					SourceID:   "source-id-1",
					EndpointID: "endpoint-id-1",
				},
				group: &datastore.Group{
					UID: "12345",
				},
			},
			dbFn: func(ss *SubcriptionService) {
				s, _ := ss.subRepo.(*mocks.MockSubscriptionRepository)
				s.EXPECT().CreateSubscription(gomock.Any(), gomock.Any(), gomock.Any()).
					Times(1).
					Return(errors.New("failed"))

				a, _ := ss.endpointRepo.(*mocks.MockEndpointRepository)
				a.EXPECT().FindEndpointByID(gomock.Any(), "endpoint-id-1").
					Times(1).Return(
					&datastore.Endpoint{
						GroupID: "12345",
					},
					nil,
				)
			},
			wantErr:     true,
			wantErrCode: http.StatusBadRequest,
			wantErrMsg:  "failed to create subscription",
		},
		{
			name: "create subscription for outgoing group - should set default event types array",
			args: args{
				ctx: ctx,
				newSubscription: &models.Subscription{
					Name:       "sub 1",
					SourceID:   "source-id-1",
					EndpointID: "endpoint-id-1",
				},
				group: &datastore.Group{UID: "12345", Type: datastore.OutgoingGroup},
			},
			wantSubscription: &datastore.Subscription{
				Name:       "sub 1",
				Type:       datastore.SubscriptionTypeAPI,
				SourceID:   "source-id-1",
				EndpointID: "endpoint-id-1",
				FilterConfig: &datastore.FilterConfiguration{
					EventTypes: []string{"*"},
				},
			},
			dbFn: func(ss *SubcriptionService) {
				s, _ := ss.subRepo.(*mocks.MockSubscriptionRepository)
				s.EXPECT().CreateSubscription(gomock.Any(), gomock.Any(), gomock.Any()).
					Times(1).
					Return(nil)

				a, _ := ss.endpointRepo.(*mocks.MockEndpointRepository)
				a.EXPECT().FindEndpointByID(gomock.Any(), "endpoint-id-1").
					Times(1).Return(
					&datastore.Endpoint{
						GroupID: "12345",
					},
					nil,
				)
			},
		},
	}

	for _, tc := range tests {
		t.Run(tc.name, func(t *testing.T) {
			ctrl := gomock.NewController(t)
			defer ctrl.Finish()

			ss := provideSubsctiptionService(ctrl)

			if tc.dbFn != nil {
				tc.dbFn(ss)
			}

			subscription, err := ss.CreateSubscription(tc.args.ctx, tc.args.group, tc.args.newSubscription)
			if tc.wantErr {
				require.NotNil(t, err)
				require.Equal(t, tc.wantErrCode, err.(*util.ServiceError).ErrCode())
				require.Equal(t, tc.wantErrMsg, err.(*util.ServiceError).Error())
				return
			}
			require.Nil(t, err)
			require.NotEmpty(t, subscription.UID)

			require.Equal(t, subscription.Name, tc.wantSubscription.Name)
			require.Equal(t, subscription.Type, tc.wantSubscription.Type)

			if tc.wantSubscription.FilterConfig != nil {
				require.Equal(t, subscription.FilterConfig.EventTypes,
					tc.wantSubscription.FilterConfig.EventTypes)
			}
		})
	}
}

func TestSubscription_UpdateSubscription(t *testing.T) {
	ctx := context.Background()

	type args struct {
		ctx            context.Context
		group          *datastore.Group
		subscriptionId string
		update         *models.UpdateSubscription
	}

	tests := []struct {
		name             string
		args             args
		wantSubscription *datastore.Subscription
		dbFn             func(so *SubcriptionService)
		wantErr          bool
		wantErrCode      int
		wantErrMsg       string
	}{
		{
			name: "should update subscription",
			args: args{
				ctx: ctx,
				update: &models.UpdateSubscription{
					Name:       "sub 1",
					SourceID:   "source-id-1",
					EndpointID: "endpoint-id-1",
				},
				group: &datastore.Group{UID: "12345"},
			},
			wantSubscription: &datastore.Subscription{
				Name:       "sub 1",
				Type:       datastore.SubscriptionTypeAPI,
				SourceID:   "source-id-1",
				EndpointID: "endpoint-id-1",
			},
			dbFn: func(ss *SubcriptionService) {
				s, _ := ss.subRepo.(*mocks.MockSubscriptionRepository)
				s.EXPECT().FindSubscriptionByID(gomock.Any(), gomock.Any(), gomock.Any()).
					Times(1).Return(&datastore.Subscription{
					UID:  "sub-uid-1",
					Type: datastore.SubscriptionTypeAPI,
				}, nil)

				s.EXPECT().UpdateSubscription(gomock.Any(), gomock.Any(), gomock.Any()).
					Times(1).
					Return(nil)
			},
		},
		{
			name: "should fail to update subscription",
			args: args{
				ctx: ctx,
				update: &models.UpdateSubscription{
					Name:       "sub 1",
					SourceID:   "source-id-1",
					EndpointID: "endpoint-id-1",
				},
				group: &datastore.Group{
					UID: "12345",
				},
			},
			dbFn: func(ss *SubcriptionService) {
				s, _ := ss.subRepo.(*mocks.MockSubscriptionRepository)
				s.EXPECT().FindSubscriptionByID(gomock.Any(), gomock.Any(), gomock.Any()).
					Times(1).Return(&datastore.Subscription{}, nil)

				s.EXPECT().UpdateSubscription(gomock.Any(), gomock.Any(), gomock.Any()).
					Times(1).
					Return(errors.New("failed"))
			},
			wantErr:     true,
			wantErrCode: http.StatusBadRequest,
			wantErrMsg:  "failed to update subscription",
		},
	}

	for _, tc := range tests {
		t.Run(tc.name, func(t *testing.T) {
			ctrl := gomock.NewController(t)
			defer ctrl.Finish()

			ss := provideSubsctiptionService(ctrl)

			if tc.dbFn != nil {
				tc.dbFn(ss)
			}

			subscription, err := ss.UpdateSubscription(tc.args.ctx, tc.args.group.UID, tc.args.subscriptionId, tc.args.update)
			if tc.wantErr {
				require.NotNil(t, err)
				require.Equal(t, tc.wantErrCode, err.(*util.ServiceError).ErrCode())
				require.Equal(t, tc.wantErrMsg, err.(*util.ServiceError).Error())
				return
			}
			require.Nil(t, err)
			require.NotEmpty(t, subscription.UID)

			require.Equal(t, subscription.Name, tc.wantSubscription.Name)
			require.Equal(t, subscription.Type, tc.wantSubscription.Type)
		})
	}
}

func TestSubscription_LoadSubscriptionsPaged(t *testing.T) {
	ctx := context.Background()

	type args struct {
		ctx      context.Context
		filter   *datastore.FilterBy
		pageable datastore.Pageable
	}

	tests := []struct {
		name               string
		args               args
		dbFn               func(so *SubcriptionService)
		wantSubscription   []datastore.Subscription
		wantPaginationData datastore.PaginationData
		wantErr            bool
		wantErrCode        int
		wantErrMsg         string
	}{
		{
			name: "should_load_subscriptions",
			args: args{
				ctx:    ctx,
				filter: &datastore.FilterBy{GroupID: "12345"},
				pageable: datastore.Pageable{
					Page:    1,
					PerPage: 10,
					Sort:    1,
				},
			},
			wantSubscription: []datastore.Subscription{
<<<<<<< HEAD
				{
					UID: "123",
					Source: &datastore.Source{
						UID:  "123",
						Name: "some name",
						Type: datastore.HTTPSource,
						Verifier: &datastore.VerifierConfig{
							Type: datastore.APIKeyVerifier,
							ApiKey: &datastore.ApiKey{
								HeaderName:  "123",
								HeaderValue: "header",
							},
						},
						GroupID:    "123",
						MaskID:     "mask",
						IsDisabled: false,
					},
					Endpoint: &datastore.Endpoint{
						UID:               "1234",
						TargetURL:         "http://localhost.com",
						DocumentStatus:    "Active",
						Secret:            "Secret",
						HttpTimeout:       "30s",
						RateLimit:         10,
						RateLimitDuration: "1h",
					},
				},
				{
					UID: "123456",
					Source: &datastore.Source{
						UID:  "123",
						Name: "some name",
						Type: datastore.HTTPSource,
						Verifier: &datastore.VerifierConfig{
							Type: datastore.APIKeyVerifier,
							ApiKey: &datastore.ApiKey{
								HeaderName:  "123",
								HeaderValue: "header",
							},
						},
						GroupID:    "123",
						MaskID:     "mask",
						IsDisabled: false,
					},
					Endpoint: &datastore.Endpoint{
						UID:               "1234",
						TargetURL:         "http://localhost.com",
						DocumentStatus:    "Active",
						Secret:            "Secret",
						HttpTimeout:       "30s",
						RateLimit:         10,
						RateLimitDuration: "1h",
					},
				},
=======
				{UID: "123"},
				{UID: "123456"},
>>>>>>> ba1ec095
			},
			wantPaginationData: datastore.PaginationData{
				Total:     2,
				Page:      1,
				PerPage:   10,
				Prev:      0,
				Next:      2,
				TotalPage: 3,
			},
			dbFn: func(ss *SubcriptionService) {
				s, _ := ss.subRepo.(*mocks.MockSubscriptionRepository)
				s.EXPECT().
					LoadSubscriptionsPaged(gomock.Any(), gomock.Any(), gomock.Any(), gomock.Any()).
					Return([]datastore.Subscription{
						{UID: "123"},
						{UID: "123456"},
					}, datastore.PaginationData{
						Total:     2,
						Page:      1,
						PerPage:   10,
						Prev:      0,
						Next:      2,
						TotalPage: 3,
					}, nil)
<<<<<<< HEAD

				ap, _ := ss.endpointRepo.(*mocks.MockEndpointRepository)
				ap.EXPECT().FindEndpointByID(gomock.Any(), gomock.Any()).Return(&datastore.Endpoint{
					UID:               "1234",
					TargetURL:         "http://localhost.com",
					DocumentStatus:    "Active",
					Secret:            "Secret",
					SupportEmail:      "SupportEmail",
					HttpTimeout:       "30s",
					RateLimit:         10,
					RateLimitDuration: "1h",
				}, nil).Times(1)

				ev, _ := ss.sourceRepo.(*mocks.MockSourceRepository)
				ev.EXPECT().FindSourceByID(gomock.Any(), gomock.Any(), gomock.Any()).Return(&datastore.Source{
					UID:  "123",
					Name: "some name",
					Type: datastore.HTTPSource,
					Verifier: &datastore.VerifierConfig{
						Type: datastore.APIKeyVerifier,
						ApiKey: &datastore.ApiKey{
							HeaderName:  "123",
							HeaderValue: "header",
						},
					},
					GroupID:    "123",
					MaskID:     "mask",
					IsDisabled: false,
				}, nil).Times(1)
=======
>>>>>>> ba1ec095
			},
		},
		{
			name: "should_fail_load_sources",
			args: args{
				ctx:    ctx,
				filter: &datastore.FilterBy{GroupID: "12345"},
				pageable: datastore.Pageable{
					Page:    1,
					PerPage: 10,
					Sort:    1,
				},
			},
			dbFn: func(so *SubcriptionService) {
				s, _ := so.subRepo.(*mocks.MockSubscriptionRepository)
				s.EXPECT().
					LoadSubscriptionsPaged(gomock.Any(), gomock.Any(), gomock.Any(), gomock.Any()).Times(1).
					Return(nil, datastore.PaginationData{}, errors.New("failed"))
			},
			wantErr:     true,
			wantErrCode: http.StatusInternalServerError,
			wantErrMsg:  "an error occurred while fetching subscriptions",
		},
		{
			name: "should_load_sources_empty_list",
			args: args{
				ctx:    ctx,
				filter: &datastore.FilterBy{GroupID: "12345"},
				pageable: datastore.Pageable{
					Page:    1,
					PerPage: 10,
					Sort:    1,
				},
			},
			wantSubscription: []datastore.Subscription{},
			wantPaginationData: datastore.PaginationData{
				Total:     0,
				Page:      1,
				PerPage:   10,
				Prev:      0,
				Next:      2,
				TotalPage: 0,
			},
			dbFn: func(so *SubcriptionService) {
				s, _ := so.subRepo.(*mocks.MockSubscriptionRepository)
				s.EXPECT().
					LoadSubscriptionsPaged(gomock.Any(), gomock.Any(), gomock.Any(), gomock.Any()).Times(1).
					Return([]datastore.Subscription{},
						datastore.PaginationData{
							Total:     0,
							Page:      1,
							PerPage:   10,
							Prev:      0,
							Next:      2,
							TotalPage: 0,
						}, nil)
			},
		},
	}

	for _, tc := range tests {
		t.Run(tc.name, func(t *testing.T) {
			ctrl := gomock.NewController(t)
			defer ctrl.Finish()

			ss := provideSubsctiptionService(ctrl)

			if tc.dbFn != nil {
				tc.dbFn(ss)
			}

			subscriptions, paginationData, err := ss.LoadSubscriptionsPaged(tc.args.ctx, tc.args.filter, tc.args.pageable)
			if tc.wantErr {
				require.NotNil(t, err)
				require.Equal(t, tc.wantErrCode, err.(*util.ServiceError).ErrCode())
				require.Equal(t, tc.wantErrMsg, err.(*util.ServiceError).Error())
				return
			}
			require.Nil(t, err)
			require.Equal(t, tc.wantSubscription, subscriptions)
			require.Equal(t, tc.wantPaginationData, paginationData)
		})
	}
}

func TestSubscription_DeleteSubscription(t *testing.T) {
	ctx := context.Background()

	type args struct {
		ctx             context.Context
		group           *datastore.Group
		newSubscription *datastore.Subscription
	}

	tests := []struct {
		name        string
		args        args
		dbFn        func(so *SubcriptionService)
		wantErr     bool
		wantErrCode int
		wantErrMsg  string
	}{
		{
			name: "should delete subscription",
			args: args{
				ctx: ctx,
				newSubscription: &datastore.Subscription{
					Name:       "sub 1",
					Type:       datastore.SubscriptionTypeAPI,
					SourceID:   "source-id-1",
					EndpointID: "endpoint-id-1",
				},
				group: &datastore.Group{UID: "12345"},
			},
			dbFn: func(ss *SubcriptionService) {
				s, _ := ss.subRepo.(*mocks.MockSubscriptionRepository)
				s.EXPECT().DeleteSubscription(gomock.Any(), gomock.Any(), gomock.Any()).
					Times(1).
					Return(nil)
			},
		},
		{
			name: "should fail to delete subscription",
			args: args{
				ctx: ctx,
				newSubscription: &datastore.Subscription{
					Name:       "sub 1",
					Type:       datastore.SubscriptionTypeAPI,
					SourceID:   "source-id-1",
					EndpointID: "endpoint-id-1",
				},
				group: &datastore.Group{
					UID: "12345",
				},
			},
			dbFn: func(ss *SubcriptionService) {
				s, _ := ss.subRepo.(*mocks.MockSubscriptionRepository)
				s.EXPECT().DeleteSubscription(gomock.Any(), gomock.Any(), gomock.Any()).
					Times(1).
					Return(errors.New("failed"))
			},
			wantErr:     true,
			wantErrCode: http.StatusBadRequest,
			wantErrMsg:  "failed to delete subscription",
		},
	}

	for _, tc := range tests {
		t.Run(tc.name, func(t *testing.T) {
			ctrl := gomock.NewController(t)
			defer ctrl.Finish()

			ss := provideSubsctiptionService(ctrl)

			if tc.dbFn != nil {
				tc.dbFn(ss)
			}

			err := ss.DeleteSubscription(tc.args.ctx, tc.args.group.UID, tc.args.newSubscription)
			if tc.wantErr {
				require.NotNil(t, err)
				require.Equal(t, tc.wantErrCode, err.(*util.ServiceError).ErrCode())
				require.Equal(t, tc.wantErrMsg, err.(*util.ServiceError).Error())
				return
			}
			require.Nil(t, err)
		})
	}
}

func TestSubcriptionService_ToggleSubscriptionStatus(t *testing.T) {
	ctx := context.Background()

	type args struct {
		ctx            context.Context
		groupId        string
		subscriptionId string
	}
	tests := []struct {
		name        string
		args        args
		dbFn        func(ss *SubcriptionService)
		want        *datastore.Subscription
		wantErr     bool
		wantErrCode int
		wantErrMsg  string
	}{
		{
			name: "should_toggle_subscription_status_to_inactive",
			args: args{
				ctx:            ctx,
				groupId:        "1234",
				subscriptionId: "abc",
			},
			dbFn: func(ss *SubcriptionService) {
				s, _ := ss.subRepo.(*mocks.MockSubscriptionRepository)
				s.EXPECT().FindSubscriptionByID(gomock.Any(), "1234", "abc").
					Times(1).Return(&datastore.Subscription{UID: "abc", Status: datastore.ActiveSubscriptionStatus}, nil)

				s.EXPECT().UpdateSubscriptionStatus(gomock.Any(), "1234", "abc", datastore.InactiveSubscriptionStatus).Times(1).Return(nil)
			},
			want:    &datastore.Subscription{UID: "abc", Status: datastore.InactiveSubscriptionStatus},
			wantErr: false,
		},
		{
			name: "should_toggle_subscription_status_to_active",
			args: args{
				ctx:            ctx,
				groupId:        "1234",
				subscriptionId: "abc",
			},
			dbFn: func(ss *SubcriptionService) {
				s, _ := ss.subRepo.(*mocks.MockSubscriptionRepository)
				s.EXPECT().FindSubscriptionByID(gomock.Any(), "1234", "abc").
					Times(1).Return(&datastore.Subscription{UID: "abc", Status: datastore.InactiveSubscriptionStatus}, nil)

				s.EXPECT().UpdateSubscriptionStatus(gomock.Any(), "1234", "abc", datastore.ActiveSubscriptionStatus).Times(1).Return(nil)
			},
			want:    &datastore.Subscription{UID: "abc", Status: datastore.ActiveSubscriptionStatus},
			wantErr: false,
		},
		{
			name: "should_error_for_pending_subscription_status",
			args: args{
				ctx:            ctx,
				groupId:        "1234",
				subscriptionId: "abc",
			},
			dbFn: func(ss *SubcriptionService) {
				s, _ := ss.subRepo.(*mocks.MockSubscriptionRepository)
				s.EXPECT().FindSubscriptionByID(gomock.Any(), "1234", "abc").
					Times(1).Return(&datastore.Subscription{UID: "abc", Status: datastore.PendingSubscriptionStatus}, nil)
			},
			wantErr:     true,
			wantErrCode: http.StatusBadRequest,
			wantErrMsg:  "subscription is in pending status",
		},
		{
			name: "should_error_for_unknown_subscription_status",
			args: args{
				ctx:            ctx,
				groupId:        "1234",
				subscriptionId: "abc",
			},
			dbFn: func(ss *SubcriptionService) {
				s, _ := ss.subRepo.(*mocks.MockSubscriptionRepository)
				s.EXPECT().FindSubscriptionByID(gomock.Any(), "1234", "abc").
					Times(1).Return(&datastore.Subscription{UID: "abc", Status: "ddd"}, nil)
			},
			wantErr:     true,
			wantErrCode: http.StatusBadRequest,
			wantErrMsg:  "unknown subscription status: ddd",
		},
		{
			name: "should_fail_to_update_subscription_status",
			args: args{
				ctx:            ctx,
				groupId:        "1234",
				subscriptionId: "abc",
			},
			dbFn: func(ss *SubcriptionService) {
				s, _ := ss.subRepo.(*mocks.MockSubscriptionRepository)
				s.EXPECT().FindSubscriptionByID(gomock.Any(), "1234", "abc").
					Times(1).Return(&datastore.Subscription{UID: "abc", Status: datastore.InactiveSubscriptionStatus}, nil)

				s.EXPECT().UpdateSubscriptionStatus(gomock.Any(), "1234", "abc", datastore.ActiveSubscriptionStatus).Times(1).Return(errors.New("failed"))
			},
			wantErr:     true,
			wantErrCode: http.StatusBadRequest,
			wantErrMsg:  "failed to update subscription status",
		},
	}
	for _, tt := range tests {
		t.Run(tt.name, func(t *testing.T) {
			ctrl := gomock.NewController(t)
			defer ctrl.Finish()

			ss := provideSubsctiptionService(ctrl)

			if tt.dbFn != nil {
				tt.dbFn(ss)
			}

			got, err := ss.ToggleSubscriptionStatus(tt.args.ctx, tt.args.groupId, tt.args.subscriptionId)
			if tt.wantErr {
				require.NotNil(t, err)
				require.Equal(t, tt.wantErrCode, err.(*util.ServiceError).ErrCode())
				require.Equal(t, tt.wantErrMsg, err.(*util.ServiceError).Error())
				return
			}

			require.Nil(t, err)
			require.Equal(t, tt.want, got)
		})
	}
}<|MERGE_RESOLUTION|>--- conflicted
+++ resolved
@@ -470,7 +470,6 @@
 				},
 			},
 			wantSubscription: []datastore.Subscription{
-<<<<<<< HEAD
 				{
 					UID: "123",
 					Source: &datastore.Source{
@@ -525,10 +524,6 @@
 						RateLimitDuration: "1h",
 					},
 				},
-=======
-				{UID: "123"},
-				{UID: "123456"},
->>>>>>> ba1ec095
 			},
 			wantPaginationData: datastore.PaginationData{
 				Total:     2,
@@ -553,7 +548,6 @@
 						Next:      2,
 						TotalPage: 3,
 					}, nil)
-<<<<<<< HEAD
 
 				ap, _ := ss.endpointRepo.(*mocks.MockEndpointRepository)
 				ap.EXPECT().FindEndpointByID(gomock.Any(), gomock.Any()).Return(&datastore.Endpoint{
@@ -583,8 +577,6 @@
 					MaskID:     "mask",
 					IsDisabled: false,
 				}, nil).Times(1)
-=======
->>>>>>> ba1ec095
 			},
 		},
 		{
