package services

import (
	"context"
	"encoding/json"
	"errors"
	"fmt"
	"net/http"
	"strings"
	"time"

	"github.com/frain-dev/convoy"
	"github.com/frain-dev/convoy/cache"
	"github.com/frain-dev/convoy/datastore"
	log "github.com/frain-dev/convoy/pkg/log"
	"github.com/frain-dev/convoy/queue"
	"github.com/frain-dev/convoy/server/models"
	"github.com/frain-dev/convoy/util"
	"github.com/google/uuid"
	"go.mongodb.org/mongo-driver/bson/primitive"
)

type EndpointService struct {
	endpointRepo      datastore.EndpointRepository
	eventRepo         datastore.EventRepository
	eventDeliveryRepo datastore.EventDeliveryRepository
	cache             cache.Cache
	queue             queue.Queuer
}

func NewEndpointService(endpointRepo datastore.EndpointRepository, eventRepo datastore.EventRepository, eventDeliveryRepo datastore.EventDeliveryRepository, cache cache.Cache, queue queue.Queuer) *EndpointService {
	return &EndpointService{endpointRepo: endpointRepo, eventRepo: eventRepo, eventDeliveryRepo: eventDeliveryRepo, cache: cache, queue: queue}
}

func (a *EndpointService) LoadEndpointsPaged(ctx context.Context, uid string, q string, pageable datastore.Pageable) ([]datastore.Endpoint, datastore.PaginationData, error) {
	endpoints, paginationData, err := a.endpointRepo.LoadEndpointsPaged(ctx, uid, strings.TrimSpace(q), pageable)
	if err != nil {
		log.WithError(err).Error("failed to fetch endpoints")
		return nil, datastore.PaginationData{}, util.NewServiceError(http.StatusInternalServerError, errors.New("an error occurred while fetching endpoints"))
	}

	return endpoints, paginationData, nil
}

func (a *EndpointService) CreateEndpoint(ctx context.Context, e models.Endpoint, projectID string) (*datastore.Endpoint, error) {
	if err := util.Validate(e); err != nil {
		return nil, util.NewServiceError(http.StatusBadRequest, err)
	}

	url, err := util.CleanEndpoint(e.URL)
	if err != nil {
		return nil, util.NewServiceError(http.StatusBadRequest, err)
	}

	e.URL = url
	if e.RateLimit == 0 {
		e.RateLimit = convoy.RATE_LIMIT
	}

	if util.IsStringEmpty(e.RateLimitDuration) {
		e.RateLimitDuration = convoy.RATE_LIMIT_DURATION
	}

	duration, err := time.ParseDuration(e.RateLimitDuration)
	if err != nil {
		return nil, util.NewServiceError(http.StatusBadRequest, fmt.Errorf("an error occurred parsing the rate limit duration: %v", err))
	}

	endpoint := &datastore.Endpoint{
		UID:                uuid.New().String(),
<<<<<<< HEAD
		GroupID:            groupID,
=======
		ProjectID:          projectID,
>>>>>>> 0cc565c8
		OwnerID:            e.OwnerID,
		Title:              e.Name,
		SupportEmail:       e.SupportEmail,
		SlackWebhookURL:    e.SlackWebhookURL,
<<<<<<< HEAD
		IsDisabled:         e.IsDisabled,
=======
>>>>>>> 0cc565c8
		TargetURL:          e.URL,
		Description:        e.Description,
		RateLimit:          e.RateLimit,
		HttpTimeout:        e.HttpTimeout,
		AdvancedSignatures: e.AdvancedSignatures,
		AppID:              e.AppID,
		RateLimitDuration:  duration.String(),
<<<<<<< HEAD
=======
		Status:             datastore.ActiveEndpointStatus,
>>>>>>> 0cc565c8
		CreatedAt:          primitive.NewDateTimeFromTime(time.Now()),
		UpdatedAt:          primitive.NewDateTimeFromTime(time.Now()),
	}

	if util.IsStringEmpty(endpoint.AppID) {
		endpoint.AppID = endpoint.UID
	}

	if util.IsStringEmpty(e.Secret) {
		sc, err := util.GenerateSecret()
		if err != nil {
			return nil, util.NewServiceError(http.StatusBadRequest, fmt.Errorf(fmt.Sprintf("could not generate secret...%v", err.Error())))
		}

		endpoint.Secrets = []datastore.Secret{
			{
				UID:       uuid.NewString(),
				Value:     sc,
				CreatedAt: primitive.NewDateTimeFromTime(time.Now()),
				UpdatedAt: primitive.NewDateTimeFromTime(time.Now()),
			},
		}
	} else {
		endpoint.Secrets = append(endpoint.Secrets, datastore.Secret{
			UID:       uuid.NewString(),
			Value:     e.Secret,
			CreatedAt: primitive.NewDateTimeFromTime(time.Now()),
			UpdatedAt: primitive.NewDateTimeFromTime(time.Now()),
		})
	}

	auth, err := ValidateEndpointAuthentication(e.Authentication)
	if err != nil {
		return nil, util.NewServiceError(http.StatusBadRequest, err)
	}

	endpoint.Authentication = auth
	err = a.endpointRepo.CreateEndpoint(ctx, endpoint, projectID)
	if err != nil {
		log.WithError(err).Error("failed to create endpoint")
		return nil, util.NewServiceError(http.StatusBadRequest, fmt.Errorf("an error occurred while adding endpoint"))
	}

	endpointCacheKey := convoy.EndpointsCacheKey.Get(endpoint.UID).String()
	err = a.cache.Set(ctx, endpointCacheKey, &endpoint, time.Minute*5)
	if err != nil {
		return nil, util.NewServiceError(http.StatusBadRequest, errors.New("failed to update endpoint cache"))
	}

	return endpoint, nil
}

func (a *EndpointService) UpdateEndpoint(ctx context.Context, e models.UpdateEndpoint, endpoint *datastore.Endpoint) (*datastore.Endpoint, error) {
	if err := util.Validate(e); err != nil {
		return nil, util.NewServiceError(http.StatusBadRequest, err)
	}

	url, err := util.CleanEndpoint(e.URL)
	if err != nil {
		return nil, util.NewServiceError(http.StatusBadRequest, err)
	}

	e.URL = url

	endpoint, err = a.endpointRepo.FindEndpointByID(ctx, endpoint.UID)
	if err != nil {
		return nil, util.NewServiceError(http.StatusBadRequest, err)
	}

	endpoint, err = updateEndpoint(endpoint, e)
	if err != nil {
		return endpoint, util.NewServiceError(http.StatusBadRequest, err)
	}

	err = a.endpointRepo.UpdateEndpoint(ctx, endpoint, endpoint.ProjectID)
	if err != nil {
		return endpoint, util.NewServiceError(http.StatusBadRequest, errors.New("an error occurred while updating endpoints"))
	}

	endpointCacheKey := convoy.EndpointsCacheKey.Get(endpoint.UID).String()
	err = a.cache.Set(ctx, endpointCacheKey, &endpoint, time.Minute*5)
	if err != nil {
		return endpoint, util.NewServiceError(http.StatusBadRequest, errors.New("failed to update application cache"))
	}

	return endpoint, nil
}

func (a *EndpointService) DeleteEndpoint(ctx context.Context, e *datastore.Endpoint) error {
	err := a.endpointRepo.DeleteEndpoint(ctx, e)
	if err != nil {
		log.WithError(err).Error("failed to delete endpoint")
		return util.NewServiceError(http.StatusBadRequest, errors.New("an error occurred while deleting endpoint"))
	}

	endpointCacheKey := convoy.EndpointsCacheKey.Get(e.UID).String()
	err = a.cache.Delete(ctx, endpointCacheKey)
	if err != nil {
		return util.NewServiceError(http.StatusBadRequest, errors.New("failed to delete endpoint cache"))
	}

	return nil
}

func (a *EndpointService) CountProjectEndpoints(ctx context.Context, projectID string) (int64, error) {
	endpoints, err := a.endpointRepo.CountProjectEndpoints(ctx, projectID)
	if err != nil {
		log.WithError(err).Error("failed to count project endpoints")
		return 0, util.NewServiceError(http.StatusBadRequest, errors.New("failed to count project endpoints"))
	}

	return endpoints, nil
}

func updateEndpoint(endpoint *datastore.Endpoint, e models.UpdateEndpoint) (*datastore.Endpoint, error) {
	endpoint.TargetURL = e.URL
	endpoint.Description = e.Description

	endpoint.Title = *e.Name

	if e.SupportEmail != nil {
		endpoint.SupportEmail = *e.SupportEmail
	}

	if e.SlackWebhookURL != nil {
		endpoint.SlackWebhookURL = *e.SlackWebhookURL
	}

	if e.RateLimit != 0 {
		endpoint.RateLimit = e.RateLimit
	}

	if !util.IsStringEmpty(e.RateLimitDuration) {
		duration, err := time.ParseDuration(e.RateLimitDuration)
		if err != nil {
			return nil, err
		}

		endpoint.RateLimitDuration = duration.String()
	}

	if e.AdvancedSignatures != nil {
		endpoint.AdvancedSignatures = *e.AdvancedSignatures
	}

	if !util.IsStringEmpty(e.HttpTimeout) {
		endpoint.HttpTimeout = e.HttpTimeout
	}

	auth, err := ValidateEndpointAuthentication(e.Authentication)
	if err != nil {
		return nil, err
	}

	endpoint.Authentication = auth

	endpoint.UpdatedAt = primitive.NewDateTimeFromTime(time.Now())

	return endpoint, nil
}

func (a *EndpointService) ExpireSecret(ctx context.Context, s *models.ExpireSecret, endpoint *datastore.Endpoint) (*datastore.Endpoint, error) {
	// Expire current secret.
	idx, err := endpoint.GetActiveSecretIndex()
	if err != nil {
		return nil, util.NewServiceError(http.StatusBadRequest, err)
	}

	expiresAt := time.Now().Add(time.Hour * time.Duration(s.Expiration))
	endpoint.Secrets[idx].ExpiresAt = primitive.NewDateTimeFromTime(expiresAt)

	secret := endpoint.Secrets[idx]

	// Enqueue for final deletion.
	body := struct {
		EndpointID string `json:"endpoint_id"`
		SecretID   string `json:"secret_id"`
	}{
		EndpointID: endpoint.UID,
		SecretID:   secret.UID,
	}

	jobByte, err := json.Marshal(body)
	if err != nil {
		return nil, util.NewServiceError(http.StatusBadRequest, err)
	}

	payload := json.RawMessage(jobByte)

	job := &queue.Job{
		ID:      secret.UID,
		Payload: payload,
		Delay:   time.Hour * time.Duration(s.Expiration),
	}

	taskName := convoy.ExpireSecretsProcessor
	err = a.queue.Write(taskName, convoy.DefaultQueue, job)
	if err != nil {
		log.Errorf("Error occurred sending new event to the queue %s", err)
	}

	// Generate new secret.
	newSecret := s.Secret
	if len(newSecret) == 0 {
		newSecret, err = util.GenerateSecret()
		if err != nil {
			return nil, util.NewServiceError(http.StatusBadRequest, fmt.Errorf(fmt.Sprintf("could not generate secret...%v", err.Error())))
		}
	}

	sc := datastore.Secret{
		UID:       uuid.NewString(),
		Value:     newSecret,
		CreatedAt: primitive.NewDateTimeFromTime(time.Now()),
		UpdatedAt: primitive.NewDateTimeFromTime(time.Now()),
	}

	secrets := append(endpoint.Secrets, sc)
	endpoint.Secrets = secrets

	err = a.endpointRepo.ExpireSecret(ctx, endpoint.ProjectID, endpoint.UID, secrets)
	if err != nil {
		log.Errorf("Error occurred expiring secret %s", err)
		return nil, util.NewServiceError(http.StatusBadRequest, errors.New("failed to expire endpoint secret"))
	}

	endpointCacheKey := convoy.EndpointsCacheKey.Get(endpoint.UID).String()
	err = a.cache.Set(ctx, endpointCacheKey, &endpoint, time.Minute*5)
	if err != nil {
		log.WithError(err).Error("failed to update app cache")
	}

	return endpoint, nil
}

func (s *EndpointService) ToggleEndpointStatus(ctx context.Context, groupId string, endpointId string) (*datastore.Endpoint, error) {
	endpoint, err := s.endpointRepo.FindEndpointByID(ctx, endpointId)
	if err != nil {
		log.FromContext(ctx).WithError(err).Error(ErrSubscriptionNotFound.Error())
		return nil, util.NewServiceError(http.StatusBadRequest, ErrSubscriptionNotFound)
	}

	switch endpoint.Status {
	case datastore.ActiveEndpointStatus:
		endpoint.Status = datastore.InactiveEndpointStatus
	case datastore.InactiveEndpointStatus:
		endpoint.Status = datastore.ActiveEndpointStatus
	case datastore.PendingEndpointStatus:
		return nil, util.NewServiceError(http.StatusBadRequest, errors.New("endpoint is in pending status"))
	default:
		return nil, util.NewServiceError(http.StatusBadRequest, fmt.Errorf("unknown endpoint status: %s", endpoint.Status))
	}

	err = s.endpointRepo.UpdateEndpointStatus(ctx, groupId, endpoint.UID, endpoint.Status)
	if err != nil {
		log.FromContext(ctx).WithError(err).Error("failed to update endpoint status")
		return nil, util.NewServiceError(http.StatusBadRequest, errors.New("failed to update endpoint status"))
	}

	return endpoint, nil
}

func ValidateEndpointAuthentication(auth *datastore.EndpointAuthentication) (*datastore.EndpointAuthentication, error) {
	if auth != nil && !util.IsStringEmpty(string(auth.Type)) {
		if err := util.Validate(auth); err != nil {
			return nil, err
		}

		if auth == nil && auth.Type == datastore.APIKeyAuthentication {
			return nil, util.NewServiceError(http.StatusBadRequest, errors.New("api key field is required"))
		}

		return auth, nil
	}

	return nil, nil
}<|MERGE_RESOLUTION|>--- conflicted
+++ resolved
@@ -68,19 +68,11 @@
 
 	endpoint := &datastore.Endpoint{
 		UID:                uuid.New().String(),
-<<<<<<< HEAD
-		GroupID:            groupID,
-=======
 		ProjectID:          projectID,
->>>>>>> 0cc565c8
 		OwnerID:            e.OwnerID,
 		Title:              e.Name,
 		SupportEmail:       e.SupportEmail,
 		SlackWebhookURL:    e.SlackWebhookURL,
-<<<<<<< HEAD
-		IsDisabled:         e.IsDisabled,
-=======
->>>>>>> 0cc565c8
 		TargetURL:          e.URL,
 		Description:        e.Description,
 		RateLimit:          e.RateLimit,
@@ -88,10 +80,7 @@
 		AdvancedSignatures: e.AdvancedSignatures,
 		AppID:              e.AppID,
 		RateLimitDuration:  duration.String(),
-<<<<<<< HEAD
-=======
 		Status:             datastore.ActiveEndpointStatus,
->>>>>>> 0cc565c8
 		CreatedAt:          primitive.NewDateTimeFromTime(time.Now()),
 		UpdatedAt:          primitive.NewDateTimeFromTime(time.Now()),
 	}
