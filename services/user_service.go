--- conflicted
+++ resolved
@@ -211,26 +211,6 @@
 	}
 
 	return user, nil
-<<<<<<< HEAD
-}
-
-func (u *UserService) CheckUserExists(ctx context.Context, data *models.UserExists) (bool, error) {
-	exists := false
-	if err := util.Validate(data); err != nil {
-		return exists, NewServiceError(http.StatusBadRequest, err)
-	}
-
-	_, err := u.userRepo.FindUserByEmail(ctx, data.Email)
-	if err != nil {
-		if err == datastore.ErrUserNotFound {
-			return exists, nil
-		}
-
-		return exists, NewServiceError(http.StatusInternalServerError, err)
-	}
-
-	exists = true
-	return exists, nil
 }
 
 func (u *UserService) GeneratePasswordResetToken(ctx context.Context, baseURL string, data *models.ForgotPassword) error {
@@ -319,6 +299,4 @@
 		return nil, NewServiceError(http.StatusInternalServerError, errors.New("an error occurred while updating user"))
 	}
 	return user, nil
-=======
->>>>>>> 0233c976
 }