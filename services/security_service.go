package services

import (
	"context"
	"crypto/sha256"
	"encoding/base64"
	"errors"
	"net/http"
	"time"

	"github.com/frain-dev/convoy/auth"
	"github.com/frain-dev/convoy/datastore"
	"github.com/frain-dev/convoy/server/models"
	"github.com/frain-dev/convoy/util"
	"github.com/google/uuid"
	log "github.com/sirupsen/logrus"
	"github.com/xdg-go/pbkdf2"
	"go.mongodb.org/mongo-driver/bson/primitive"
)

type SecurityService struct {
	groupRepo  datastore.GroupRepository
	apiKeyRepo datastore.APIKeyRepository
}

func NewSecurityService(groupRepo datastore.GroupRepository, apiKeyRepo datastore.APIKeyRepository) *SecurityService {
	return &SecurityService{groupRepo: groupRepo, apiKeyRepo: apiKeyRepo}
}

func (ss *SecurityService) CreateAPIKey(ctx context.Context, member *datastore.OrganisationMember, newApiKey *models.APIKey) (*datastore.APIKey, string, error) {
	if newApiKey.ExpiresAt != (time.Time{}) && newApiKey.ExpiresAt.Before(time.Now()) {
		return nil, "", util.NewServiceError(http.StatusBadRequest, errors.New("expiry date is invalid"))
	}

	role := &auth.Role{
		Type:  newApiKey.Role.Type,
		Group: newApiKey.Role.Group,
	}

	err := role.Validate("api key")
	if err != nil {
		log.WithError(err).Error("invalid api key role")
		return nil, "", util.NewServiceError(http.StatusBadRequest, errors.New("invalid api key role"))
	}

	group, err := ss.groupRepo.FetchGroupByID(ctx, newApiKey.Role.Group)
	if err != nil {
		log.WithError(err).Error("failed to fetch group by id")
		return nil, "", util.NewServiceError(http.StatusBadRequest, errors.New("failed to fetch group by id"))
	}

	// does the group belong to the member's organisation?
	if group.OrganisationID != member.OrganisationID {
		return nil, "", util.NewServiceError(http.StatusUnauthorized, errors.New("unauthorized to access group"))
	}

	// does the organisation member have access to this group they're trying to create an api key for?
	if !member.Role.Type.Is(auth.RoleSuperUser) && !member.Role.HasGroup(group.UID) {
		return nil, "", util.NewServiceError(http.StatusUnauthorized, errors.New("unauthorized to access group"))
	}

	maskID, key := util.GenerateAPIKey()

	salt, err := util.GenerateSecret()
	if err != nil {
		log.WithError(err).Error("failed to generate salt")
		return nil, "", util.NewServiceError(http.StatusBadRequest, errors.New("something went wrong"))
	}

	dk := pbkdf2.Key([]byte(key), []byte(salt), 4096, 32, sha256.New)
	encodedKey := base64.URLEncoding.EncodeToString(dk)

	apiKey := &datastore.APIKey{
		UID:            uuid.New().String(),
		MaskID:         maskID,
		Name:           newApiKey.Name,
		Type:           newApiKey.Type, // TODO: this should be set to datastore.ProjectKey
		Role:           *role,
		Hash:           encodedKey,
		Salt:           salt,
		CreatedAt:      primitive.NewDateTimeFromTime(time.Now()),
		UpdatedAt:      primitive.NewDateTimeFromTime(time.Now()),
		DocumentStatus: datastore.ActiveDocumentStatus,
	}

	if newApiKey.ExpiresAt != (time.Time{}) {
		apiKey.ExpiresAt = primitive.NewDateTimeFromTime(newApiKey.ExpiresAt)
	}

	err = ss.apiKeyRepo.CreateAPIKey(ctx, apiKey)
	if err != nil {
		log.WithError(err).Error("failed to create api key")
		return nil, "", util.NewServiceError(http.StatusBadRequest, errors.New("failed to create api key"))
	}

	return apiKey, key, nil
}

<<<<<<< HEAD
func (ss *SecurityService) CreateEndpointAPIKey(ctx context.Context, d *models.CreateEndpointApiKey) (*datastore.APIKey, string, error) {
	if d.Endpoint.GroupID != d.Group.UID {
		return nil, "", util.NewServiceError(http.StatusBadRequest, errors.New("endpoint does not belong to group"))
=======
func (ss *SecurityService) CreatePersonalAPIKey(ctx context.Context, user *datastore.User, newApiKey *models.PersonalAPIKey) (*datastore.APIKey, string, error) {
	maskID, key := util.GenerateAPIKey()

	salt, err := util.GenerateSecret()
	if err != nil {
		log.WithError(err).Error("failed to generate salt")
		return nil, "", util.NewServiceError(http.StatusBadRequest, errors.New("something went wrong"))
	}

	dk := pbkdf2.Key([]byte(key), []byte(salt), 4096, 32, sha256.New)
	encodedKey := base64.URLEncoding.EncodeToString(dk)

	var expiresAt time.Time
	if newApiKey.Expiration != 0 {
		expiresAt = time.Now().Add(time.Hour * 24 * time.Duration(newApiKey.Expiration))
	} else {
		expiresAt = time.Now().Add(time.Hour * 24)
	}

	apiKey := &datastore.APIKey{
		UID:            uuid.New().String(),
		MaskID:         maskID,
		Name:           newApiKey.Name,
		Type:           datastore.PersonalKey,
		UserID:         user.UID,
		Hash:           encodedKey,
		Salt:           salt,
		ExpiresAt:      primitive.NewDateTimeFromTime(expiresAt),
		CreatedAt:      primitive.NewDateTimeFromTime(time.Now()),
		UpdatedAt:      primitive.NewDateTimeFromTime(time.Now()),
		DocumentStatus: datastore.ActiveDocumentStatus,
	}

	err = ss.apiKeyRepo.CreateAPIKey(ctx, apiKey)
	if err != nil {
		log.WithError(err).Error("failed to create api key")
		return nil, "", util.NewServiceError(http.StatusBadRequest, errors.New("failed to create api key"))
	}

	return apiKey, key, nil
}

func (ss *SecurityService) RevokePersonalAPIKey(ctx context.Context, uid string, user *datastore.User) error {
	if util.IsStringEmpty(uid) {
		return util.NewServiceError(http.StatusBadRequest, errors.New("key id is empty"))
	}

	apiKey, err := ss.apiKeyRepo.FindAPIKeyByID(ctx, uid)
	if err != nil {
		log.WithError(err).Error("failed to fetch api key")
		return util.NewServiceError(http.StatusBadRequest, errors.New("failed to fetch api key"))
	}

	if apiKey.Type != datastore.PersonalKey || apiKey.UserID != user.UID {
		return util.NewServiceError(http.StatusUnauthorized, errors.New("unauthorized"))
	}

	err = ss.apiKeyRepo.RevokeAPIKeys(ctx, []string{uid})
	if err != nil {
		log.WithError(err).Error("failed to revoke api key")
		return util.NewServiceError(http.StatusBadRequest, errors.New("failed to revoke api key"))
	}

	return nil
}

func (ss *SecurityService) CreateAppAPIKey(ctx context.Context, d *models.CreateAppApiKey) (*datastore.APIKey, string, error) {
	if d.App.GroupID != d.Group.UID {
		return nil, "", util.NewServiceError(http.StatusBadRequest, errors.New("app does not belong to group"))
>>>>>>> ba1ec095
	}

	role := auth.Role{
		Type:     auth.RoleAdmin,
		Group:    d.Group.UID,
		Endpoint: d.Endpoint.UID,
	}

	maskID, key := util.GenerateAPIKey()
	salt, err := util.GenerateSecret()
	if err != nil {
		log.WithError(err).Error("failed to generate salt")
		return nil, "", util.NewServiceError(http.StatusBadRequest, errors.New("something went wrong"))
	}

	dk := pbkdf2.Key([]byte(key), []byte(salt), 4096, 32, sha256.New)
	encodedKey := base64.URLEncoding.EncodeToString(dk)

	var expiresAt time.Time
	if d.KeyType == datastore.CLIKey {
		expiresAt = time.Now().Add(time.Hour * 24 * time.Duration(d.Expiration))
	} else if d.KeyType == datastore.AppPortalKey {
		expiresAt = time.Now().Add(30 * time.Minute)
	}

	apiKey := &datastore.APIKey{
		UID:            uuid.New().String(),
		MaskID:         maskID,
		Name:           d.Name,
		Type:           d.KeyType,
		Role:           role,
		Hash:           encodedKey,
		Salt:           salt,
		DocumentStatus: datastore.ActiveDocumentStatus,
		ExpiresAt:      primitive.NewDateTimeFromTime(expiresAt),
		CreatedAt:      primitive.NewDateTimeFromTime(time.Now()),
		UpdatedAt:      primitive.NewDateTimeFromTime(time.Now()),
	}

	err = ss.apiKeyRepo.CreateAPIKey(ctx, apiKey)
	if err != nil {
		log.WithError(err).Error("failed to create api key")
		return nil, "", util.NewServiceError(http.StatusBadRequest, errors.New("failed to create api key"))
	}

	return apiKey, key, nil
}

func (ss *SecurityService) RevokeAPIKey(ctx context.Context, uid string) error {
	if util.IsStringEmpty(uid) {
		return util.NewServiceError(http.StatusBadRequest, errors.New("key id is empty"))
	}

	err := ss.apiKeyRepo.RevokeAPIKeys(ctx, []string{uid})
	if err != nil {
		log.WithError(err).Error("failed to revoke api key")
		return util.NewServiceError(http.StatusBadRequest, errors.New("failed to revoke api key"))
	}
	return nil
}

func (ss *SecurityService) GetAPIKeyByID(ctx context.Context, uid string) (*datastore.APIKey, error) {
	if util.IsStringEmpty(uid) {
		return nil, util.NewServiceError(http.StatusBadRequest, errors.New("key id is empty"))
	}

	apiKey, err := ss.apiKeyRepo.FindAPIKeyByID(ctx, uid)
	if err != nil {
		log.WithError(err).Error("failed to fetch api key")
		return nil, util.NewServiceError(http.StatusBadRequest, errors.New("failed to fetch api key"))
	}

	return apiKey, nil
}

func (ss *SecurityService) UpdateAPIKey(ctx context.Context, uid string, role *auth.Role) (*datastore.APIKey, error) {
	if util.IsStringEmpty(uid) {
		return nil, util.NewServiceError(http.StatusBadRequest, errors.New("key id is empty"))
	}

	err := role.Validate("api key")
	if err != nil {
		log.WithError(err).Error("invalid api key role")
		return nil, util.NewServiceError(http.StatusBadRequest, errors.New("invalid api key role"))
	}

	_, err = ss.groupRepo.FetchGroupByID(ctx, role.Group)
	if err != nil {
		return nil, util.NewServiceError(http.StatusBadRequest, errors.New("invalid group"))
	}

	apiKey, err := ss.apiKeyRepo.FindAPIKeyByID(ctx, uid)
	if err != nil {
		log.WithError(err).Error("failed to fetch api key")
		return nil, util.NewServiceError(http.StatusBadRequest, errors.New("failed to fetch api key"))
	}

	apiKey.Role = *role
	err = ss.apiKeyRepo.UpdateAPIKey(ctx, apiKey)
	if err != nil {
		log.WithError(err).Error("failed to update api key")
		return nil, util.NewServiceError(http.StatusBadRequest, errors.New("failed to update api key"))
	}

	return apiKey, nil
}

func (ss *SecurityService) GetAPIKeys(ctx context.Context, f *datastore.ApiKeyFilter, pageable *datastore.Pageable) ([]datastore.APIKey, datastore.PaginationData, error) {
	apiKeys, paginationData, err := ss.apiKeyRepo.LoadAPIKeysPaged(ctx, f, pageable)
	if err != nil {
		log.WithError(err).Error("failed to load api keys")
		return nil, datastore.PaginationData{}, util.NewServiceError(http.StatusBadRequest, errors.New("failed to load api keys"))
	}

	return apiKeys, paginationData, nil
}<|MERGE_RESOLUTION|>--- conflicted
+++ resolved
@@ -96,11 +96,6 @@
 	return apiKey, key, nil
 }
 
-<<<<<<< HEAD
-func (ss *SecurityService) CreateEndpointAPIKey(ctx context.Context, d *models.CreateEndpointApiKey) (*datastore.APIKey, string, error) {
-	if d.Endpoint.GroupID != d.Group.UID {
-		return nil, "", util.NewServiceError(http.StatusBadRequest, errors.New("endpoint does not belong to group"))
-=======
 func (ss *SecurityService) CreatePersonalAPIKey(ctx context.Context, user *datastore.User, newApiKey *models.PersonalAPIKey) (*datastore.APIKey, string, error) {
 	maskID, key := util.GenerateAPIKey()
 
@@ -167,10 +162,9 @@
 	return nil
 }
 
-func (ss *SecurityService) CreateAppAPIKey(ctx context.Context, d *models.CreateAppApiKey) (*datastore.APIKey, string, error) {
-	if d.App.GroupID != d.Group.UID {
-		return nil, "", util.NewServiceError(http.StatusBadRequest, errors.New("app does not belong to group"))
->>>>>>> ba1ec095
+func (ss *SecurityService) CreateEndpointAPIKey(ctx context.Context, d *models.CreateEndpointApiKey) (*datastore.APIKey, string, error) {
+	if d.Endpoint.GroupID != d.Group.UID {
+		return nil, "", util.NewServiceError(http.StatusBadRequest, errors.New("endpoint does not belong to group"))
 	}
 
 	role := auth.Role{
