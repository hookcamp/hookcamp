--- conflicted
+++ resolved
@@ -117,18 +117,6 @@
 	return subscription, nil
 }
 
-<<<<<<< HEAD
-=======
-func findAppEndpoint(endpoints []datastore.Endpoint, id string) (*datastore.Endpoint, error) {
-	for _, endpoint := range endpoints {
-		if endpoint.UID == id && endpoint.DeletedAt == nil {
-			return &endpoint, nil
-		}
-	}
-	return nil, datastore.ErrEndpointNotFound
-}
-
->>>>>>> 8e14ba87
 func (s *SubcriptionService) UpdateSubscription(ctx context.Context, groupId string, subscriptionId string, update *models.UpdateSubscription) (*datastore.Subscription, error) {
 	if err := util.Validate(update); err != nil {
 		log.WithError(err).Error(ErrValidateSubscriptionError.Error())
