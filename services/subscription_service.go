package services

import (
	"context"
	"encoding/json"
	"errors"
	"fmt"
	"net/http"
	"time"

	"github.com/oklog/ulid/v2"

	"github.com/frain-dev/convoy/datastore"
	"github.com/frain-dev/convoy/pkg/log"
	"github.com/frain-dev/convoy/server/models"
	"github.com/frain-dev/convoy/util"
)

var (
	ErrSubscriptionNotFound            = errors.New("subscription not found")
	ErrUpateSubscriptionError          = errors.New("failed to update subscription")
	ErrCreateSubscriptionError         = errors.New("failed to create subscription")
	ErrDeletedSubscriptionError        = errors.New("failed to delete subscription")
	ErrValidateSubscriptionError       = errors.New("failed to validate subscription")
	ErrInvalidSubscriptionFilterFormat = errors.New("invalid subscription filter format")
	ErrValidateSubscriptionFilterError = errors.New("failed to validate subscription filter")
	ErrCannotFetchSubcriptionsError    = errors.New("an error occurred while fetching subscriptions")
)

type SubcriptionService struct {
	subRepo      datastore.SubscriptionRepository
	endpointRepo datastore.EndpointRepository
	sourceRepo   datastore.SourceRepository
}

func NewSubscriptionService(subRepo datastore.SubscriptionRepository, endpointRepo datastore.EndpointRepository, sourceRepo datastore.SourceRepository) *SubcriptionService {
	return &SubcriptionService{subRepo: subRepo, sourceRepo: sourceRepo, endpointRepo: endpointRepo}
}

func (s *SubcriptionService) CreateSubscription(ctx context.Context, project *datastore.Project, newSubscription *models.Subscription) (*datastore.Subscription, error) {
	if err := util.Validate(newSubscription); err != nil {
		log.FromContext(ctx).WithError(err).Error(ErrValidateSubscriptionError.Error())
		return nil, util.NewServiceError(http.StatusBadRequest, err)
	}

	endpoint, err := s.findEndpoint(ctx, newSubscription.AppID, newSubscription.EndpointID, project)
	if err != nil {
		log.FromContext(ctx).WithError(err).Error("failed to find endpoint by id")
		return nil, util.NewServiceError(http.StatusBadRequest, errors.New("failed to find endpoint by id"))
	}

	if endpoint.ProjectID != project.UID {
		return nil, util.NewServiceError(http.StatusUnauthorized, errors.New("endpoint does not belong to project"))
	}

	if project.Type == datastore.IncomingProject {
		_, err = s.sourceRepo.FindSourceByID(ctx, project.UID, newSubscription.SourceID)
		if err != nil {
			log.FromContext(ctx).WithError(err).Error("failed to find source by id")
			return nil, util.NewServiceError(http.StatusBadRequest, errors.New("failed to find source by id"))
		}
	}

	retryConfig, err := getRetryConfig(newSubscription.RetryConfig)
	if err != nil {
		return nil, util.NewServiceError(http.StatusBadRequest, err)
	}

	subscription := &datastore.Subscription{
		UID:        ulid.Make().String(),
		ProjectID:  project.UID,
		Name:       newSubscription.Name,
		Type:       datastore.SubscriptionTypeAPI,
		SourceID:   newSubscription.SourceID,
		EndpointID: newSubscription.EndpointID,

		RetryConfig:     retryConfig,
		AlertConfig:     newSubscription.AlertConfig,
		FilterConfig:    newSubscription.FilterConfig,
		RateLimitConfig: newSubscription.RateLimitConfig,

		CreatedAt: time.Now(),
		UpdatedAt: time.Now(),
	}

	if subscription.FilterConfig == nil {
		subscription.FilterConfig = &datastore.FilterConfiguration{}
	}

	if subscription.FilterConfig.EventTypes == nil || len(subscription.FilterConfig.EventTypes) == 0 {
		subscription.FilterConfig.EventTypes = []string{"*"}
	}

	if len(subscription.FilterConfig.Filter.Body) == 0 && len(subscription.FilterConfig.Filter.Headers) == 0 {
		subscription.FilterConfig.Filter = datastore.FilterSchema{
<<<<<<< HEAD
			Headers: map[string]interface{}{},
			Body:    map[string]interface{}{},
=======
			Headers: datastore.M{},
			Body:    datastore.M{},
>>>>>>> be596dda
		}
	} else {
		// validate that the filter is a json string
		_, err := json.Marshal(subscription.FilterConfig.Filter)
		if err != nil {
			log.FromContext(ctx).WithError(err).Error(ErrInvalidSubscriptionFilterFormat.Error())
			return nil, util.NewServiceError(http.StatusBadRequest, ErrInvalidSubscriptionFilterFormat)
		}
	}

	err = s.subRepo.CreateSubscription(ctx, project.UID, subscription)
	if err != nil {
		log.FromContext(ctx).WithError(err).Error(ErrCreateSubscriptionError.Error())
		return nil, util.NewServiceError(http.StatusBadRequest, ErrCreateSubscriptionError)
	}

	return subscription, nil
}

func (s *SubcriptionService) UpdateSubscription(ctx context.Context, projectId string, subscriptionId string, update *models.UpdateSubscription) (*datastore.Subscription, error) {
	if err := util.Validate(update); err != nil {
		log.FromContext(ctx).WithError(err).Error(ErrValidateSubscriptionError.Error())
		return nil, util.NewServiceError(http.StatusBadRequest, err)
	}

	subscription, err := s.subRepo.FindSubscriptionByID(ctx, projectId, subscriptionId)
	fmt.Println("ff", err)
	if err != nil {
		log.FromContext(ctx).WithError(err).Error(ErrSubscriptionNotFound.Error())
		return nil, util.NewServiceError(http.StatusBadRequest, ErrSubscriptionNotFound)
	}

	retryConfig, err := getRetryConfig(update.RetryConfig)
	if err != nil {
		return nil, util.NewServiceError(http.StatusBadRequest, err)
	}

	if !util.IsStringEmpty(update.Name) {
		subscription.Name = update.Name
	}

	if !util.IsStringEmpty(update.SourceID) {
		subscription.SourceID = update.SourceID
	}

	if !util.IsStringEmpty(update.EndpointID) {
		subscription.EndpointID = update.EndpointID
	}

	if update.AlertConfig != nil && update.AlertConfig.Count > 0 {
		if subscription.AlertConfig == nil {
			subscription.AlertConfig = &datastore.AlertConfiguration{}
		}

		subscription.AlertConfig.Count = update.AlertConfig.Count
	}

	if update.AlertConfig != nil && !util.IsStringEmpty(update.AlertConfig.Threshold) {
		if subscription.AlertConfig == nil {
			subscription.AlertConfig = &datastore.AlertConfiguration{}
		}

		subscription.AlertConfig.Threshold = update.AlertConfig.Threshold
	}

	if update.RetryConfig != nil && !util.IsStringEmpty(string(update.RetryConfig.Type)) {
		if subscription.RetryConfig == nil {
			subscription.RetryConfig = &datastore.RetryConfiguration{}
		}

		subscription.RetryConfig.Type = update.RetryConfig.Type
	}

	if update.RetryConfig != nil && !util.IsStringEmpty(update.RetryConfig.Duration) {
		if subscription.RetryConfig == nil {
			subscription.RetryConfig = &datastore.RetryConfiguration{}
		}

		subscription.RetryConfig.Duration = retryConfig.Duration
	}

	if update.RetryConfig != nil && update.RetryConfig.IntervalSeconds > 0 {
		if subscription.RetryConfig == nil {
			subscription.RetryConfig = &datastore.RetryConfiguration{}
		}

		subscription.RetryConfig.RetryCount = retryConfig.RetryCount
	}

	if update.RetryConfig != nil && update.RetryConfig.RetryCount > 0 {
		if subscription.RetryConfig == nil {
			subscription.RetryConfig = &datastore.RetryConfiguration{}
		}

		subscription.RetryConfig.RetryCount = update.RetryConfig.RetryCount
	}

	if update.FilterConfig != nil {
		if len(update.FilterConfig.EventTypes) > 0 {
			subscription.FilterConfig.EventTypes = update.FilterConfig.EventTypes
		}

		if len(update.FilterConfig.Filter.Body) > 0 || len(update.FilterConfig.Filter.Headers) > 0 {
			// validate that the filter is a json string
			_, err := json.Marshal(update.FilterConfig.Filter)
			if err != nil {
				log.FromContext(ctx).WithError(err).Error(ErrInvalidSubscriptionFilterFormat.Error())
				return nil, util.NewServiceError(http.StatusBadRequest, ErrInvalidSubscriptionFilterFormat)
			}
			subscription.FilterConfig.Filter = update.FilterConfig.Filter
		}
	}

	if update.RateLimitConfig != nil && update.RateLimitConfig.Count > 0 {
		if subscription.RateLimitConfig == nil {
			subscription.RateLimitConfig = &datastore.RateLimitConfiguration{}
		}
		subscription.RateLimitConfig.Count = update.RateLimitConfig.Count
	}

	if update.RateLimitConfig != nil && update.RateLimitConfig.Duration > 0 {
		if subscription.RateLimitConfig == nil {
			subscription.RateLimitConfig = &datastore.RateLimitConfiguration{}
		}
		subscription.RateLimitConfig.Duration = update.RateLimitConfig.Duration
	}

	err = s.subRepo.UpdateSubscription(ctx, projectId, subscription)
	if err != nil {
		log.FromContext(ctx).WithError(err).Error(ErrUpateSubscriptionError.Error())
		return nil, util.NewServiceError(http.StatusBadRequest, ErrUpateSubscriptionError)
	}

	return subscription, nil
}

func (s *SubcriptionService) DeleteSubscription(ctx context.Context, groupId string, subscription *datastore.Subscription) error {
	err := s.subRepo.DeleteSubscription(ctx, groupId, subscription)
	if err != nil {
		log.FromContext(ctx).WithError(err).Error(ErrDeletedSubscriptionError.Error())
		return util.NewServiceError(http.StatusBadRequest, ErrDeletedSubscriptionError)
	}

	return nil
}

func (s *SubcriptionService) TestSubscriptionFilter(ctx context.Context, testRequest map[string]interface{}, filter map[string]interface{}) (bool, error) {
	passed, err := s.subRepo.TestSubscriptionFilter(ctx, testRequest, filter)
	if err != nil {
		log.FromContext(ctx).WithError(err).Error(ErrValidateSubscriptionFilterError.Error())
		return false, util.NewServiceError(http.StatusBadRequest, err)
	}

	return passed, nil
}

func (s *SubcriptionService) FindSubscriptionByID(ctx context.Context, project *datastore.Project, subscriptionId string, skipCache bool) (*datastore.Subscription, error) {
	sub, err := s.subRepo.FindSubscriptionByID(ctx, project.UID, subscriptionId)
	if err != nil {
		log.FromContext(ctx).WithError(err).Error(ErrSubscriptionNotFound.Error())
		return nil, util.NewServiceError(http.StatusNotFound, ErrSubscriptionNotFound)
	}

	if skipCache {
		return sub, nil
	}

	// only incoming projects have sources
	if project.Type == datastore.IncomingProject && sub.SourceID != "" {
		source, err := s.sourceRepo.FindSourceByID(ctx, project.UID, sub.SourceID)
		if err != nil {
			log.FromContext(ctx).WithError(err).Error("failed to find subscription source")
			return nil, util.NewServiceError(http.StatusBadRequest, errors.New("failed to find subscription source"))
		}
		sub.Source = source
	}

	if sub.EndpointID != "" {
		endpoint, err := s.endpointRepo.FindEndpointByID(ctx, sub.EndpointID, project.UID)
		if err != nil {
			log.FromContext(ctx).WithError(err).Error("failed to find subscription app endpoint")
			return nil, util.NewServiceError(http.StatusBadRequest, errors.New("failed to find subscription app endpoint"))
		}

		sub.Endpoint = endpoint
	}

	return sub, nil
}

func (s *SubcriptionService) LoadSubscriptionsPaged(ctx context.Context, filter *datastore.FilterBy, pageable datastore.Pageable) ([]datastore.Subscription, datastore.PaginationData, error) {
	subscriptions, paginatedData, err := s.subRepo.LoadSubscriptionsPaged(ctx, filter.ProjectID, filter, pageable)
	if err != nil {
		log.FromContext(ctx).WithError(err).Error(ErrCannotFetchSubcriptionsError.Error())
		return nil, datastore.PaginationData{}, util.NewServiceError(http.StatusInternalServerError, ErrCannotFetchSubcriptionsError)
	}

	if subscriptions == nil {
		subscriptions = make([]datastore.Subscription, 0)
	}

	return subscriptions, paginatedData, nil
}

func (s *SubcriptionService) findEndpoint(ctx context.Context, appID, endpointID string, project *datastore.Project) (*datastore.Endpoint, error) {
	if !util.IsStringEmpty(appID) {
		endpoints, err := s.endpointRepo.FindEndpointsByAppID(ctx, appID, project.UID)
		if err != nil {
			return nil, err
		}

		if len(endpoints) == 0 {
			return nil, errors.New("failed to find application by id")
		}

		for _, endpoint := range endpoints {
			if endpoint.UID == endpointID {
				return &endpoint, nil
			}
		}

		return nil, datastore.ErrEndpointNotFound
	}

	endpoint, err := s.endpointRepo.FindEndpointByID(ctx, endpointID, project.UID)
	if err != nil {
		return nil, datastore.ErrEndpointNotFound
	}

	return endpoint, nil
}

func getRetryConfig(cfg *models.RetryConfiguration) (*datastore.RetryConfiguration, error) {
	if cfg == nil {
		return nil, nil
	}

	strategyConfig := &datastore.RetryConfiguration{Type: cfg.Type, RetryCount: cfg.RetryCount}
	if !util.IsStringEmpty(cfg.Duration) {
		interval, err := time.ParseDuration(cfg.Duration)
		if err != nil {
			return nil, err
		}

		strategyConfig.Duration = uint64(interval.Seconds())
		return strategyConfig, nil
	}

	strategyConfig.Duration = cfg.IntervalSeconds
	return strategyConfig, nil
}<|MERGE_RESOLUTION|>--- conflicted
+++ resolved
@@ -93,13 +93,8 @@
 
 	if len(subscription.FilterConfig.Filter.Body) == 0 && len(subscription.FilterConfig.Filter.Headers) == 0 {
 		subscription.FilterConfig.Filter = datastore.FilterSchema{
-<<<<<<< HEAD
-			Headers: map[string]interface{}{},
-			Body:    map[string]interface{}{},
-=======
 			Headers: datastore.M{},
 			Body:    datastore.M{},
->>>>>>> be596dda
 		}
 	} else {
 		// validate that the filter is a json string
