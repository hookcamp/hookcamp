package services

import (
	"context"
	"encoding/json"
	"errors"
	"fmt"
	"net/http"
	"time"

	"github.com/frain-dev/convoy"
	"github.com/frain-dev/convoy/cache"
	"github.com/frain-dev/convoy/datastore"
	"github.com/frain-dev/convoy/internal/pkg/searcher"
	"github.com/frain-dev/convoy/pkg/httpheader"
	"github.com/frain-dev/convoy/queue"
	"github.com/frain-dev/convoy/server/models"
	"github.com/frain-dev/convoy/util"
	"github.com/frain-dev/convoy/worker/task"
	"github.com/google/uuid"
	log "github.com/sirupsen/logrus"
	"go.mongodb.org/mongo-driver/bson/primitive"
)

var ErrInvalidEventDeliveryStatus = errors.New("only successful events can be force resent")
var ErrNoValidEndpointFound = errors.New("no valid endpoint found")
var ErrNoValidOwnerIDEndpointFound = errors.New("owner ID has no configured endpoints")
var ErrInvalidEndpointID = errors.New("please provide an endpoint ID")

type EventService struct {
	endpointRepo      datastore.EndpointRepository
	sourceRepo        datastore.SourceRepository
	eventRepo         datastore.EventRepository
	eventDeliveryRepo datastore.EventDeliveryRepository
	queue             queue.Queuer
	subRepo           datastore.SubscriptionRepository
	cache             cache.Cache
	searcher          searcher.Searcher
	deviceRepo        datastore.DeviceRepository
}

type createEvent struct {
	Data          json.RawMessage
	EventType     string
	EndpointID    string
	CustomHeaders map[string]string
}

func NewEventService(
	endpointRepo datastore.EndpointRepository, eventRepo datastore.EventRepository, eventDeliveryRepo datastore.EventDeliveryRepository,
	queue queue.Queuer, cache cache.Cache, seacher searcher.Searcher, subRepo datastore.SubscriptionRepository, sourceRepo datastore.SourceRepository, deviceRepo datastore.DeviceRepository,
) *EventService {
	return &EventService{endpointRepo: endpointRepo, eventRepo: eventRepo, eventDeliveryRepo: eventDeliveryRepo, queue: queue, cache: cache, searcher: seacher, subRepo: subRepo, sourceRepo: sourceRepo, deviceRepo: deviceRepo}
}

func (e *EventService) CreateEvent(ctx context.Context, newMessage *models.Event, g *datastore.Group) (*datastore.Event, error) {
	if g == nil {
		return nil, util.NewServiceError(http.StatusBadRequest, errors.New("an error occurred while creating event - invalid group"))
	}

	if err := util.Validate(newMessage); err != nil {
		return nil, util.NewServiceError(http.StatusBadRequest, err)
	}

	if util.IsStringEmpty(newMessage.AppID) && util.IsStringEmpty(newMessage.EndpointID) {
		return nil, util.NewServiceError(http.StatusBadRequest, ErrInvalidEndpointID)
	}

	endpoints, err := e.FindEndpoints(ctx, newMessage)
	if err != nil {
		return nil, util.NewServiceError(http.StatusBadRequest, err)
	}

	if len(endpoints) == 0 {
		return nil, util.NewServiceError(http.StatusBadRequest, ErrNoValidEndpointFound)
	}

	createEvent := &createEvent{
		Data:          newMessage.Data,
		EventType:     newMessage.EventType,
		EndpointID:    newMessage.EndpointID,
		CustomHeaders: newMessage.CustomHeaders,
	}

	event, err := e.createEvent(ctx, endpoints, createEvent, g)
	if err != nil {
		return nil, err
	}

	return event, nil
}

<<<<<<< HEAD
func (e *EventService) CreateFanoutEvent(ctx context.Context, newMessage *models.FanoutEvent, g *datastore.Group) (*datastore.Event, error) {
	if g == nil {
		return nil, util.NewServiceError(http.StatusBadRequest, errors.New("an error occurred while creating event - invalid group"))
=======
	event := &datastore.Event{
		UID:       uuid.New().String(),
		EventType: datastore.EventType(newMessage.EventType),
		Data:      newMessage.Data,
		Headers:   e.getCustomHeaders(newMessage),
		CreatedAt: primitive.NewDateTimeFromTime(time.Now()),
		UpdatedAt: primitive.NewDateTimeFromTime(time.Now()),
		AppID:     app.UID,
		GroupID:   app.GroupID,
>>>>>>> 8e14ba87
	}

	if err := util.Validate(newMessage); err != nil {
		return nil, util.NewServiceError(http.StatusBadRequest, err)
	}

	endpoints, err := e.endpointRepo.FindEndpointsByOwnerID(ctx, g.UID, newMessage.OwnerID)
	if err != nil {
		return nil, util.NewServiceError(http.StatusBadRequest, err)
	}

	if len(endpoints) == 0 {
		return nil, util.NewServiceError(http.StatusBadRequest, ErrNoValidOwnerIDEndpointFound)
	}

	createEvent := &createEvent{
		Data:          newMessage.Data,
		EventType:     newMessage.EventType,
		CustomHeaders: newMessage.CustomHeaders,
	}

	event, err := e.createEvent(ctx, endpoints, createEvent, g)
	if err != nil {
		return nil, err
	}

	return event, nil
}

func (e *EventService) ReplayEvent(ctx context.Context, event *datastore.Event, g *datastore.Group) error {
	taskName := convoy.CreateEventProcessor

	createEvent := task.CreateEvent{
		Event: *event,
	}

	eventByte, err := json.Marshal(createEvent)
	if err != nil {
		return util.NewServiceError(http.StatusBadRequest, err)
	}
	payload := json.RawMessage(eventByte)

	job := &queue.Job{
		ID:      event.UID,
		Payload: payload,
		Delay:   0,
	}
	err = e.queue.Write(taskName, convoy.CreateEventQueue, job)
	if err != nil {
		log.WithError(err).Error("replay_event: failed to write event to the queue")
		return util.NewServiceError(http.StatusBadRequest, errors.New("failed to write event to queue"))
	}

	return nil
}

func (e *EventService) GetEvent(ctx context.Context, id string) (*datastore.Event, error) {
	event, err := e.eventRepo.FindEventByID(ctx, id)
	if err != nil {
		log.WithError(err).Error("failed to find event by id")
		return nil, util.NewServiceError(http.StatusBadRequest, errors.New("failed to find event by id"))
	}

	return event, nil
}

func (e *EventService) Search(ctx context.Context, filter *datastore.Filter) ([]datastore.Event, datastore.PaginationData, error) {
	var events []datastore.Event
	ids, paginationData, err := e.searcher.Search(filter.Group.UID, &datastore.SearchFilter{
		Query: filter.Query,
		FilterBy: datastore.FilterBy{
			EndpointID:   filter.EndpointID,
			SourceID:     filter.SourceID,
			GroupID:      filter.Group.UID,
			SearchParams: filter.SearchParams,
		},
		Pageable: filter.Pageable,
	})
	if err != nil {
		log.WithError(err).Error("failed to fetch events from search backend")
		return nil, datastore.PaginationData{}, util.NewServiceError(http.StatusBadRequest, err)
	}

	events, err = e.eventRepo.FindEventsByIDs(ctx, ids)
	if err != nil {
		log.WithError(err).Error("failed to fetch events from event ids")
		return nil, datastore.PaginationData{}, util.NewServiceError(http.StatusBadRequest, err)
	}

	return events, paginationData, err
}

func (e *EventService) GetEventDelivery(ctx context.Context, id string) (*datastore.EventDelivery, error) {
	eventDelivery, err := e.eventDeliveryRepo.FindEventDeliveryByID(ctx, id)
	if err != nil {
		log.WithError(err).Error("failed to find event delivery by id")
		return nil, util.NewServiceError(http.StatusBadRequest, errors.New("failed to find event delivery by id"))
	}

	return eventDelivery, nil
}

func (e *EventService) BatchRetryEventDelivery(ctx context.Context, filter *datastore.Filter) (int, int, error) {
	deliveries, _, err := e.eventDeliveryRepo.LoadEventDeliveriesPaged(ctx, filter.Group.UID, filter.EndpointID, filter.EventID, filter.Status, filter.SearchParams, filter.Pageable)
	if err != nil {
		log.WithError(err).Error("failed to fetch event deliveries by ids")
		return 0, 0, util.NewServiceError(http.StatusInternalServerError, errors.New("failed to fetch event deliveries"))
	}

	failures := 0
	for _, delivery := range deliveries {
		err := e.RetryEventDelivery(ctx, &delivery, filter.Group)
		if err != nil {
			failures++
			log.WithError(err).Error("an item in the batch retry failed")
		}
	}

	successes := len(deliveries) - failures
	return successes, failures, nil
}

func (e *EventService) CountAffectedEventDeliveries(ctx context.Context, filter *datastore.Filter) (int64, error) {
	count, err := e.eventDeliveryRepo.CountEventDeliveries(ctx, filter.Group.UID, filter.EndpointID, filter.EventID, filter.Status, filter.SearchParams)
	if err != nil {
		log.WithError(err).Error("an error occurred while fetching event deliveries")
		return 0, util.NewServiceError(http.StatusInternalServerError, errors.New("an error occurred while fetching event deliveries"))
	}

	return count, nil
}

func (e *EventService) ForceResendEventDeliveries(ctx context.Context, ids []string, g *datastore.Group) (int, int, error) {
	deliveries, err := e.eventDeliveryRepo.FindEventDeliveriesByIDs(ctx, ids)
	if err != nil {
		log.WithError(err).Error("failed to fetch event deliveries by ids")
		return 0, 0, util.NewServiceError(http.StatusInternalServerError, errors.New("failed to fetch event deliveries"))
	}

	err = e.validateEventDeliveryStatus(deliveries)
	if err != nil {
		log.WithError(err).Error("event delivery status validation failed")
		return 0, 0, util.NewServiceError(http.StatusBadRequest, err)
	}

	failures := 0
	for _, delivery := range deliveries {
		err := e.forceResendEventDelivery(ctx, &delivery, g)
		if err != nil {
			failures++
			log.WithError(err).Error("an item in the force resend batch failed")
		}
	}

	successes := len(deliveries) - failures
	return successes, failures, nil
}

func (e *EventService) GetEventsPaged(ctx context.Context, filter *datastore.Filter) ([]datastore.Event, datastore.PaginationData, error) {
	events, paginationData, err := e.eventRepo.LoadEventsPaged(ctx, filter)
	if err != nil {
		log.WithError(err).Error("failed to fetch events")
		return nil, datastore.PaginationData{}, util.NewServiceError(http.StatusInternalServerError, errors.New("an error occurred while fetching events"))
	}

	return events, paginationData, nil
}

func (e *EventService) GetEventDeliveriesPaged(ctx context.Context, filter *datastore.Filter) ([]datastore.EventDelivery, datastore.PaginationData, error) {
	deliveries, paginationData, err := e.eventDeliveryRepo.LoadEventDeliveriesPaged(ctx, filter.Group.UID, filter.EndpointID, filter.EventID, filter.Status, filter.SearchParams, filter.Pageable)
	if err != nil {
		log.WithError(err).Error("failed to fetch event deliveries")
		return nil, datastore.PaginationData{}, util.NewServiceError(http.StatusInternalServerError, errors.New("an error occurred while fetching event deliveries"))
	}

	return deliveries, paginationData, nil
}

func (e *EventService) ResendEventDelivery(ctx context.Context, eventDelivery *datastore.EventDelivery, g *datastore.Group) error {
	err := e.RetryEventDelivery(ctx, eventDelivery, g)
	if err != nil {
		log.WithError(err).Error("failed to resend event delivery")
		return util.NewServiceError(http.StatusBadRequest, err)
	}

	return nil
}

func (e *EventService) RetryEventDelivery(ctx context.Context, eventDelivery *datastore.EventDelivery, g *datastore.Group) error {
	switch eventDelivery.Status {
	case datastore.SuccessEventStatus:
		return errors.New("event already sent")
	case datastore.ScheduledEventStatus,
		datastore.ProcessingEventStatus,
		datastore.RetryEventStatus:
		return errors.New("cannot resend event that did not fail previously")
	}

	sub, err := e.subRepo.FindSubscriptionByID(ctx, g.UID, eventDelivery.SubscriptionID)
	if err != nil {
		return ErrSubscriptionNotFound
	}

	if sub.Status == datastore.PendingSubscriptionStatus {
		return errors.New("subscription is being re-activated")
	}

	if sub.Status == datastore.InactiveSubscriptionStatus {
		err = e.subRepo.UpdateSubscriptionStatus(context.Background(), eventDelivery.GroupID, eventDelivery.SubscriptionID, datastore.PendingSubscriptionStatus)
		if err != nil {
			return errors.New("failed to update subscription status")
		}
	}

	return e.requeueEventDelivery(ctx, eventDelivery, g)
}

func (e *EventService) forceResendEventDelivery(ctx context.Context, eventDelivery *datastore.EventDelivery, g *datastore.Group) error {
	sub, err := e.subRepo.FindSubscriptionByID(ctx, g.UID, eventDelivery.SubscriptionID)
	if err != nil {
		return ErrSubscriptionNotFound
	}

	if sub.Status != datastore.ActiveSubscriptionStatus {
		return errors.New("force resend to an inactive or pending endpoint is not allowed")
	}

	return e.requeueEventDelivery(ctx, eventDelivery, g)
}

func (e *EventService) validateEventDeliveryStatus(deliveries []datastore.EventDelivery) error {
	for _, delivery := range deliveries {
		if delivery.Status != datastore.SuccessEventStatus {
			return ErrInvalidEventDeliveryStatus
		}
	}

	return nil
}

func (e *EventService) requeueEventDelivery(ctx context.Context, eventDelivery *datastore.EventDelivery, g *datastore.Group) error {
	eventDelivery.Status = datastore.ScheduledEventStatus
	err := e.eventDeliveryRepo.UpdateStatusOfEventDelivery(ctx, *eventDelivery, datastore.ScheduledEventStatus)
	if err != nil {
		return errors.New("an error occurred while trying to resend event")
	}

	taskName := convoy.EventProcessor

	job := &queue.Job{
		ID:      eventDelivery.UID,
		Payload: json.RawMessage(eventDelivery.UID),
		Delay:   1 * time.Second,
	}
	err = e.queue.Write(taskName, convoy.EventQueue, job)
	if err != nil {
		return fmt.Errorf("error occurred re-enqueing old event - %s: %v", eventDelivery.UID, err)
	}
	return nil
}

func (e *EventService) getCustomHeaders(customHeaders map[string]string) httpheader.HTTPHeader {
	var headers map[string][]string

	if customHeaders != nil {
		headers = make(map[string][]string)

		for key, value := range customHeaders {
			headers[key] = []string{value}
		}
	}

	return headers
}

func (e *EventService) createEvent(ctx context.Context, endpoints []datastore.Endpoint, newMessage *createEvent, g *datastore.Group) (*datastore.Event, error) {
	var endpointIDs []string

	for _, endpoint := range endpoints {
		endpointIDs = append(endpointIDs, endpoint.UID)
	}

	event := &datastore.Event{
		UID:            uuid.New().String(),
		EventType:      datastore.EventType(newMessage.EventType),
		Data:           newMessage.Data,
		Headers:        e.getCustomHeaders(newMessage.CustomHeaders),
		CreatedAt:      primitive.NewDateTimeFromTime(time.Now()),
		UpdatedAt:      primitive.NewDateTimeFromTime(time.Now()),
		Endpoints:      endpointIDs,
		GroupID:        g.UID,
		DocumentStatus: datastore.ActiveDocumentStatus,
	}

	if (g.Config == nil || g.Config.Strategy == nil) ||
		(g.Config.Strategy != nil && g.Config.Strategy.Type != datastore.LinearStrategyProvider && g.Config.Strategy.Type != datastore.ExponentialStrategyProvider) {
		return nil, util.NewServiceError(http.StatusBadRequest, errors.New("retry strategy not defined in configuration"))
	}

	taskName := convoy.CreateEventProcessor

	createEvent := task.CreateEvent{
		Event:              *event,
		CreateSubscription: !util.IsStringEmpty(newMessage.EndpointID),
	}

	eventByte, err := json.Marshal(createEvent)
	if err != nil {
		return nil, util.NewServiceError(http.StatusBadRequest, err)
	}

	payload := json.RawMessage(eventByte)

	job := &queue.Job{
		ID:      event.UID,
		Payload: payload,
		Delay:   0,
	}
	err = e.queue.Write(taskName, convoy.CreateEventQueue, job)
	if err != nil {
		log.Errorf("Error occurred sending new event to the queue %s", err)
	}

	return event, nil
}

func (e *EventService) FindEndpoints(ctx context.Context, newMessage *models.Event) ([]datastore.Endpoint, error) {
	var endpoints []datastore.Endpoint

	if !util.IsStringEmpty(newMessage.EndpointID) {
		endpoint, err := e.endpointRepo.FindEndpointByID(ctx, newMessage.EndpointID)
		if err != nil {
			return endpoints, err
		}

		endpoints = append(endpoints, *endpoint)
		return endpoints, nil
	}

	if !util.IsStringEmpty(newMessage.AppID) {
		endpoints, err := e.endpointRepo.FindEndpointsByAppID(ctx, newMessage.AppID)
		if err != nil {
			return endpoints, err
		}

		return endpoints, nil
	}

	return endpoints, nil

}<|MERGE_RESOLUTION|>--- conflicted
+++ resolved
@@ -90,21 +90,9 @@
 	return event, nil
 }
 
-<<<<<<< HEAD
 func (e *EventService) CreateFanoutEvent(ctx context.Context, newMessage *models.FanoutEvent, g *datastore.Group) (*datastore.Event, error) {
 	if g == nil {
 		return nil, util.NewServiceError(http.StatusBadRequest, errors.New("an error occurred while creating event - invalid group"))
-=======
-	event := &datastore.Event{
-		UID:       uuid.New().String(),
-		EventType: datastore.EventType(newMessage.EventType),
-		Data:      newMessage.Data,
-		Headers:   e.getCustomHeaders(newMessage),
-		CreatedAt: primitive.NewDateTimeFromTime(time.Now()),
-		UpdatedAt: primitive.NewDateTimeFromTime(time.Now()),
-		AppID:     app.UID,
-		GroupID:   app.GroupID,
->>>>>>> 8e14ba87
 	}
 
 	if err := util.Validate(newMessage); err != nil {
@@ -388,15 +376,14 @@
 	}
 
 	event := &datastore.Event{
-		UID:            uuid.New().String(),
-		EventType:      datastore.EventType(newMessage.EventType),
-		Data:           newMessage.Data,
-		Headers:        e.getCustomHeaders(newMessage.CustomHeaders),
-		CreatedAt:      primitive.NewDateTimeFromTime(time.Now()),
-		UpdatedAt:      primitive.NewDateTimeFromTime(time.Now()),
-		Endpoints:      endpointIDs,
-		GroupID:        g.UID,
-		DocumentStatus: datastore.ActiveDocumentStatus,
+		UID:       uuid.New().String(),
+		EventType: datastore.EventType(newMessage.EventType),
+		Data:      newMessage.Data,
+		Headers:   e.getCustomHeaders(newMessage.CustomHeaders),
+		CreatedAt: primitive.NewDateTimeFromTime(time.Now()),
+		UpdatedAt: primitive.NewDateTimeFromTime(time.Now()),
+		Endpoints: endpointIDs,
+		GroupID:   g.UID,
 	}
 
 	if (g.Config == nil || g.Config.Strategy == nil) ||
