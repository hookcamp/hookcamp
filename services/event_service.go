package services

import (
	"context"
	"encoding/json"
	"errors"
	"fmt"
	"net/http"
	"time"

	"github.com/frain-dev/convoy"
	"github.com/frain-dev/convoy/cache"
	"github.com/frain-dev/convoy/datastore"
	"github.com/frain-dev/convoy/internal/pkg/searcher"
	"github.com/frain-dev/convoy/pkg/httpheader"
	"github.com/frain-dev/convoy/queue"
	"github.com/frain-dev/convoy/server/models"
	"github.com/frain-dev/convoy/util"
	"github.com/frain-dev/convoy/worker/task"
	"github.com/google/uuid"
	log "github.com/sirupsen/logrus"
	"go.mongodb.org/mongo-driver/bson/primitive"
)

var ErrInvalidEventDeliveryStatus = errors.New("only successful events can be force resent")
var ErrNoValidEndpointFound = errors.New("no valid endpoint found")
var ErrNoValidOwnerIDEndpointFound = errors.New("owner ID has no configured endpoints")
var ErrInvalidEndpointID = errors.New("please provide an endpoint ID")

type EventService struct {
	endpointRepo      datastore.EndpointRepository
	sourceRepo        datastore.SourceRepository
	eventRepo         datastore.EventRepository
	eventDeliveryRepo datastore.EventDeliveryRepository
	queue             queue.Queuer
	subRepo           datastore.SubscriptionRepository
	cache             cache.Cache
	searcher          searcher.Searcher
	deviceRepo        datastore.DeviceRepository
}

type createEvent struct {
	Data          json.RawMessage
	EventType     string
	EndpointID    string
	CustomHeaders map[string]string
}

func NewEventService(
	endpointRepo datastore.EndpointRepository, eventRepo datastore.EventRepository, eventDeliveryRepo datastore.EventDeliveryRepository,
	queue queue.Queuer, cache cache.Cache, seacher searcher.Searcher, subRepo datastore.SubscriptionRepository, sourceRepo datastore.SourceRepository, deviceRepo datastore.DeviceRepository,
) *EventService {
	return &EventService{endpointRepo: endpointRepo, eventRepo: eventRepo, eventDeliveryRepo: eventDeliveryRepo, queue: queue, cache: cache, searcher: seacher, subRepo: subRepo, sourceRepo: sourceRepo, deviceRepo: deviceRepo}
}

func (e *EventService) CreateEvent(ctx context.Context, newMessage *models.Event, g *datastore.Group) (*datastore.Event, error) {
	if g == nil {
		return nil, util.NewServiceError(http.StatusBadRequest, errors.New("an error occurred while creating event - invalid group"))
	}

	if err := util.Validate(newMessage); err != nil {
		return nil, util.NewServiceError(http.StatusBadRequest, err)
	}

	if util.IsStringEmpty(newMessage.AppID) && util.IsStringEmpty(newMessage.EndpointID) {
		return nil, util.NewServiceError(http.StatusBadRequest, ErrInvalidEndpointID)
	}

	endpoints, err := e.FindEndpoints(ctx, newMessage)
	if err != nil {
		return nil, util.NewServiceError(http.StatusBadRequest, err)
	}

	if len(endpoints) == 0 {
		return nil, util.NewServiceError(http.StatusBadRequest, ErrNoValidEndpointFound)
	}

	createEvent := &createEvent{
		Data:          newMessage.Data,
		EventType:     newMessage.EventType,
		EndpointID:    newMessage.EndpointID,
		CustomHeaders: newMessage.CustomHeaders,
	}

	event, err := e.createEvent(ctx, endpoints, createEvent, g)
	if err != nil {
		return nil, err
	}

	return event, nil
}

func (e *EventService) CreateFanoutEvent(ctx context.Context, newMessage *models.FanoutEvent, g *datastore.Group) (*datastore.Event, error) {
	if g == nil {
		return nil, util.NewServiceError(http.StatusBadRequest, errors.New("an error occurred while creating event - invalid group"))
	}

	if err := util.Validate(newMessage); err != nil {
		return nil, util.NewServiceError(http.StatusBadRequest, err)
	}

	endpoints, err := e.endpointRepo.FindEndpointsByOwnerID(ctx, g.UID, newMessage.OwnerID)
	if err != nil {
		return nil, util.NewServiceError(http.StatusBadRequest, err)
	}

	if len(endpoints) == 0 {
		return nil, util.NewServiceError(http.StatusBadRequest, ErrNoValidOwnerIDEndpointFound)
	}

	createEvent := &createEvent{
		Data:          newMessage.Data,
		EventType:     newMessage.EventType,
		CustomHeaders: newMessage.CustomHeaders,
	}

	event, err := e.createEvent(ctx, endpoints, createEvent, g)
	if err != nil {
		return nil, err
	}

	return event, nil
}

func (e *EventService) ReplayEvent(ctx context.Context, event *datastore.Event, g *datastore.Group) error {
	taskName := convoy.CreateEventProcessor

	createEvent := task.CreateEvent{
		Event: *event,
	}

	eventByte, err := json.Marshal(createEvent)
	if err != nil {
		return util.NewServiceError(http.StatusBadRequest, err)
	}
	payload := json.RawMessage(eventByte)

	job := &queue.Job{
		ID:      event.UID,
		Payload: payload,
		Delay:   0,
	}
	err = e.queue.Write(taskName, convoy.CreateEventQueue, job)
	if err != nil {
		log.WithError(err).Error("replay_event: failed to write event to the queue")
		return util.NewServiceError(http.StatusBadRequest, errors.New("failed to write event to queue"))
	}

	return nil
}

func (e *EventService) GetEvent(ctx context.Context, id string) (*datastore.Event, error) {
	event, err := e.eventRepo.FindEventByID(ctx, id)
	if err != nil {
		log.WithError(err).Error("failed to find event by id")
		return nil, util.NewServiceError(http.StatusBadRequest, errors.New("failed to find event by id"))
	}

	return event, nil
}

func (e *EventService) Search(ctx context.Context, filter *datastore.Filter) ([]datastore.Event, datastore.PaginationData, error) {
	var events []datastore.Event
	ids, paginationData, err := e.searcher.Search(filter.Group.UID, &datastore.SearchFilter{
		Query: filter.Query,
		FilterBy: datastore.FilterBy{
			EndpointID:   filter.EndpointID,
			SourceID:     filter.SourceID,
			GroupID:      filter.Group.UID,
			SearchParams: filter.SearchParams,
		},
		Pageable: filter.Pageable,
	})
	if err != nil {
		log.WithError(err).Error("failed to fetch events from search backend")
		return nil, datastore.PaginationData{}, util.NewServiceError(http.StatusBadRequest, err)
	}

	events, err = e.eventRepo.FindEventsByIDs(ctx, ids)
	if err != nil {
		log.WithError(err).Error("failed to fetch events from event ids")
		return nil, datastore.PaginationData{}, util.NewServiceError(http.StatusBadRequest, err)
	}

	return events, paginationData, err
}

func (e *EventService) GetEventDelivery(ctx context.Context, id string) (*datastore.EventDelivery, error) {
	eventDelivery, err := e.eventDeliveryRepo.FindEventDeliveryByID(ctx, id)
	if err != nil {
		log.WithError(err).Error("failed to find event delivery by id")
		return nil, util.NewServiceError(http.StatusBadRequest, errors.New("failed to find event delivery by id"))
	}

	return eventDelivery, nil
}

func (e *EventService) BatchRetryEventDelivery(ctx context.Context, filter *datastore.Filter) (int, int, error) {
	deliveries, _, err := e.eventDeliveryRepo.LoadEventDeliveriesPaged(ctx, filter.Group.UID, filter.EndpointID, filter.EventID, filter.Status, filter.SearchParams, filter.Pageable)
	if err != nil {
		log.WithError(err).Error("failed to fetch event deliveries by ids")
		return 0, 0, util.NewServiceError(http.StatusInternalServerError, errors.New("failed to fetch event deliveries"))
	}

	failures := 0
	for _, delivery := range deliveries {
		err := e.RetryEventDelivery(ctx, &delivery, filter.Group)
		if err != nil {
			failures++
			log.WithError(err).Error("an item in the batch retry failed")
		}
	}

	successes := len(deliveries) - failures
	return successes, failures, nil
}

func (e *EventService) CountAffectedEventDeliveries(ctx context.Context, filter *datastore.Filter) (int64, error) {
	count, err := e.eventDeliveryRepo.CountEventDeliveries(ctx, filter.Group.UID, filter.EndpointID, filter.EventID, filter.Status, filter.SearchParams)
	if err != nil {
		log.WithError(err).Error("an error occurred while fetching event deliveries")
		return 0, util.NewServiceError(http.StatusInternalServerError, errors.New("an error occurred while fetching event deliveries"))
	}

	return count, nil
}

func (e *EventService) ForceResendEventDeliveries(ctx context.Context, ids []string, g *datastore.Group) (int, int, error) {
	deliveries, err := e.eventDeliveryRepo.FindEventDeliveriesByIDs(ctx, ids)
	if err != nil {
		log.WithError(err).Error("failed to fetch event deliveries by ids")
		return 0, 0, util.NewServiceError(http.StatusInternalServerError, errors.New("failed to fetch event deliveries"))
	}

	err = e.validateEventDeliveryStatus(deliveries)
	if err != nil {
		log.WithError(err).Error("event delivery status validation failed")
		return 0, 0, util.NewServiceError(http.StatusBadRequest, err)
	}

	failures := 0
	for _, delivery := range deliveries {
		err := e.forceResendEventDelivery(ctx, &delivery, g)
		if err != nil {
			failures++
			log.WithError(err).Error("an item in the force resend batch failed")
		}
	}

	successes := len(deliveries) - failures
	return successes, failures, nil
}

func (e *EventService) GetEventsPaged(ctx context.Context, filter *datastore.Filter) ([]datastore.Event, datastore.PaginationData, error) {
	events, paginationData, err := e.eventRepo.LoadEventsPaged(ctx, filter)
	if err != nil {
		log.WithError(err).Error("failed to fetch events")
		return nil, datastore.PaginationData{}, util.NewServiceError(http.StatusInternalServerError, errors.New("an error occurred while fetching events"))
	}

<<<<<<< HEAD
	var endpointMetaData []*datastore.Endpoint
	sourceMap := datastore.SourceMap{}

	for i, event := range events {
		for _, endpointID := range event.Endpoints {
			a, _ := e.endpointRepo.FindEndpointByID(ctx, endpointID)
			aa := &datastore.Endpoint{
				UID:          a.UID,
				Title:        a.Title,
				GroupID:      a.GroupID,
				OwnerID:      a.OwnerID,
				SupportEmail: a.SupportEmail,
				TargetURL:    a.TargetURL,
			}
			endpointMetaData = append(endpointMetaData, aa)
		}

		if _, ok := sourceMap[event.SourceID]; !ok && !util.IsStringEmpty(event.SourceID) {
			ev, err := e.sourceRepo.FindSourceByID(ctx, event.GroupID, event.SourceID)
			if err == nil {
				source := &datastore.Source{
					UID:  ev.UID,
					Name: ev.Name,
				}
				sourceMap[event.SourceID] = source
			}
		}

		events[i].EndpointMetadata = endpointMetaData
		events[i].Source = sourceMap[event.SourceID]
	}

=======
>>>>>>> e08f5834
	return events, paginationData, nil
}

func (e *EventService) GetEventDeliveriesPaged(ctx context.Context, filter *datastore.Filter) ([]datastore.EventDelivery, datastore.PaginationData, error) {
	deliveries, paginationData, err := e.eventDeliveryRepo.LoadEventDeliveriesPaged(ctx, filter.Group.UID, filter.EndpointID, filter.EventID, filter.Status, filter.SearchParams, filter.Pageable)
	if err != nil {
		log.WithError(err).Error("failed to fetch event deliveries")
		return nil, datastore.PaginationData{}, util.NewServiceError(http.StatusInternalServerError, errors.New("an error occurred while fetching event deliveries"))
	}

<<<<<<< HEAD
	eventMap := datastore.EventMap{}
	deviceMap := datastore.DeviceMap{}
	endpointMap := datastore.EndpointMap{}

	for i, ed := range deliveries {
		if _, ok := endpointMap[ed.EndpointID]; !ok {
			a, err := e.endpointRepo.FindEndpointByID(ctx, ed.EndpointID)
			if err == nil {
				aa := &datastore.Endpoint{
					UID:               a.UID,
					Title:             a.Title,
					TargetURL:         a.TargetURL,
					HttpTimeout:       a.HttpTimeout,
					Secrets:           a.Secrets,
					RateLimit:         a.RateLimit,
					RateLimitDuration: a.RateLimitDuration,
					GroupID:           a.GroupID,
					SupportEmail:      a.SupportEmail,
					DocumentStatus:    a.DocumentStatus,
				}
				endpointMap[ed.EndpointID] = aa
			}
		}

		if _, ok := eventMap[ed.EventID]; !ok {
			ev, err := e.eventRepo.FindEventByID(ctx, ed.EventID)
			if err == nil {
				event := &datastore.Event{
					UID:       ev.UID,
					EventType: ev.EventType,
				}
				eventMap[ed.EventID] = event
			}
		}

		if !util.IsStringEmpty(ed.DeviceID) {
			if _, ok := deviceMap[ed.DeviceID]; !ok {
				dev, err := e.deviceRepo.FetchDeviceByID(ctx, ed.DeviceID, ed.EndpointID, ed.GroupID)
				if err == nil {
					device := &datastore.Device{
						UID:      dev.UID,
						HostName: dev.HostName,
					}
					deviceMap[ed.DeviceID] = device
				}
			}
			deliveries[i].CLIMetadata.HostName = deviceMap[ed.DeviceID].HostName
		}

		deliveries[i].Event = eventMap[ed.EventID]
		deliveries[i].Endpoint = endpointMap[ed.EndpointID]
	}

=======
>>>>>>> e08f5834
	return deliveries, paginationData, nil
}

func (e *EventService) ResendEventDelivery(ctx context.Context, eventDelivery *datastore.EventDelivery, g *datastore.Group) error {
	err := e.RetryEventDelivery(ctx, eventDelivery, g)
	if err != nil {
		log.WithError(err).Error("failed to resend event delivery")
		return util.NewServiceError(http.StatusBadRequest, err)
	}

	return nil
}

func (e *EventService) RetryEventDelivery(ctx context.Context, eventDelivery *datastore.EventDelivery, g *datastore.Group) error {
	switch eventDelivery.Status {
	case datastore.SuccessEventStatus:
		return errors.New("event already sent")
	case datastore.ScheduledEventStatus,
		datastore.ProcessingEventStatus,
		datastore.RetryEventStatus:
		return errors.New("cannot resend event that did not fail previously")
	}

	sub, err := e.subRepo.FindSubscriptionByID(ctx, g.UID, eventDelivery.SubscriptionID)
	if err != nil {
		return ErrSubscriptionNotFound
	}

	if sub.Status == datastore.PendingSubscriptionStatus {
		return errors.New("subscription is being re-activated")
	}

	if sub.Status == datastore.InactiveSubscriptionStatus {
		err = e.subRepo.UpdateSubscriptionStatus(context.Background(), eventDelivery.GroupID, eventDelivery.SubscriptionID, datastore.PendingSubscriptionStatus)
		if err != nil {
			return errors.New("failed to update subscription status")
		}
	}

	return e.requeueEventDelivery(ctx, eventDelivery, g)
}

func (e *EventService) forceResendEventDelivery(ctx context.Context, eventDelivery *datastore.EventDelivery, g *datastore.Group) error {
	sub, err := e.subRepo.FindSubscriptionByID(ctx, g.UID, eventDelivery.SubscriptionID)
	if err != nil {
		return ErrSubscriptionNotFound
	}

	if sub.Status != datastore.ActiveSubscriptionStatus {
		return errors.New("force resend to an inactive or pending endpoint is not allowed")
	}

	return e.requeueEventDelivery(ctx, eventDelivery, g)
}

func (e *EventService) validateEventDeliveryStatus(deliveries []datastore.EventDelivery) error {
	for _, delivery := range deliveries {
		if delivery.Status != datastore.SuccessEventStatus {
			return ErrInvalidEventDeliveryStatus
		}
	}

	return nil
}

func (e *EventService) requeueEventDelivery(ctx context.Context, eventDelivery *datastore.EventDelivery, g *datastore.Group) error {
	eventDelivery.Status = datastore.ScheduledEventStatus
	err := e.eventDeliveryRepo.UpdateStatusOfEventDelivery(ctx, *eventDelivery, datastore.ScheduledEventStatus)
	if err != nil {
		return errors.New("an error occurred while trying to resend event")
	}

	taskName := convoy.EventProcessor

	job := &queue.Job{
		ID:      eventDelivery.UID,
		Payload: json.RawMessage(eventDelivery.UID),
		Delay:   1 * time.Second,
	}
	err = e.queue.Write(taskName, convoy.EventQueue, job)
	if err != nil {
		return fmt.Errorf("error occurred re-enqueing old event - %s: %v", eventDelivery.UID, err)
	}
	return nil
}

func (e *EventService) getCustomHeaders(customHeaders map[string]string) httpheader.HTTPHeader {
	var headers map[string][]string

	if customHeaders != nil {
		headers = make(map[string][]string)

		for key, value := range customHeaders {
			headers[key] = []string{value}
		}
	}

	return headers
}

func (e *EventService) createEvent(ctx context.Context, endpoints []datastore.Endpoint, newMessage *createEvent, g *datastore.Group) (*datastore.Event, error) {
	var endpointIDs []string

	for _, endpoint := range endpoints {
		endpointIDs = append(endpointIDs, endpoint.UID)
	}

	event := &datastore.Event{
		UID:            uuid.New().String(),
		EventType:      datastore.EventType(newMessage.EventType),
		Data:           newMessage.Data,
		Headers:        e.getCustomHeaders(newMessage.CustomHeaders),
		CreatedAt:      primitive.NewDateTimeFromTime(time.Now()),
		UpdatedAt:      primitive.NewDateTimeFromTime(time.Now()),
		Endpoints:      endpointIDs,
		GroupID:        g.UID,
		DocumentStatus: datastore.ActiveDocumentStatus,
	}

	if (g.Config == nil || g.Config.Strategy == nil) ||
		(g.Config.Strategy != nil && g.Config.Strategy.Type != datastore.LinearStrategyProvider && g.Config.Strategy.Type != datastore.ExponentialStrategyProvider) {
		return nil, util.NewServiceError(http.StatusBadRequest, errors.New("retry strategy not defined in configuration"))
	}

	taskName := convoy.CreateEventProcessor

	createEvent := task.CreateEvent{
		Event:              *event,
		CreateSubscription: !util.IsStringEmpty(newMessage.EndpointID),
	}

	eventByte, err := json.Marshal(createEvent)
	if err != nil {
		return nil, util.NewServiceError(http.StatusBadRequest, err)
	}

	payload := json.RawMessage(eventByte)

	job := &queue.Job{
		ID:      event.UID,
		Payload: payload,
		Delay:   0,
	}
	err = e.queue.Write(taskName, convoy.CreateEventQueue, job)
	if err != nil {
		log.Errorf("Error occurred sending new event to the queue %s", err)
	}

	return event, nil
}

func (e *EventService) FindEndpoints(ctx context.Context, newMessage *models.Event) ([]datastore.Endpoint, error) {
	var endpoints []datastore.Endpoint

	if !util.IsStringEmpty(newMessage.EndpointID) {
		endpoint, err := e.endpointRepo.FindEndpointByID(ctx, newMessage.EndpointID)
		if err != nil {
			return endpoints, err
		}

		endpoints = append(endpoints, *endpoint)
		return endpoints, nil
	}

	if !util.IsStringEmpty(newMessage.AppID) {
		endpoints, err := e.endpointRepo.FindEndpointsByAppID(ctx, newMessage.AppID)
		if err != nil {
			return endpoints, err
		}

		return endpoints, nil
	}

	return endpoints, nil

}<|MERGE_RESOLUTION|>--- conflicted
+++ resolved
@@ -258,41 +258,6 @@
 		return nil, datastore.PaginationData{}, util.NewServiceError(http.StatusInternalServerError, errors.New("an error occurred while fetching events"))
 	}
 
-<<<<<<< HEAD
-	var endpointMetaData []*datastore.Endpoint
-	sourceMap := datastore.SourceMap{}
-
-	for i, event := range events {
-		for _, endpointID := range event.Endpoints {
-			a, _ := e.endpointRepo.FindEndpointByID(ctx, endpointID)
-			aa := &datastore.Endpoint{
-				UID:          a.UID,
-				Title:        a.Title,
-				GroupID:      a.GroupID,
-				OwnerID:      a.OwnerID,
-				SupportEmail: a.SupportEmail,
-				TargetURL:    a.TargetURL,
-			}
-			endpointMetaData = append(endpointMetaData, aa)
-		}
-
-		if _, ok := sourceMap[event.SourceID]; !ok && !util.IsStringEmpty(event.SourceID) {
-			ev, err := e.sourceRepo.FindSourceByID(ctx, event.GroupID, event.SourceID)
-			if err == nil {
-				source := &datastore.Source{
-					UID:  ev.UID,
-					Name: ev.Name,
-				}
-				sourceMap[event.SourceID] = source
-			}
-		}
-
-		events[i].EndpointMetadata = endpointMetaData
-		events[i].Source = sourceMap[event.SourceID]
-	}
-
-=======
->>>>>>> e08f5834
 	return events, paginationData, nil
 }
 
@@ -303,62 +268,6 @@
 		return nil, datastore.PaginationData{}, util.NewServiceError(http.StatusInternalServerError, errors.New("an error occurred while fetching event deliveries"))
 	}
 
-<<<<<<< HEAD
-	eventMap := datastore.EventMap{}
-	deviceMap := datastore.DeviceMap{}
-	endpointMap := datastore.EndpointMap{}
-
-	for i, ed := range deliveries {
-		if _, ok := endpointMap[ed.EndpointID]; !ok {
-			a, err := e.endpointRepo.FindEndpointByID(ctx, ed.EndpointID)
-			if err == nil {
-				aa := &datastore.Endpoint{
-					UID:               a.UID,
-					Title:             a.Title,
-					TargetURL:         a.TargetURL,
-					HttpTimeout:       a.HttpTimeout,
-					Secrets:           a.Secrets,
-					RateLimit:         a.RateLimit,
-					RateLimitDuration: a.RateLimitDuration,
-					GroupID:           a.GroupID,
-					SupportEmail:      a.SupportEmail,
-					DocumentStatus:    a.DocumentStatus,
-				}
-				endpointMap[ed.EndpointID] = aa
-			}
-		}
-
-		if _, ok := eventMap[ed.EventID]; !ok {
-			ev, err := e.eventRepo.FindEventByID(ctx, ed.EventID)
-			if err == nil {
-				event := &datastore.Event{
-					UID:       ev.UID,
-					EventType: ev.EventType,
-				}
-				eventMap[ed.EventID] = event
-			}
-		}
-
-		if !util.IsStringEmpty(ed.DeviceID) {
-			if _, ok := deviceMap[ed.DeviceID]; !ok {
-				dev, err := e.deviceRepo.FetchDeviceByID(ctx, ed.DeviceID, ed.EndpointID, ed.GroupID)
-				if err == nil {
-					device := &datastore.Device{
-						UID:      dev.UID,
-						HostName: dev.HostName,
-					}
-					deviceMap[ed.DeviceID] = device
-				}
-			}
-			deliveries[i].CLIMetadata.HostName = deviceMap[ed.DeviceID].HostName
-		}
-
-		deliveries[i].Event = eventMap[ed.EventID]
-		deliveries[i].Endpoint = endpointMap[ed.EndpointID]
-	}
-
-=======
->>>>>>> e08f5834
 	return deliveries, paginationData, nil
 }
 
