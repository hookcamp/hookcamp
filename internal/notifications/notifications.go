package notifications

import (
	"context"
	"encoding/json"
	"fmt"
	"strconv"

	"github.com/frain-dev/convoy"
	"github.com/frain-dev/convoy/datastore"
	"github.com/frain-dev/convoy/internal/email"
	"github.com/frain-dev/convoy/pkg/log"
	"github.com/frain-dev/convoy/queue"
	"github.com/frain-dev/convoy/util"
)

type NotificationType string

const (
	SlackNotificationType NotificationType = "slack"
	EmailNotificationType NotificationType = "email"
)

type Notification struct {
	// Defines the type of notification either slack or email.
	NotificationType NotificationType `json:"notification_type,omitempty"`

	// Email or Slack notification
	Payload interface{} `json:"payload,omitempty"`
}

type SlackNotification struct {
	WebhookURL string `json:"webhook_url,omitempty"`

	Text string `json:"text,omitempty"`
}

// NOTIFICATIONS

func SendEndpointNotification(ctx context.Context,
	endpoint *datastore.Endpoint,
<<<<<<< HEAD
	group *datastore.Group,
	status datastore.EndpointStatus,
=======
	group *datastore.Project,
	status datastore.SubscriptionStatus,
>>>>>>> d985978c
	q queue.Queuer,
	failure bool,
	failureMsg string,
	responseBody string,
	statusCode int,
) error {
	var ns []*Notification

	if !util.IsStringEmpty(endpoint.SupportEmail) {
		ns = append(ns, &Notification{NotificationType: EmailNotificationType})
	}

	if !util.IsStringEmpty(endpoint.SlackWebhookURL) {
		ns = append(ns, &Notification{NotificationType: SlackNotificationType})
	}

	for _, v := range ns {
		switch v.NotificationType {
		case EmailNotificationType:
			v.Payload = email.Message{
				Email:        endpoint.SupportEmail,
				Subject:      "Endpoint Status Update",
				TemplateName: email.TemplateEndpointUpdate,
				Params: map[string]string{
					"logo_url":        group.LogoURL,
					"target_url":      endpoint.TargetURL,
					"failure_msg":     failureMsg,
					"response_body":   responseBody,
					"status_code":     strconv.Itoa(statusCode),
					"endpoint_status": string(status),
				},
			}

		case SlackNotificationType:
			payload := SlackNotification{
				WebhookURL: endpoint.SlackWebhookURL,
			}

			var text string
			if failure {
				text = fmt.Sprintf("failed to send event delivery to endpoint url (%s) after retry limit was hit, endpoint response body (%s) and status code was %d, reason for failure is \"%s\", endpoint status is now %s", endpoint.TargetURL, responseBody, statusCode, failureMsg, status)
			} else {
				text = fmt.Sprintf("endpoint url (%s) which was formerly dectivated has now been reactivated, endpoint status is now %s", endpoint.TargetURL, status)
			}

			payload.Text = text
			v.Payload = payload
		default:
			log.Error("Invalid notification type")
			continue
		}

		buf, err := json.Marshal(v)
		if err != nil {
			log.WithError(err).Errorf("Failed to marshal %v notification payload", v.NotificationType)
			continue
		}

		job := &queue.Job{
			Payload: json.RawMessage(buf),
			Delay:   0,
		}

		err = q.Write(convoy.NotificationProcessor, convoy.DefaultQueue, job)
		if err != nil {
			log.WithError(err).Error("Failed to write new notification to the queue")
		}
	}

	return nil
}<|MERGE_RESOLUTION|>--- conflicted
+++ resolved
@@ -39,13 +39,8 @@
 
 func SendEndpointNotification(ctx context.Context,
 	endpoint *datastore.Endpoint,
-<<<<<<< HEAD
-	group *datastore.Group,
+	project *datastore.Project,
 	status datastore.EndpointStatus,
-=======
-	group *datastore.Project,
-	status datastore.SubscriptionStatus,
->>>>>>> d985978c
 	q queue.Queuer,
 	failure bool,
 	failureMsg string,
@@ -70,7 +65,7 @@
 				Subject:      "Endpoint Status Update",
 				TemplateName: email.TemplateEndpointUpdate,
 				Params: map[string]string{
-					"logo_url":        group.LogoURL,
+					"logo_url":        project.LogoURL,
 					"target_url":      endpoint.TargetURL,
 					"failure_msg":     failureMsg,
 					"response_body":   responseBody,
