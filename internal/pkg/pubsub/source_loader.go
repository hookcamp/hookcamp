package pubsub

import (
	"context"
	"encoding/json"
	"fmt"
<<<<<<< HEAD
=======
	"github.com/frain-dev/convoy/worker/task"
	"github.com/oklog/ulid/v2"
	"math"
>>>>>>> c0c9656b
	"time"

	"github.com/frain-dev/convoy/pkg/msgpack"

	"github.com/frain-dev/convoy/internal/pkg/apm"

	"github.com/frain-dev/convoy"
	"github.com/frain-dev/convoy/datastore"
	"github.com/frain-dev/convoy/pkg/log"
	"github.com/frain-dev/convoy/queue"
	"github.com/frain-dev/convoy/util"
)

const (
	perPage = 50
)

type SourceLoader struct {
	endpointRepo datastore.EndpointRepository
	sourceRepo   datastore.SourceRepository
	projectRepo  datastore.ProjectRepository
	queue        queue.Queuer
	sourcePool   *SourcePool
	log          log.StdLogger
}

func NewSourceLoader(endpointRepo datastore.EndpointRepository, sourceRepo datastore.SourceRepository, projectRepo datastore.ProjectRepository, queue queue.Queuer, sourcePool *SourcePool, log log.StdLogger) *SourceLoader {
	return &SourceLoader{
		endpointRepo: endpointRepo,
		sourceRepo:   sourceRepo,
		projectRepo:  projectRepo,
		queue:        queue,
		sourcePool:   sourcePool,
		log:          log,
	}
}

func (s *SourceLoader) Run(ctx context.Context, interval int, stop <-chan struct{}) {
	ticker := time.NewTicker(time.Duration(interval) * time.Second)

	for {
		select {
		case <-ticker.C:
			err := s.fetchProjectSources(ctx)
			if err != nil {
				s.log.WithError(err).Error("failed to fetch sources")
			}
		case <-stop:
			// Stop the ticker
			ticker.Stop()

			// Stop the existing pub sub sources
			s.sourcePool.Stop()
			return
		}
	}
}

func (s *SourceLoader) fetchSources(ctx context.Context, projectIDs []string, cursor string) error {
	txn, innerCtx := apm.StartTransaction(ctx, "fetchSources")
	defer txn.End()

	pageable := datastore.Pageable{
		NextCursor: cursor,
		Direction:  datastore.Next,
		PerPage:    perPage,
	}

	sources, pagination, err := s.sourceRepo.LoadPubSubSourcesByProjectIDs(innerCtx, projectIDs, pageable)
	if err != nil {
		return err
	}

	if len(sources) == 0 && !pagination.HasNextPage {
		return nil
	}

	for _, source := range sources {
		ps, err := NewPubSubSource(&source, s.handler, s.log)
		if err != nil {
			s.log.WithError(err).Error("failed to create pub sub source")
		}

		s.sourcePool.Insert(ps)
	}

	if pagination.HasNextPage {
		cursor = pagination.NextPageCursor
		return s.fetchSources(innerCtx, projectIDs, cursor)
	}

	return nil
}

func (s *SourceLoader) fetchProjectSources(ctx context.Context) error {
	txn, innerCtx := apm.StartTransaction(ctx, "fetchProjectSources")
	defer txn.End()

	projects, err := s.projectRepo.LoadProjects(innerCtx, &datastore.ProjectFilter{})
	if err != nil {
		return err
	}

	ids := make([]string, len(projects))
	for i := range projects {
		ids[i] = projects[i].UID
	}

	err = s.fetchSources(innerCtx, ids, "")
	if err != nil {
		s.log.WithError(err).Error("failed to load sources")
		return err
	}

	return nil
}

func (s *SourceLoader) handler(ctx context.Context, source *datastore.Source, msg string) error {
	txn, innerCtx := apm.StartTransaction(ctx, fmt.Sprintf("%v handler", source.Name))
	defer txn.End()

	ev := struct {
		EndpointID     string            `json:"endpoint_id"`
		OwnerID        string            `json:"owner_id"`
		EventType      string            `json:"event_type"`
		Data           json.RawMessage   `json:"data"`
		CustomHeaders  map[string]string `json:"custom_headers"`
		IdempotencyKey string            `json:"idempotency_key"`
	}{}

	if err := json.Unmarshal([]byte(msg), &ev); err != nil {
		return err
	}

	ce := task.CreateEvent{
		Params: task.CreateEventTaskParams{
			UID:            ulid.Make().String(),
			ProjectID:      source.ProjectID,
			EndpointID:     ev.EndpointID,
			EventType:      ev.EventType,
			Data:           ev.Data,
			CustomHeaders:  ev.CustomHeaders,
			IdempotencyKey: ev.IdempotencyKey,
		},
		CreateSubscription: !util.IsStringEmpty(ev.EndpointID),
	}

	eventByte, err := msgpack.EncodeMsgPack(ce)
	if err != nil {
		return err
	}

	job := &queue.Job{
		ID:      ce.Params.UID,
		Payload: eventByte,
		Delay:   0,
	}

	err = s.queue.Write(innerCtx, convoy.CreateEventProcessor, convoy.CreateEventQueue, job)
	if err != nil {
		return err
	}

	return nil
}<|MERGE_RESOLUTION|>--- conflicted
+++ resolved
@@ -4,12 +4,9 @@
 	"context"
 	"encoding/json"
 	"fmt"
-<<<<<<< HEAD
-=======
 	"github.com/frain-dev/convoy/worker/task"
 	"github.com/oklog/ulid/v2"
 	"math"
->>>>>>> c0c9656b
 	"time"
 
 	"github.com/frain-dev/convoy/pkg/msgpack"
