package keygen

import (
	"context"
	"encoding/json"
	"errors"
	"fmt"
	"os"
	"os/signal"
	"sync"
	"time"

	"github.com/mitchellh/mapstructure"

	"github.com/frain-dev/convoy/datastore"
	"github.com/frain-dev/convoy/pkg/log"
	"github.com/frain-dev/convoy/util"

	"github.com/google/uuid"
	"github.com/keygen-sh/keygen-go/v3"
)

type Licenser struct {
	licenseKey         string
	license            *keygen.License
	planType           PlanType
	machineFingerprint string
	featureList        map[Feature]*Properties

	orgRepo     datastore.OrganisationRepository
	userRepo    datastore.UserRepository
	projectRepo datastore.ProjectRepository

	// only for community licenser
	mu              sync.RWMutex
	enabledProjects map[string]bool
}

type Config struct {
	LicenseKey  string
	OrgRepo     datastore.OrganisationRepository
	ProjectRepo datastore.ProjectRepository
	UserRepo    datastore.UserRepository
}

func init() {
	keygen.Account = "8200bc0f-f64f-4a38-a9be-d2b16c8f0deb"
	keygen.Product = "08d95b4d-4301-42f9-95af-9713e1b41a3a"
	keygen.PublicKey = "14549f18dd23e4644aae6b6fd787e4df5f018bce0c7ae2edd29df83309ea76c2"
}

func NewKeygenLicenser(c *Config) (*Licenser, error) {
	ctx, cancel := context.WithTimeout(context.Background(), time.Second*10)
	defer cancel()

	if util.IsStringEmpty(c.LicenseKey) {
		// no license key provided, allow access to only community features
		return communityLicenser(ctx, c.OrgRepo, c.UserRepo, c.ProjectRepo)
	}

	keygen.LicenseKey = c.LicenseKey
	fingerprint := uuid.New().String()

	l, err := keygen.Validate(ctx, fingerprint)
	if err != nil && !allowKeygenError(err) {
		return nil, fmt.Errorf("failed to validate error: %v", err)
	}

	err = checkExpiry(l)
	if err != nil {
		return nil, err
	}

	if l.Metadata == nil {
		return nil, fmt.Errorf("license has no metadata")
	}

	featureList, err := getFeatureList(ctx, l)
	if err != nil {
		return nil, err
	}

	p := l.Metadata["planType"]
	if p == nil {
		return nil, fmt.Errorf("license plan type unspecified in metadata")
	}

	pt, ok := p.(string)
	if !ok {
		return nil, fmt.Errorf("license plan type is not a string")
	}

	return &Licenser{
		machineFingerprint: fingerprint,
		licenseKey:         c.LicenseKey,
		license:            l,
		orgRepo:            c.OrgRepo,
		userRepo:           c.UserRepo,
		projectRepo:        c.ProjectRepo,
		planType:           PlanType(pt),
		featureList:        featureList,
	}, err
}

func (k *Licenser) ProjectEnabled(projectID string) bool {
	k.mu.RLock()
	defer k.mu.RUnlock()
	if k.enabledProjects == nil { // not community licenser
		return true
	}

	return k.enabledProjects[projectID]
}

func (k *Licenser) AddEnabledProject(projectID string) {
	k.mu.Lock()
	defer k.mu.Unlock()
	if k.enabledProjects == nil { // not community licenser
		return
	}

	if len(k.enabledProjects) == projectLimit {
		return
	}

	k.enabledProjects[projectID] = true
}

func (k *Licenser) RemoveEnabledProject(projectID string) {
	k.mu.Lock()
	defer k.mu.Unlock()
	if k.enabledProjects == nil { // not community licenser
		return
	}

	delete(k.enabledProjects, projectID)
}

func (k *Licenser) Activate() error {
	if util.IsStringEmpty(k.licenseKey) {
		return nil
	}

	ctx, cancel := context.WithTimeout(context.Background(), time.Second*5)
	defer cancel()

	machine, err := k.license.Activate(ctx, k.machineFingerprint)
	if err != nil {
		return fmt.Errorf("failed to activate machine")
	}

	// Start a heartbeat monitor for the current machine
	err = machine.Monitor(ctx)
	if err != nil {
		return fmt.Errorf("failed to start machine monitor")
	}

	go func() {
		// Listen for interrupt and deactivate the machine, if the instance crashes unexpectedly the
		// heartbeat monitor helps to tell keygen that this machine should be deactivated
		// See the Check-out/check-in licenses section on
		// https://keygen.sh/docs/choosing-a-licensing-model/floating-licenses/
		quit := make(chan os.Signal, 1)
		signal.Notify(quit, os.Interrupt)
		<-quit

		if err := machine.Deactivate(ctx); err != nil {
			log.WithError(err).Error("failed to deactivate machine")
		}
	}()

	return nil
}

func allowKeygenError(err error) bool {
	switch {
	case errors.Is(err, keygen.ErrLicenseNotActivated):
		return true
	case errors.Is(err, keygen.ErrLicenseExpired):
		return true
	case errors.Is(err, keygen.ErrHeartbeatRequired):
		return true
	}

	return false
}

var ErrLicenseExpired = errors.New("license expired")

func checkExpiry(l *keygen.License) error {
	if l.Expiry == nil {
		return nil
	}

	now := time.Now()

	if now.After(*l.Expiry) {
		v := now.Sub(*l.Expiry)

		const days = 21 * 24 * time.Hour // 21 days

		if v < days { // expired in less than 21 days, allow instance to boot
			daysAgo := int64(v.Hours() / 24)
			log.Warnf("license expired %d days ago, access to features will be revoked in %d days", daysAgo, 21-daysAgo)
			return nil
		}

		return ErrLicenseExpired
	}

	return nil
}

func getFeatureList(ctx context.Context, l *keygen.License) (map[Feature]*Properties, error) {
	entitlements, err := l.Entitlements(ctx)
	if err != nil {
		return nil, fmt.Errorf("failed to load license entitlements: %v", err)
	}

	if len(entitlements) == 0 {
		return nil, fmt.Errorf("license has no entitlements")
	}

	featureList := map[Feature]*Properties{}
	for _, entitlement := range entitlements {
		featureList[Feature(entitlement.Code)] = &Properties{Allowed: true}
	}

	meta := LicenseMetadata{}
	if l.Metadata != nil {
		err = mapstructure.Decode(l.Metadata, &meta)
		if err != nil {
			return nil, fmt.Errorf("failed to decode license metadata: %v", err)
		}
	}

	if meta.OrgLimit != 0 {
		featureList[CreateOrg] = &Properties{Limit: meta.OrgLimit}
	}

	if meta.UserLimit != 0 {
		featureList[CreateUser] = &Properties{Limit: meta.UserLimit}
	}

	if meta.ProjectLimit != 0 {
		featureList[CreateProject] = &Properties{Limit: meta.ProjectLimit}
	}

	return featureList, err
}

func (k *Licenser) CreateOrg(ctx context.Context) (bool, error) {
	err := checkExpiry(k.license)
	if err != nil {
		return false, err
	}

	c, err := k.orgRepo.CountOrganisations(ctx)
	if err != nil {
		return false, err
	}

	p := k.featureList[CreateOrg]

	if p.Limit == -1 { // no limit
		return true, nil
	}

	if c >= p.Limit {
		return false, nil
	}

	return true, nil
}

func (k *Licenser) CreateUser(ctx context.Context) (bool, error) {
	err := checkExpiry(k.license)
	if err != nil {
		return false, err
	}

	c, err := k.userRepo.CountUsers(ctx)
	if err != nil {
		return false, err
	}

	p := k.featureList[CreateUser]

	if p.Limit == -1 { // no limit
		return true, nil
	}

	if c >= p.Limit {
		return false, nil
	}

	return true, nil
}

func (k *Licenser) CreateProject(ctx context.Context) (bool, error) {
	err := checkExpiry(k.license)
	if err != nil {
		return false, err
	}

	c, err := k.projectRepo.CountProjects(ctx)
	if err != nil {
		return false, err
	}

	p := k.featureList[CreateProject]

	if p.Limit == -1 { // no limit
		return true, nil
	}

	if c >= p.Limit {
		return false, nil
	}

	return true, nil
}

func (k *Licenser) UseForwardProxy() bool {
	if checkExpiry(k.license) != nil {
		return false
	}

	_, ok := k.featureList[UseForwardProxy]
	return ok
}

func (k *Licenser) CanExportPrometheusMetrics() bool {
	if checkExpiry(k.license) != nil {
		return false
	}

	_, ok := k.featureList[ExportPrometheusMetrics]
	return ok
}

func (k *Licenser) AdvancedEndpointMgmt() bool {
	if checkExpiry(k.license) != nil {
		return false
	}
	_, ok := k.featureList[AdvancedEndpointMgmt]
	return ok
}

func (k *Licenser) AdvancedRetentionPolicy() bool {
	if checkExpiry(k.license) != nil {
		return false
	}
	_, ok := k.featureList[AdvancedWebhookArchiving]
	return ok
}

func (k *Licenser) AdvancedMsgBroker() bool {
	if checkExpiry(k.license) != nil {
		return false
	}
	_, ok := k.featureList[AdvancedMsgBroker]
	return ok
}

func (k *Licenser) AdvancedSubscriptions() bool {
	if checkExpiry(k.license) != nil {
		return false
	}
	_, ok := k.featureList[AdvancedSubscriptions]
	return ok
}

func (k *Licenser) Transformations() bool {
	if checkExpiry(k.license) != nil {
		return false
	}
	_, ok := k.featureList[WebhookTransformations]
	return ok
}

func (k *Licenser) HADeployment() bool {
	if checkExpiry(k.license) != nil {
		return false
	}
	_, ok := k.featureList[HADeployment]
	return ok
}

func (k *Licenser) WebhookAnalytics() bool {
	if checkExpiry(k.license) != nil {
		return false
	}
	_, ok := k.featureList[WebhookAnalytics]
	return ok
}

func (k *Licenser) MutualTLS() bool {
	if checkExpiry(k.license) != nil {
		return false
	}
	_, ok := k.featureList[MutualTLS]
	return ok
}

func (k *Licenser) AsynqMonitoring() bool {
	if checkExpiry(k.license) != nil {
		return false
	}
	_, ok := k.featureList[AsynqMonitoring]
	return ok
}

func (k *Licenser) SynchronousWebhooks() bool {
	if checkExpiry(k.license) != nil {
		return false
	}
	_, ok := k.featureList[SynchronousWebhooks]
	return ok
}

func (k *Licenser) PortalLinks() bool {
	if checkExpiry(k.license) != nil {
		return false
	}
	_, ok := k.featureList[PortalLinks]
	return ok
}

func (k *Licenser) ConsumerPoolTuning() bool {
	if checkExpiry(k.license) != nil {
		return false
	}
	_, ok := k.featureList[ConsumerPoolTuning]
	return ok
}

func (k *Licenser) AdvancedWebhookFiltering() bool {
	if checkExpiry(k.license) != nil {
		return false
	}
	_, ok := k.featureList[AdvancedWebhookFiltering]
	return ok
}

func (k *Licenser) MultiPlayerMode() bool {
	if checkExpiry(k.license) != nil {
		return false
	}
	_, ok := k.featureList[MultiPlayerMode]
	return ok
}

<<<<<<< HEAD
func (k *Licenser) IngestRate() bool {
	if checkExpiry(k.license) != nil {
		return false
	}
	_, ok := k.featureList[IngestRate]
=======
func (k *Licenser) AgentExecutionMode() bool {
	if checkExpiry(k.license) != nil {
		return false
	}
	_, ok := k.featureList[AgentExecutionMode]
>>>>>>> 9a13bcaf
	return ok
}

func (k *Licenser) FeatureListJSON(ctx context.Context) (json.RawMessage, error) {
	// only these guys have dynamic limits for now
	for f := range k.featureList {
		switch f {
		case CreateOrg:
			ok, err := k.CreateOrg(ctx)
			if err != nil {
				return nil, err
			}
			k.featureList[f].Allowed = ok
		case CreateUser:
			ok, err := k.CreateUser(ctx)
			if err != nil {
				return nil, err
			}
			k.featureList[f].Allowed = ok
		case CreateProject:
			ok, err := k.CreateProject(ctx)
			if err != nil {
				return nil, err
			}
			k.featureList[f].Allowed = ok
		}
	}

	return json.Marshal(k.featureList)
}<|MERGE_RESOLUTION|>--- conflicted
+++ resolved
@@ -451,19 +451,19 @@
 	return ok
 }
 
-<<<<<<< HEAD
 func (k *Licenser) IngestRate() bool {
 	if checkExpiry(k.license) != nil {
 		return false
 	}
 	_, ok := k.featureList[IngestRate]
-=======
+	return ok
+}
+
 func (k *Licenser) AgentExecutionMode() bool {
 	if checkExpiry(k.license) != nil {
 		return false
 	}
 	_, ok := k.featureList[AgentExecutionMode]
->>>>>>> 9a13bcaf
 	return ok
 }
 
