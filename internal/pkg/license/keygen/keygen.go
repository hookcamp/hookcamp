package keygen

import (
	"context"
	"encoding/json"
	"errors"
	"fmt"
	"os"
	"os/signal"
	"sync"
	"time"

	"github.com/mitchellh/mapstructure"

	"github.com/frain-dev/convoy/datastore"
	"github.com/frain-dev/convoy/pkg/log"
	"github.com/frain-dev/convoy/util"

	"github.com/google/uuid"
	"github.com/keygen-sh/keygen-go/v3"
)

type Licenser struct {
	licenseKey         string
	license            *keygen.License
	planType           PlanType
	machineFingerprint string
	featureList        map[Feature]*Properties

	orgRepo     datastore.OrganisationRepository
	userRepo    datastore.UserRepository
	projectRepo datastore.ProjectRepository

	// only for community licenser
	mu              sync.RWMutex
	enabledProjects map[string]bool
}

type Config struct {
	LicenseKey  string
	OrgRepo     datastore.OrganisationRepository
	ProjectRepo datastore.ProjectRepository
	UserRepo    datastore.UserRepository
}

func init() {
	keygen.Account = "8200bc0f-f64f-4a38-a9be-d2b16c8f0deb"
	keygen.Product = "08d95b4d-4301-42f9-95af-9713e1b41a3a"
	keygen.PublicKey = "14549f18dd23e4644aae6b6fd787e4df5f018bce0c7ae2edd29df83309ea76c2"
}

func NewKeygenLicenser(c *Config) (*Licenser, error) {
	ctx, cancel := context.WithTimeout(context.Background(), time.Second*10)
	defer cancel()

	if util.IsStringEmpty(c.LicenseKey) {
		// no license key provided, allow access to only community features
		return communityLicenser(ctx, c.OrgRepo, c.UserRepo, c.ProjectRepo)
	}

	keygen.LicenseKey = c.LicenseKey
	fingerprint := uuid.New().String()

	l, err := keygen.Validate(ctx, fingerprint)
	if err != nil && !allowKeygenError(err) {
		return nil, fmt.Errorf("failed to validate error: %v", err)
	}

	err = checkExpiry(l)
	if err != nil {
		return nil, err
	}

	if l.Metadata == nil {
		return nil, fmt.Errorf("license has no metadata")
	}

	featureList, err := getFeatureList(ctx, l)
	if err != nil {
		return nil, err
	}

	p := l.Metadata["planType"]
	if p == nil {
		return nil, fmt.Errorf("license plan type unspecified in metadata")
	}

	pt, ok := p.(string)
	if !ok {
		return nil, fmt.Errorf("license plan type is not a string")
	}

	return &Licenser{
		machineFingerprint: fingerprint,
		licenseKey:         c.LicenseKey,
		license:            l,
		orgRepo:            c.OrgRepo,
		userRepo:           c.UserRepo,
		projectRepo:        c.ProjectRepo,
		planType:           PlanType(pt),
		featureList:        featureList,
	}, err
}

func (k *Licenser) ProjectEnabled(projectID string) bool {
	k.mu.RLock()
	defer k.mu.RUnlock()
	if k.enabledProjects == nil { // not community licenser
		return true
	}

	return k.enabledProjects[projectID]
}

func (k *Licenser) AddEnabledProject(projectID string) {
	k.mu.Lock()
	defer k.mu.Unlock()
	if k.enabledProjects == nil { // not community licenser
		return
	}

	if len(k.enabledProjects) == projectLimit {
		return
	}

	k.enabledProjects[projectID] = true
}

func (k *Licenser) RemoveEnabledProject(projectID string) {
	k.mu.Lock()
	defer k.mu.Unlock()
	if k.enabledProjects == nil { // not community licenser
		return
	}

	delete(k.enabledProjects, projectID)
}

func (k *Licenser) Activate() error {
	if util.IsStringEmpty(k.licenseKey) {
		return nil
	}

	ctx, cancel := context.WithTimeout(context.Background(), time.Second*5)
	defer cancel()

	machine, err := k.license.Activate(ctx, k.machineFingerprint)
	if err != nil {
		return fmt.Errorf("failed to activate machine")
	}

	// Start a heartbeat monitor for the current machine
	err = machine.Monitor(ctx)
	if err != nil {
		return fmt.Errorf("failed to start machine monitor")
	}

	go func() {
		// Listen for interrupt and deactivate the machine, if the instance crashes unexpectedly the
		// heartbeat monitor helps to tell keygen that this machine should be deactivated
		// See the Check-out/check-in licenses section on
		// https://keygen.sh/docs/choosing-a-licensing-model/floating-licenses/
		quit := make(chan os.Signal, 1)
		signal.Notify(quit, os.Interrupt)
		<-quit

		if err := machine.Deactivate(ctx); err != nil {
			log.WithError(err).Error("failed to deactivate machine")
		}
	}()

	return nil
}

func allowKeygenError(err error) bool {
	switch {
	case errors.Is(err, keygen.ErrLicenseNotActivated):
		return true
	case errors.Is(err, keygen.ErrLicenseExpired):
		return true
	case errors.Is(err, keygen.ErrHeartbeatRequired):
		return true
	}

	return false
}

var ErrLicenseExpired = errors.New("license expired")

func checkExpiry(l *keygen.License) error {
	if l.Expiry == nil {
		return nil
	}

	now := time.Now()

	if now.After(*l.Expiry) {
		v := now.Sub(*l.Expiry)

		const days = 21 * 24 * time.Hour // 21 days

		if v < days { // expired in less than 21 days, allow instance to boot
			daysAgo := int64(v.Hours() / 24)
			log.Warnf("license expired %d days ago, access to features will be revoked in %d days", daysAgo, 21-daysAgo)
			return nil
		}

		return ErrLicenseExpired
	}

	return nil
}

func getFeatureList(ctx context.Context, l *keygen.License) (map[Feature]*Properties, error) {
	entitlements, err := l.Entitlements(ctx)
	if err != nil {
		return nil, fmt.Errorf("failed to load license entitlements: %v", err)
	}

	if len(entitlements) == 0 {
		return nil, fmt.Errorf("license has no entitlements")
	}

	featureList := map[Feature]*Properties{}
	for _, entitlement := range entitlements {
		featureList[Feature(entitlement.Code)] = &Properties{Allowed: true}
	}

	meta := LicenseMetadata{}
	if l.Metadata != nil {
		err = mapstructure.Decode(l.Metadata, &meta)
		if err != nil {
			return nil, fmt.Errorf("failed to decode license metadata: %v", err)
		}
	}

	if meta.OrgLimit != 0 {
		featureList[CreateOrg] = &Properties{Limit: meta.OrgLimit}
	}

	if meta.UserLimit != 0 {
		featureList[CreateUser] = &Properties{Limit: meta.UserLimit}
	}

	if meta.ProjectLimit != 0 {
		featureList[CreateProject] = &Properties{Limit: meta.ProjectLimit}
	}

	return featureList, err
}

func (k *Licenser) CreateOrg(ctx context.Context) (bool, error) {
	err := checkExpiry(k.license)
	if err != nil {
		return false, err
	}

	c, err := k.orgRepo.CountOrganisations(ctx)
	if err != nil {
		return false, err
	}

	p := k.featureList[CreateOrg]

	if p.Limit == -1 { // no limit
		return true, nil
	}

	if c >= p.Limit {
		return false, nil
	}

	return true, nil
}

func (k *Licenser) CreateUser(ctx context.Context) (bool, error) {
	err := checkExpiry(k.license)
	if err != nil {
		return false, err
	}

	c, err := k.userRepo.CountUsers(ctx)
	if err != nil {
		return false, err
	}

	p := k.featureList[CreateUser]

	if p.Limit == -1 { // no limit
		return true, nil
	}

	if c >= p.Limit {
		return false, nil
	}

	return true, nil
}

func (k *Licenser) CreateProject(ctx context.Context) (bool, error) {
	err := checkExpiry(k.license)
	if err != nil {
		return false, err
	}

	c, err := k.projectRepo.CountProjects(ctx)
	if err != nil {
		return false, err
	}

	p := k.featureList[CreateProject]

	if p.Limit == -1 { // no limit
		return true, nil
	}

	if c >= p.Limit {
		return false, nil
	}

	return true, nil
}

func (k *Licenser) UseForwardProxy() bool {
	if checkExpiry(k.license) != nil {
		return false
	}

	_, ok := k.featureList[UseForwardProxy]
	return ok
}

func (k *Licenser) CanExportPrometheusMetrics() bool {
	if checkExpiry(k.license) != nil {
		return false
	}

	_, ok := k.featureList[ExportPrometheusMetrics]
	return ok
}

func (k *Licenser) AdvancedEndpointMgmt() bool {
	if checkExpiry(k.license) != nil {
		return false
	}
	_, ok := k.featureList[AdvancedEndpointMgmt]
	return ok
}

func (k *Licenser) AdvancedRetentionPolicy() bool {
	if checkExpiry(k.license) != nil {
		return false
	}
	_, ok := k.featureList[AdvancedWebhookArchiving]
	return ok
}

func (k *Licenser) AdvancedMsgBroker() bool {
	if checkExpiry(k.license) != nil {
		return false
	}
	_, ok := k.featureList[AdvancedMsgBroker]
	return ok
}

func (k *Licenser) AdvancedSubscriptions() bool {
	if checkExpiry(k.license) != nil {
		return false
	}
	_, ok := k.featureList[AdvancedSubscriptions]
	return ok
}

func (k *Licenser) Transformations() bool {
	if checkExpiry(k.license) != nil {
		return false
	}
	_, ok := k.featureList[WebhookTransformations]
	return ok
}

func (k *Licenser) HADeployment() bool {
	if checkExpiry(k.license) != nil {
		return false
	}
	_, ok := k.featureList[HADeployment]
	return ok
}

func (k *Licenser) WebhookAnalytics() bool {
	if checkExpiry(k.license) != nil {
		return false
	}
	_, ok := k.featureList[WebhookAnalytics]
	return ok
}

func (k *Licenser) MutualTLS() bool {
	if checkExpiry(k.license) != nil {
		return false
	}
	_, ok := k.featureList[MutualTLS]
	return ok
}

func (k *Licenser) AsynqMonitoring() bool {
	if checkExpiry(k.license) != nil {
		return false
	}
	_, ok := k.featureList[AsynqMonitoring]
	return ok
}

func (k *Licenser) SynchronousWebhooks() bool {
	if checkExpiry(k.license) != nil {
		return false
	}
	_, ok := k.featureList[SynchronousWebhooks]
	return ok
}

func (k *Licenser) PortalLinks() bool {
	if checkExpiry(k.license) != nil {
		return false
	}
	_, ok := k.featureList[PortalLinks]
	return ok
}

func (k *Licenser) ConsumerPoolTuning() bool {
	if checkExpiry(k.license) != nil {
		return false
	}
	_, ok := k.featureList[ConsumerPoolTuning]
	return ok
}

func (k *Licenser) AdvancedWebhookFiltering() bool {
	if checkExpiry(k.license) != nil {
		return false
	}
	_, ok := k.featureList[AdvancedWebhookFiltering]
	return ok
}

func (k *Licenser) CircuitBreaking() bool {
	if checkExpiry(k.license) != nil {
		return false
	}
	_, ok := k.featureList[CircuitBreaking]
	return ok
}

func (k *Licenser) MultiPlayerMode() bool {
	if checkExpiry(k.license) != nil {
		return false
	}
	_, ok := k.featureList[MultiPlayerMode]
	return ok
}

func (k *Licenser) IngestRate() bool {
	if checkExpiry(k.license) != nil {
		return false
	}
	_, ok := k.featureList[IngestRate]
	return ok
}

func (k *Licenser) AgentExecutionMode() bool {
	if checkExpiry(k.license) != nil {
		return false
	}
	_, ok := k.featureList[AgentExecutionMode]
	return ok
}

func (k *Licenser) IpRules() bool {
	if checkExpiry(k.license) != nil {
		return false
	}
	_, ok := k.featureList[IpRules]
	return ok
}

func (k *Licenser) EnterpriseSSO() bool {
	if checkExpiry(k.license) != nil {
		return false
	}
	_, ok := k.featureList[EnterpriseSSO]
	return ok
}

func (k *Licenser) DatadogTracing() bool {
	if checkExpiry(k.license) != nil {
		return false
	}
	_, ok := k.featureList[DatadogTracing]
	return ok
}

<<<<<<< HEAD
func (k *Licenser) CredentialEncryption() bool {
	if checkExpiry(k.license) != nil {
		return false
	}
	_, ok := k.featureList[CredentialEncryption]
=======
func (k *Licenser) ReadReplica() bool {
	if checkExpiry(k.license) != nil {
		return false
	}
	_, ok := k.featureList[ReadReplica]
>>>>>>> 6a59c3a5
	return ok
}

func (k *Licenser) FeatureListJSON(ctx context.Context) (json.RawMessage, error) {
	// only these guys have dynamic limits for now
	for f := range k.featureList {
		switch f {
		case CreateOrg:
			ok, err := k.CreateOrg(ctx)
			if err != nil {
				return nil, err
			}
			k.featureList[f].Allowed = ok
		case CreateUser:
			ok, err := k.CreateUser(ctx)
			if err != nil {
				return nil, err
			}
			k.featureList[f].Allowed = ok
		case CreateProject:
			ok, err := k.CreateProject(ctx)
			if err != nil {
				return nil, err
			}
			k.featureList[f].Allowed = ok
		}
	}

	return json.Marshal(k.featureList)
}<|MERGE_RESOLUTION|>--- conflicted
+++ resolved
@@ -499,19 +499,19 @@
 	return ok
 }
 
-<<<<<<< HEAD
+func (k *Licenser) ReadReplica() bool {
+	if checkExpiry(k.license) != nil {
+		return false
+	}
+	_, ok := k.featureList[ReadReplica]
+	return ok
+}
+
 func (k *Licenser) CredentialEncryption() bool {
 	if checkExpiry(k.license) != nil {
 		return false
 	}
 	_, ok := k.featureList[CredentialEncryption]
-=======
-func (k *Licenser) ReadReplica() bool {
-	if checkExpiry(k.license) != nil {
-		return false
-	}
-	_, ok := k.featureList[ReadReplica]
->>>>>>> 6a59c3a5
 	return ok
 }
 
