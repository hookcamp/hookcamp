--- conflicted
+++ resolved
@@ -444,7 +444,6 @@
 // RequireGroupAccess checks if the given authentication creds can access the group. It handles PATs as well
 func (m *Middleware) RequireGroupAccess() func(next http.Handler) http.Handler {
 	return func(next http.Handler) http.Handler {
-<<<<<<< HEAD
 		return http.HandlerFunc(func(w http.ResponseWriter, r *http.Request) {
 			authUser := GetAuthUserFromContext(r.Context())
 			group := GetGroupFromContext(r.Context())
@@ -515,8 +514,6 @@
 
 func (m *Middleware) RequireOrganisationMembership() func(next http.Handler) http.Handler {
 	return func(next http.Handler) http.Handler {
-=======
->>>>>>> 12abd460
 		return http.HandlerFunc(func(w http.ResponseWriter, r *http.Request) {
 			user := GetUserFromContext(r.Context())
 			org := GetOrganisationFromContext(r.Context())
