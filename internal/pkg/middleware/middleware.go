--- conflicted
+++ resolved
@@ -39,12 +39,7 @@
 type contextKey string
 
 const (
-<<<<<<< HEAD
 	projectCtx          contextKey = "project"
-	appCtx              contextKey = "app"
-=======
-	groupCtx            contextKey = "group"
->>>>>>> eabb7b2e
 	orgCtx              contextKey = "organisation"
 	orgMemberCtx        contextKey = "organisation_member"
 	endpointCtx         contextKey = "endpoint"
