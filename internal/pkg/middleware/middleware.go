package middleware

import (
	"context"
	"encoding/base64"
	"errors"
	"fmt"
	"math"
	"net/http"
	"strconv"
	"strings"
	"time"

	"github.com/frain-dev/convoy/tracer"

	"github.com/frain-dev/convoy"
	"github.com/frain-dev/convoy/cache"
	"github.com/frain-dev/convoy/internal/pkg/apm"
	"github.com/frain-dev/convoy/limiter"
	"github.com/frain-dev/convoy/pkg/log"
	"github.com/newrelic/go-agent/v3/newrelic"

	"github.com/frain-dev/convoy/auth"
	"github.com/frain-dev/convoy/internal/pkg/metrics"

	"github.com/felixge/httpsnoop"
	"github.com/frain-dev/convoy/auth/realm_chain"
	"github.com/frain-dev/convoy/config"
	"github.com/frain-dev/convoy/datastore"
	"github.com/frain-dev/convoy/server/models"
	"github.com/frain-dev/convoy/util"

	"github.com/go-chi/chi/v5"
	"github.com/go-chi/chi/v5/middleware"
	"github.com/go-chi/httprate"
	"github.com/go-chi/render"
)

type contextKey string

const (
	groupCtx            contextKey = "group"
	appCtx              contextKey = "app"
	orgCtx              contextKey = "organisation"
	orgMemberCtx        contextKey = "organisation_member"
	endpointCtx         contextKey = "endpoint"
	eventCtx            contextKey = "event"
	eventDeliveryCtx    contextKey = "eventDelivery"
	authLoginCtx        contextKey = "authLogin"
	authUserCtx         contextKey = "authUser"
	userCtx             contextKey = "user"
	pageableCtx         contextKey = "pageable"
	pageDataCtx         contextKey = "pageData"
	deliveryAttemptsCtx contextKey = "deliveryAttempts"
	hostCtx             contextKey = "host"
	appIdCtx            contextKey = "appId"
)

type Middleware struct {
	eventRepo         datastore.EventRepository
	eventDeliveryRepo datastore.EventDeliveryRepository
	appRepo           datastore.ApplicationRepository
	groupRepo         datastore.GroupRepository
	apiKeyRepo        datastore.APIKeyRepository
	subRepo           datastore.SubscriptionRepository
	sourceRepo        datastore.SourceRepository
	orgRepo           datastore.OrganisationRepository
	orgMemberRepo     datastore.OrganisationMemberRepository
	orgInviteRepo     datastore.OrganisationInviteRepository
	userRepo          datastore.UserRepository
	configRepo        datastore.ConfigurationRepository
	deviceRepo        datastore.DeviceRepository
	cache             cache.Cache
	logger            log.StdLogger
	limiter           limiter.RateLimiter
	tracer            tracer.Tracer
}

type CreateMiddleware struct {
	EventRepo         datastore.EventRepository
	EventDeliveryRepo datastore.EventDeliveryRepository
	AppRepo           datastore.ApplicationRepository
	GroupRepo         datastore.GroupRepository
	ApiKeyRepo        datastore.APIKeyRepository
	SubRepo           datastore.SubscriptionRepository
	SourceRepo        datastore.SourceRepository
	OrgRepo           datastore.OrganisationRepository
	OrgMemberRepo     datastore.OrganisationMemberRepository
	OrgInviteRepo     datastore.OrganisationInviteRepository
	UserRepo          datastore.UserRepository
	ConfigRepo        datastore.ConfigurationRepository
	DeviceRepo        datastore.DeviceRepository
	Cache             cache.Cache
	Logger            log.StdLogger
	Limiter           limiter.RateLimiter
	Tracer            tracer.Tracer
}

func NewMiddleware(cs *CreateMiddleware) *Middleware {
	return &Middleware{
		eventRepo:         cs.EventRepo,
		eventDeliveryRepo: cs.EventDeliveryRepo,
		appRepo:           cs.AppRepo,
		groupRepo:         cs.GroupRepo,
		apiKeyRepo:        cs.ApiKeyRepo,
		subRepo:           cs.SubRepo,
		sourceRepo:        cs.SourceRepo,
		orgRepo:           cs.OrgRepo,
		orgMemberRepo:     cs.OrgMemberRepo,
		orgInviteRepo:     cs.OrgInviteRepo,
		userRepo:          cs.UserRepo,
		configRepo:        cs.ConfigRepo,
		deviceRepo:        cs.DeviceRepo,
		cache:             cs.Cache,
		logger:            cs.Logger,
		limiter:           cs.Limiter,
		tracer:            cs.Tracer,
	}
}

type AuthorizedLogin struct {
	Username   string    `json:"username,omitempty"`
	Token      string    `json:"token"`
	ExpiryTime time.Time `json:"expiry_time"`
}

func (m *Middleware) InstrumentPath(path string) func(http.Handler) http.Handler {
	return func(next http.Handler) http.Handler {
		return http.HandlerFunc(func(w http.ResponseWriter, r *http.Request) {
			m := httpsnoop.CaptureMetrics(next, w, r)
			metrics.RequestDuration().WithLabelValues(r.Method, path,
				strconv.Itoa(m.Code)).Observe(m.Duration.Seconds())
		})
	}
}

func (m *Middleware) InstrumentRequests() func(next http.Handler) http.Handler {
	return func(next http.Handler) http.Handler {
		return http.HandlerFunc(func(w http.ResponseWriter, r *http.Request) {
			txn, r, w := apm.StartWebTransaction(r.URL.Path, r, w)
			defer txn.End()

			next.ServeHTTP(w, r)
		})
	}
}

func (m *Middleware) WriteRequestIDHeader(next http.Handler) http.Handler {
	return http.HandlerFunc(func(w http.ResponseWriter, r *http.Request) {
		w.Header().Set("X-Request-ID", r.Context().Value(middleware.RequestIDKey).(string))
		next.ServeHTTP(w, r)
	})
}

func (m *Middleware) SetupCORS(next http.Handler) http.Handler {
	return http.HandlerFunc(func(w http.ResponseWriter, r *http.Request) {
		cfg, err := config.Get()
		if err != nil {
			m.logger.WithError(err).Error("failed to load configuration")
			return
		}

		if env := cfg.Environment; string(env) == "development" {
			w.Header().Set("Access-Control-Allow-Origin", "*")
			w.Header().Set("Access-Control-Allow-Methods", "POST, GET, OPTIONS, PUT, DELETE")
			w.Header().Set("Access-Control-Allow-Headers", "Accept, Content-Type, Content-Length, Accept-Encoding, X-CSRF-Token, Authorization")
		}

		if r.Method == "OPTIONS" {
			return
		}
		next.ServeHTTP(w, r)
	})
}

func (m *Middleware) JsonResponse(next http.Handler) http.Handler {
	return http.HandlerFunc(func(w http.ResponseWriter, r *http.Request) {
		w.Header().Set("Content-Type", "application/json")
		next.ServeHTTP(w, r)
	})
}

func (m *Middleware) RequireApp() func(next http.Handler) http.Handler {
	return func(next http.Handler) http.Handler {
		return http.HandlerFunc(func(w http.ResponseWriter, r *http.Request) {
			appID := chi.URLParam(r, "appID")

			var app *datastore.Application
			appCacheKey := convoy.ApplicationsCacheKey.Get(appID).String()

			event := "an error occurred while retrieving app details"
			statusCode := http.StatusBadRequest

			err := m.cache.Get(r.Context(), appCacheKey, &app)
			if err != nil {
				_ = render.Render(w, r, util.NewErrorResponse(err.Error(), statusCode))
				return
			}

			if app == nil {
				app, err = m.appRepo.FindApplicationByID(r.Context(), appID)
				if err != nil {
					if errors.Is(err, datastore.ErrApplicationNotFound) {
						event = err.Error()
						statusCode = http.StatusNotFound
					}
					_ = render.Render(w, r, util.NewErrorResponse(event, statusCode))
					return
				}

				err = m.cache.Set(r.Context(), appCacheKey, &app, time.Second*1)
				if err != nil {
					_ = render.Render(w, r, util.NewErrorResponse(err.Error(), statusCode))
					return
				}
			}

			r = r.WithContext(setApplicationInContext(r.Context(), app))
			next.ServeHTTP(w, r)
		})
	}
}

func (m *Middleware) RequireAppID() func(next http.Handler) http.Handler {
	return func(next http.Handler) http.Handler {
		return http.HandlerFunc(func(w http.ResponseWriter, r *http.Request) {
			authUser := GetAuthUserFromContext(r.Context())

			if !util.IsStringEmpty(authUser.Role.App) {
				appID := authUser.Role.App
				r = r.WithContext(setAppIDInContext(r.Context(), appID))
			}

			next.ServeHTTP(w, r)
		})
	}
}

func (m *Middleware) RequireAppPortalApplication() func(next http.Handler) http.Handler {
	return func(next http.Handler) http.Handler {
		return http.HandlerFunc(func(w http.ResponseWriter, r *http.Request) {
			var group *datastore.Group
			authUser := GetAuthUserFromContext(r.Context())
			groupID := authUser.Role.Group
			appID := authUser.Role.App

			groupCacheKey := convoy.GroupsCacheKey.Get(groupID).String()
			err := m.cache.Get(r.Context(), groupCacheKey, &group)
			if err != nil {
				_ = render.Render(w, r, util.NewErrorResponse(err.Error(), http.StatusBadRequest))
				return
			}

			if group == nil {
				group, err = m.groupRepo.FetchGroupByID(r.Context(), groupID)
				if err != nil {
					_ = render.Render(w, r, util.NewErrorResponse("failed to fetch group by id", http.StatusNotFound))
					return
				}

				err = m.cache.Set(r.Context(), groupCacheKey, &group, time.Minute*5)
				if err != nil {
					_ = render.Render(w, r, util.NewErrorResponse(err.Error(), http.StatusBadRequest))
					return
				}
			}

			app, err := m.appRepo.FindApplicationByID(r.Context(), appID)
			if err != nil {

				event := "an error occurred while retrieving app details"
				statusCode := http.StatusBadRequest

				if errors.Is(err, datastore.ErrApplicationNotFound) {
					event = err.Error()
					statusCode = http.StatusBadRequest
				}

				_ = render.Render(w, r, util.NewErrorResponse(event, statusCode))
				return
			}

			r = r.WithContext(setGroupInContext(r.Context(), group))
			r = r.WithContext(setApplicationInContext(r.Context(), app))
			r = r.WithContext(setAppIDInContext(r.Context(), app.UID))
			next.ServeHTTP(w, r)
		})
	}
}

func (m *Middleware) RequireAppPortalPermission(role auth.RoleType) func(next http.Handler) http.Handler {
	return func(next http.Handler) http.Handler {
		return http.HandlerFunc(func(w http.ResponseWriter, r *http.Request) {
			authUser := GetAuthUserFromContext(r.Context())
			if authUser.Role.Type.Is(auth.RoleSuperUser) {
				// superuser has access to everything
				next.ServeHTTP(w, r)
				return
			}

			if !authUser.Role.Type.Is(role) {
				_ = render.Render(w, r, util.NewErrorResponse("unauthorized role", http.StatusUnauthorized))
				return
			}

			group := GetGroupFromContext(r.Context())
			if group.Name == authUser.Role.Group || group.UID == authUser.Role.Group {
				if !util.IsStringEmpty(authUser.Role.App) { // we're dealing with an app portal token at this point
					app := GetApplicationFromContext(r.Context())

					if app.Title == authUser.Role.App || app.UID == authUser.Role.App {
						next.ServeHTTP(w, r)
						return
					}

					_ = render.Render(w, r, util.NewErrorResponse("unauthorized access", http.StatusUnauthorized))
					return
				}

				next.ServeHTTP(w, r)
				return
			}

			_ = render.Render(w, r, util.NewErrorResponse("unauthorized to access group", http.StatusUnauthorized))
		})
	}
}

func FilterDeletedEndpoints(endpoints []datastore.Endpoint) []datastore.Endpoint {
	activeEndpoints := make([]datastore.Endpoint, 0)
	for _, endpoint := range endpoints {
		if endpoint.DeletedAt == 0 {
			activeEndpoints = append(activeEndpoints, endpoint)
		}
	}
	return activeEndpoints
}

func ParseEndpointFromBody(r *http.Request) (models.Endpoint, error) {
	var e models.Endpoint
	err := util.ReadJSON(r, &e)
	if err != nil {
		return e, err
	}

	description := e.Description
	if util.IsStringEmpty(description) {
		return e, errors.New("please provide a description")
	}

	e.URL, err = util.CleanEndpoint(e.URL)
	if err != nil {
		return e, err
	}

	return e, nil
}

func (m *Middleware) RequireAppEndpoint() func(next http.Handler) http.Handler {
	return func(next http.Handler) http.Handler {
		return http.HandlerFunc(func(w http.ResponseWriter, r *http.Request) {
			app := GetApplicationFromContext(r.Context())
			endPointId := chi.URLParam(r, "endpointID")

			endpoint, err := m.findEndpoint(&app.Endpoints, endPointId)
			if err != nil {
				_ = render.Render(w, r, util.NewErrorResponse(err.Error(), http.StatusBadRequest))
				return
			}

			r = r.WithContext(setApplicationEndpointInContext(r.Context(), endpoint))
			next.ServeHTTP(w, r)
		})
	}
}

func (m *Middleware) RequireEvent() func(next http.Handler) http.Handler {
	return func(next http.Handler) http.Handler {
		return http.HandlerFunc(func(w http.ResponseWriter, r *http.Request) {
			eventId := chi.URLParam(r, "eventID")

			event, err := m.eventRepo.FindEventByID(r.Context(), eventId)
			if err != nil {

				event := "an error occurred while retrieving event details"
				statusCode := http.StatusInternalServerError

				if errors.Is(err, datastore.ErrEventNotFound) {
					event = err.Error()
					statusCode = http.StatusNotFound
				}

				_ = render.Render(w, r, util.NewErrorResponse(event, statusCode))
				return
			}

			r = r.WithContext(setEventInContext(r.Context(), event))
			next.ServeHTTP(w, r)
		})
	}
}

func (m *Middleware) RequireOrganisation() func(next http.Handler) http.Handler {
	return func(next http.Handler) http.Handler {
		return http.HandlerFunc(func(w http.ResponseWriter, r *http.Request) {
			orgID := chi.URLParam(r, "orgID")

			if util.IsStringEmpty(orgID) {
				orgID = r.URL.Query().Get("orgID")
			}

			org, err := m.orgRepo.FetchOrganisationByID(r.Context(), orgID)
			if err != nil {
				m.logger.WithError(err).Error("failed to fetch organisation")
				_ = render.Render(w, r, util.NewErrorResponse("failed to fetch organisation", http.StatusBadRequest))
				return
			}

			r = r.WithContext(setOrganisationInContext(r.Context(), org))
			next.ServeHTTP(w, r)
		})
	}
}

func (m *Middleware) RequireAuthUserMetadata() func(next http.Handler) http.Handler {
	return func(next http.Handler) http.Handler {
		return http.HandlerFunc(func(w http.ResponseWriter, r *http.Request) {
			authUser := GetAuthUserFromContext(r.Context())
			user, ok := authUser.Metadata.(*datastore.User)
			if !ok {
				m.logger.Error("metadata missing in auth user object")
				_ = render.Render(w, r, util.NewErrorResponse("unauthorized", http.StatusUnauthorized))
				return
			}

			r = r.WithContext(setUserInContext(r.Context(), user))
			next.ServeHTTP(w, r)
		})
	}
}

// RequireGroupAccess checks if the given authentication creds can access the group. It handles PATs as well
func (m *Middleware) RequireGroupAccess() func(next http.Handler) http.Handler {
<<<<<<< HEAD
	return func(next http.Handler) http.Handler {
		return http.HandlerFunc(func(w http.ResponseWriter, r *http.Request) {
			authUser := GetAuthUserFromContext(r.Context())
			group := GetGroupFromContext(r.Context())

			if authUser.Metadata != nil { // this signals that a personal api key was used for authentication
				user, _ := authUser.Metadata.(*datastore.User)
				if user != nil {
					member, err := m.orgMemberRepo.FetchOrganisationMemberByUserID(r.Context(), user.UID, group.OrganisationID)
					if err != nil {
						log.WithError(err).Error("failed to fetch organisation member")
						_ = render.Render(w, r, util.NewErrorResponse("unauthorized", http.StatusUnauthorized))
						return
					}

					if member.Role.Type.Is(auth.RoleSuperUser) || member.Role.Group == group.UID {
						r = r.WithContext(setOrganisationMemberInContext(r.Context(), member))
						next.ServeHTTP(w, r)
						return
					}

					_ = render.Render(w, r, util.NewErrorResponse("unauthorized", http.StatusUnauthorized))
					return
				}
			}

			// it's a project api key at this point
			if authUser.Role.Type.Is(auth.RoleAdmin) && authUser.Role.Group == group.UID {
				next.ServeHTTP(w, r)
				return
			}

			_ = render.Render(w, r, util.NewErrorResponse("unauthorized", http.StatusUnauthorized))
		})
	}
}

// RejectAppPortalKey ensures that an app portal api key was not used for authentication
func (m *Middleware) RejectAppPortalKey() func(next http.Handler) http.Handler {
	return func(next http.Handler) http.Handler {
		return http.HandlerFunc(func(w http.ResponseWriter, r *http.Request) {
			authUser := GetAuthUserFromContext(r.Context())
			if authUser.Role.App != "" {
				// if authUser.Role.App is not empty, an app portal api key was used to authenticate
				_ = render.Render(w, r, util.NewErrorResponse("unauthorized", http.StatusUnauthorized))
				return
			}

			next.ServeHTTP(w, r)
		})
	}
}

func (m *Middleware) RequireAppBelongsToGroup() func(next http.Handler) http.Handler {
	return func(next http.Handler) http.Handler {
		return http.HandlerFunc(func(w http.ResponseWriter, r *http.Request) {
			app := GetApplicationFromContext(r.Context())
			group := GetGroupFromContext(r.Context())

=======
	return func(next http.Handler) http.Handler {
		return http.HandlerFunc(func(w http.ResponseWriter, r *http.Request) {
			authUser := GetAuthUserFromContext(r.Context())
			group := GetGroupFromContext(r.Context())

			if authUser.Metadata != nil { // this signals that a personal api key was used for authentication
				user, _ := authUser.Metadata.(*datastore.User)
				if user != nil {
					member, err := m.orgMemberRepo.FetchOrganisationMemberByUserID(r.Context(), user.UID, group.OrganisationID)
					if err != nil {
						m.logger.WithError(err).Error("failed to fetch organisation member")
						_ = render.Render(w, r, util.NewErrorResponse("unauthorized", http.StatusUnauthorized))
						return
					}

					if member.Role.Type.Is(auth.RoleSuperUser) || member.Role.Group == group.UID {
						r = r.WithContext(setOrganisationMemberInContext(r.Context(), member))
						next.ServeHTTP(w, r)
						return
					}

					_ = render.Render(w, r, util.NewErrorResponse("unauthorized", http.StatusUnauthorized))
					return
				}
			}

			// it's a project api key at this point
			if authUser.Role.Type.Is(auth.RoleAdmin) && authUser.Role.Group == group.UID {
				next.ServeHTTP(w, r)
				return
			}

			_ = render.Render(w, r, util.NewErrorResponse("unauthorized", http.StatusUnauthorized))
		})
	}
}

// RejectAppPortalKey ensures that an app portal api key was not used for authentication
func (m *Middleware) RejectAppPortalKey() func(next http.Handler) http.Handler {
	return func(next http.Handler) http.Handler {
		return http.HandlerFunc(func(w http.ResponseWriter, r *http.Request) {
			authUser := GetAuthUserFromContext(r.Context())
			if authUser.Role.App != "" {
				// if authUser.Role.App is not empty, an app portal api key was used to authenticate
				_ = render.Render(w, r, util.NewErrorResponse("unauthorized", http.StatusUnauthorized))
				return
			}

			next.ServeHTTP(w, r)
		})
	}
}

func (m *Middleware) RequireAppBelongsToGroup() func(next http.Handler) http.Handler {
	return func(next http.Handler) http.Handler {
		return http.HandlerFunc(func(w http.ResponseWriter, r *http.Request) {
			app := GetApplicationFromContext(r.Context())
			group := GetGroupFromContext(r.Context())

>>>>>>> 27b30a97
			if app.GroupID != group.UID {
				_ = render.Render(w, r, util.NewErrorResponse("unauthorized", http.StatusUnauthorized))
				return
			}

			next.ServeHTTP(w, r)
		})
	}
}

func (m *Middleware) RequireOrganisationMembership() func(next http.Handler) http.Handler {
	return func(next http.Handler) http.Handler {
		return http.HandlerFunc(func(w http.ResponseWriter, r *http.Request) {
			user := GetUserFromContext(r.Context())
			org := GetOrganisationFromContext(r.Context())

			member, err := m.orgMemberRepo.FetchOrganisationMemberByUserID(r.Context(), user.UID, org.UID)
			if err != nil {
				m.logger.WithError(err).Error("failed to find organisation member by user id")
				_ = render.Render(w, r, util.NewErrorResponse("failed to fetch organisation member", http.StatusBadRequest))
				return
			}

			r = r.WithContext(setOrganisationMemberInContext(r.Context(), member))
			next.ServeHTTP(w, r)
		})
	}
}

func (m *Middleware) RequireOrganisationGroupMember() func(next http.Handler) http.Handler {
	return func(next http.Handler) http.Handler {
		return http.HandlerFunc(func(w http.ResponseWriter, r *http.Request) {
			member := GetOrganisationMemberFromContext(r.Context())
			if member.Role.Type.Is(auth.RoleSuperUser) {
				// superuser has access to everything
				next.ServeHTTP(w, r)
				return
			}

			group := GetGroupFromContext(r.Context())
			if member.Role.Group == group.UID {
				next.ServeHTTP(w, r)
				return
			}

			_ = render.Render(w, r, util.NewErrorResponse("unauthorized", http.StatusUnauthorized))
		})
	}
}

func (m *Middleware) RequireOrganisationMemberRole(roleType auth.RoleType) func(next http.Handler) http.Handler {
	return func(next http.Handler) http.Handler {
		return http.HandlerFunc(func(w http.ResponseWriter, r *http.Request) {
			member := GetOrganisationMemberFromContext(r.Context())
			if member.Role.Type.Is(auth.RoleSuperUser) {
				// superuser has access to everything
				next.ServeHTTP(w, r)
				return
			}

			if member.Role.Type != roleType {
				_ = render.Render(w, r, util.NewErrorResponse("unauthorized", http.StatusUnauthorized))
				return
			}

			next.ServeHTTP(w, r)
		})
	}
}

func (m *Middleware) RequireEventDelivery() func(next http.Handler) http.Handler {
	return func(next http.Handler) http.Handler {
		return http.HandlerFunc(func(w http.ResponseWriter, r *http.Request) {
			eventDeliveryID := chi.URLParam(r, "eventDeliveryID")

			eventDelivery, err := m.eventDeliveryRepo.FindEventDeliveryByID(r.Context(), eventDeliveryID)
			if err != nil {

				eventDelivery := "an error occurred while retrieving event delivery details"
				statusCode := http.StatusInternalServerError

				if errors.Is(err, datastore.ErrEventDeliveryNotFound) {
					eventDelivery = err.Error()
					statusCode = http.StatusNotFound
				}

				_ = render.Render(w, r, util.NewErrorResponse(eventDelivery, statusCode))
				return
			}

			a, err := m.appRepo.FindApplicationByID(r.Context(), eventDelivery.AppID)
			if err == nil {
				app := &datastore.Application{
					UID:          a.UID,
					Title:        a.Title,
					GroupID:      a.GroupID,
					SupportEmail: a.SupportEmail,
				}
				eventDelivery.App = app
			}

			ev, err := m.eventRepo.FindEventByID(r.Context(), eventDelivery.EventID)
			if err == nil {
				event := &datastore.Event{
					UID:       ev.UID,
					EventType: ev.EventType,
				}
				eventDelivery.Event = event
			}

			en, err := m.appRepo.FindApplicationEndpointByID(r.Context(), eventDelivery.AppID, eventDelivery.EndpointID)
			if err == nil {
				endpoint := &datastore.Endpoint{
					UID:               en.UID,
					TargetURL:         en.TargetURL,
					DocumentStatus:    en.DocumentStatus,
					Secrets:           en.Secrets,
					HttpTimeout:       en.HttpTimeout,
					RateLimit:         en.RateLimit,
					RateLimitDuration: en.RateLimitDuration,
				}
				eventDelivery.Endpoint = endpoint
			}

			device, err := m.deviceRepo.FetchDeviceByID(r.Context(), eventDelivery.DeviceID, a.UID, a.GroupID)
			if err == nil {
				eventDelivery.CLIMetadata.HostName = device.HostName
			}

			r = r.WithContext(setEventDeliveryInContext(r.Context(), eventDelivery))
			next.ServeHTTP(w, r)
		})
	}
}

func (m *Middleware) RequireDeliveryAttempt() func(next http.Handler) http.Handler {
	return func(next http.Handler) http.Handler {
		return http.HandlerFunc(func(w http.ResponseWriter, r *http.Request) {
			id := chi.URLParam(r, "deliveryAttemptID")
			attempts := GetDeliveryAttemptsFromContext(r.Context())

			attempt, err := findMessageDeliveryAttempt(attempts, id)
			if err != nil {
				_ = render.Render(w, r, util.NewErrorResponse(err.Error(), http.StatusBadRequest))
				return
			}

			r = r.WithContext(setDeliveryAttemptInContext(r.Context(), attempt))
			next.ServeHTTP(w, r)
		})
	}
}

func (m *Middleware) findEndpoint(endpoints *[]datastore.Endpoint, id string) (*datastore.Endpoint, error) {
	for _, endpoint := range *endpoints {
		if endpoint.UID == id && endpoint.DeletedAt == 0 {
			return &endpoint, nil
		}
	}
	return nil, datastore.ErrEndpointNotFound
}

func (m *Middleware) GetDefaultGroup(r *http.Request, groupRepo datastore.GroupRepository) (*datastore.Group, error) {
	groups, err := groupRepo.LoadGroups(r.Context(), &datastore.GroupFilter{Names: []string{"default-group"}})
	if err != nil {
		return nil, err
	}

	if !(len(groups) > 0) {
		return nil, errors.New("no default group, please your config")
	}

	return groups[0], err
}

func (m *Middleware) RequireGroup() func(next http.Handler) http.Handler {
	return func(next http.Handler) http.Handler {
		return http.HandlerFunc(func(w http.ResponseWriter, r *http.Request) {
			var group *datastore.Group
			var err error
			var groupID string

			groupID = r.URL.Query().Get("groupId")

			if util.IsStringEmpty(groupID) {
				groupID = r.URL.Query().Get("groupID")
			}

			if util.IsStringEmpty(groupID) {
				groupID = chi.URLParam(r, "projectID")
			}

			if util.IsStringEmpty(groupID) {
				groupID = chi.URLParam(r, "groupID")
			}

			if util.IsStringEmpty(groupID) {
				authUser := GetAuthUserFromContext(r.Context())

				if authUser.Credential.Type == auth.CredentialTypeAPIKey {
					groupID = authUser.Role.Group
				}
			}

			if !util.IsStringEmpty(groupID) {
				groupCacheKey := convoy.GroupsCacheKey.Get(groupID).String()
				err = m.cache.Get(r.Context(), groupCacheKey, &group)
				if err != nil {
					_ = render.Render(w, r, util.NewErrorResponse(err.Error(), http.StatusBadRequest))
					return
				}

				if group == nil {
					group, err = m.groupRepo.FetchGroupByID(r.Context(), groupID)
					if err != nil {
						_ = render.Render(w, r, util.NewErrorResponse("failed to fetch group by id", http.StatusNotFound))
						return
					}
					err = m.cache.Set(r.Context(), groupCacheKey, &group, time.Minute*5)
					if err != nil {
						_ = render.Render(w, r, util.NewErrorResponse(err.Error(), http.StatusBadRequest))
						return
					}
				}
			}

			r = r.WithContext(setGroupInContext(r.Context(), group))
			next.ServeHTTP(w, r)
		})
	}
}

func (m *Middleware) RequireAuth() func(next http.Handler) http.Handler {
	return func(next http.Handler) http.Handler {
		return http.HandlerFunc(func(w http.ResponseWriter, r *http.Request) {
			creds, err := GetAuthFromRequest(r)
			if err != nil {
				m.logger.WithError(err).Error("failed to get auth from request")
				_ = render.Render(w, r, util.NewErrorResponse(err.Error(), http.StatusUnauthorized))
				return
			}

			rc, err := realm_chain.Get()
			if err != nil {
				m.logger.WithError(err).Error("failed to get realm chain")
				_ = render.Render(w, r, util.NewErrorResponse("internal server error", http.StatusInternalServerError))
				return
			}

			authUser, err := rc.Authenticate(r.Context(), creds)
			if err != nil {
				m.logger.WithError(err).Error("failed to authenticate")
				_ = render.Render(w, r, util.NewErrorResponse("authorization failed", http.StatusUnauthorized))
				return
			}

			r = r.WithContext(setAuthUserInContext(r.Context(), authUser))
			next.ServeHTTP(w, r)
		})
	}
}

func (m *Middleware) RequireAuthorizedUser() func(next http.Handler) http.Handler {
	return func(next http.Handler) http.Handler {
		return http.HandlerFunc(func(w http.ResponseWriter, r *http.Request) {
			authUser := GetAuthUserFromContext(r.Context())
			user, ok := authUser.Metadata.(*datastore.User)

			if !ok {
				m.logger.Warn("metadata missing in auth user object")
				_ = render.Render(w, r, util.NewErrorResponse("unauthorized", http.StatusUnauthorized))
				return
			}

			userID := chi.URLParam(r, "userID")
			dbUser, err := m.userRepo.FindUserByID(r.Context(), userID)
			if err != nil {
				_ = render.Render(w, r, util.NewErrorResponse("failed to fetch user by id", http.StatusNotFound))
				return
			}

			if user.UID != dbUser.UID {
				_ = render.Render(w, r, util.NewErrorResponse(datastore.ErrNotAuthorisedToAccessDocument.Error(), http.StatusForbidden))
				return
			}

			next.ServeHTTP(w, r)
		})
	}
}

func (m *Middleware) RequireBaseUrl() func(next http.Handler) http.Handler {
	return func(next http.Handler) http.Handler {
		return http.HandlerFunc(func(w http.ResponseWriter, r *http.Request) {
			cfg, err := config.Get()
			if err != nil {
				m.logger.WithError(err).Error("failed to load configuration")
				return
			}

			r = r.WithContext(setHostInContext(r.Context(), cfg.Host))
			next.ServeHTTP(w, r)
		})
	}
}

func (m *Middleware) RequirePermission(role auth.RoleType) func(next http.Handler) http.Handler {
	return func(next http.Handler) http.Handler {
		return http.HandlerFunc(func(w http.ResponseWriter, r *http.Request) {
			authUser := GetAuthUserFromContext(r.Context())

			if !authUser.Role.Type.Is(role) {
				_ = render.Render(w, r, util.NewErrorResponse("unauthorized role", http.StatusUnauthorized))
				return
			}

			group := GetGroupFromContext(r.Context())
			if group == nil {
				_ = render.Render(w, r, util.NewErrorResponse("unauthorized role", http.StatusUnauthorized))
				return
			}

			if !authUser.Role.HasGroup(group.UID) {
				_ = render.Render(w, r, util.NewErrorResponse("unauthorized to access group", http.StatusUnauthorized))
				return
			}

			next.ServeHTTP(w, r)
		})
	}
}

func GetAuthFromRequest(r *http.Request) (*auth.Credential, error) {
	val := r.Header.Get("Authorization")
	authInfo := strings.Split(val, " ")

	if len(authInfo) != 2 {
		err := errors.New("invalid header structure")
		apm.NoticeError(r.Context(), err)
		return nil, err
	}

	credType := auth.CredentialType(strings.ToUpper(authInfo[0]))
	switch credType {
	case auth.CredentialTypeBasic:

		credentials, err := base64.StdEncoding.DecodeString(authInfo[1])
		if err != nil {
			return nil, errors.New("invalid credentials")
		}

		creds := strings.Split(string(credentials), ":")

		if len(creds) != 2 {
			return nil, errors.New("invalid basic credentials")
		}

		return &auth.Credential{
			Type:     auth.CredentialTypeBasic,
			Username: creds[0],
			Password: creds[1],
		}, nil
	case auth.CredentialTypeAPIKey:
		authToken := authInfo[1]

		if util.IsStringEmpty(authToken) {
			return nil, errors.New("empty api key or token")
		}

		prefix := fmt.Sprintf("%s%s", util.Prefix, util.Seperator)
		if strings.HasPrefix(authToken, prefix) {
			return &auth.Credential{
				Type:   auth.CredentialTypeAPIKey,
				APIKey: authToken,
			}, nil
		}

		return &auth.Credential{
			Type:  auth.CredentialTypeJWT,
			Token: authToken,
		}, nil

	default:
		return nil, fmt.Errorf("unknown credential type: %s", credType.String())
	}
}

func (m *Middleware) Pagination(next http.Handler) http.Handler {
	return http.HandlerFunc(func(w http.ResponseWriter, r *http.Request) {
		rawPerPage := r.URL.Query().Get("perPage")
		rawPage := r.URL.Query().Get("page")
		rawSort := r.URL.Query().Get("sort")

		if len(rawPerPage) == 0 {
			rawPerPage = "20"
		}
		if len(rawPage) == 0 {
			rawPage = "0"
		}
		if len(rawSort) == 0 {
			rawSort = "-1"
		}

		var err error
		sort := -1 // desc by default
		order := strings.ToLower(rawSort)
		if order == "asc" {
			sort = 1
		}

		var perPage int
		if perPage, err = strconv.Atoi(rawPerPage); err != nil {
			perPage = 20
		}

		var page int
		if page, err = strconv.Atoi(rawPage); err != nil {
			page = 0
		}
		pageable := datastore.Pageable{
			Page:    page,
			PerPage: perPage,
			Sort:    sort,
		}
		r = r.WithContext(setPageableInContext(r.Context(), pageable))
		next.ServeHTTP(w, r)
	})
}

func (m *Middleware) LogHttpRequest() func(next http.Handler) http.Handler {
	return func(next http.Handler) http.Handler {
		return http.HandlerFunc(func(w http.ResponseWriter, r *http.Request) {
			ww := middleware.NewWrapResponseWriter(w, r.ProtoMajor)
			start := time.Now()

			defer func() {
				requestFields := requestLogFields(r)
				responseFields := responseLogFields(ww, start)

				logFields := map[string]interface{}{
					"httpRequest":  requestFields,
					"httpResponse": responseFields,
				}

				lvl, err := m.statusLevel(ww.Status()).ToLogrusLevel()
				if err != nil {
					m.logger.WithError(err).Error("Failed to generate status level")
				}

				m.logger.WithLogger().WithFields(logFields).Log(lvl, requestFields["requestURL"])
			}()

			next.ServeHTTP(ww, r)
		})
	}
}

func requestLogFields(r *http.Request) map[string]interface{} {
	scheme := "http"

	if r.TLS != nil {
		scheme = "https"
	}

	requestURL := fmt.Sprintf("%s://%s%s", scheme, r.Host, r.RequestURI)

	requestFields := map[string]interface{}{
		"requestURL":    requestURL,
		"requestMethod": r.Method,
		"requestPath":   r.URL.Path,
		"remoteIP":      r.RemoteAddr,
		"proto":         r.Proto,
		"scheme":        scheme,
	}

	if reqID := middleware.GetReqID(r.Context()); reqID != "" {
		requestFields["x-request-id"] = reqID
	}

	if len(r.Header) > 0 {
		requestFields["header"] = headerFields(r.Header)
	}

	cfg, err := config.Get()

	if err != nil {
		return nil
	}

	if cfg.Tracer.Type == config.NewRelicTracerProvider {
		txn := newrelic.FromContext(r.Context()).GetLinkingMetadata()

		if cfg.Tracer.NewRelic.DistributedTracerEnabled {
			requestFields["traceID"] = txn.TraceID
			requestFields["spanID"] = txn.SpanID
		}

		requestFields["entityGUID"] = txn.EntityGUID
		requestFields["entityType"] = txn.EntityType
	}

	return requestFields
}

func responseLogFields(w middleware.WrapResponseWriter, t time.Time) map[string]interface{} {
	responseFields := map[string]interface{}{
		"status":  w.Status(),
		"byes":    w.BytesWritten(),
		"latency": time.Since(t),
	}

	if len(w.Header()) > 0 {
		responseFields["header"] = headerFields(w.Header())
	}

	return responseFields
}

func (m *Middleware) statusLevel(status int) log.Level {
	switch {
	case status <= 0:
		return log.WarnLevel
	case status < 400:
		return log.InfoLevel
	case status >= 400 && status < 500:
		return log.WarnLevel
	case status >= 500:
		return log.ErrorLevel
	default:
		return log.InfoLevel
	}
}

func headerFields(header http.Header) map[string]string {
	headerField := map[string]string{}

	for k, v := range header {
		k = strings.ToLower(k)
		switch {
		case len(v) == 0:
			continue
		case len(v) == 1:
			headerField[k] = v[0]
		default:
			headerField[k] = fmt.Sprintf("[%s]", strings.Join(v, "], ["))
		}
		if k == "authorization" || k == "cookie" || k == "set-cookie" {
			headerField[k] = "***"
		}
	}

	return headerField
}

var guestRoutes = []string{
	"/ui/auth/login",
	"/ui/auth/token/refresh",
	"/ui/organisations/process_invite",
	"/ui/users/token",
	"/ui/users/forgot-password",
	"/ui/users/reset-password",
	"/ui/auth/register",
}

func ShouldAuthRoute(r *http.Request) bool {
	for _, route := range guestRoutes {
		if r.URL.Path == route {
			return false
		}
	}

	return true
}

func EnsurePeriod(start time.Time, end time.Time) error {
	if start.Unix() > end.Unix() {
		return errors.New("startDate cannot be greater than endDate")
	}

	return nil
}

func (m *Middleware) ComputeDashboardMessages(ctx context.Context, orgId string, searchParams datastore.SearchParams, period datastore.Period) (uint64, []datastore.EventInterval, error) {
	var messagesSent uint64

	messages, err := m.eventRepo.LoadEventIntervals(ctx, orgId, searchParams, period, 1)
	if err != nil {
		m.logger.WithError(err).Error("failed to load message intervals - ")
		return 0, nil, err
	}

	for _, m := range messages {
		messagesSent += m.Count
	}

	return messagesSent, messages, nil
}

func (m *Middleware) RateLimitByGroupWithParams(requestLimit int, windowLength time.Duration) func(next http.Handler) http.Handler {
	return httprate.Limit(requestLimit, windowLength, httprate.WithKeyFuncs(func(req *http.Request) (string, error) {
		return GetGroupFromContext(req.Context()).UID, nil
	}))
}

func (m *Middleware) RateLimitByGroupID() func(next http.Handler) http.Handler {
	return func(next http.Handler) http.Handler {
		return http.HandlerFunc(func(w http.ResponseWriter, r *http.Request) {
			group := GetGroupFromContext(r.Context())

			var rateLimitDuration time.Duration
			var err error
			if util.IsStringEmpty(group.RateLimitDuration) {
				rateLimitDuration, err = time.ParseDuration(convoy.RATE_LIMIT_DURATION)
				if err != nil {
					_ = render.Render(w, r, util.NewErrorResponse("an error occured parsing rate limit duration", http.StatusBadRequest))
					return
				}
			} else {
				rateLimitDuration, err = time.ParseDuration(group.RateLimitDuration)
				if err != nil {
					_ = render.Render(w, r, util.NewErrorResponse("an error occured parsing rate limit duration", http.StatusBadRequest))
					return
				}
			}

			var rateLimit int
			if group.RateLimit == 0 {
				rateLimit = convoy.RATE_LIMIT
			} else {
				rateLimit = group.RateLimit
			}

			res, err := m.limiter.Allow(r.Context(), group.UID, rateLimit, int(rateLimitDuration))
			if err != nil {
				message := "an error occured while getting rate limit"
				m.logger.WithError(err).Error(message)
				_ = render.Render(w, r, util.NewErrorResponse(message, http.StatusBadRequest))
				return
			}

			w.Header().Set("X-RateLimit-Limit", fmt.Sprintf("%d", int(math.Max(0, float64(res.Limit.Rate-1)))))
			w.Header().Set("X-RateLimit-Remaining", fmt.Sprintf("%d", int(math.Max(0, float64(res.Remaining-1)))))
			w.Header().Set("X-RateLimit-Reset", fmt.Sprintf("%v", res.ResetAfter))

			// the Retry-After header should only be set when the rate limit has been reached
			if res.RetryAfter > time.Nanosecond {
				w.Header().Set("Retry-After", fmt.Sprintf("%v", res.RetryAfter))
			}

			if res.Remaining == 0 {
				_ = render.Render(w, r, util.NewErrorResponse("Too Many Requests", http.StatusTooManyRequests))
				return
			}

			next.ServeHTTP(w, r)
		})
	}
}

func setApplicationInContext(ctx context.Context,
	app *datastore.Application,
) context.Context {
	return context.WithValue(ctx, appCtx, app)
}

func GetApplicationFromContext(ctx context.Context) *datastore.Application {
	return ctx.Value(appCtx).(*datastore.Application)
}

func setOrganisationInContext(ctx context.Context,
	org *datastore.Organisation,
) context.Context {
	return context.WithValue(ctx, orgCtx, org)
}

func GetOrganisationFromContext(ctx context.Context) *datastore.Organisation {
	return ctx.Value(orgCtx).(*datastore.Organisation)
}

func setOrganisationMemberInContext(ctx context.Context,
	organisationMember *datastore.OrganisationMember,
) context.Context {
	return context.WithValue(ctx, orgMemberCtx, organisationMember)
}

func GetOrganisationMemberFromContext(ctx context.Context) *datastore.OrganisationMember {
	return ctx.Value(orgMemberCtx).(*datastore.OrganisationMember)
}

func setEventInContext(ctx context.Context,
	event *datastore.Event,
) context.Context {
	return context.WithValue(ctx, eventCtx, event)
}

func GetEventFromContext(ctx context.Context) *datastore.Event {
	return ctx.Value(eventCtx).(*datastore.Event)
}

func setEventDeliveryInContext(ctx context.Context,
	eventDelivery *datastore.EventDelivery,
) context.Context {
	return context.WithValue(ctx, eventDeliveryCtx, eventDelivery)
}

func GetEventDeliveryFromContext(ctx context.Context) *datastore.EventDelivery {
	return ctx.Value(eventDeliveryCtx).(*datastore.EventDelivery)
}

func GetApplicationsFromContext(ctx context.Context) *[]datastore.Application {
	return ctx.Value(appCtx).(*[]datastore.Application)
}

func setApplicationEndpointInContext(ctx context.Context,
	endpoint *datastore.Endpoint,
) context.Context {
	return context.WithValue(ctx, endpointCtx, endpoint)
}

func GetApplicationEndpointFromContext(ctx context.Context) *datastore.Endpoint {
	return ctx.Value(endpointCtx).(*datastore.Endpoint)
}

func setGroupInContext(ctx context.Context, group *datastore.Group) context.Context {
	return context.WithValue(ctx, groupCtx, group)
}

func GetGroupFromContext(ctx context.Context) *datastore.Group {
	return ctx.Value(groupCtx).(*datastore.Group)
}

func setPageableInContext(ctx context.Context, pageable datastore.Pageable) context.Context {
	return context.WithValue(ctx, pageableCtx, pageable)
}

func GetPageableFromContext(ctx context.Context) datastore.Pageable {
	return ctx.Value(pageableCtx).(datastore.Pageable)
}

func GetPaginationDataFromContext(ctx context.Context) *datastore.PaginationData {
	return ctx.Value(pageDataCtx).(*datastore.PaginationData)
}

func setDeliveryAttemptInContext(ctx context.Context,
	attempt *datastore.DeliveryAttempt,
) context.Context {
	return context.WithValue(ctx, deliveryAttemptsCtx, attempt)
}

func GetDeliveryAttemptFromContext(ctx context.Context) *datastore.DeliveryAttempt {
	return ctx.Value(deliveryAttemptsCtx).(*datastore.DeliveryAttempt)
}

func SetDeliveryAttemptsInContext(ctx context.Context,
	attempts *[]datastore.DeliveryAttempt,
) context.Context {
	return context.WithValue(ctx, deliveryAttemptsCtx, attempts)
}

func GetDeliveryAttemptsFromContext(ctx context.Context) *[]datastore.DeliveryAttempt {
	return ctx.Value(deliveryAttemptsCtx).(*[]datastore.DeliveryAttempt)
}

func setAuthUserInContext(ctx context.Context, a *auth.AuthenticatedUser) context.Context {
	return context.WithValue(ctx, authUserCtx, a)
}

func GetAuthUserFromContext(ctx context.Context) *auth.AuthenticatedUser {
	return ctx.Value(authUserCtx).(*auth.AuthenticatedUser)
}

func setUserInContext(ctx context.Context, a *datastore.User) context.Context {
	return context.WithValue(ctx, userCtx, a)
}

func GetUserFromContext(ctx context.Context) *datastore.User {
	return ctx.Value(userCtx).(*datastore.User)
}

func GetAuthLoginFromContext(ctx context.Context) *AuthorizedLogin {
	return ctx.Value(authLoginCtx).(*AuthorizedLogin)
}

func setHostInContext(ctx context.Context, baseUrl string) context.Context {
	return context.WithValue(ctx, hostCtx, baseUrl)
}

func GetHostFromContext(ctx context.Context) string {
	return ctx.Value(hostCtx).(string)
}

func setAppIDInContext(ctx context.Context, appId string) context.Context {
	return context.WithValue(ctx, appIdCtx, appId)
}

func GetAppIDFromContext(r *http.Request) string {
	if appID, ok := r.Context().Value(appIdCtx).(string); ok {
		return appID
	}

	return r.URL.Query().Get("appId")
}

func GetSourceIDFromContext(r *http.Request) string {
	return r.URL.Query().Get("sourceId")
}

func findMessageDeliveryAttempt(attempts *[]datastore.DeliveryAttempt, id string) (*datastore.DeliveryAttempt, error) {
	for _, a := range *attempts {
		if a.UID == id {
			return &a, nil
		}
	}
	return nil, datastore.ErrEventDeliveryAttemptNotFound
}<|MERGE_RESOLUTION|>--- conflicted
+++ resolved
@@ -441,67 +441,6 @@
 
 // RequireGroupAccess checks if the given authentication creds can access the group. It handles PATs as well
 func (m *Middleware) RequireGroupAccess() func(next http.Handler) http.Handler {
-<<<<<<< HEAD
-	return func(next http.Handler) http.Handler {
-		return http.HandlerFunc(func(w http.ResponseWriter, r *http.Request) {
-			authUser := GetAuthUserFromContext(r.Context())
-			group := GetGroupFromContext(r.Context())
-
-			if authUser.Metadata != nil { // this signals that a personal api key was used for authentication
-				user, _ := authUser.Metadata.(*datastore.User)
-				if user != nil {
-					member, err := m.orgMemberRepo.FetchOrganisationMemberByUserID(r.Context(), user.UID, group.OrganisationID)
-					if err != nil {
-						log.WithError(err).Error("failed to fetch organisation member")
-						_ = render.Render(w, r, util.NewErrorResponse("unauthorized", http.StatusUnauthorized))
-						return
-					}
-
-					if member.Role.Type.Is(auth.RoleSuperUser) || member.Role.Group == group.UID {
-						r = r.WithContext(setOrganisationMemberInContext(r.Context(), member))
-						next.ServeHTTP(w, r)
-						return
-					}
-
-					_ = render.Render(w, r, util.NewErrorResponse("unauthorized", http.StatusUnauthorized))
-					return
-				}
-			}
-
-			// it's a project api key at this point
-			if authUser.Role.Type.Is(auth.RoleAdmin) && authUser.Role.Group == group.UID {
-				next.ServeHTTP(w, r)
-				return
-			}
-
-			_ = render.Render(w, r, util.NewErrorResponse("unauthorized", http.StatusUnauthorized))
-		})
-	}
-}
-
-// RejectAppPortalKey ensures that an app portal api key was not used for authentication
-func (m *Middleware) RejectAppPortalKey() func(next http.Handler) http.Handler {
-	return func(next http.Handler) http.Handler {
-		return http.HandlerFunc(func(w http.ResponseWriter, r *http.Request) {
-			authUser := GetAuthUserFromContext(r.Context())
-			if authUser.Role.App != "" {
-				// if authUser.Role.App is not empty, an app portal api key was used to authenticate
-				_ = render.Render(w, r, util.NewErrorResponse("unauthorized", http.StatusUnauthorized))
-				return
-			}
-
-			next.ServeHTTP(w, r)
-		})
-	}
-}
-
-func (m *Middleware) RequireAppBelongsToGroup() func(next http.Handler) http.Handler {
-	return func(next http.Handler) http.Handler {
-		return http.HandlerFunc(func(w http.ResponseWriter, r *http.Request) {
-			app := GetApplicationFromContext(r.Context())
-			group := GetGroupFromContext(r.Context())
-
-=======
 	return func(next http.Handler) http.Handler {
 		return http.HandlerFunc(func(w http.ResponseWriter, r *http.Request) {
 			authUser := GetAuthUserFromContext(r.Context())
@@ -561,7 +500,6 @@
 			app := GetApplicationFromContext(r.Context())
 			group := GetGroupFromContext(r.Context())
 
->>>>>>> 27b30a97
 			if app.GroupID != group.UID {
 				_ = render.Render(w, r, util.NewErrorResponse("unauthorized", http.StatusUnauthorized))
 				return
