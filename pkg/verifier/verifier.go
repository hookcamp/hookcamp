package verifier

import (
	"crypto/hmac"
	"crypto/sha256"
	"crypto/sha512"
	"encoding/base64"
	"encoding/hex"
	"errors"
	"hash"
	"net/http"
	"strings"
)

var ErrAlgoNotFound = errors.New("Algorithm not found")
var ErrInvalidIP = errors.New("Source IP not supported")
var ErrCannotReadRequestBody = errors.New("Failed to read request body")
var ErrHashDoesNotMatch = errors.New("Invalid Signature - Hash does not match")
var ErrCannotDecodeHexEncodedMACHeader = errors.New("Cannot decode hex encoded MAC header")
var ErrCannotDecodeBase64EncodedMACHeader = errors.New("Cannot decode base64 encoded MAC header")
var ErrSignatureCannotBeEmpty = errors.New("Signature cannot be empty")
var ErrAuthHeader = errors.New("Invalid Authorization header")
var ErrAuthHeaderCannotBeEmpty = errors.New("Auth header cannot be empty")
var ErrInvalidHeaderStructure = errors.New("Invalid header structure")
var ErrInvalidAuthLength = errors.New("Invalid Basic Auth Length")
var ErrInvalidEncoding = errors.New("Invalid header encoding")

type Verifier interface {
	VerifyRequest(r *http.Request, payload []byte) error
}

type HmacOptions struct {
	Header       string
	GetSignature func(string) string
	Hash         string
	Secret       string
	Encoding     string
}

type HmacVerifier struct {
	opts *HmacOptions
}

func NewHmacVerifier(opts *HmacOptions) *HmacVerifier {
	// TODO(subomi): assert that they're all non-nil values.

	return &HmacVerifier{opts}
}

func (hV *HmacVerifier) VerifyRequest(r *http.Request, payload []byte) error {
	hash, err := hV.getHashFunction(hV.opts.Hash)
	if err != nil {
		return err
	}

	signature := r.Header.Get(hV.opts.Header)

	if hV.opts.GetSignature != nil {
		signature = hV.opts.GetSignature(signature)
	}

	if len(strings.TrimSpace(signature)) == 0 {
		return ErrSignatureCannotBeEmpty
	}

	mac := hmac.New(hash, []byte(hV.opts.Secret))
	mac.Write(payload)
	computedMAC := mac.Sum(nil)

	var sentMAC []byte

	if hV.opts.Encoding == "hex" {
		sentMAC, err = hex.DecodeString(signature)
		if err != nil {
			return ErrCannotDecodeHexEncodedMACHeader
		}
	} else if hV.opts.Encoding == "base64" {
		sentMAC, err = base64.StdEncoding.DecodeString(signature)
		if err != nil {
			return ErrCannotDecodeBase64EncodedMACHeader
		}
	} else {
		return ErrInvalidEncoding
	}

	validMAC := hmac.Equal(sentMAC, computedMAC)
	if !validMAC {
		return ErrHashDoesNotMatch
	}

	return nil
}

func (hV *HmacVerifier) getHashFunction(algo string) (func() hash.Hash, error) {
	switch algo {
	case "SHA256":
		return sha256.New, nil
	case "SHA512":
		return sha512.New, nil
	default:
		return nil, ErrAlgoNotFound
	}
}

type BasicAuthVerifier struct {
	username string
	password string
}

func NewBasicAuthVerifier(username, password string) *BasicAuthVerifier {
	return &BasicAuthVerifier{
		username: username,
		password: password,
	}
}

func (baV *BasicAuthVerifier) VerifyRequest(r *http.Request, payload []byte) error {
	val := r.Header.Get("Authorization")
	authInfo := strings.Split(val, " ")

	if len(authInfo) != 2 {
		return ErrInvalidHeaderStructure
	}

	credentials, err := base64.StdEncoding.DecodeString(authInfo[1])
	if err != nil {
		return ErrInvalidHeaderStructure
	}

	creds := strings.Split(string(credentials), ":")

	if len(creds) != 2 {
		return ErrInvalidAuthLength
	}

	if creds[0] != baV.username || creds[1] != baV.password {
		return ErrAuthHeader
	}

	return nil
}

type APIKeyVerifier struct {
	key    string
	header string
}

func NewAPIKeyVerifier(key, header string) *APIKeyVerifier {
	return &APIKeyVerifier{
		key:    key,
		header: header,
	}
}

func (aV *APIKeyVerifier) VerifyRequest(r *http.Request, payload []byte) error {
	authHeader := "Authorization"

	if len(strings.TrimSpace(aV.header)) != 0 {
		authHeader = aV.header
		val := r.Header.Get(authHeader)

		if len(strings.TrimSpace(val)) == 0 {
			return ErrAuthHeader
		}

		if val != aV.key {
			return ErrAuthHeader
		}

		return nil
	}

	val := r.Header.Get(authHeader)
	authInfo := strings.Split(val, " ")

	if len(authInfo) != 2 {
		return ErrInvalidHeaderStructure
	}

	if authInfo[1] != aV.key {
		return ErrAuthHeader
	}

	return nil
}

type GithubVerifier struct {
	HmacOpts *HmacOptions
}

func NewGithubVerifier(secret string) *GithubVerifier {
	gv := &GithubVerifier{}
	gv.HmacOpts = &HmacOptions{
		Header:       "X-Hub-Signature-256",
		Hash:         "SHA256",
		GetSignature: gv.getSignature,
		Secret:       secret,
		Encoding:     "hex",
	}

	return gv
}

func (gV *GithubVerifier) VerifyRequest(r *http.Request, payload []byte) error {
	v := HmacVerifier{gV.HmacOpts}
	return v.VerifyRequest(r, payload)
}

func (gV *GithubVerifier) getSignature(sig string) string {
	return strings.Split(sig, "sha256=")[1]
}

<<<<<<< HEAD
type TwitterVerifier struct {
	HmacOpts *HmacOptions
}

func NewTwitterVerifier(secret string) *TwitterVerifier {
	tv := &TwitterVerifier{}
	tv.HmacOpts = &HmacOptions{
		Header:       "X-Twitter-Webhooks-Signature",
		Hash:         "SHA256",
		GetSignature: tv.getSignature,
		Secret:       secret,
		Encoding:     "hex",
	}

	return tv
}

func (tv *TwitterVerifier) VerifyRequest(r *http.Request, payload []byte) error {
	 v := HmacVerifier{tv.HmacOpts}
	 return v.VerifyRequest(r, payload)
}

func (tV *TwitterVerifier) getSignature(sig string) string {
	return strings.Split(sig, "sha256=")[1]
=======
type ShopifyVerifier struct {
	HmacOpts *HmacOptions
}

func NewShopifyVerifier(secret string) *ShopifyVerifier {
	sv := &ShopifyVerifier{}
	sv.HmacOpts = &HmacOptions{
		Header:       "X-Shopify-Hmac-SHA256",
		Hash:         "SHA256",
		GetSignature: nil,
		Secret:       secret,
		Encoding:     "base64",
	}

	return sv
}

func (sv *ShopifyVerifier) VerifyRequest(r *http.Request, payload []byte) error {
	v := HmacVerifier{sv.HmacOpts}
	return v.VerifyRequest(r, payload)
>>>>>>> c15d4b70
}<|MERGE_RESOLUTION|>--- conflicted
+++ resolved
@@ -210,7 +210,28 @@
 	return strings.Split(sig, "sha256=")[1]
 }
 
-<<<<<<< HEAD
+type ShopifyVerifier struct {
+	HmacOpts *HmacOptions
+}
+
+func NewShopifyVerifier(secret string) *ShopifyVerifier {
+	sv := &ShopifyVerifier{}
+	sv.HmacOpts = &HmacOptions{
+		Header:       "X-Shopify-Hmac-SHA256",
+		Hash:         "SHA256",
+		GetSignature: nil,
+		Secret:       secret,
+		Encoding:     "base64",
+	}
+
+	return sv
+}
+
+func (sv *ShopifyVerifier) VerifyRequest(r *http.Request, payload []byte) error {
+	v := HmacVerifier{sv.HmacOpts}
+	return v.VerifyRequest(r, payload)
+}
+
 type TwitterVerifier struct {
 	HmacOpts *HmacOptions
 }
@@ -235,26 +256,4 @@
 
 func (tV *TwitterVerifier) getSignature(sig string) string {
 	return strings.Split(sig, "sha256=")[1]
-=======
-type ShopifyVerifier struct {
-	HmacOpts *HmacOptions
-}
-
-func NewShopifyVerifier(secret string) *ShopifyVerifier {
-	sv := &ShopifyVerifier{}
-	sv.HmacOpts = &HmacOptions{
-		Header:       "X-Shopify-Hmac-SHA256",
-		Hash:         "SHA256",
-		GetSignature: nil,
-		Secret:       secret,
-		Encoding:     "base64",
-	}
-
-	return sv
-}
-
-func (sv *ShopifyVerifier) VerifyRequest(r *http.Request, payload []byte) error {
-	v := HmacVerifier{sv.HmacOpts}
-	return v.VerifyRequest(r, payload)
->>>>>>> c15d4b70
 }