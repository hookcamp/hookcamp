package signature

import (
	"bytes"
	"crypto/hmac"
	"crypto/sha256"
	"crypto/sha512"
	"encoding/base64"
	"encoding/hex"
	"encoding/json"
	"errors"
	"fmt"
	"hash"
	"strings"
	"time"
)

var (
	// ErrFailedToEncodePayload is the error we return when we cannot encode webhook payload
	ErrFailedToEncodePayload = errors.New("Failed to encode payload")

	// ErrInvalidEncoding is the error returned when an invalid encoding is provided.
	// TODO(subomi): Can I use this format where I'm using this error
	ErrInvalidEncoding = errors.New("Invalid encoding format - %s")

	// ErrInvalidHash is the error returned when a unsupported hash is supplied.
	ErrInvalidHash = errors.New("Hash not supported")
)

type Scheme struct {
	// Secret represents a list of active secrets used for
	// a scheme. It is used to implement rolled secrets.
	// Its order is irrelevant.
	Secret []string

	Hash     string
	Encoding string
}

type Signature struct {
	Payload json.RawMessage

	// The order of these Schemes is a core part of this API.
	// We use the index as the version number. That is:
	// Index 0 = v0, Index 1 = v1
	Schemes []Scheme

	// This flag allows for backward-compatible implementation
	// of this type. You're either generating a simplistic header
	// or a complex header.
	Advanced bool

<<<<<<< HEAD
	Timestamp string
=======
	// This function is used to generate a timestamp for signing
	// your payload. It is only added to aid testing.
	generateTimestampFn func() string
>>>>>>> eac097b6
}

func (s *Signature) ComputeHeaderValue() (string, error) {
	// Encode Payload
	tBuf, err := s.encodePayload()
	if err != nil {
		return "", err
	}
	s.Payload = tBuf

	// Generate Simple Signatures
	if !s.Advanced {
		// TODO: replay attacks without advanced signatures?
		sch := s.Schemes[len(s.Schemes)-1]
		sec := sch.Secret[len(sch.Secret)-1]

		sig, err := s.generateSignature(sch, sec, s.Payload)
		if err != nil {
			return "", err
		}

		return sig, nil
	}

	// Generate Advanced Signatures
	var signedPayload strings.Builder
	var hStr strings.Builder
	var ts string

	// Add timestamp.
<<<<<<< HEAD
	s.Timestamp = fmt.Sprint(time.Now().Unix())
	t := fmt.Sprintf("t=%s,", s.Timestamp)
=======
	if s.generateTimestampFn != nil {
		ts = s.generateTimestampFn()
	} else {
		ts = fmt.Sprintf("%d", time.Now().Unix())
	}

	t := fmt.Sprintf("t=%s,", ts)
	signedPayload.WriteString(ts)
	signedPayload.WriteString(",")
	signedPayload.WriteString(string(tBuf))

>>>>>>> eac097b6
	hStr.WriteString(t)

	for k, sch := range s.Schemes {
		v := fmt.Sprintf("v%d=", k+1)

		var hSig string
		for _, sec := range sch.Secret {
<<<<<<< HEAD
			sig, err := s.generateSignature(sch, sec, s.Payload)
=======
			sig, err := s.generateSignature(sch, sec, []byte(signedPayload.String()))
>>>>>>> eac097b6
			if err != nil {
				return "", err
			}

			hSig = fmt.Sprintf("%s%s,", v, sig)
			hStr.WriteString(hSig)
		}

	}

	return hStr.String(), nil
}

func (s *Signature) generateSignature(sch Scheme, sec string, buf []byte) (string, error) {
	var sig string
	var err error
	switch sch.Encoding {
	case "hex":
		if sig, err = s.generateHexSignature(sch.Hash, sec, buf); err != nil {
			return "", err
		}
	case "base64":
		if sig, err = s.generateBase64Signature(sch.Hash, sec, buf); err != nil {
			return "", err
		}
	default:
		return "", ErrInvalidEncoding
	}

	return sig, nil
}

func (s *Signature) generateHexSignature(hash, secret string, buf []byte) (string, error) {
	h, err := s.signPayload(hash, secret, buf)
	if err != nil {
		return "", err
	}

	return hex.EncodeToString(h), nil
}

func (s *Signature) generateBase64Signature(hash, secret string, buf []byte) (string, error) {
	h, err := s.signPayload(hash, secret, buf)
	if err != nil {
		return "", err
	}

	return base64.StdEncoding.EncodeToString(h), nil
}

func (s *Signature) signPayload(hash, secret string, buf []byte) ([]byte, error) {
	fn, err := s.getHashFunction(hash)
	if err != nil {
		return nil, err
	}

	h := hmac.New(fn, []byte(secret))
	h.Write(buf)

	return h.Sum(nil), nil
}

func (s *Signature) getHashFunction(algo string) (func() hash.Hash, error) {
	switch algo {
	case "SHA256":
		return sha256.New, nil
	case "SHA512":
		return sha512.New, nil
	default:
		return nil, ErrInvalidHash
	}
}

func (s *Signature) encodePayload() ([]byte, error) {
	buf := bytes.NewBuffer([]byte{})
	encoder := json.NewEncoder(buf)
	encoder.SetEscapeHTML(false)

	err := encoder.Encode(s.Payload)
	if err != nil {
		return nil, err
	}

	return bytes.TrimSuffix(buf.Bytes(), []byte("\n")), nil
}<|MERGE_RESOLUTION|>--- conflicted
+++ resolved
@@ -50,13 +50,9 @@
 	// or a complex header.
 	Advanced bool
 
-<<<<<<< HEAD
-	Timestamp string
-=======
 	// This function is used to generate a timestamp for signing
 	// your payload. It is only added to aid testing.
 	generateTimestampFn func() string
->>>>>>> eac097b6
 }
 
 func (s *Signature) ComputeHeaderValue() (string, error) {
@@ -87,10 +83,6 @@
 	var ts string
 
 	// Add timestamp.
-<<<<<<< HEAD
-	s.Timestamp = fmt.Sprint(time.Now().Unix())
-	t := fmt.Sprintf("t=%s,", s.Timestamp)
-=======
 	if s.generateTimestampFn != nil {
 		ts = s.generateTimestampFn()
 	} else {
@@ -102,7 +94,6 @@
 	signedPayload.WriteString(",")
 	signedPayload.WriteString(string(tBuf))
 
->>>>>>> eac097b6
 	hStr.WriteString(t)
 
 	for k, sch := range s.Schemes {
@@ -110,11 +101,7 @@
 
 		var hSig string
 		for _, sec := range sch.Secret {
-<<<<<<< HEAD
-			sig, err := s.generateSignature(sch, sec, s.Payload)
-=======
 			sig, err := s.generateSignature(sch, sec, []byte(signedPayload.String()))
->>>>>>> eac097b6
 			if err != nil {
 				return "", err
 			}
