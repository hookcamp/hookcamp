name: Build and run immune tests
on:
  push:
    branches:
      - main
  pull_request:

jobs:
  test:
    if: ${{ !(contains(github.head_ref, 'ui/')) || !(contains(github.head_ref, 'cms/')) }}
    strategy:
      matrix:
<<<<<<< HEAD
        go-version: [ 1.16.x, 1.17.x ]
        immune-test-file-names: [ "test-push-events.json", "test-groups.json", "test-apps.json", "test-app-endpoints.json" ]
        immune-version: [ "0.2.0" ]
        mongodb-version: [ "4.0", "4.2", "4.4" ]
        redis-version: [ "6.2.6" ]
=======
        go-version: [1.16.x, 1.17.x]
        immune-test-file-names:
          [
            "test-push-events.json",
            "test-groups.json",
            "test-apps.json",
            "test-app-endpoints.json",
          ]
        immune-version: ["0.2.1"]
        mongodb-version: ["4.0", "4.2", "4.4"]
        redis-version: ["6.2.6"]
>>>>>>> e178b093

    runs-on: ubuntu-latest
    steps:
      - name: Start MongoDB
        uses: supercharge/mongodb-github-action@1.4.1
        with:
          mongodb-version: ${{ matrix.mongodb-version }}

      - name: Start Redis v${{ matrix.redis-version }}
        uses: supercharge/redis-github-action@1.4.0
        with:
          redis-version: ${{ matrix.redis-version }}
          redis-port: 6379

      - name: Set up Go
        uses: actions/setup-go@v2
        with:
          go-version: ${{ matrix.go-version }}

      - name: Check out code
        uses: actions/checkout@v2

      - name: Pull immune
        run: |
          wget --output-document=./immune.tar.gz \
          https://github.com/frain-dev/immune/releases/download/v${{ matrix.immune-version }}/immune_${{ matrix.immune-version }}_linux_amd64.tar.gz
          tar -xvzf ./immune.tar.gz 
          mv ./immune $(go env GOPATH)/bin/immune

      - name: Setup custom host for endpoint
        run: echo "127.0.0.1 www.endpoint.url" | sudo tee -a /etc/hosts

      - name: Pull certgen
        uses: danvixent/certgen-action@v0.1.6
        with:
          output-folder: $(go env GOPATH)/bin
          os: ${{ runner.os }}
          certgen-version: 0.2.0

      - name: Start convoy & run immune tests
        env:
          PORT: 5005
          CONVOY_RETRY_LIMIT: "3"
          CONVOY_INTERVAL_SECONDS: "10"
          CONVOY_SIGNATURE_HEADER: "X-Convoy-CI"
          CONVOY_STRATEGY_TYPE: "default"
          CONVOY_SIGNATURE_HASH: "SHA256"
          CONVOY_DB_TYPE: "mongodb"
          CONVOY_SENTRY_DSN: ${{ secrets.SENTRY_DSN }}
          CONVOY_DB_DSN: "mongodb://localhost:27017/testdb"
          CONVOY_REDIS_DSN: "redis://localhost:6379"
          CONVOY_QUEUE_PROVIDER: "redis"
          IMMUNE_EVENT_TARGET_URL: https://www.endpoint.url:9098
          IMMUNE_SSL: true
        run: |
          ref=$(certgen -domains="www.endpoint.url,endpoint.url")
          echo "$ref"
          go run ./cmd server &
          IFS=', ' read -ra array <<< "$ref"
          echo "${array[0]}"
          echo "${array[1]}"
          export IMMUNE_SSL_CERT_FILE="${array[0]}"
          export IMMUNE_SSL_KEY_FILE="${array[1]}"
          sleep 70
          cd ./immune-test-files
          immune run --config ./${{ matrix.immune-test-file-names }}<|MERGE_RESOLUTION|>--- conflicted
+++ resolved
@@ -10,13 +10,6 @@
     if: ${{ !(contains(github.head_ref, 'ui/')) || !(contains(github.head_ref, 'cms/')) }}
     strategy:
       matrix:
-<<<<<<< HEAD
-        go-version: [ 1.16.x, 1.17.x ]
-        immune-test-file-names: [ "test-push-events.json", "test-groups.json", "test-apps.json", "test-app-endpoints.json" ]
-        immune-version: [ "0.2.0" ]
-        mongodb-version: [ "4.0", "4.2", "4.4" ]
-        redis-version: [ "6.2.6" ]
-=======
         go-version: [1.16.x, 1.17.x]
         immune-test-file-names:
           [
@@ -28,7 +21,6 @@
         immune-version: ["0.2.1"]
         mongodb-version: ["4.0", "4.2", "4.4"]
         redis-version: ["6.2.6"]
->>>>>>> e178b093
 
     runs-on: ubuntu-latest
     steps:
