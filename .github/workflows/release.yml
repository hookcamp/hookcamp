name: Release Go Binaries

on:
  workflow_dispatch:
    inputs:
      name:
        description: "Manual workflow name"
        required: true
  push:
    tags:
      # Release binary for every tag.
      - v0.*

jobs:
  build_ui:
    name: Build UI
    runs-on: ubuntu-latest
    steps:
      - uses: actions/checkout@v2
      - name: Build Artifact
        run: "make ui_install"
      - name: Archive Build artifacts
        uses: actions/upload-artifact@v2
        with:
          name: dist-without-markdown
          path: |
            web/ui/dashboard/dist
            !web/ui/dashboard/dist/**/*.md

  analyze-tags:
    name: Analyze Tags
    runs-on: ubuntu-latest
    outputs:
      publish: ${{ steps.gt.outputs.is_current_tag_the_highest }}
    steps:
      - uses: actions/checkout@v2
        name: Checkout
        with:
          fetch-depth: 0
<<<<<<< HEAD
      - uses: Dotunj/github-action-analyze-tags@v0.1.0
=======
      - uses: Dotunj/github-action-analyze-tags@v0.2.0
>>>>>>> 0b557a55
        name: Get tags
        id: gt

  release-matrix:
    name: Release & Publish Go Binary
    needs: [build_ui, analyze-tags]
    runs-on: ubuntu-latest
    steps:
      - uses: actions/checkout@v2
      - name: Download Build Artifact
        uses: actions/download-artifact@v2
        with:
          name: dist-without-markdown
          path: server/ui/build
          fetch-depth: 0

<<<<<<< HEAD
=======
      - uses: docker/login-action@v1
        name: Authenticate with Docker
        with:
          registry: ghcr.io
          username: ${{ secrets.DOCKER_USERNAME }}
          password: ${{ secrets.PAT }}

>>>>>>> 0b557a55
      - uses: actions/setup-go@v2
        name: Setup go
        with:
          go-version: 1.17

      - uses: goreleaser/goreleaser-action@v2
        name: Release & Upload
        if: needs.analyze-tags.outputs.publish == 'false' # action coerces booleans as strings
        with:
          version: latest
          args: -f .goreleaser.yml release --rm-dist
        env:
          GITHUB_TOKEN: ${{ secrets.RELEASE_TOKEN }}
          FURY_TOKEN: ${{ secrets.FURY_TOKEN }}
<<<<<<< HEAD
=======
          REPO_NAME: ${{ github.repository }}
>>>>>>> 0b557a55

      - uses: goreleaser/goreleaser-action@v2
        name: Release, Upload & Publish
        if: needs.analyze-tags.outputs.publish == 'true'
        with:
          version: latest
          args: -f .publisher.yml release --rm-dist
        env:
          GITHUB_TOKEN: ${{ secrets.RELEASE_TOKEN }}
<<<<<<< HEAD
          FURY_TOKEN: ${{ secrets.FURY_TOKEN }}
=======
          FURY_TOKEN: ${{ secrets.FURY_TOKEN }}
          REPO_NAME: ${{ github.repository }}
>>>>>>> 0b557a55
<|MERGE_RESOLUTION|>--- conflicted
+++ resolved
@@ -37,11 +37,7 @@
         name: Checkout
         with:
           fetch-depth: 0
-<<<<<<< HEAD
-      - uses: Dotunj/github-action-analyze-tags@v0.1.0
-=======
       - uses: Dotunj/github-action-analyze-tags@v0.2.0
->>>>>>> 0b557a55
         name: Get tags
         id: gt
 
@@ -58,8 +54,6 @@
           path: server/ui/build
           fetch-depth: 0
 
-<<<<<<< HEAD
-=======
       - uses: docker/login-action@v1
         name: Authenticate with Docker
         with:
@@ -67,7 +61,6 @@
           username: ${{ secrets.DOCKER_USERNAME }}
           password: ${{ secrets.PAT }}
 
->>>>>>> 0b557a55
       - uses: actions/setup-go@v2
         name: Setup go
         with:
@@ -82,10 +75,7 @@
         env:
           GITHUB_TOKEN: ${{ secrets.RELEASE_TOKEN }}
           FURY_TOKEN: ${{ secrets.FURY_TOKEN }}
-<<<<<<< HEAD
-=======
           REPO_NAME: ${{ github.repository }}
->>>>>>> 0b557a55
 
       - uses: goreleaser/goreleaser-action@v2
         name: Release, Upload & Publish
@@ -95,9 +85,5 @@
           args: -f .publisher.yml release --rm-dist
         env:
           GITHUB_TOKEN: ${{ secrets.RELEASE_TOKEN }}
-<<<<<<< HEAD
           FURY_TOKEN: ${{ secrets.FURY_TOKEN }}
-=======
-          FURY_TOKEN: ${{ secrets.FURY_TOKEN }}
-          REPO_NAME: ${{ github.repository }}
->>>>>>> 0b557a55
+          REPO_NAME: ${{ github.repository }}