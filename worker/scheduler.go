--- conflicted
+++ resolved
@@ -2,12 +2,6 @@
 
 import (
 	"context"
-<<<<<<< HEAD
-	"encoding/json"
-	"fmt"
-	"sync"
-=======
->>>>>>> 881b4c4c
 	"time"
 
 	"github.com/frain-dev/convoy"
@@ -21,9 +15,6 @@
 	log "github.com/sirupsen/logrus"
 )
 
-<<<<<<< HEAD
-func RegisterNewGroupQueueAndTask(applicationRepo datastore.ApplicationRepository, eventDeliveryRepo datastore.EventDeliveryRepository, groupRepo datastore.GroupRepository, rateLimiter limiter.RateLimiter, eventRepo datastore.EventRepository, cache cache.Cache, queuer queue.Queuer) {
-=======
 type Scheduler struct {
 	inner *gocron.Scheduler
 	queue *queue.Queuer
@@ -47,8 +38,7 @@
 	}
 }
 
-func RegisterNewGroupTask(applicationRepo datastore.ApplicationRepository, eventDeliveryRepo datastore.EventDeliveryRepository, groupRepo datastore.GroupRepository, rateLimiter limiter.RateLimiter, eventRepo datastore.EventRepository, cache cache.Cache, eventQueue queue.Queuer) {
->>>>>>> 881b4c4c
+func RegisterNewGroupQueueandTask(applicationRepo datastore.ApplicationRepository, eventDeliveryRepo datastore.EventDeliveryRepository, groupRepo datastore.GroupRepository, rateLimiter limiter.RateLimiter, eventRepo datastore.EventRepository, cache cache.Cache, queuer queue.Queuer) {
 	go func() {
 		for {
 			filter := &datastore.GroupFilter{}
@@ -90,153 +80,4 @@
 			}
 		}
 	}()
-<<<<<<< HEAD
-}
-
-func RequeueEventDeliveries(status string, timeInterval string, eventDeliveryRepo datastore.EventDeliveryRepository, groupRepo datastore.GroupRepository, queueName string, eventQueue queue.Queuer) error {
-	d, err := time.ParseDuration(timeInterval)
-	if err != nil {
-		return fmt.Errorf("failed to parse time duration")
-	}
-
-	s := datastore.EventDeliveryStatus(status)
-	if !s.IsValid() {
-		return fmt.Errorf("invalid event delivery status %s", s)
-	}
-	log.Infof("Requeuing for Status %v", status)
-
-	now := time.Now()
-	then := now.Add(-d)
-	searchParams := datastore.SearchParams{
-		CreatedAtStart: then.Unix(),
-		CreatedAtEnd:   now.Unix(),
-	}
-
-	pageable := datastore.Pageable{
-		Page:    0,
-		PerPage: 1000,
-		Sort:    -1,
-	}
-
-	deliveryChan := make(chan []datastore.EventDelivery, 4)
-	count := 0
-
-	ctx := context.Background()
-	var q *redisqueue.RedisQueuer
-	q, ok := eventQueue.(*redisqueue.RedisQueuer)
-	if !ok {
-		return fmt.Errorf("invalid queue type for requeing event deliveries: %T", eventQueue)
-	}
-
-	var wg sync.WaitGroup
-
-	wg.Add(1)
-	go ProcessEventDeliveryBatches(ctx, s, eventDeliveryRepo, groupRepo, deliveryChan, queueName, q, &wg)
-
-	counter, err := eventDeliveryRepo.CountDeliveriesByStatus(ctx, s, searchParams)
-	if err != nil {
-		return fmt.Errorf("failed to count event deliveries")
-	}
-	log.Infof("total number of event deliveries to requeue is %d", counter)
-
-	for {
-		deliveries, _, err := eventDeliveryRepo.LoadEventDeliveriesPaged(ctx, "", "", "", []datastore.EventDeliveryStatus{s}, searchParams, pageable)
-		if err != nil {
-			log.WithError(err).Errorf("successfully fetched %d event deliveries, encountered error fetching page %d", count, pageable.Page)
-			close(deliveryChan)
-			log.Info("closed delivery channel")
-			break
-		}
-
-		// stop when len(deliveries) is 0
-		if len(deliveries) == 0 {
-			log.Info("no deliveries received from db, exiting")
-			close(deliveryChan)
-			log.Info("closed delivery channel")
-			break
-		}
-
-		count += len(deliveries)
-		deliveryChan <- deliveries
-		pageable.Page++
-	}
-
-	log.Info("waiting for batch processor to finish")
-	wg.Wait()
-	return nil
-}
-
-func ProcessEventDeliveryBatches(ctx context.Context, status datastore.EventDeliveryStatus, eventDeliveryRepo datastore.EventDeliveryRepository, groupRepo datastore.GroupRepository, deliveryChan <-chan []datastore.EventDelivery, queueName string, q *redisqueue.RedisQueuer, wg *sync.WaitGroup) {
-	defer wg.Done()
-
-	// groups serves as a cache for already fetched groups
-	groups := map[string]*datastore.Group{}
-
-	batchCount := 1
-	for {
-		// ok will return false if the channel is closed and drained(empty), at which point
-		// we should return
-		batch, ok := <-deliveryChan
-		if !ok {
-			// the channel has been closed and there are no more deliveries coming in
-			log.Infof("batch processor exiting")
-			return
-		}
-
-		batchIDs := make([]string, len(batch))
-		for i := range batch {
-			batchIDs[i] = batch[i].UID
-		}
-
-		if status == datastore.ProcessingEventStatus {
-			err := eventDeliveryRepo.UpdateStatusOfEventDeliveries(ctx, batchIDs, datastore.ScheduledEventStatus)
-			if err != nil {
-				log.WithError(err).Errorf("batch %d: failed to update event deliveries status", batchCount)
-			}
-		}
-
-		// remove these event deliveries from the zset
-		err := q.DeleteEventDeliveriesFromZSET(ctx, queueName, batchIDs)
-		if err != nil {
-			log.WithError(err).WithField("ids", batchIDs).Errorf("batch %d: failed to delete event deliveries from zset", batchCount)
-		}
-
-		// // remove these event deliveries from the stream
-		err = q.DeleteEventDeliveriesFromStream(ctx, queueName, batchIDs)
-		if err != nil {
-			log.WithError(err).WithField("ids", batchIDs).Errorf("batch %d: failed to delete event deliveries from stream", batchCount)
-		}
-
-		var group *datastore.Group
-		for i := range batch {
-			delivery := &batch[i]
-			groupID := delivery.AppMetadata.GroupID
-
-			group, ok = groups[groupID]
-			if !ok { // never seen this group before, so fetch and cache
-				group, err = groupRepo.FetchGroupByID(ctx, delivery.AppMetadata.GroupID)
-				if err != nil {
-					log.WithError(err).Errorf("batch %d: failed to fetch group %s for delivery %s", batchCount, delivery.AppMetadata.GroupID, delivery.UID)
-					continue
-				}
-				groups[groupID] = group
-			}
-
-			taskName := convoy.EventProcessor.SetPrefix(group.Name)
-			job := &queue.Job{
-				Payload: json.RawMessage(delivery.UID),
-				Delay:   1 * time.Second,
-			}
-			err = q.Write(ctx, string(taskName), queueName, job)
-			if err != nil {
-				log.WithError(err).Errorf("batch %d: failed to send event delivery %s to the queue", batchCount, delivery.ID)
-			}
-			log.Infof("sucessfully requeued delivery with id: %s", delivery.UID)
-		}
-
-		log.Infof("batch %d: sucessfully requeued %d deliveries", batchCount, len(batch))
-		batchCount++
-	}
-=======
->>>>>>> 881b4c4c
 }