--- conflicted
+++ resolved
@@ -4,11 +4,8 @@
 	"context"
 	"encoding/json"
 	"errors"
-<<<<<<< HEAD
 	"net/http"
-=======
 	"fmt"
->>>>>>> 54511ea2
 	"time"
 
 	"github.com/frain-dev/convoy/pkg/msgpack"
@@ -212,94 +209,17 @@
 	}
 
 	switch {
-<<<<<<< HEAD
-	case err == nil:
-		if !util.IsStringEmpty(newEndpoint.Description) {
-			endpoint.Description = newEndpoint.Description
-		}
-
-		if !util.IsStringEmpty(newEndpoint.Name) {
-			endpoint.Title = newEndpoint.Name
-		}
-
-		if !util.IsStringEmpty(newEndpoint.SupportEmail) {
-			endpoint.SupportEmail = newEndpoint.SupportEmail
-		}
-
-		if !util.IsStringEmpty(newEndpoint.SlackWebhookURL) {
-			endpoint.SlackWebhookURL = newEndpoint.SlackWebhookURL
-		}
-
-		if newEndpoint.RateLimit != 0 {
-			endpoint.RateLimit = newEndpoint.RateLimit
-		}
-
-		if newEndpoint.RateLimitDuration != 0 {
-			endpoint.RateLimitDuration = newEndpoint.RateLimitDuration
-		}
-
-		if (newEndpoint.AdvancedSignatures != endpoint.AdvancedSignatures) && project.Type == datastore.OutgoingProject {
-			endpoint.AdvancedSignatures = newEndpoint.AdvancedSignatures
-		}
-
-		if newEndpoint.HttpTimeout != 0 {
-			endpoint.HttpTimeout = newEndpoint.HttpTimeout
-		}
-
-		auth, err := ValidateEndpointAuthentication(newEndpoint.Authentication.Transform())
-		if err != nil {
-			return nil, err
-		}
-
-		endpoint.Authentication = auth
-
-		endpoint.UpdatedAt = time.Now()
-
-		if endpoint.Status == datastore.InactiveEndpointStatus {
-			endpoint.Status = datastore.PendingEndpointStatus
-		}
-
-		err = endpointRepo.UpdateEndpoint(ctx, endpoint, project.UID)
-		if err != nil {
-			log.WithError(err).Error("failed to update endpoint")
-			return nil, &EndpointError{Err: err, delay: 10 * time.Second}
-		}
-	case errors.Is(err, datastore.ErrEndpointNotFound):
-		if newEndpoint.RateLimit == 0 {
-			newEndpoint.RateLimit = convoy.RATE_LIMIT
-		}
-
-		if newEndpoint.RateLimitDuration == 0 {
-			newEndpoint.RateLimitDuration = convoy.RATE_LIMIT_DURATION
-		}
-
-=======
 	case errors.Is(err, datastore.ErrEndpointNotFound):
 		uid := ulid.Make().String()
->>>>>>> 54511ea2
 		endpoint = &datastore.Endpoint{
 			UID:                uid,
 			ProjectID:          project.UID,
-<<<<<<< HEAD
-			OwnerID:            newEndpoint.OwnerID,
-			Title:              newEndpoint.Name,
-			SupportEmail:       newEndpoint.SupportEmail,
-			SlackWebhookURL:    newEndpoint.SlackWebhookURL,
-			TargetURL:          newEndpoint.URL,
-			Description:        newEndpoint.Description,
-			RateLimit:          newEndpoint.RateLimit,
-			HttpTimeout:        newEndpoint.HttpTimeout,
-			AdvancedSignatures: newEndpoint.AdvancedSignatures,
-			AppID:              newEndpoint.AppID,
-			RateLimitDuration:  newEndpoint.RateLimitDuration,
-=======
 			Title:              fmt.Sprintf("endpoint-%s", uid),
 			TargetURL:          dynamicEvent.URL,
 			RateLimit:          convoy.RATE_LIMIT,
 			HttpTimeout:        convoy.HTTP_TIMEOUT,
 			AdvancedSignatures: true,
 			RateLimitDuration:  convoy.RATE_LIMIT_DURATION,
->>>>>>> 54511ea2
 			Status:             datastore.ActiveEndpointStatus,
 			CreatedAt:          time.Now(),
 			UpdatedAt:          time.Now(),
