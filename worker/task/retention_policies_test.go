package task

import (
	"context"
	"fmt"
	"os"
	"testing"
	"time"

	"github.com/frain-dev/convoy"
	"github.com/frain-dev/convoy/config"
	"github.com/frain-dev/convoy/datastore"
	convoyMongo "github.com/frain-dev/convoy/datastore/mongo"

	"github.com/frain-dev/convoy/internal/pkg/searcher"
	noopsearcher "github.com/frain-dev/convoy/internal/pkg/searcher/noop"
	"github.com/hibiken/asynq"

	"github.com/frain-dev/convoy/server/testdb"
	"github.com/frain-dev/convoy/util"
	"github.com/google/uuid"
	"github.com/stretchr/testify/require"
	"github.com/stretchr/testify/suite"
	"go.mongodb.org/mongo-driver/bson/primitive"
)

type RetentionPoliciesIntegrationTestSuite struct {
	suite.Suite
	DB        convoyMongo.Client
	ConvoyApp *applicationHandler
}

func (r *RetentionPoliciesIntegrationTestSuite) SetupSuite() {
	r.DB = getDB()
	r.ConvoyApp = buildApplication()
}

func (r *RetentionPoliciesIntegrationTestSuite) SetupTest() {
	testdb.PurgeDB(r.T(), r.DB)
}

func (r *RetentionPoliciesIntegrationTestSuite) TearDownTest() {
	testdb.PurgeDB(r.T(), r.DB)
}

func (r *RetentionPoliciesIntegrationTestSuite) Test_Should_Export_Two_Documents() {
	// seed instance configuration
	_, err := seedConfiguration(r.ConvoyApp.store)
	require.NoError(r.T(), err)

	// seed group
	groupConfig := &datastore.GroupConfig{
		Signature: &datastore.SignatureConfiguration{
			Header: "X-Convoy-Signature",
			Versions: []datastore.SignatureVersion{
				{
					UID:       uuid.NewString(),
					Hash:      "SHA256",
					Encoding:  datastore.HexEncoding,
					CreatedAt: primitive.NewDateTimeFromTime(time.Now()),
				},
			},
		},
		Strategy: &datastore.StrategyConfiguration{
			Type:       "linear",
			Duration:   20,
			RetryCount: 4,
		},
		RetentionPolicy: &datastore.RetentionPolicyConfiguration{
			Policy: "72h",
		},
		RateLimit:                &datastore.DefaultRateLimitConfig,
		DisableEndpoint:          true,
		ReplayAttacks:            true,
		IsRetentionPolicyEnabled: true,
	}
	group, err := testdb.SeedGroup(r.ConvoyApp.store, uuid.NewString(), uuid.NewString(), "test", datastore.OutgoingGroup, groupConfig)

	require.NoError(r.T(), err)
	// seed event
	duration, err := time.ParseDuration("80h")
	require.NoError(r.T(), err)

	event, err := seedEvent(r.ConvoyApp.store, uuid.NewString(), group.UID, "", "*", []byte(`{}`), SeedFilter{
		CreatedAt: time.Now().UTC().Add(-duration),
	})
	require.NoError(r.T(), err)

<<<<<<< HEAD
	//seed eventdelivery
	eventDelivery, err := seedEventDelivery(r.ConvoyApp.store, event.UID, uuid.NewString(), group.UID, "", datastore.SuccessEventStatus, uuid.NewString(), SeedFilter{
		CreatedAt:      time.Now().UTC().Add(-duration),
		DocumentStatus: datastore.ActiveDocumentStatus,
=======
	// seed eventdelivery
	eventDelivery, err := seedEventDelivery(r.ConvoyApp.store, uuid.NewString(), event.UID, uuid.NewString(), group.UID, "", datastore.SuccessEventStatus, uuid.NewString(), SeedFilter{
		CreatedAt: time.Now().UTC().Add(-duration),
>>>>>>> 8e14ba87
	})
	require.NoError(r.T(), err)

	// call handler
	task := asynq.NewTask("retention-policies", nil, asynq.Queue(string(convoy.ScheduleQueue)))

	fn := RententionPolicies(getConfig(), r.ConvoyApp.configRepo, r.ConvoyApp.groupRepo, r.ConvoyApp.eventRepo, r.ConvoyApp.eventDeliveryRepo, r.ConvoyApp.searcher)
	err = fn(context.Background(), task)
	require.NoError(r.T(), err)

	// check that event and eventdelivery repos are empty
	_, err = r.ConvoyApp.eventRepo.FindEventByID(context.Background(), event.UID)
	require.ErrorIs(r.T(), err, datastore.ErrEventNotFound)

	_, err = r.ConvoyApp.eventDeliveryRepo.FindEventDeliveryByID(context.Background(), eventDelivery.UID)
	require.ErrorIs(r.T(), err, datastore.ErrEventDeliveryNotFound)

	// check the number of retained events on groups
	g, err := r.ConvoyApp.groupRepo.FetchGroupByID(context.Background(), group.UID)
	require.NoError(r.T(), err)
	require.Equal(r.T(), g.Metadata.RetainedEvents, 1)
}

func (r *RetentionPoliciesIntegrationTestSuite) Test_Should_Export_Zero_Documents() {
	// seed instance configuration
	_, err := seedConfiguration(r.ConvoyApp.store)
	require.NoError(r.T(), err)

	// seed group
	groupConfig := &datastore.GroupConfig{
		Signature: &datastore.SignatureConfiguration{
			Header: "X-Convoy-Signature",
			Versions: []datastore.SignatureVersion{
				{
					UID:       uuid.NewString(),
					Hash:      "SHA256",
					Encoding:  datastore.HexEncoding,
					CreatedAt: primitive.NewDateTimeFromTime(time.Now()),
				},
			},
		},
		Strategy: &datastore.StrategyConfiguration{
			Type:       "linear",
			Duration:   20,
			RetryCount: 4,
		},
		RetentionPolicy: &datastore.RetentionPolicyConfiguration{
			Policy: "72h",
		},
		RateLimit:                &datastore.DefaultRateLimitConfig,
		DisableEndpoint:          true,
		ReplayAttacks:            true,
		IsRetentionPolicyEnabled: true,
	}
	group, err := testdb.SeedGroup(r.ConvoyApp.store, uuid.NewString(), uuid.NewString(), "test", datastore.OutgoingGroup, groupConfig)

	require.NoError(r.T(), err)
	// seed event
	event, err := seedEvent(r.ConvoyApp.store, uuid.NewString(), group.UID, "", "*", []byte(`{}`), SeedFilter{
		CreatedAt: time.Now().UTC(),
	})
	require.NoError(r.T(), err)

<<<<<<< HEAD
	//seed eventdelivery
	eventDelivery, err := seedEventDelivery(r.ConvoyApp.store, event.UID, uuid.NewString(), group.UID, "", datastore.SuccessEventStatus, uuid.NewString(), SeedFilter{
		CreatedAt:      time.Now().UTC(),
		DocumentStatus: datastore.ActiveDocumentStatus,
=======
	// seed eventdelivery
	eventDelivery, err := seedEventDelivery(r.ConvoyApp.store, uuid.NewString(), event.UID, uuid.NewString(), group.UID, "", datastore.SuccessEventStatus, uuid.NewString(), SeedFilter{
		CreatedAt: time.Now().UTC(),
>>>>>>> 8e14ba87
	})
	require.NoError(r.T(), err)

	// call handler
	task := asynq.NewTask(string(convoy.TaskName("retention-policies")), nil, asynq.Queue(string(convoy.ScheduleQueue)))

	fn := RententionPolicies(getConfig(), r.ConvoyApp.configRepo, r.ConvoyApp.groupRepo, r.ConvoyApp.eventRepo, r.ConvoyApp.eventDeliveryRepo, r.ConvoyApp.searcher)
	err = fn(context.Background(), task)
	require.NoError(r.T(), err)

	// check that event and eventdelivery is not empty
	e, err := r.ConvoyApp.eventRepo.FindEventByID(context.Background(), event.UID)
	require.NoError(r.T(), err)
	require.Equal(r.T(), e.UID, event.UID)

	ed, err := r.ConvoyApp.eventDeliveryRepo.FindEventDeliveryByID(context.Background(), eventDelivery.UID)
	require.NoError(r.T(), err)
	require.Equal(r.T(), ed.UID, eventDelivery.UID)
}

func TestRetentionPoliciesIntegrationSuiteTest(t *testing.T) {
	suite.Run(t, new(RetentionPoliciesIntegrationTestSuite))
}

func getMongoDSN() string {
	return os.Getenv("TEST_MONGO_DSN")
}

func getConfig() config.Configuration {
	return config.Configuration{
		Database: config.DatabaseConfiguration{
			Type: config.MongodbDatabaseProvider,
			Dsn:  getMongoDSN(),
		},
	}
}

func getDB() convoyMongo.Client {
	db, err := convoyMongo.New(getConfig())
	if err != nil {
		panic(fmt.Sprintf("failed to connect to db: %v", err))
	}
	_ = os.Setenv("TZ", "") // Use UTC by default :)

	return *db
}

func buildApplication() *applicationHandler {
	db := getDB()
	searcher := noopsearcher.NewNoopSearcher()
	store := datastore.New(db.Database())

	groupRepo := convoyMongo.NewGroupRepo(store)
	eventRepo := convoyMongo.NewEventRepository(store)
	configRepo := convoyMongo.NewConfigRepo(store)
	eventDeliveryRepo := convoyMongo.NewEventDeliveryRepository(store)

	app := &applicationHandler{
		groupRepo:         groupRepo,
		eventRepo:         eventRepo,
		configRepo:        configRepo,
		eventDeliveryRepo: eventDeliveryRepo,
		searcher:          searcher,
		store:             store,
	}

	return app
}

type applicationHandler struct {
	groupRepo         datastore.GroupRepository
	eventRepo         datastore.EventRepository
	configRepo        datastore.ConfigurationRepository
	eventDeliveryRepo datastore.EventDeliveryRepository
	searcher          searcher.Searcher
	store             datastore.Store
}

func seedEvent(store datastore.Store, endpointID string, groupID string, uid, eventType string, data []byte, filter SeedFilter) (*datastore.Event, error) {
	if util.IsStringEmpty(uid) {
		uid = uuid.New().String()
	}

	ev := &datastore.Event{
<<<<<<< HEAD
		UID:            uid,
		EventType:      datastore.EventType(eventType),
		Data:           data,
		Endpoints:      []string{endpointID},
		GroupID:        groupID,
		CreatedAt:      primitive.NewDateTimeFromTime(time.Unix(filter.CreatedAt.Unix(), 0)),
		UpdatedAt:      primitive.NewDateTimeFromTime(time.Now()),
		DocumentStatus: filter.DocumentStatus,
=======
		UID:       uid,
		EventType: datastore.EventType(eventType),
		Data:      data,
		AppID:     appID,
		GroupID:   groupID,
		CreatedAt: primitive.NewDateTimeFromTime(time.Unix(filter.CreatedAt.Unix(), 0)),
		UpdatedAt: primitive.NewDateTimeFromTime(time.Now()),
>>>>>>> 8e14ba87
	}

	// Seed Data.
	eventRepo := convoyMongo.NewEventRepository(store)
	err := eventRepo.CreateEvent(context.TODO(), ev)
	if err != nil {
		return nil, err
	}

	return ev, nil
}

func seedEventDelivery(store datastore.Store, eventID string, endpointID string, groupID string, uid string, status datastore.EventDeliveryStatus, subcriptionID string, filter SeedFilter) (*datastore.EventDelivery, error) {
	if util.IsStringEmpty(uid) {
		uid = uuid.New().String()
	}

	eventDelivery := &datastore.EventDelivery{
		UID:            uid,
		EventID:        eventID,
		EndpointID:     endpointID,
		Status:         status,
		SubscriptionID: subcriptionID,
		GroupID:        groupID,
		CreatedAt:      primitive.NewDateTimeFromTime(time.Unix(filter.CreatedAt.Unix(), 0)),
		UpdatedAt:      primitive.NewDateTimeFromTime(time.Now()),
	}

	// Seed Data.
	eventDeliveryRepo := convoyMongo.NewEventDeliveryRepository(store)
	err := eventDeliveryRepo.CreateEventDelivery(context.TODO(), eventDelivery)
	if err != nil {
		return nil, err
	}

	return eventDelivery, nil
}

func seedConfiguration(store datastore.Store) (*datastore.Configuration, error) {
	defaultStorage := &datastore.DefaultStoragePolicy
	defaultStorage.OnPrem.Path = "/tmp/convoy/export/"

	config := &datastore.Configuration{
		UID:                uuid.NewString(),
		IsAnalyticsEnabled: true,
		StoragePolicy:      defaultStorage,
	}

	// Seed Data
	configRepo := convoyMongo.NewConfigRepo(store)
	err := configRepo.CreateConfiguration(context.TODO(), config)
	if err != nil {
		return nil, err
	}
	return config, nil
}

type SeedFilter struct {
	CreatedAt time.Time
}<|MERGE_RESOLUTION|>--- conflicted
+++ resolved
@@ -86,16 +86,9 @@
 	})
 	require.NoError(r.T(), err)
 
-<<<<<<< HEAD
 	//seed eventdelivery
 	eventDelivery, err := seedEventDelivery(r.ConvoyApp.store, event.UID, uuid.NewString(), group.UID, "", datastore.SuccessEventStatus, uuid.NewString(), SeedFilter{
-		CreatedAt:      time.Now().UTC().Add(-duration),
-		DocumentStatus: datastore.ActiveDocumentStatus,
-=======
-	// seed eventdelivery
-	eventDelivery, err := seedEventDelivery(r.ConvoyApp.store, uuid.NewString(), event.UID, uuid.NewString(), group.UID, "", datastore.SuccessEventStatus, uuid.NewString(), SeedFilter{
 		CreatedAt: time.Now().UTC().Add(-duration),
->>>>>>> 8e14ba87
 	})
 	require.NoError(r.T(), err)
 
@@ -159,16 +152,9 @@
 	})
 	require.NoError(r.T(), err)
 
-<<<<<<< HEAD
 	//seed eventdelivery
 	eventDelivery, err := seedEventDelivery(r.ConvoyApp.store, event.UID, uuid.NewString(), group.UID, "", datastore.SuccessEventStatus, uuid.NewString(), SeedFilter{
-		CreatedAt:      time.Now().UTC(),
-		DocumentStatus: datastore.ActiveDocumentStatus,
-=======
-	// seed eventdelivery
-	eventDelivery, err := seedEventDelivery(r.ConvoyApp.store, uuid.NewString(), event.UID, uuid.NewString(), group.UID, "", datastore.SuccessEventStatus, uuid.NewString(), SeedFilter{
 		CreatedAt: time.Now().UTC(),
->>>>>>> 8e14ba87
 	})
 	require.NoError(r.T(), err)
 
@@ -253,24 +239,13 @@
 	}
 
 	ev := &datastore.Event{
-<<<<<<< HEAD
-		UID:            uid,
-		EventType:      datastore.EventType(eventType),
-		Data:           data,
-		Endpoints:      []string{endpointID},
-		GroupID:        groupID,
-		CreatedAt:      primitive.NewDateTimeFromTime(time.Unix(filter.CreatedAt.Unix(), 0)),
-		UpdatedAt:      primitive.NewDateTimeFromTime(time.Now()),
-		DocumentStatus: filter.DocumentStatus,
-=======
 		UID:       uid,
 		EventType: datastore.EventType(eventType),
 		Data:      data,
-		AppID:     appID,
+		Endpoints: []string{endpointID},
 		GroupID:   groupID,
 		CreatedAt: primitive.NewDateTimeFromTime(time.Unix(filter.CreatedAt.Unix(), 0)),
 		UpdatedAt: primitive.NewDateTimeFromTime(time.Now()),
->>>>>>> 8e14ba87
 	}
 
 	// Seed Data.
