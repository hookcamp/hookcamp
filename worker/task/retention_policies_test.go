--- conflicted
+++ resolved
@@ -226,11 +226,7 @@
 	store             datastore.Store
 }
 
-<<<<<<< HEAD
-func seedEvent(db convoyMongo.Client, appID string, groupID string, uid, eventType string, data []byte, filter SeedFilter) (*datastore.Event, error) {
-=======
 func seedEvent(store datastore.Store, appID string, groupID string, uid, eventType string, data []byte, filter SeedFilter) (*datastore.Event, error) {
->>>>>>> 2456fdfc
 	if util.IsStringEmpty(uid) {
 		uid = uuid.New().String()
 	}
@@ -256,11 +252,7 @@
 	return ev, nil
 }
 
-<<<<<<< HEAD
-func seedEventDelivery(db convoyMongo.Client, appID string, eventID string, endpointID string, groupID string, uid string, status datastore.EventDeliveryStatus, subcriptionID string, filter SeedFilter) (*datastore.EventDelivery, error) {
-=======
 func seedEventDelivery(store datastore.Store, appID string, eventID string, endpointID string, groupID string, uid string, status datastore.EventDeliveryStatus, subcriptionID string, filter SeedFilter) (*datastore.EventDelivery, error) {
->>>>>>> 2456fdfc
 	if util.IsStringEmpty(uid) {
 		uid = uuid.New().String()
 	}
@@ -288,11 +280,7 @@
 	return eventDelivery, nil
 }
 
-<<<<<<< HEAD
-func seedConfiguration(db convoyMongo.Client) (*datastore.Configuration, error) {
-=======
 func seedConfiguration(store datastore.Store) (*datastore.Configuration, error) {
->>>>>>> 2456fdfc
 	defaultStorage := &datastore.DefaultStoragePolicy
 	defaultStorage.OnPrem.Path = "/tmp/convoy/export/"
 
