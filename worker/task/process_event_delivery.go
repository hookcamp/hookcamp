--- conflicted
+++ resolved
@@ -139,12 +139,8 @@
 			return nil
 		}
 
-<<<<<<< HEAD
-		sig, err := util.GenerateSignatureHeader(g.Config.ReplayAttacks, g.Config.Signature.Hash, secret, ed.Metadata.Data)
-=======
 		sig := newSignature(endpoint, g, ed.Metadata.Data)
 		header, err := sig.ComputeHeaderValue()
->>>>>>> 27b30a97
 		if err != nil {
 			log.Errorf("error occurred while generating hmac - %+v\n", err)
 			return &EndpointError{Err: err, delay: delayDuration}
