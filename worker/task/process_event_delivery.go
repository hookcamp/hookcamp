--- conflicted
+++ resolved
@@ -139,18 +139,8 @@
 			return nil
 		}
 
-<<<<<<< HEAD
-		g, err := groupRepo.FetchGroupByID(context.Background(), app.GroupID)
-		if err != nil {
-			log.WithError(err).Error("could not find error")
-			return &EndpointError{Err: err, delay: delayDuration}
-		}
-
 		sig := newSignature(endpoint, g, ed.Metadata.Data)
 		header, err := sig.ComputeHeaderValue()
-=======
-		sig, err := util.GenerateSignatureHeader(g.Config.ReplayAttacks, g.Config.Signature.Hash, secret, ed.Metadata.Data)
->>>>>>> 3ce8ab9d
 		if err != nil {
 			log.Errorf("error occurred while generating hmac - %+v\n", err)
 			return &EndpointError{Err: err, delay: delayDuration}
@@ -241,11 +231,7 @@
 				ed.Status = datastore.FailureEventStatus
 			}
 
-<<<<<<< HEAD
-			if g.Config.DisableEndpoint && subscription.Status != datastore.PendingSubscriptionStatus {
-=======
 			if ec.disableEndpoint() && subscription.Status != datastore.PendingSubscriptionStatus {
->>>>>>> 3ce8ab9d
 				subscriptionStatus := datastore.InactiveSubscriptionStatus
 
 				err := subRepo.UpdateSubscriptionStatus(context.Background(), g.UID, subscription.UID, subscriptionStatus)
