package task

import (
	"context"
	"encoding/json"
	"errors"
	"fmt"
	"github.com/frain-dev/convoy/pkg/msgpack"
	"time"

	"github.com/frain-dev/convoy/pkg/httpheader"

	"github.com/frain-dev/convoy/pkg/url"

	"github.com/frain-dev/convoy/limiter"
	"github.com/frain-dev/convoy/pkg/signature"
	"github.com/oklog/ulid/v2"

	"github.com/frain-dev/convoy"
	"github.com/frain-dev/convoy/config"
	"github.com/frain-dev/convoy/datastore"
	"github.com/frain-dev/convoy/internal/notifications"
	"github.com/frain-dev/convoy/net"
	"github.com/frain-dev/convoy/pkg/log"
	"github.com/frain-dev/convoy/queue"
	"github.com/frain-dev/convoy/retrystrategies"
	"github.com/frain-dev/convoy/util"
	"github.com/hibiken/asynq"
)

var (
	ErrDeliveryAttemptFailed               = errors.New("error sending event")
	ErrRateLimit                           = errors.New("rate limit error")
	defaultDelay             time.Duration = 30
)

type SignatureValues struct {
	HMAC      string
	Timestamp string
}
type EventDelivery struct {
	EventDeliveryID string
	ProjectID       string

	Endpoint      *datastore.Endpoint
	Project       *datastore.Project
	Subscription  *datastore.Subscription
	EventDelivery *datastore.EventDelivery
}

func ProcessEventDelivery(endpointRepo datastore.EndpointRepository, eventDeliveryRepo datastore.EventDeliveryRepository,
	projectRepo datastore.ProjectRepository, subRepo datastore.SubscriptionRepository, notificationQueue queue.Queuer, rateLimiter limiter.RateLimiter) func(context.Context, *asynq.Task) error {
	return func(ctx context.Context, t *asynq.Task) error {
		var data EventDelivery

		err := msgpack.DecodeMsgPack(t.Payload(), &data)
		if err != nil {
			err := json.Unmarshal(t.Payload(), &data)
			if err != nil {
				return &EndpointError{Err: err, delay: defaultDelay}
			}
		}

		cfg, err := config.Get()
		if err != nil {
			return &EndpointError{Err: err, delay: defaultDelay}
		}

		project := data.Project
		endpoint := data.Endpoint
		subscription := data.Subscription
		eventDelivery := data.EventDelivery

<<<<<<< HEAD
		// if the event delivery status is Success, we just return
		switch ed.Status {
		case datastore.ProcessingEventStatus,
			datastore.SuccessEventStatus:
			return nil
		}

		endpoint, err := endpointRepo.FindEndpointByID(context.Background(), ed.EndpointID, ed.ProjectID)
		if err != nil {
			return &EndpointError{Err: err, delay: 10 * time.Second}
=======
		if eventDelivery == nil {
			eventDelivery, err = eventDeliveryRepo.FindEventDeliveryByID(ctx, data.ProjectID, data.EventDeliveryID)
			if err != nil {
				return &EndpointError{Err: err, delay: defaultDelay}
			}
>>>>>>> 77016ace
		}
		delayDuration := retrystrategies.NewRetryStrategyFromMetadata(*eventDelivery.Metadata).NextDuration(eventDelivery.Metadata.NumTrials)

		if endpoint == nil {
			endpoint, err = endpointRepo.FindEndpointByID(ctx, eventDelivery.EndpointID, eventDelivery.ProjectID)
			if err != nil {
				return &EndpointError{Err: err, delay: delayDuration}
			}
		}

		if subscription == nil {
			subscription, err = subRepo.FindSubscriptionByID(ctx, eventDelivery.ProjectID, eventDelivery.SubscriptionID)
			if err != nil {
				return &EndpointError{Err: err, delay: delayDuration}
			}
		}

		if project == nil {
			project, err = projectRepo.FetchProjectByID(ctx, endpoint.ProjectID)
			if err != nil {
				return &EndpointError{Err: err, delay: delayDuration}
			}
		}

<<<<<<< HEAD
		ec := &EventDeliveryConfig{subscription: subscription, project: p}
=======
		switch eventDelivery.Status {
		case datastore.ProcessingEventStatus,
			datastore.SuccessEventStatus:
			return nil
		}

		ec := &EventDeliveryConfig{subscription: subscription, project: project}
>>>>>>> 77016ace
		rlc := ec.rateLimitConfig()

		if err != nil {
			log.WithError(err).Error("failed to initialise redis rate limiter")
			return &EndpointError{Err: err, delay: delayDuration}
		}

		res, err := rateLimiter.Allow(ctx, endpoint.TargetURL, rlc.Count, int(rlc.Duration))
		if err != nil {
			err := fmt.Errorf("too many events to %s, limit of %v would be reached", endpoint.TargetURL, res.Limit)
			log.FromContext(ctx).WithError(ErrRateLimit).Error(err.Error())

			return &RateLimitError{Err: ErrRateLimit, delay: delayDuration}
		}

		err = eventDeliveryRepo.UpdateStatusOfEventDelivery(ctx, project.UID, *eventDelivery, datastore.ProcessingEventStatus)
		if err != nil {
			return &EndpointError{Err: err, delay: delayDuration}
		}

		var attempt datastore.DeliveryAttempt

		var httpDuration time.Duration
		if util.IsStringEmpty(endpoint.HttpTimeout) {
			httpDuration, err = time.ParseDuration(convoy.HTTP_TIMEOUT)
			if err != nil {
				log.WithError(err).Errorf("failed to parse endpoint duration")
				return nil
			}
		} else {
			httpDuration, err = time.ParseDuration(endpoint.HttpTimeout)
			if err != nil {
				log.WithError(err).Errorf("failed to parse endpoint duration")
				return nil
			}
		}

		done := true
		dispatch, err := net.NewDispatcher(httpDuration, cfg.Server.HTTP.HttpProxy)
		if err != nil {
			return &EndpointError{Err: err, delay: delayDuration}
		}

		if eventDelivery.Status == datastore.SuccessEventStatus {
			log.Debugf("endpoint %s already merged with message %s\n", endpoint.TargetURL, eventDelivery.UID)
			return nil
		}

		if endpoint.Status == datastore.InactiveEndpointStatus {
			err = eventDeliveryRepo.UpdateStatusOfEventDelivery(ctx, project.UID, *eventDelivery, datastore.DiscardedEventStatus)
			if err != nil {
				return &EndpointError{Err: err, delay: delayDuration}
			}

			log.Debugf("endpoint %s is inactive, failing to send.", endpoint.TargetURL)
			return nil
		}

		sig := newSignature(endpoint, project, json.RawMessage(eventDelivery.Metadata.Raw))
		header, err := sig.ComputeHeaderValue()
		if err != nil {
			return &EndpointError{Err: err, delay: delayDuration}
		}

		targetURL := endpoint.TargetURL
		if !util.IsStringEmpty(eventDelivery.URLQueryParams) {
			targetURL, err = url.ConcatQueryParams(endpoint.TargetURL, eventDelivery.URLQueryParams)
			if err != nil {
				log.WithError(err).Error("failed to concat url query params")
				return &EndpointError{Err: err, delay: delayDuration}
			}
		}

		attemptStatus := false
		start := time.Now()

		if project.Config.AddEventIDTraceHeaders {
			if eventDelivery.Headers == nil {
				eventDelivery.Headers = httpheader.HTTPHeader{}
			}
			eventDelivery.Headers["X-Convoy-EventDelivery-ID"] = []string{eventDelivery.UID}
			eventDelivery.Headers["X-Convoy-Event-ID"] = []string{eventDelivery.EventID}
		}

		resp, err := dispatch.SendRequest(targetURL, string(convoy.HttpPost), sig.Payload, project.Config.Signature.Header.String(), header, int64(cfg.MaxResponseSize), eventDelivery.Headers, eventDelivery.IdempotencyKey)
		status := "-"
		statusCode := 0
		if resp != nil {
			status = resp.Status
			statusCode = resp.StatusCode
		}

		duration := time.Since(start)
		// log request details
		requestLogger := log.FromContext(ctx).WithFields(log.Fields{
			"status":          status,
			"uri":             targetURL,
			"method":          convoy.HttpPost,
			"duration":        duration,
			"eventDeliveryID": eventDelivery.UID,
		})

		if err == nil && statusCode >= 200 && statusCode <= 299 {
			requestLogger.Infof("%s", eventDelivery.UID)
			log.Infof("%s sent", eventDelivery.UID)
			attemptStatus = true
			// e.Sent = true

			eventDelivery.Status = datastore.SuccessEventStatus
			eventDelivery.Description = ""
		} else {
			requestLogger.Errorf("%s", eventDelivery.UID)
			done = false
			// e.Sent = false

			eventDelivery.Status = datastore.RetryEventStatus

			nextTime := time.Now().Add(delayDuration)
			eventDelivery.Metadata.NextSendTime = nextTime
			attempts := eventDelivery.Metadata.NumTrials + 1

			log.FromContext(ctx).Info("%s next retry time is %s (strategy = %s, delay = %d, attempts = %d/%d)\n", eventDelivery.UID, nextTime.Format(time.ANSIC), eventDelivery.Metadata.Strategy, eventDelivery.Metadata.IntervalSeconds, attempts, eventDelivery.Metadata.RetryLimit)
		}

		// Request failed but statusCode is 200 <= x <= 299
		if err != nil {
			log.Errorf("%s failed. Reason: %s", eventDelivery.UID, err)
		}

		if done && endpoint.Status == datastore.PendingEndpointStatus && project.Config.DisableEndpoint {
			endpointStatus := datastore.ActiveEndpointStatus
			err := endpointRepo.UpdateEndpointStatus(ctx, project.UID, endpoint.UID, endpointStatus)
			if err != nil {
				log.WithError(err).Error("Failed to reactivate endpoint after successful retry")
			}

			// send endpoint reactivation notification
			err = notifications.SendEndpointNotification(ctx, endpoint, project, endpointStatus, notificationQueue, false, resp.Error, string(resp.Body), resp.StatusCode)
			if err != nil {
				log.FromContext(ctx).WithError(err).Error("failed to send notification")
			}
		}

		if !done && endpoint.Status == datastore.PendingEndpointStatus && project.Config.DisableEndpoint {
			endpointStatus := datastore.InactiveEndpointStatus
			err := endpointRepo.UpdateEndpointStatus(ctx, project.UID, endpoint.UID, endpointStatus)
			if err != nil {
				log.FromContext(ctx).Info("Failed to reactivate endpoint after successful retry")
			}
		}

		attempt = parseAttemptFromResponse(eventDelivery, endpoint, resp, attemptStatus)

		eventDelivery.Metadata.NumTrials++

		if eventDelivery.Metadata.NumTrials >= eventDelivery.Metadata.RetryLimit {
			if done {
				if eventDelivery.Status != datastore.SuccessEventStatus {
					log.Errorln("an anomaly has occurred. retry limit exceeded, fan out is done but event status is not successful")
					eventDelivery.Status = datastore.FailureEventStatus
				}
			} else {
				log.Errorf("%s retry limit exceeded ", eventDelivery.UID)
				eventDelivery.Description = "Retry limit exceeded"
				eventDelivery.Status = datastore.FailureEventStatus
			}
<<<<<<< HEAD
=======

			// TODO(all): this block of code is unnecessary L215 - L 221 already caters for this case
			if endpoint.Status != datastore.PendingEndpointStatus && project.Config.DisableEndpoint {
				endpointStatus := datastore.InactiveEndpointStatus

				err := endpointRepo.UpdateEndpointStatus(ctx, project.UID, endpoint.UID, endpointStatus)
				if err != nil {
					log.WithError(err).Error("failed to deactivate endpoint after failed retry")
				}

				// send endpoint deactivation notification
				err = notifications.SendEndpointNotification(ctx, endpoint, project, endpointStatus, notificationQueue, true, resp.Error, string(resp.Body), resp.StatusCode)
				if err != nil {
					log.WithError(err).Error("failed to send notification")
				}
			}
>>>>>>> 77016ace
		}

		err = eventDeliveryRepo.UpdateEventDeliveryWithAttempt(ctx, project.UID, *eventDelivery, attempt)
		if err != nil {
			log.WithError(err).Error("failed to update message ", eventDelivery.UID)
			return &EndpointError{Err: ErrDeliveryAttemptFailed, delay: delayDuration}
		}

		if !done && eventDelivery.Metadata.NumTrials < eventDelivery.Metadata.RetryLimit {
			return &EndpointError{Err: ErrDeliveryAttemptFailed, delay: delayDuration}
		}

		return nil
	}
}

func newSignature(endpoint *datastore.Endpoint, g *datastore.Project, data json.RawMessage) *signature.Signature {
	s := &signature.Signature{Advanced: endpoint.AdvancedSignatures, Payload: data}

	for _, version := range g.Config.Signature.Versions {
		scheme := signature.Scheme{
			Hash:     version.Hash,
			Encoding: version.Encoding.String(),
		}

		for _, sc := range endpoint.Secrets {
			if sc.DeletedAt.IsZero() {
				// the secret has not been expired
				scheme.Secret = append(scheme.Secret, sc.Value)
			}
		}
		s.Schemes = append(s.Schemes, scheme)
	}

	return s
}

func parseAttemptFromResponse(m *datastore.EventDelivery, e *datastore.Endpoint, resp *net.Response, attemptStatus bool) datastore.DeliveryAttempt {
	responseHeader := util.ConvertDefaultHeaderToCustomHeader(&resp.ResponseHeader)
	requestHeader := util.ConvertDefaultHeaderToCustomHeader(&resp.RequestHeader)

	return datastore.DeliveryAttempt{
		UID:        ulid.Make().String(),
		URL:        resp.URL.String(),
		Method:     resp.Method,
		MsgID:      m.UID,
		EndpointID: e.UID,
		APIVersion: convoy.GetVersion(),

		IPAddress:        resp.IP,
		ResponseHeader:   *responseHeader,
		RequestHeader:    *requestHeader,
		HttpResponseCode: resp.Status,
		ResponseData:     string(resp.Body),
		Error:            resp.Error,
		Status:           attemptStatus,

		CreatedAt: time.Now(),
		UpdatedAt: time.Now(),
	}
}

type EventDeliveryConfig struct {
	project      *datastore.Project
	subscription *datastore.Subscription
}

type RetryConfig struct {
	Type       datastore.StrategyProvider
	Duration   uint64
	RetryCount uint64
}

type RateLimitConfig struct {
	Count    int
	Duration time.Duration
}

func (ec *EventDeliveryConfig) retryConfig() (*RetryConfig, error) {
	rc := &RetryConfig{}

	if ec.subscription.RetryConfig != nil {
		rc.Duration = ec.subscription.RetryConfig.Duration
		rc.RetryCount = ec.subscription.RetryConfig.RetryCount
		rc.Type = ec.subscription.RetryConfig.Type
	} else {
		rc.Duration = ec.project.Config.Strategy.Duration
		rc.RetryCount = ec.project.Config.Strategy.RetryCount
		rc.Type = ec.project.Config.Strategy.Type
	}

	return rc, nil
}

func (ec *EventDeliveryConfig) rateLimitConfig() *RateLimitConfig {
	rlc := &RateLimitConfig{}

	if ec.subscription.RateLimitConfig != nil {
		rlc.Count = ec.subscription.RateLimitConfig.Count
		rlc.Duration = time.Second * time.Duration(ec.subscription.RateLimitConfig.Duration)
	} else {
		rlc.Count = ec.project.Config.RateLimit.Count
		rlc.Duration = time.Second * time.Duration(ec.project.Config.RateLimit.Duration)
	}

	return rlc
}<|MERGE_RESOLUTION|>--- conflicted
+++ resolved
@@ -71,65 +71,43 @@
 		subscription := data.Subscription
 		eventDelivery := data.EventDelivery
 
-<<<<<<< HEAD
-		// if the event delivery status is Success, we just return
-		switch ed.Status {
-		case datastore.ProcessingEventStatus,
-			datastore.SuccessEventStatus:
-			return nil
-		}
-
-		endpoint, err := endpointRepo.FindEndpointByID(context.Background(), ed.EndpointID, ed.ProjectID)
-		if err != nil {
-			return &EndpointError{Err: err, delay: 10 * time.Second}
-=======
 		if eventDelivery == nil {
 			eventDelivery, err = eventDeliveryRepo.FindEventDeliveryByID(ctx, data.ProjectID, data.EventDeliveryID)
 			if err != nil {
 				return &EndpointError{Err: err, delay: defaultDelay}
 			}
->>>>>>> 77016ace
 		}
 		delayDuration := retrystrategies.NewRetryStrategyFromMetadata(*eventDelivery.Metadata).NextDuration(eventDelivery.Metadata.NumTrials)
 
-		if endpoint == nil {
-			endpoint, err = endpointRepo.FindEndpointByID(ctx, eventDelivery.EndpointID, eventDelivery.ProjectID)
-			if err != nil {
-				return &EndpointError{Err: err, delay: delayDuration}
-			}
-		}
-
-		if subscription == nil {
-			subscription, err = subRepo.FindSubscriptionByID(ctx, eventDelivery.ProjectID, eventDelivery.SubscriptionID)
-			if err != nil {
-				return &EndpointError{Err: err, delay: delayDuration}
-			}
-		}
-
-		if project == nil {
-			project, err = projectRepo.FetchProjectByID(ctx, endpoint.ProjectID)
-			if err != nil {
-				return &EndpointError{Err: err, delay: delayDuration}
-			}
-		}
-
-<<<<<<< HEAD
-		ec := &EventDeliveryConfig{subscription: subscription, project: p}
-=======
 		switch eventDelivery.Status {
 		case datastore.ProcessingEventStatus,
 			datastore.SuccessEventStatus:
 			return nil
 		}
 
+		if endpoint == nil {
+			endpoint, err = endpointRepo.FindEndpointByID(ctx, eventDelivery.EndpointID, eventDelivery.ProjectID)
+			if err != nil {
+				return &EndpointError{Err: err, delay: delayDuration}
+			}
+		}
+
+		if subscription == nil {
+			subscription, err = subRepo.FindSubscriptionByID(ctx, eventDelivery.ProjectID, eventDelivery.SubscriptionID)
+			if err != nil {
+				return &EndpointError{Err: err, delay: delayDuration}
+			}
+		}
+
+		if project == nil {
+			project, err = projectRepo.FetchProjectByID(ctx, endpoint.ProjectID)
+			if err != nil {
+				return &EndpointError{Err: err, delay: delayDuration}
+			}
+		}
+
 		ec := &EventDeliveryConfig{subscription: subscription, project: project}
->>>>>>> 77016ace
 		rlc := ec.rateLimitConfig()
-
-		if err != nil {
-			log.WithError(err).Error("failed to initialise redis rate limiter")
-			return &EndpointError{Err: err, delay: delayDuration}
-		}
 
 		res, err := rateLimiter.Allow(ctx, endpoint.TargetURL, rlc.Count, int(rlc.Duration))
 		if err != nil {
@@ -290,25 +268,6 @@
 				eventDelivery.Description = "Retry limit exceeded"
 				eventDelivery.Status = datastore.FailureEventStatus
 			}
-<<<<<<< HEAD
-=======
-
-			// TODO(all): this block of code is unnecessary L215 - L 221 already caters for this case
-			if endpoint.Status != datastore.PendingEndpointStatus && project.Config.DisableEndpoint {
-				endpointStatus := datastore.InactiveEndpointStatus
-
-				err := endpointRepo.UpdateEndpointStatus(ctx, project.UID, endpoint.UID, endpointStatus)
-				if err != nil {
-					log.WithError(err).Error("failed to deactivate endpoint after failed retry")
-				}
-
-				// send endpoint deactivation notification
-				err = notifications.SendEndpointNotification(ctx, endpoint, project, endpointStatus, notificationQueue, true, resp.Error, string(resp.Body), resp.StatusCode)
-				if err != nil {
-					log.WithError(err).Error("failed to send notification")
-				}
-			}
->>>>>>> 77016ace
 		}
 
 		err = eventDeliveryRepo.UpdateEventDeliveryWithAttempt(ctx, project.UID, *eventDelivery, attempt)
