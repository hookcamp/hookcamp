package task

import (
	"context"
	"encoding/json"
	"errors"
	"fmt"
	"time"

	"github.com/frain-dev/convoy/internal/pkg/limiter"

	"github.com/frain-dev/convoy/pkg/msgpack"

	"github.com/frain-dev/convoy/pkg/httpheader"

	"github.com/frain-dev/convoy/pkg/url"

	"github.com/frain-dev/convoy"
	"github.com/frain-dev/convoy/config"
	"github.com/frain-dev/convoy/datastore"
	"github.com/frain-dev/convoy/internal/notifications"
	"github.com/frain-dev/convoy/net"
	"github.com/frain-dev/convoy/pkg/log"
	"github.com/frain-dev/convoy/queue"
	"github.com/frain-dev/convoy/retrystrategies"
	"github.com/frain-dev/convoy/util"
	"github.com/hibiken/asynq"
)

func ProcessEventDelivery(endpointRepo datastore.EndpointRepository, eventDeliveryRepo datastore.EventDeliveryRepository,
	projectRepo datastore.ProjectRepository, q queue.Queuer, rateLimiter limiter.RateLimiter, dispatch *net.Dispatcher,
) func(context.Context, *asynq.Task) error {
	return func(ctx context.Context, t *asynq.Task) (err error) {
		var data EventDelivery
		defer func() {
			// retrieve the value of err and write to the Retry Queue.
			job := &queue.Job{
				Payload: t.Payload(),
				Delay:   defaultEventDelay,
				ID:      data.EventDeliveryID,
			}

			deferErr := q.Write(convoy.RetryEventProcessor, convoy.RetryEventQueue, job)
			if deferErr != nil {
				log.FromContext(ctx).WithError(deferErr).Error("[asynq]: an error occurred sending event delivery to the retry queue")
			}
		}()

		err = msgpack.DecodeMsgPack(t.Payload(), &data)
		if err != nil {
			err := json.Unmarshal(t.Payload(), &data)
			if err != nil {
				return &DeliveryError{Err: err}
			}
		}

		cfg, err := config.Get()
		if err != nil {
			return &DeliveryError{Err: err}
		}

		eventDelivery, err := eventDeliveryRepo.FindEventDeliveryByIDSlim(ctx, data.ProjectID, data.EventDeliveryID)
		if err != nil {
			return &DeliveryError{Err: err}
		}

		delayDuration := retrystrategies.NewRetryStrategyFromMetadata(*eventDelivery.Metadata).NextDuration(eventDelivery.Metadata.NumTrials)

		project, err := projectRepo.FetchProjectByID(ctx, eventDelivery.ProjectID)
		if err != nil {
			return &DeliveryError{Err: err}
		}

		endpoint, err := endpointRepo.FindEndpointByID(ctx, eventDelivery.EndpointID, eventDelivery.ProjectID)
		if err != nil {
			if errors.Is(err, datastore.ErrEndpointNotFound) {
				eventDelivery.Description = datastore.ErrEndpointNotFound.Error()
				err = eventDeliveryRepo.UpdateStatusOfEventDelivery(ctx, project.UID, *eventDelivery, datastore.DiscardedEventStatus)
				if err != nil {
					log.WithError(err).Error("failed to update event delivery status to discarded")
				}

				return nil
			}

			return &DeliveryError{Err: err}
		}

		switch eventDelivery.Status {
		case datastore.ProcessingEventStatus,
			datastore.SuccessEventStatus:
			return nil
		}

		err = rateLimiter.Allow(ctx, endpoint.UID, endpoint.RateLimit, int(endpoint.RateLimitDuration))
		if err != nil {
			log.FromContext(ctx).WithFields(map[string]interface{}{"event_delivery id": data.EventDeliveryID}).
				WithError(err).
				Debugf("too many events to %s, limit of %v reqs/%v has been reached", endpoint.Url, endpoint.RateLimit, time.Duration(endpoint.RateLimitDuration)*time.Second)

			return &RateLimitError{Err: ErrRateLimit, delay: time.Duration(endpoint.RateLimitDuration) * time.Second}
		}

		err = eventDeliveryRepo.UpdateStatusOfEventDelivery(ctx, project.UID, *eventDelivery, datastore.ProcessingEventStatus)
		if err != nil {
			return &DeliveryError{Err: err}
		}

<<<<<<< HEAD
		var attempt datastore.DeliveryAttempt
		done := true

=======
		done := true
>>>>>>> 933a8381
		if eventDelivery.Status == datastore.SuccessEventStatus {
			log.Debugf("endpoint %s already merged with message %s\n", endpoint.Url, eventDelivery.UID)
			return nil
		}

		if endpoint.Status == datastore.InactiveEndpointStatus {
			err = eventDeliveryRepo.UpdateStatusOfEventDelivery(ctx, project.UID, *eventDelivery, datastore.DiscardedEventStatus)
			if err != nil {
				return &DeliveryError{Err: err}
			}

			log.Debugf("endpoint %s is inactive, failing to send.", endpoint.Url)
			return nil
		}

		sig := newSignature(endpoint, project, json.RawMessage(eventDelivery.Metadata.Raw))
		header, err := sig.ComputeHeaderValue()
		if err != nil {
			return &DeliveryError{Err: err}
		}

		targetURL := endpoint.Url
		if !util.IsStringEmpty(eventDelivery.URLQueryParams) {
			targetURL, err = url.ConcatQueryParams(endpoint.Url, eventDelivery.URLQueryParams)
			if err != nil {
				log.WithError(err).Error("failed to concat url query params")
				return &DeliveryError{Err: err}
			}
		}

		attemptStatus := false
		start := time.Now()

		if project.Config.AddEventIDTraceHeaders {
			if eventDelivery.Headers == nil {
				eventDelivery.Headers = httpheader.HTTPHeader{}
			}
			eventDelivery.Headers["X-Convoy-EventDelivery-ID"] = []string{eventDelivery.UID}
			eventDelivery.Headers["X-Convoy-Event-ID"] = []string{eventDelivery.EventID}
		}

		var httpDuration time.Duration
		if endpoint.HttpTimeout == 0 {
			httpDuration = convoy.HTTP_TIMEOUT_IN_DURATION
		} else {
			httpDuration = time.Duration(endpoint.HttpTimeout) * time.Second
		}
		resp, err := dispatch.SendRequest(ctx, targetURL, string(convoy.HttpPost), sig.Payload, project.Config.Signature.Header.String(), header, int64(cfg.MaxResponseSize), eventDelivery.Headers, eventDelivery.IdempotencyKey, httpDuration)

		status := "-"
		statusCode := 0
		if resp != nil {
			status = resp.Status
			statusCode = resp.StatusCode
		}

		duration := time.Since(start)
		// log request details
		requestLogger := log.FromContext(ctx).WithFields(log.Fields{
			"status":          status,
			"uri":             targetURL,
			"method":          convoy.HttpPost,
			"duration":        duration,
			"eventDeliveryID": eventDelivery.UID,
		})

		if err == nil && statusCode >= 200 && statusCode <= 299 {
			requestLogger.Debugf("%s sent", eventDelivery.UID)
			attemptStatus = true

			eventDelivery.Status = datastore.SuccessEventStatus
			eventDelivery.Description = ""
			eventDelivery.Latency = time.Since(eventDelivery.CreatedAt).String()
		} else {
			requestLogger.Errorf("%s", eventDelivery.UID)
			done = false

			eventDelivery.Status = datastore.RetryEventStatus

			nextTime := time.Now().Add(delayDuration)
			eventDelivery.Metadata.NextSendTime = nextTime
			attempts := eventDelivery.Metadata.NumTrials + 1

			log.FromContext(ctx).Errorf("%s next retry time is %s (strategy = %s, delay = %d, attempts = %d/%d)\n", eventDelivery.UID,
				nextTime.Format(time.ANSIC), eventDelivery.Metadata.Strategy, eventDelivery.Metadata.IntervalSeconds, attempts, eventDelivery.Metadata.RetryLimit)
		}

		// Request failed but statusCode is 200 <= x <= 299
		if err != nil {
			log.Errorf("%s failed. Reason: %s", eventDelivery.UID, err)
		}

		if done && endpoint.Status == datastore.PendingEndpointStatus && project.Config.DisableEndpoint {
			endpointStatus := datastore.ActiveEndpointStatus
			err := endpointRepo.UpdateEndpointStatus(ctx, project.UID, endpoint.UID, endpointStatus)
			if err != nil {
				log.WithError(err).Error("Failed to reactivate endpoint after successful retry")
			}

			// send endpoint reactivation notification
			err = notifications.SendEndpointNotification(ctx, endpoint, project, endpointStatus, q, false, resp.Error, string(resp.Body), resp.StatusCode)
			if err != nil {
				log.FromContext(ctx).WithError(err).Error("failed to send notification")
			}
		}

		if !done && endpoint.Status == datastore.PendingEndpointStatus && project.Config.DisableEndpoint {
			endpointStatus := datastore.InactiveEndpointStatus
			err := endpointRepo.UpdateEndpointStatus(ctx, project.UID, endpoint.UID, endpointStatus)
			if err != nil {
				log.FromContext(ctx).Errorf("Failed to reactivate endpoint after successful retry")
			}
		}

		attempt := parseAttemptFromResponse(eventDelivery, endpoint, resp, attemptStatus)

		eventDelivery.Metadata.NumTrials++

		if eventDelivery.Metadata.NumTrials >= eventDelivery.Metadata.RetryLimit {
			if done {
				if eventDelivery.Status != datastore.SuccessEventStatus {
					log.Errorln("an anomaly has occurred. retry limit exceeded, fan out is done but event status is not successful")
					eventDelivery.Status = datastore.FailureEventStatus
				}
			} else {
				log.Errorf("%s retry limit exceeded ", eventDelivery.UID)
				eventDelivery.Description = "Retry limit exceeded"
				eventDelivery.Status = datastore.FailureEventStatus
			}

			if endpoint.Status != datastore.PendingEndpointStatus && project.Config.DisableEndpoint {
				endpointStatus := datastore.InactiveEndpointStatus

				err := endpointRepo.UpdateEndpointStatus(ctx, project.UID, endpoint.UID, endpointStatus)
				if err != nil {
					log.WithError(err).Error("failed to deactivate endpoint after failed retry")
				}

				// send endpoint deactivation notification
				err = notifications.SendEndpointNotification(ctx, endpoint, project, endpointStatus, q, true, resp.Error, string(resp.Body), resp.StatusCode)
				if err != nil {
					log.WithError(err).Error("failed to send notification")
				}
			}
		}

		err = eventDeliveryRepo.UpdateEventDeliveryWithAttempt(ctx, project.UID, *eventDelivery, attempt)
		if err != nil {
			log.WithError(err).Error("failed to update message ", eventDelivery.UID)
			return &DeliveryError{Err: fmt.Errorf("%s, err: %s", ErrDeliveryAttemptFailed, err.Error())}
		}

		if !done && eventDelivery.Metadata.NumTrials < eventDelivery.Metadata.RetryLimit {
			errS := "nil"
			if err != nil {
				errS = err.Error()
			}
			return &DeliveryError{Err: fmt.Errorf("%s, err: %s", ErrDeliveryAttemptFailed, errS)}
		}

		return nil
	}
}<|MERGE_RESOLUTION|>--- conflicted
+++ resolved
@@ -106,13 +106,8 @@
 			return &DeliveryError{Err: err}
 		}
 
-<<<<<<< HEAD
-		var attempt datastore.DeliveryAttempt
 		done := true
 
-=======
-		done := true
->>>>>>> 933a8381
 		if eventDelivery.Status == datastore.SuccessEventStatus {
 			log.Debugf("endpoint %s already merged with message %s\n", endpoint.Url, eventDelivery.UID)
 			return nil
