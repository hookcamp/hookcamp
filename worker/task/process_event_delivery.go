package task

import (
	"context"
	"encoding/json"
	"errors"
	"fmt"
	"github.com/frain-dev/convoy/internal/pkg/limiter"
	"time"

	"github.com/frain-dev/convoy/pkg/msgpack"

	"github.com/frain-dev/convoy/pkg/httpheader"

	"github.com/frain-dev/convoy/pkg/url"

	"github.com/frain-dev/convoy/pkg/signature"
	"github.com/oklog/ulid/v2"

	"github.com/frain-dev/convoy"
	"github.com/frain-dev/convoy/config"
	"github.com/frain-dev/convoy/datastore"
	"github.com/frain-dev/convoy/internal/notifications"
	"github.com/frain-dev/convoy/net"
	"github.com/frain-dev/convoy/pkg/log"
	"github.com/frain-dev/convoy/queue"
	"github.com/frain-dev/convoy/retrystrategies"
	"github.com/frain-dev/convoy/util"
	"github.com/hibiken/asynq"
)

var (
	ErrDeliveryAttemptFailed               = errors.New("error sending event")
	ErrRateLimit                           = errors.New("rate limit error")
	defaultDelay             time.Duration = 10
)

type SignatureValues struct {
	HMAC      string
	Timestamp string
}
type EventDelivery struct {
	EventDeliveryID string
	ProjectID       string
}

func ProcessEventDelivery(endpointRepo datastore.EndpointRepository, eventDeliveryRepo datastore.EventDeliveryRepository,
	projectRepo datastore.ProjectRepository, subRepo datastore.SubscriptionRepository, notificationQueue queue.Queuer, rateLimiter limiter.RateLimiter,
) func(context.Context, *asynq.Task) error {
	return func(ctx context.Context, t *asynq.Task) error {
		var data EventDelivery

		err := msgpack.DecodeMsgPack(t.Payload(), &data)
		if err != nil {
			err := json.Unmarshal(t.Payload(), &data)
			if err != nil {
				return &EndpointError{Err: err, delay: defaultDelay}
			}
		}

		cfg, err := config.Get()
		if err != nil {
			return &EndpointError{Err: err, delay: defaultDelay}
		}

		eventDelivery, err := eventDeliveryRepo.FindEventDeliveryByID(ctx, data.ProjectID, data.EventDeliveryID)
		if err != nil {
			return &EndpointError{Err: err, delay: defaultDelay}
		}

		delayDuration := retrystrategies.NewRetryStrategyFromMetadata(*eventDelivery.Metadata).NextDuration(eventDelivery.Metadata.NumTrials)

		endpoint, err := endpointRepo.FindEndpointByID(ctx, eventDelivery.EndpointID, eventDelivery.ProjectID)
		if err != nil {
			return &EndpointError{Err: err, delay: delayDuration}
		}

		subscription, err := subRepo.FindSubscriptionByID(ctx, eventDelivery.ProjectID, eventDelivery.SubscriptionID)
		if err != nil {
			return &EndpointError{Err: err, delay: delayDuration}
		}

		project, err := projectRepo.FetchProjectByID(ctx, eventDelivery.ProjectID)
		if err != nil {
			return &EndpointError{Err: err, delay: delayDuration}
		}

		switch eventDelivery.Status {
		case datastore.ProcessingEventStatus,
			datastore.SuccessEventStatus:
			return nil
		}

		ec := &EventDeliveryConfig{subscription: subscription, project: project, endpoint: endpoint}
		rlc := ec.rateLimitConfig()

<<<<<<< HEAD
		err = rateLimiter.Allow(ctx, endpoint.UID, rlc.Rate, rlc.BucketSize)
		if err != nil {
			log.FromContext(ctx).WithFields(map[string]interface{}{"id": data.EventDeliveryID}).
				WithError(err).
				Error(fmt.Errorf("too many events to %s, limit of %v reqs/min has been reached", endpoint.TargetURL, rlc.Rate))
=======
		res, err := rateLimiter.Allow(ctx, endpoint.Url, rlc.Count, int(rlc.Duration))
		if err != nil {
			err := fmt.Errorf("too many events to %s, limit of %v would be reached", endpoint.Url, res.Limit)
			log.FromContext(ctx).WithError(ErrRateLimit).Error(err.Error())
>>>>>>> acfaac98

			return &RateLimitError{Err: ErrRateLimit, delay: delayDuration}
		}

		err = eventDeliveryRepo.UpdateStatusOfEventDelivery(ctx, project.UID, *eventDelivery, datastore.ProcessingEventStatus)
		if err != nil {
			return &EndpointError{Err: err, delay: delayDuration}
		}

		var attempt datastore.DeliveryAttempt

		var httpDuration time.Duration
		if endpoint.HttpTimeout == 0 {
			httpDuration = convoy.HTTP_TIMEOUT_IN_DURATION
		} else {
			httpDuration = time.Duration(endpoint.HttpTimeout) * time.Second
		}

		done := true
		dispatch, err := net.NewDispatcher(httpDuration, cfg.Server.HTTP.HttpProxy)
		if err != nil {
			return &EndpointError{Err: err, delay: delayDuration}
		}

		if eventDelivery.Status == datastore.SuccessEventStatus {
			log.Debugf("endpoint %s already merged with message %s\n", endpoint.Url, eventDelivery.UID)
			return nil
		}

		if endpoint.Status == datastore.InactiveEndpointStatus {
			err = eventDeliveryRepo.UpdateStatusOfEventDelivery(ctx, project.UID, *eventDelivery, datastore.DiscardedEventStatus)
			if err != nil {
				return &EndpointError{Err: err, delay: delayDuration}
			}

			log.Debugf("endpoint %s is inactive, failing to send.", endpoint.Url)
			return nil
		}

		sig := newSignature(endpoint, project, json.RawMessage(eventDelivery.Metadata.Raw))
		header, err := sig.ComputeHeaderValue()
		if err != nil {
			return &EndpointError{Err: err, delay: delayDuration}
		}

		targetURL := endpoint.Url
		if !util.IsStringEmpty(eventDelivery.URLQueryParams) {
			targetURL, err = url.ConcatQueryParams(endpoint.Url, eventDelivery.URLQueryParams)
			if err != nil {
				log.WithError(err).Error("failed to concat url query params")
				return &EndpointError{Err: err, delay: delayDuration}
			}
		}

		attemptStatus := false
		start := time.Now()

		if project.Config.AddEventIDTraceHeaders {
			if eventDelivery.Headers == nil {
				eventDelivery.Headers = httpheader.HTTPHeader{}
			}
			eventDelivery.Headers["X-Convoy-EventDelivery-ID"] = []string{eventDelivery.UID}
			eventDelivery.Headers["X-Convoy-Event-ID"] = []string{eventDelivery.EventID}
		}

		resp, err := dispatch.SendRequest(targetURL, string(convoy.HttpPost), sig.Payload, project.Config.Signature.Header.String(), header, int64(cfg.MaxResponseSize), eventDelivery.Headers, eventDelivery.IdempotencyKey)
		status := "-"
		statusCode := 0
		if resp != nil {
			status = resp.Status
			statusCode = resp.StatusCode
		}

		duration := time.Since(start)
		// log request details
		requestLogger := log.FromContext(ctx).WithFields(log.Fields{
			"status":          status,
			"uri":             targetURL,
			"method":          convoy.HttpPost,
			"duration":        duration,
			"eventDeliveryID": eventDelivery.UID,
		})

		if err == nil && statusCode >= 200 && statusCode <= 299 {
			requestLogger.Infof("%s", eventDelivery.UID)
			log.Infof("%s sent", eventDelivery.UID)
			attemptStatus = true
			// e.Sent = true

			eventDelivery.Status = datastore.SuccessEventStatus
			eventDelivery.Description = ""
			eventDelivery.Latency = time.Since(eventDelivery.CreatedAt).String()
		} else {
			requestLogger.Errorf("%s", eventDelivery.UID)
			done = false
			// e.Sent = false

			eventDelivery.Status = datastore.RetryEventStatus

			nextTime := time.Now().Add(delayDuration)
			eventDelivery.Metadata.NextSendTime = nextTime
			attempts := eventDelivery.Metadata.NumTrials + 1

			log.FromContext(ctx).Info("%s next retry time is %s (strategy = %s, delay = %d, attempts = %d/%d)\n", eventDelivery.UID, nextTime.Format(time.ANSIC), eventDelivery.Metadata.Strategy, eventDelivery.Metadata.IntervalSeconds, attempts, eventDelivery.Metadata.RetryLimit)
		}

		// Request failed but statusCode is 200 <= x <= 299
		if err != nil {
			log.Errorf("%s failed. Reason: %s", eventDelivery.UID, err)
		}

		if done && endpoint.Status == datastore.PendingEndpointStatus && project.Config.DisableEndpoint {
			endpointStatus := datastore.ActiveEndpointStatus
			err := endpointRepo.UpdateEndpointStatus(ctx, project.UID, endpoint.UID, endpointStatus)
			if err != nil {
				log.WithError(err).Error("Failed to reactivate endpoint after successful retry")
			}

			// send endpoint reactivation notification
			err = notifications.SendEndpointNotification(ctx, endpoint, project, endpointStatus, notificationQueue, false, resp.Error, string(resp.Body), resp.StatusCode)
			if err != nil {
				log.FromContext(ctx).WithError(err).Error("failed to send notification")
			}
		}

		if !done && endpoint.Status == datastore.PendingEndpointStatus && project.Config.DisableEndpoint {
			endpointStatus := datastore.InactiveEndpointStatus
			err := endpointRepo.UpdateEndpointStatus(ctx, project.UID, endpoint.UID, endpointStatus)
			if err != nil {
				log.FromContext(ctx).Info("Failed to reactivate endpoint after successful retry")
			}
		}

		attempt = parseAttemptFromResponse(eventDelivery, endpoint, resp, attemptStatus)

		eventDelivery.Metadata.NumTrials++

		if eventDelivery.Metadata.NumTrials >= eventDelivery.Metadata.RetryLimit {
			if done {
				if eventDelivery.Status != datastore.SuccessEventStatus {
					log.Errorln("an anomaly has occurred. retry limit exceeded, fan out is done but event status is not successful")
					eventDelivery.Status = datastore.FailureEventStatus
				}
			} else {
				log.Errorf("%s retry limit exceeded ", eventDelivery.UID)
				eventDelivery.Description = "Retry limit exceeded"
				eventDelivery.Status = datastore.FailureEventStatus
			}

			if endpoint.Status != datastore.PendingEndpointStatus && project.Config.DisableEndpoint {
				endpointStatus := datastore.InactiveEndpointStatus

				err := endpointRepo.UpdateEndpointStatus(ctx, project.UID, endpoint.UID, endpointStatus)
				if err != nil {
					log.WithError(err).Error("failed to deactivate endpoint after failed retry")
				}

				// send endpoint deactivation notification
				err = notifications.SendEndpointNotification(ctx, endpoint, project, endpointStatus, notificationQueue, true, resp.Error, string(resp.Body), resp.StatusCode)
				if err != nil {
					log.WithError(err).Error("failed to send notification")
				}
			}
		}

		err = eventDeliveryRepo.UpdateEventDeliveryWithAttempt(ctx, project.UID, *eventDelivery, attempt)
		if err != nil {
			log.WithError(err).Error("failed to update message ", eventDelivery.UID)
			return &EndpointError{Err: ErrDeliveryAttemptFailed, delay: delayDuration}
		}

		if !done && eventDelivery.Metadata.NumTrials < eventDelivery.Metadata.RetryLimit {
			return &EndpointError{Err: ErrDeliveryAttemptFailed, delay: delayDuration}
		}

		return nil
	}
}

func newSignature(endpoint *datastore.Endpoint, g *datastore.Project, data json.RawMessage) *signature.Signature {
	s := &signature.Signature{Advanced: endpoint.AdvancedSignatures, Payload: data}

	for _, version := range g.Config.Signature.Versions {
		scheme := signature.Scheme{
			Hash:     version.Hash,
			Encoding: version.Encoding.String(),
		}

		for _, sc := range endpoint.Secrets {
			if sc.DeletedAt.IsZero() {
				// the secret has not been expired
				scheme.Secret = append(scheme.Secret, sc.Value)
			}
		}
		s.Schemes = append(s.Schemes, scheme)
	}

	return s
}

func parseAttemptFromResponse(m *datastore.EventDelivery, e *datastore.Endpoint, resp *net.Response, attemptStatus bool) datastore.DeliveryAttempt {
	responseHeader := util.ConvertDefaultHeaderToCustomHeader(&resp.ResponseHeader)
	requestHeader := util.ConvertDefaultHeaderToCustomHeader(&resp.RequestHeader)

	return datastore.DeliveryAttempt{
		UID:        ulid.Make().String(),
		URL:        resp.URL.String(),
		Method:     resp.Method,
		MsgID:      m.UID,
		EndpointID: e.UID,
		APIVersion: convoy.GetVersion(),

		IPAddress:        resp.IP,
		ResponseHeader:   *responseHeader,
		RequestHeader:    *requestHeader,
		HttpResponseCode: resp.Status,
		ResponseData:     string(resp.Body),
		Error:            resp.Error,
		Status:           attemptStatus,

		CreatedAt: time.Now(),
		UpdatedAt: time.Now(),
	}
}

type EventDeliveryConfig struct {
	project      *datastore.Project
	subscription *datastore.Subscription
	endpoint     *datastore.Endpoint
}

type RetryConfig struct {
	Type       datastore.StrategyProvider
	Duration   uint64
	RetryCount uint64
}

type RateLimitConfig struct {
	Rate       int
	BucketSize int
}

func (ec *EventDeliveryConfig) retryConfig() (*RetryConfig, error) {
	rc := &RetryConfig{}

	if ec.subscription.RetryConfig != nil {
		rc.Duration = ec.subscription.RetryConfig.Duration
		rc.RetryCount = ec.subscription.RetryConfig.RetryCount
		rc.Type = ec.subscription.RetryConfig.Type
	} else {
		rc.Duration = ec.project.Config.Strategy.Duration
		rc.RetryCount = ec.project.Config.Strategy.RetryCount
		rc.Type = ec.project.Config.Strategy.Type
	}

	return rc, nil
}

func (ec *EventDeliveryConfig) rateLimitConfig() *RateLimitConfig {
	rlc := &RateLimitConfig{}

	rlc.Rate = ec.endpoint.RateLimit
	rlc.BucketSize = int(ec.endpoint.RateLimitDuration)

	//if ec.subscription.RateLimitConfig != nil {
	//	rlc.Count = ec.subscription.RateLimitConfig.Count
	//	rlc.Duration = time.Minute * time.Duration(ec.subscription.RateLimitConfig.Duration)
	//} else {
	//	rlc.Count = ec.project.Config.RateLimit.Count
	//	rlc.Duration = time.Minute * time.Duration(ec.project.Config.RateLimit.Duration)
	//}

	return rlc
}<|MERGE_RESOLUTION|>--- conflicted
+++ resolved
@@ -94,18 +94,11 @@
 		ec := &EventDeliveryConfig{subscription: subscription, project: project, endpoint: endpoint}
 		rlc := ec.rateLimitConfig()
 
-<<<<<<< HEAD
 		err = rateLimiter.Allow(ctx, endpoint.UID, rlc.Rate, rlc.BucketSize)
 		if err != nil {
 			log.FromContext(ctx).WithFields(map[string]interface{}{"id": data.EventDeliveryID}).
 				WithError(err).
 				Error(fmt.Errorf("too many events to %s, limit of %v reqs/min has been reached", endpoint.TargetURL, rlc.Rate))
-=======
-		res, err := rateLimiter.Allow(ctx, endpoint.Url, rlc.Count, int(rlc.Duration))
-		if err != nil {
-			err := fmt.Errorf("too many events to %s, limit of %v would be reached", endpoint.Url, res.Limit)
-			log.FromContext(ctx).WithError(ErrRateLimit).Error(err.Error())
->>>>>>> acfaac98
 
 			return &RateLimitError{Err: ErrRateLimit, delay: delayDuration}
 		}
