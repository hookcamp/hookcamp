package task

import (
	"context"
	"errors"
	"fmt"
	"os"
	"time"

	"github.com/frain-dev/convoy/internal/pkg/exporter"

	"github.com/frain-dev/convoy"
	"github.com/frain-dev/convoy/datastore"
	objectstore "github.com/frain-dev/convoy/datastore/object-store"
	"github.com/frain-dev/convoy/internal/pkg/searcher"
	"github.com/frain-dev/convoy/pkg/log"
	"github.com/hibiken/asynq"
)

const (
	eventsTable          = "convoy.events"
	eventDeliveriesTable = "convoy.event_deliveries"
)

func RetentionPolicies(configRepo datastore.ConfigurationRepository, projectRepo datastore.ProjectRepository, eventRepo datastore.EventRepository, eventDeliveriesRepo datastore.EventDeliveryRepository, exportRepo datastore.ExportRepository, searcher searcher.Searcher) func(context.Context, *asynq.Task) error {
	return func(ctx context.Context, t *asynq.Task) error {
		config, err := configRepo.LoadConfiguration(ctx)
		if err != nil {
			if errors.Is(err, datastore.ErrConfigNotFound) {
				return nil
			}
			return err
		}

		// order is important here, event_deliveries references
		// event id, so event_deliveries must be deleted first
		tables := []string{eventDeliveriesTable, eventsTable}

		objectStoreClient, exportDir, err := NewObjectStoreClient(config.StoragePolicy)
		if err != nil {
			log.WithError(err)
			return err
		}

		filter := &datastore.ProjectFilter{}
		projects, err := projectRepo.LoadProjects(context.Background(), filter)
		if err != nil {
			log.WithError(err).Error("failed to load projects.")
			return err
		}

		for _, p := range projects {
			cfg := p.Config
			if cfg.IsRetentionPolicyEnabled {
				// export tables
				policy, err := time.ParseDuration(cfg.RetentionPolicy.Policy)
				if err != nil {
					return err
				}
				expDate := time.Now().UTC().Add(-policy)
				for _, table := range tables {
					err = ExportCollection(ctx, table, exportDir, expDate, objectStoreClient, p, eventRepo, eventDeliveriesRepo, projectRepo, exportRepo, searcher)
					if err != nil {
						log.WithError(err).Errorf("Error exporting table %v", table)
						return err
					}
				}
			}
		}
		return nil
	}
}

func NewObjectStoreClient(storage *datastore.StoragePolicyConfiguration) (objectstore.ObjectStore, string, error) {
	switch storage.Type {
	case datastore.S3:
		exportDir := convoy.TmpExportDir
		objectStoreOpts := objectstore.ObjectStoreOptions{
			Bucket:       storage.S3.Bucket.ValueOrZero(),
			Endpoint:     storage.S3.Endpoint.ValueOrZero(),
			AccessKey:    storage.S3.AccessKey.ValueOrZero(),
			SecretKey:    storage.S3.SecretKey.ValueOrZero(),
			SessionToken: storage.S3.SessionToken.ValueOrZero(),
			Region:       storage.S3.Region.ValueOrZero(),
		}
		objectStoreClient, err := objectstore.NewS3Client(objectStoreOpts)
		if err != nil {
			return nil, "", err
		}
		return objectStoreClient, exportDir, nil

	case datastore.OnPrem:
		exportDir := storage.OnPrem.Path
		objectStoreOpts := objectstore.ObjectStoreOptions{
			OnPremStorageDir: exportDir.String,
		}
		objectStoreClient, err := objectstore.NewOnPremClient(objectStoreOpts)
		if err != nil {
			return nil, "", err
		}
		return objectStoreClient, exportDir.String, nil
	default:
		return nil, "", errors.New("invalid storage policy")
	}
}

func GetArgsByCollection(tableName string, exportDir string, project *datastore.Project) string {
	switch tableName {
	case eventsTable:
		// orgs/<org-id>/projects/<project-id>/events/<today-as-ISODateTime>
		return fmt.Sprintf("%s/orgs/%s/projects/%s/events/%s.json", exportDir, project.OrganisationID, project.UID, time.Now().UTC().Format(time.RFC3339))
	case eventDeliveriesTable:
		// orgs/<org-id>/projects/<project-id>/eventdeliveries/<today-as-ISODateTime>
		return fmt.Sprintf("%s/orgs/%s/projects/%s/eventdeliveries/%s.json", exportDir, project.OrganisationID, project.UID, time.Now().UTC().Format(time.RFC3339))
	default:
		return ""
	}
}

func ExportCollection(
	ctx context.Context, tableName string, exportDir string, expDate time.Time,
	objectStoreClient objectstore.ObjectStore, project *datastore.Project,
	eventRepo datastore.EventRepository, eventDeliveriesRepo datastore.EventDeliveryRepository,
	projectRepo datastore.ProjectRepository, exportRepo datastore.ExportRepository, searcher searcher.Searcher,
) error {
	out := GetArgsByCollection(tableName, exportDir, project)

<<<<<<< HEAD
	dbExporter := &exporter.FileExporter{
=======
	dbExporter := &exporter.Exporter{
>>>>>>> 5b3369fd
		TableName: tableName,
		ProjectID: project.UID,
		CreatedAt: expDate,
		Out:       out,
	}

	numDocs, err := dbExporter.Export(ctx, exportRepo)
	if err != nil {
		return err
	}

	if numDocs == 0 {
		log.Printf("there is nothing to backup, will remove temp file at %s", out)
		return os.Remove(out)
	}

	// upload to object store
	err = objectStoreClient.Save(out)
	if err != nil {
		return err
	}

	switch tableName {
	case eventsTable:
		evntFilter := &datastore.EventFilter{
			ProjectID:      project.UID,
			CreatedAtStart: 0,
			CreatedAtEnd:   expDate.Unix(),
		}
		err = eventRepo.DeleteProjectEvents(ctx, evntFilter, true)
		if err != nil {
			return err
		}

		project.RetainedEvents += int(numDocs)
		err = projectRepo.UpdateProject(ctx, project)
		if err != nil {
			return err
		}

	case eventDeliveriesTable:
		evntDeliveryFilter := &datastore.EventDeliveryFilter{
			ProjectID:      project.UID,
			CreatedAtStart: 0,
			CreatedAtEnd:   expDate.Unix(),
		}
		err = eventDeliveriesRepo.DeleteProjectEventDeliveries(ctx, evntDeliveryFilter, true)
		if err != nil {
			return err
		}
	}

	// delete documents
	sf := &datastore.SearchFilter{FilterBy: datastore.FilterBy{
		ProjectID: project.UID,
		SearchParams: datastore.SearchParams{
			CreatedAtStart: 0,
			CreatedAtEnd:   expDate.Unix(),
		},
	}}

	err = searcher.Remove(tableName, sf)
	if err != nil {
		log.WithError(err).Error("typesense: an error occured deleting typesense record")
	}

	return nil
}<|MERGE_RESOLUTION|>--- conflicted
+++ resolved
@@ -125,11 +125,7 @@
 ) error {
 	out := GetArgsByCollection(tableName, exportDir, project)
 
-<<<<<<< HEAD
-	dbExporter := &exporter.FileExporter{
-=======
 	dbExporter := &exporter.Exporter{
->>>>>>> 5b3369fd
 		TableName: tableName,
 		ProjectID: project.UID,
 		CreatedAt: expDate,
