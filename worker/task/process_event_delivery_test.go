package task

import (
	"context"
	"encoding/json"
	"testing"
	"time"

	"github.com/frain-dev/convoy"
	"github.com/frain-dev/convoy/auth/realm_chain"
	"github.com/frain-dev/convoy/datastore"
	"github.com/frain-dev/convoy/queue"
	"github.com/go-redis/redis_rate/v9"
	"github.com/hibiken/asynq"
	"github.com/jarcoal/httpmock"

	"github.com/frain-dev/convoy/config"
	"github.com/frain-dev/convoy/mocks"
	"github.com/golang/mock/gomock"
	"github.com/stretchr/testify/assert"
)

func TestProcessEventDelivery(t *testing.T) {
	tt := []struct {
		name          string
		cfgPath       string
		expectedError error
		msg           *datastore.EventDelivery
		dbFn          func(*mocks.MockEndpointRepository, *mocks.MockGroupRepository, *mocks.MockEventDeliveryRepository, *mocks.MockRateLimiter, *mocks.MockSubscriptionRepository, *mocks.MockQueuer)
		nFn           func() func()
	}{
		{
			name:          "Event already sent.",
			cfgPath:       "./testdata/Config/basic-convoy.json",
			expectedError: nil,
			msg: &datastore.EventDelivery{
				UID: "",
			},
			dbFn: func(a *mocks.MockEndpointRepository, o *mocks.MockGroupRepository, m *mocks.MockEventDeliveryRepository, r *mocks.MockRateLimiter, s *mocks.MockSubscriptionRepository, q *mocks.MockQueuer) {
				a.EXPECT().FindEndpointByID(gomock.Any(), gomock.Any()).
					Return(&datastore.Endpoint{}, nil)
				s.EXPECT().FindSubscriptionByID(gomock.Any(), gomock.Any(), gomock.Any()).
					Return(&datastore.Subscription{RetryConfig: &datastore.DefaultRetryConfig}, nil)

				o.EXPECT().FetchGroupByID(gomock.Any(), gomock.Any()).Return(&datastore.Group{}, nil)

				m.EXPECT().
					FindEventDeliveryByID(gomock.Any(), gomock.Any()).
					Return(&datastore.EventDelivery{
						Metadata: &datastore.Metadata{
							Data:            []byte(`{"event": "invoice.completed"}`),
							NumTrials:       0,
							RetryLimit:      3,
							IntervalSeconds: 20,
						},
						Status: datastore.SuccessEventStatus,
					}, nil).Times(1)
			},
		},
		{
			name:          "Endpoint is inactive",
			cfgPath:       "./testdata/Config/basic-convoy.json",
			expectedError: nil,
			msg: &datastore.EventDelivery{
				UID: "",
			},
			dbFn: func(a *mocks.MockEndpointRepository, o *mocks.MockGroupRepository, m *mocks.MockEventDeliveryRepository, r *mocks.MockRateLimiter, s *mocks.MockSubscriptionRepository, q *mocks.MockQueuer) {
				a.EXPECT().FindEndpointByID(gomock.Any(), gomock.Any()).
					Return(&datastore.Endpoint{
						RateLimit:         10,
						RateLimitDuration: "1m",
					}, nil)
				s.EXPECT().FindSubscriptionByID(gomock.Any(), gomock.Any(), gomock.Any()).
					Return(&datastore.Subscription{
						Status: datastore.InactiveSubscriptionStatus,
					}, nil)

				o.EXPECT().FetchGroupByID(gomock.Any(), gomock.Any()).Return(&datastore.Group{Config: &datastore.GroupConfig{
					RateLimit: &datastore.DefaultRateLimitConfig,
					Strategy:  &datastore.DefaultStrategyConfig,
				}}, nil)
				m.EXPECT().
					FindEventDeliveryByID(gomock.Any(), gomock.Any()).
					Return(&datastore.EventDelivery{
						Metadata: &datastore.Metadata{
							Data:            []byte(`{"event": "invoice.completed"}`),
							NumTrials:       0,
							RetryLimit:      3,
							IntervalSeconds: 20,
						},
					}, nil).Times(1)

				r.EXPECT().ShouldAllow(gomock.Any(), gomock.Any(), gomock.Any(), gomock.Any()).Return(&redis_rate.Result{
					Limit:     redis_rate.PerMinute(10),
					Allowed:   10,
					Remaining: 10,
				}, nil).Times(1)

				r.EXPECT().Allow(gomock.Any(), gomock.Any(), gomock.Any(), gomock.Any()).Return(&redis_rate.Result{
					Limit:     redis_rate.PerMinute(10),
					Allowed:   10,
					Remaining: 10,
				}, nil).Times(1)

				m.EXPECT().
					UpdateStatusOfEventDelivery(gomock.Any(), gomock.Any(), gomock.Any()).
					Return(nil).Times(1)
			},
		},
		{
			name:          "Endpoint does not respond with 2xx",
			cfgPath:       "./testdata/Config/basic-convoy.json",
			expectedError: &EndpointError{Err: ErrDeliveryAttemptFailed, delay: 20 * time.Second},
			msg: &datastore.EventDelivery{
				UID: "",
			},
			dbFn: func(a *mocks.MockEndpointRepository, o *mocks.MockGroupRepository, m *mocks.MockEventDeliveryRepository, r *mocks.MockRateLimiter, s *mocks.MockSubscriptionRepository, q *mocks.MockQueuer) {
				a.EXPECT().FindEndpointByID(gomock.Any(), gomock.Any()).
					Return(&datastore.Endpoint{
						GroupID:           "123",
						RateLimit:         10,
						RateLimitDuration: "1m",
						Secrets: []datastore.Secret{
							{Value: "secret"},
						},
					}, nil)
				s.EXPECT().FindSubscriptionByID(gomock.Any(), gomock.Any(), gomock.Any()).
					Return(&datastore.Subscription{
						Status: datastore.ActiveSubscriptionStatus,
					}, nil)

				m.EXPECT().
					FindEventDeliveryByID(gomock.Any(), gomock.Any()).
					Return(&datastore.EventDelivery{
						Metadata: &datastore.Metadata{
							Data:            []byte(`{"event": "invoice.completed"}`),
							NumTrials:       0,
							RetryLimit:      3,
							IntervalSeconds: 20,
						},
						Status: datastore.ScheduledEventStatus,
					}, nil).Times(1)

				r.EXPECT().ShouldAllow(gomock.Any(), gomock.Any(), gomock.Any(), gomock.Any()).Return(&redis_rate.Result{
					Limit:     redis_rate.PerMinute(10),
					Allowed:   10,
					Remaining: 10,
				}, nil).Times(1)

				r.EXPECT().Allow(gomock.Any(), gomock.Any(), gomock.Any(), gomock.Any()).Return(&redis_rate.Result{
					Limit:     redis_rate.PerMinute(10),
					Allowed:   10,
					Remaining: 10,
				}, nil).Times(1)

				o.EXPECT().
					FetchGroupByID(gomock.Any(), gomock.Any()).
					Return(&datastore.Group{
						LogoURL: "",
						Config: &datastore.GroupConfig{
							Signature: &datastore.SignatureConfiguration{
								Header: "X-Convoy-Signature",
								Versions: []datastore.SignatureVersion{
									{
										UID:       "abc",
										Hash:      "SHA256",
										Encoding:  datastore.HexEncoding,
										CreatedAt: 1234,
									},
								},
							},
							Strategy: &datastore.StrategyConfiguration{
								Type:       datastore.LinearStrategyProvider,
								Duration:   60,
								RetryCount: 1,
							},
							RateLimit:       &datastore.DefaultRateLimitConfig,
							DisableEndpoint: true,
						},
					}, nil).Times(1)

				m.EXPECT().
					UpdateStatusOfEventDelivery(gomock.Any(), gomock.Any(), gomock.Any()).
					Return(nil).Times(1)

				m.EXPECT().
					UpdateEventDeliveryWithAttempt(gomock.Any(), gomock.Any(), gomock.Any()).
					Return(nil).Times(1)
			},
			nFn: func() func() {
				httpmock.Activate()

				httpmock.RegisterResponder("POST", "https://google.com",
					httpmock.NewStringResponder(400, ``))

				return func() {
					httpmock.DeactivateAndReset()
				}
			},
		},
		{
			name:          "Max retries reached - do not disable subscription - failed",
			cfgPath:       "./testdata/Config/basic-convoy.json",
			expectedError: nil,
			msg: &datastore.EventDelivery{
				UID: "",
			},
			dbFn: func(a *mocks.MockEndpointRepository, o *mocks.MockGroupRepository, m *mocks.MockEventDeliveryRepository, r *mocks.MockRateLimiter, s *mocks.MockSubscriptionRepository, q *mocks.MockQueuer) {
				a.EXPECT().FindEndpointByID(gomock.Any(), gomock.Any()).
					Return(&datastore.Endpoint{
<<<<<<< HEAD
						GroupID:           "123",
=======
						Secrets: []datastore.Secret{
							{Value: "secret"},
						},
>>>>>>> ba1ec095
						RateLimit:         10,
						RateLimitDuration: "1m",
					}, nil)
				s.EXPECT().FindSubscriptionByID(gomock.Any(), gomock.Any(), gomock.Any()).
					Return(&datastore.Subscription{
						Status: datastore.ActiveSubscriptionStatus,
					}, nil)

				m.EXPECT().
					FindEventDeliveryByID(gomock.Any(), gomock.Any()).
					Return(&datastore.EventDelivery{
						Metadata: &datastore.Metadata{
							Data:            []byte(`{"event": "invoice.completed"}`),
							NumTrials:       2,
							RetryLimit:      3,
							IntervalSeconds: 20,
						},
						Status: datastore.ScheduledEventStatus,
					}, nil).Times(1)

				r.EXPECT().ShouldAllow(gomock.Any(), gomock.Any(), gomock.Any(), gomock.Any()).Return(&redis_rate.Result{
					Limit:     redis_rate.PerMinute(10),
					Allowed:   10,
					Remaining: 10,
				}, nil).Times(1)

				r.EXPECT().Allow(gomock.Any(), gomock.Any(), gomock.Any(), gomock.Any()).Return(&redis_rate.Result{
					Limit:     redis_rate.PerMinute(10),
					Allowed:   10,
					Remaining: 10,
				}, nil).Times(1)

				o.EXPECT().
					FetchGroupByID(gomock.Any(), gomock.Any()).
					Return(&datastore.Group{
						LogoURL: "",
						Config: &datastore.GroupConfig{
							Signature: &datastore.SignatureConfiguration{
								Header: config.SignatureHeaderProvider("X-Convoy-Signature"),
								Versions: []datastore.SignatureVersion{
									{
										UID:       "abc",
										Hash:      "SHA256",
										Encoding:  datastore.HexEncoding,
										CreatedAt: 1234,
									},
								},
							},
							Strategy: &datastore.StrategyConfiguration{
								Type:       datastore.LinearStrategyProvider,
								Duration:   60,
								RetryCount: 1,
							},
							RateLimit:       &datastore.DefaultRateLimitConfig,
							DisableEndpoint: false,
						},
					}, nil).Times(1)

				m.EXPECT().
					UpdateStatusOfEventDelivery(gomock.Any(), gomock.Any(), gomock.Any()).
					Return(nil).Times(1)

				m.EXPECT().
					UpdateEventDeliveryWithAttempt(gomock.Any(), gomock.Any(), gomock.Any()).
					Return(nil).Times(1)
			},
			nFn: func() func() {
				httpmock.Activate()

				httpmock.RegisterResponder("POST", "https://google.com",
					httpmock.NewStringResponder(200, ``))

				return func() {
					httpmock.DeactivateAndReset()
				}
			},
		},
		{
			name:          "Max retries reached - disabled subscription - failed",
			cfgPath:       "./testdata/Config/basic-convoy-disable-endpoint.json",
			expectedError: nil,
			msg: &datastore.EventDelivery{
				UID: "",
			},
			dbFn: func(a *mocks.MockEndpointRepository, o *mocks.MockGroupRepository, m *mocks.MockEventDeliveryRepository, r *mocks.MockRateLimiter, s *mocks.MockSubscriptionRepository, q *mocks.MockQueuer) {
				a.EXPECT().FindEndpointByID(gomock.Any(), gomock.Any()).
					Return(&datastore.Endpoint{
						Secrets: []datastore.Secret{
							{Value: "secret"},
						},
						RateLimit:         10,
						RateLimitDuration: "1m",
						GroupID:           "123",
					}, nil)
				s.EXPECT().FindSubscriptionByID(gomock.Any(), gomock.Any(), gomock.Any()).
					Return(&datastore.Subscription{
						Status: datastore.ActiveSubscriptionStatus,
					}, nil)

				m.EXPECT().
					FindEventDeliveryByID(gomock.Any(), gomock.Any()).
					Return(&datastore.EventDelivery{
						Metadata: &datastore.Metadata{
							Data:            []byte(`{"event": "invoice.completed"}`),
							NumTrials:       2,
							RetryLimit:      3,
							IntervalSeconds: 20,
						},
						Status: datastore.ScheduledEventStatus,
					}, nil).Times(1)

				r.EXPECT().ShouldAllow(gomock.Any(), gomock.Any(), gomock.Any(), gomock.Any()).Return(&redis_rate.Result{
					Limit:     redis_rate.PerMinute(10),
					Allowed:   10,
					Remaining: 10,
				}, nil).Times(1)

				r.EXPECT().Allow(gomock.Any(), gomock.Any(), gomock.Any(), gomock.Any()).Return(&redis_rate.Result{
					Limit:     redis_rate.PerMinute(10),
					Allowed:   10,
					Remaining: 10,
				}, nil).Times(1)

				m.EXPECT().
					UpdateStatusOfEventDelivery(gomock.Any(), gomock.Any(), gomock.Any()).
					Return(nil).Times(1)

				o.EXPECT().
					FetchGroupByID(gomock.Any(), gomock.Any()).
					Return(&datastore.Group{
						LogoURL: "",
						Config: &datastore.GroupConfig{
							Signature: &datastore.SignatureConfiguration{
								Header: config.SignatureHeaderProvider("X-Convoy-Signature"),
								Versions: []datastore.SignatureVersion{
									{
										UID:       "abc",
										Hash:      "SHA256",
										Encoding:  datastore.HexEncoding,
										CreatedAt: 1234,
									},
								},
							},
							Strategy: &datastore.StrategyConfiguration{
								Type:       datastore.LinearStrategyProvider,
								Duration:   60,
								RetryCount: 1,
							},
							RateLimit:       &datastore.DefaultRateLimitConfig,
							DisableEndpoint: true,
						},
					}, nil).Times(1)

				s.EXPECT().
					UpdateSubscriptionStatus(gomock.Any(), gomock.Any(), gomock.Any(), gomock.Any()).
					Return(nil).Times(1)

				m.EXPECT().
					UpdateEventDeliveryWithAttempt(gomock.Any(), gomock.Any(), gomock.Any()).
					Return(nil).Times(1)
			},
			nFn: func() func() {
				httpmock.Activate()

				httpmock.RegisterResponder("POST", "https://google.com",
					httpmock.NewStringResponder(200, ``))

				return func() {
					httpmock.DeactivateAndReset()
				}
			},
		},
		{
			name:          "Manual retry - no disable endpoint - failed",
			cfgPath:       "./testdata/Config/basic-convoy.json",
			expectedError: nil,
			msg: &datastore.EventDelivery{
				UID: "",
			},
			dbFn: func(a *mocks.MockEndpointRepository, o *mocks.MockGroupRepository, m *mocks.MockEventDeliveryRepository, r *mocks.MockRateLimiter, s *mocks.MockSubscriptionRepository, q *mocks.MockQueuer) {
				a.EXPECT().FindEndpointByID(gomock.Any(), gomock.Any()).
					Return(&datastore.Endpoint{
<<<<<<< HEAD
						GroupID:           "123",
=======
						Secrets: []datastore.Secret{
							{Value: "secret"},
						},
>>>>>>> ba1ec095
						RateLimit:         10,
						RateLimitDuration: "1m",
					}, nil)
				s.EXPECT().FindSubscriptionByID(gomock.Any(), gomock.Any(), gomock.Any()).
					Return(&datastore.Subscription{
						Status: datastore.ActiveSubscriptionStatus,
					}, nil)

				m.EXPECT().
					FindEventDeliveryByID(gomock.Any(), gomock.Any()).
					Return(&datastore.EventDelivery{
						Metadata: &datastore.Metadata{
							Data:            []byte(`{"event": "invoice.completed"}`),
							NumTrials:       3,
							RetryLimit:      3,
							IntervalSeconds: 20,
						},
						Status: datastore.ScheduledEventStatus,
					}, nil).Times(1)

				r.EXPECT().ShouldAllow(gomock.Any(), gomock.Any(), gomock.Any(), gomock.Any()).Return(&redis_rate.Result{
					Limit:     redis_rate.PerMinute(10),
					Allowed:   10,
					Remaining: 10,
				}, nil).Times(1)

				r.EXPECT().Allow(gomock.Any(), gomock.Any(), gomock.Any(), gomock.Any()).Return(&redis_rate.Result{
					Limit:     redis_rate.PerMinute(10),
					Allowed:   10,
					Remaining: 10,
				}, nil).Times(1)

				o.EXPECT().
					FetchGroupByID(gomock.Any(), gomock.Any()).
					Return(&datastore.Group{
						LogoURL: "",
						Config: &datastore.GroupConfig{
							Signature: &datastore.SignatureConfiguration{
								Header: config.SignatureHeaderProvider("X-Convoy-Signature"),
								Versions: []datastore.SignatureVersion{
									{
										UID:       "abc",
										Hash:      "SHA256",
										Encoding:  datastore.HexEncoding,
										CreatedAt: 1234,
									},
								},
							},
							Strategy: &datastore.StrategyConfiguration{
								Type:       datastore.StrategyProvider("default"),
								Duration:   60,
								RetryCount: 1,
							},
							RateLimit:       &datastore.DefaultRateLimitConfig,
							DisableEndpoint: false,
						},
					}, nil).Times(1)

				m.EXPECT().
					UpdateStatusOfEventDelivery(gomock.Any(), gomock.Any(), gomock.Any()).
					Return(nil).Times(1)

				m.EXPECT().
					UpdateEventDeliveryWithAttempt(gomock.Any(), gomock.Any(), gomock.Any()).
					Return(nil).Times(1)
			},
			nFn: func() func() {
				httpmock.Activate()

				httpmock.RegisterResponder("POST", "https://google.com",
					httpmock.NewStringResponder(400, ``))

				return func() {
					httpmock.DeactivateAndReset()
				}
			},
		},
		{
			name:          "Manual retry - disable endpoint - failed",
			cfgPath:       "./testdata/Config/basic-convoy-disable-endpoint.json",
			expectedError: nil,
			msg: &datastore.EventDelivery{
				UID: "",
			},
			dbFn: func(a *mocks.MockEndpointRepository, o *mocks.MockGroupRepository, m *mocks.MockEventDeliveryRepository, r *mocks.MockRateLimiter, s *mocks.MockSubscriptionRepository, q *mocks.MockQueuer) {
				a.EXPECT().FindEndpointByID(gomock.Any(), gomock.Any()).
					Return(&datastore.Endpoint{
<<<<<<< HEAD
						GroupID:           "123",
=======
						Secrets: []datastore.Secret{
							{Value: "secret"},
						},
>>>>>>> ba1ec095
						RateLimit:         10,
						RateLimitDuration: "1m",
					}, nil)
				s.EXPECT().FindSubscriptionByID(gomock.Any(), gomock.Any(), gomock.Any()).
					Return(&datastore.Subscription{
						Status: datastore.ActiveSubscriptionStatus,
					}, nil)

				m.EXPECT().
					FindEventDeliveryByID(gomock.Any(), gomock.Any()).
					Return(&datastore.EventDelivery{
						Metadata: &datastore.Metadata{
							Data:            []byte(`{"event": "invoice.completed"}`),
							NumTrials:       3,
							RetryLimit:      3,
							IntervalSeconds: 20,
						},
						Status: datastore.ScheduledEventStatus,
					}, nil).Times(1)

				r.EXPECT().ShouldAllow(gomock.Any(), gomock.Any(), gomock.Any(), gomock.Any()).Return(&redis_rate.Result{
					Limit:     redis_rate.PerMinute(10),
					Allowed:   10,
					Remaining: 10,
				}, nil).Times(1)

				r.EXPECT().Allow(gomock.Any(), gomock.Any(), gomock.Any(), gomock.Any()).Return(&redis_rate.Result{
					Limit:     redis_rate.PerMinute(10),
					Allowed:   10,
					Remaining: 10,
				}, nil).Times(1)

				m.EXPECT().
					UpdateStatusOfEventDelivery(gomock.Any(), gomock.Any(), gomock.Any()).
					Return(nil).Times(1)

				o.EXPECT().
					FetchGroupByID(gomock.Any(), gomock.Any()).
					Return(&datastore.Group{
						LogoURL: "",
						Config: &datastore.GroupConfig{
							Signature: &datastore.SignatureConfiguration{
								Header: config.SignatureHeaderProvider("X-Convoy-Signature"),
								Versions: []datastore.SignatureVersion{
									{
										UID:       "abc",
										Hash:      "SHA256",
										Encoding:  datastore.HexEncoding,
										CreatedAt: 1234,
									},
								},
							},
							Strategy: &datastore.StrategyConfiguration{
								Type:       datastore.LinearStrategyProvider,
								Duration:   60,
								RetryCount: 1,
							},
							RateLimit:       &datastore.DefaultRateLimitConfig,
							DisableEndpoint: true,
						},
					}, nil).Times(1)

				s.EXPECT().
					UpdateSubscriptionStatus(gomock.Any(), gomock.Any(), gomock.Any(), gomock.Any()).
					Return(nil).Times(1)

				m.EXPECT().
					UpdateEventDeliveryWithAttempt(gomock.Any(), gomock.Any(), gomock.Any()).
					Return(nil).Times(1)
			},
			nFn: func() func() {
				httpmock.Activate()

				httpmock.RegisterResponder("POST", "https://google.com",
					httpmock.NewStringResponder(400, ``))

				return func() {
					httpmock.DeactivateAndReset()
				}
			},
		},
		{
			name:          "Manual retry - no disable endpoint - success",
			cfgPath:       "./testdata/Config/basic-convoy.json",
			expectedError: nil,
			msg: &datastore.EventDelivery{
				UID: "",
			},
			dbFn: func(a *mocks.MockEndpointRepository, o *mocks.MockGroupRepository, m *mocks.MockEventDeliveryRepository, r *mocks.MockRateLimiter, s *mocks.MockSubscriptionRepository, q *mocks.MockQueuer) {
				a.EXPECT().FindEndpointByID(gomock.Any(), gomock.Any()).
					Return(&datastore.Endpoint{
<<<<<<< HEAD
						GroupID:           "123",
=======
						Secrets: []datastore.Secret{
							{Value: "secret"},
						},
>>>>>>> ba1ec095
						RateLimit:         10,
						RateLimitDuration: "1m",
					}, nil)
				s.EXPECT().FindSubscriptionByID(gomock.Any(), gomock.Any(), gomock.Any()).
					Return(&datastore.Subscription{
						Status: datastore.ActiveSubscriptionStatus,
					}, nil)

				m.EXPECT().
					FindEventDeliveryByID(gomock.Any(), gomock.Any()).
					Return(&datastore.EventDelivery{
						Status: datastore.ScheduledEventStatus,
						Metadata: &datastore.Metadata{
							Data:            []byte(`{"event": "invoice.completed"}`),
							NumTrials:       4,
							RetryLimit:      3,
							IntervalSeconds: 20,
						},
					}, nil).Times(1)

				r.EXPECT().ShouldAllow(gomock.Any(), gomock.Any(), gomock.Any(), gomock.Any()).Return(&redis_rate.Result{
					Limit:     redis_rate.PerMinute(10),
					Allowed:   10,
					Remaining: 10,
				}, nil).Times(1)

				r.EXPECT().Allow(gomock.Any(), gomock.Any(), gomock.Any(), gomock.Any()).Return(&redis_rate.Result{
					Limit:     redis_rate.PerMinute(10),
					Allowed:   10,
					Remaining: 10,
				}, nil).Times(1)

				o.EXPECT().
					FetchGroupByID(gomock.Any(), gomock.Any()).
					Return(&datastore.Group{
						LogoURL: "",
						Config: &datastore.GroupConfig{
							Signature: &datastore.SignatureConfiguration{
								Header: config.SignatureHeaderProvider("X-Convoy-Signature"),
								Versions: []datastore.SignatureVersion{
									{
										UID:       "abc",
										Hash:      "SHA256",
										Encoding:  datastore.HexEncoding,
										CreatedAt: 1234,
									},
								},
							},
							Strategy: &datastore.StrategyConfiguration{
								Type:       datastore.LinearStrategyProvider,
								Duration:   60,
								RetryCount: 1,
							},
							RateLimit:       &datastore.DefaultRateLimitConfig,
							DisableEndpoint: false,
						},
					}, nil).Times(1)

				m.EXPECT().
					UpdateStatusOfEventDelivery(gomock.Any(), gomock.Any(), gomock.Any()).
					Return(nil).Times(1)

				m.EXPECT().
					UpdateEventDeliveryWithAttempt(gomock.Any(), gomock.Any(), gomock.Any()).
					Return(nil).Times(1)
			},
			nFn: func() func() {
				httpmock.Activate()

				httpmock.RegisterResponder("POST", "https://google.com",
					httpmock.NewStringResponder(200, ``))

				return func() {
					httpmock.DeactivateAndReset()
				}
			},
		},
		{
			name:          "Manual retry - disable endpoint - success",
			cfgPath:       "./testdata/Config/basic-convoy-disable-endpoint.json",
			expectedError: nil,
			msg: &datastore.EventDelivery{
				UID: "",
			},
			dbFn: func(a *mocks.MockEndpointRepository, o *mocks.MockGroupRepository, m *mocks.MockEventDeliveryRepository, r *mocks.MockRateLimiter, s *mocks.MockSubscriptionRepository, q *mocks.MockQueuer) {
				a.EXPECT().FindEndpointByID(gomock.Any(), gomock.Any()).
					Return(&datastore.Endpoint{
<<<<<<< HEAD
						GroupID:           "123",
=======
						Secrets: []datastore.Secret{
							{Value: "secret"},
						},
>>>>>>> ba1ec095
						RateLimit:         10,
						RateLimitDuration: "1m",
					}, nil).Times(1)
				s.EXPECT().FindSubscriptionByID(gomock.Any(), gomock.Any(), gomock.Any()).
					Return(&datastore.Subscription{
						Status: datastore.ActiveSubscriptionStatus,
					}, nil)

				m.EXPECT().
					FindEventDeliveryByID(gomock.Any(), gomock.Any()).
					Return(&datastore.EventDelivery{
						Status: datastore.ScheduledEventStatus,
						Metadata: &datastore.Metadata{
							Data:            []byte(`{"event": "invoice.completed"}`),
							NumTrials:       4,
							RetryLimit:      3,
							IntervalSeconds: 20,
						},
					}, nil).Times(1)

				r.EXPECT().ShouldAllow(gomock.Any(), gomock.Any(), gomock.Any(), gomock.Any()).Return(&redis_rate.Result{
					Limit:     redis_rate.PerMinute(10),
					Allowed:   10,
					Remaining: 10,
				}, nil).Times(1)

				r.EXPECT().Allow(gomock.Any(), gomock.Any(), gomock.Any(), gomock.Any()).Return(&redis_rate.Result{
					Limit:     redis_rate.PerMinute(10),
					Allowed:   10,
					Remaining: 10,
				}, nil).Times(1)

				m.EXPECT().
					UpdateStatusOfEventDelivery(gomock.Any(), gomock.Any(), gomock.Any()).
					Return(nil).Times(1)

				o.EXPECT().
					FetchGroupByID(gomock.Any(), gomock.Any()).
					Return(&datastore.Group{
						LogoURL: "",
						Config: &datastore.GroupConfig{
							Signature: &datastore.SignatureConfiguration{
								Header: config.SignatureHeaderProvider("X-Convoy-Signature"),
								Versions: []datastore.SignatureVersion{
									{
										UID:       "abc",
										Hash:      "SHA256",
										Encoding:  datastore.HexEncoding,
										CreatedAt: 1234,
									},
								},
							},
							Strategy: &datastore.StrategyConfiguration{
								Type:       datastore.LinearStrategyProvider,
								Duration:   60,
								RetryCount: 1,
							},
							RateLimit:       &datastore.DefaultRateLimitConfig,
							DisableEndpoint: true,
						},
					}, nil).Times(1)

				s.EXPECT().UpdateSubscriptionStatus(gomock.Any(), gomock.Any(), gomock.Any(), gomock.Any()).
					Return(nil).Times(1)

				m.EXPECT().
					UpdateEventDeliveryWithAttempt(gomock.Any(), gomock.Any(), gomock.Any()).
					Return(nil).Times(1)
			},
			nFn: func() func() {
				httpmock.Activate()

				httpmock.RegisterResponder("POST", "https://google.com",
					httpmock.NewStringResponder(200, ``))

				return func() {
					httpmock.DeactivateAndReset()
				}
			},
		},

		{
			name:          "Manual retry - send disable endpoint notification",
			cfgPath:       "./testdata/Config/basic-convoy-disable-endpoint.json",
			expectedError: nil,
			msg: &datastore.EventDelivery{
				UID: "",
			},
			dbFn: func(a *mocks.MockEndpointRepository, o *mocks.MockGroupRepository, m *mocks.MockEventDeliveryRepository, r *mocks.MockRateLimiter, s *mocks.MockSubscriptionRepository, q *mocks.MockQueuer) {
				a.EXPECT().FindEndpointByID(gomock.Any(), gomock.Any()).
					Return(&datastore.Endpoint{
<<<<<<< HEAD
						GroupID:           "123",
						SupportEmail:      "test@gmail.com",
=======
						Secrets: []datastore.Secret{
							{Value: "secret"},
						},
>>>>>>> ba1ec095
						RateLimit:         10,
						RateLimitDuration: "1m",
					}, nil).Times(1)
				s.EXPECT().FindSubscriptionByID(gomock.Any(), gomock.Any(), gomock.Any()).
					Return(&datastore.Subscription{
						Status: datastore.ActiveSubscriptionStatus,
					}, nil)

				m.EXPECT().
					FindEventDeliveryByID(gomock.Any(), gomock.Any()).
					Return(&datastore.EventDelivery{
						Status: datastore.ScheduledEventStatus,
						Metadata: &datastore.Metadata{
							Data:            []byte(`{"event": "invoice.completed"}`),
							NumTrials:       4,
							RetryLimit:      3,
							IntervalSeconds: 20,
						},
					}, nil).Times(1)

				r.EXPECT().ShouldAllow(gomock.Any(), gomock.Any(), gomock.Any(), gomock.Any()).Return(&redis_rate.Result{
					Limit:     redis_rate.PerMinute(10),
					Allowed:   10,
					Remaining: 10,
				}, nil).Times(1)

				r.EXPECT().Allow(gomock.Any(), gomock.Any(), gomock.Any(), gomock.Any()).Return(&redis_rate.Result{
					Limit:     redis_rate.PerMinute(10),
					Allowed:   10,
					Remaining: 10,
				}, nil).Times(1)

				m.EXPECT().
					UpdateStatusOfEventDelivery(gomock.Any(), gomock.Any(), gomock.Any()).
					Return(nil).Times(1)

				o.EXPECT().
					FetchGroupByID(gomock.Any(), gomock.Any()).
					Return(&datastore.Group{
						LogoURL: "",
						Config: &datastore.GroupConfig{
							Signature: &datastore.SignatureConfiguration{
								Header: config.SignatureHeaderProvider("X-Convoy-Signature"),
								Versions: []datastore.SignatureVersion{
									{
										UID:       "abc",
										Hash:      "SHA256",
										Encoding:  datastore.HexEncoding,
										CreatedAt: 1234,
									},
								},
							},
							Strategy: &datastore.StrategyConfiguration{
								Type:       datastore.LinearStrategyProvider,
								Duration:   60,
								RetryCount: 1,
							},
							RateLimit:       &datastore.DefaultRateLimitConfig,
							DisableEndpoint: true,
						},
					}, nil).Times(1)

				s.EXPECT().UpdateSubscriptionStatus(gomock.Any(), gomock.Any(), gomock.Any(), gomock.Any()).
					Return(nil).Times(1)

				m.EXPECT().
					UpdateEventDeliveryWithAttempt(gomock.Any(), gomock.Any(), gomock.Any()).
					Return(nil).Times(1)

				q.EXPECT().
					Write(convoy.NotificationProcessor, convoy.DefaultQueue, gomock.Any()).
					Return(nil).Times(1)
			},
			nFn: func() func() {
				httpmock.Activate()

				httpmock.RegisterResponder("POST", "https://google.com",
					httpmock.NewStringResponder(200, ``))

				return func() {
					httpmock.DeactivateAndReset()
				}
			},
		},

		{
			name:          "Manual retry - send endpoint enabled notification",
			cfgPath:       "./testdata/Config/basic-convoy-disable-endpoint.json",
			expectedError: nil,
			msg: &datastore.EventDelivery{
				UID: "",
			},
			dbFn: func(a *mocks.MockEndpointRepository, o *mocks.MockGroupRepository, m *mocks.MockEventDeliveryRepository, r *mocks.MockRateLimiter, s *mocks.MockSubscriptionRepository, q *mocks.MockQueuer) {
				a.EXPECT().FindEndpointByID(gomock.Any(), gomock.Any()).
					Return(&datastore.Endpoint{
<<<<<<< HEAD
						GroupID:           "123",
						SupportEmail:      "test@gmail.com",
=======
						Secrets: []datastore.Secret{
							{Value: "secret"},
						},
>>>>>>> ba1ec095
						RateLimit:         10,
						TargetURL:         "https://google.com",
						RateLimitDuration: "1m",
					}, nil).Times(1)
				s.EXPECT().FindSubscriptionByID(gomock.Any(), gomock.Any(), gomock.Any()).
					Return(&datastore.Subscription{
						Status: datastore.PendingSubscriptionStatus,
					}, nil)

				m.EXPECT().
					FindEventDeliveryByID(gomock.Any(), gomock.Any()).
					Return(&datastore.EventDelivery{
						Status: datastore.ScheduledEventStatus,
						Metadata: &datastore.Metadata{
							Data:            []byte(`{"event": "invoice.completed"}`),
							NumTrials:       4,
							RetryLimit:      3,
							IntervalSeconds: 20,
						},
					}, nil).Times(1)

				r.EXPECT().ShouldAllow(gomock.Any(), gomock.Any(), gomock.Any(), gomock.Any()).Return(&redis_rate.Result{
					Limit:     redis_rate.PerMinute(10),
					Allowed:   10,
					Remaining: 10,
				}, nil).Times(1)

				r.EXPECT().Allow(gomock.Any(), gomock.Any(), gomock.Any(), gomock.Any()).Return(&redis_rate.Result{
					Limit:     redis_rate.PerMinute(10),
					Allowed:   10,
					Remaining: 10,
				}, nil).Times(1)

				m.EXPECT().
					UpdateStatusOfEventDelivery(gomock.Any(), gomock.Any(), gomock.Any()).
					Return(nil).Times(1)

				o.EXPECT().
					FetchGroupByID(gomock.Any(), gomock.Any()).
					Return(&datastore.Group{
						LogoURL: "",
						Config: &datastore.GroupConfig{
							Signature: &datastore.SignatureConfiguration{
								Header: "X-Convoy-Signature",
								Versions: []datastore.SignatureVersion{
									{
										UID:       "abc",
										Hash:      "SHA256",
										Encoding:  datastore.HexEncoding,
										CreatedAt: 1234,
									},
								},
							},
							Strategy: &datastore.StrategyConfiguration{
								Type:       datastore.LinearStrategyProvider,
								Duration:   60,
								RetryCount: 1,
							},
							RateLimit:       &datastore.DefaultRateLimitConfig,
							DisableEndpoint: true,
						},
					}, nil).Times(1)

				s.EXPECT().UpdateSubscriptionStatus(gomock.Any(), gomock.Any(), gomock.Any(), gomock.Any()).
					Return(nil).Times(1)

				m.EXPECT().
					UpdateEventDeliveryWithAttempt(gomock.Any(), gomock.Any(), gomock.Any()).
					Return(nil).Times(1)

				q.EXPECT().
					Write(convoy.NotificationProcessor, convoy.DefaultQueue, gomock.Any()).
					Return(nil).Times(1)
			},
			nFn: func() func() {
				httpmock.Activate()

				httpmock.RegisterResponder("POST", "https://google.com",
					httpmock.NewStringResponder(200, ``))

				return func() {
					httpmock.DeactivateAndReset()
				}
			},
		},
	}

	for _, tc := range tt {
		t.Run(tc.name, func(t *testing.T) {
			ctrl := gomock.NewController(t)
			defer ctrl.Finish()

			groupRepo := mocks.NewMockGroupRepository(ctrl)
			endpointRepo := mocks.NewMockEndpointRepository(ctrl)
			msgRepo := mocks.NewMockEventDeliveryRepository(ctrl)
			apiKeyRepo := mocks.NewMockAPIKeyRepository(ctrl)
			userRepo := mocks.NewMockUserRepository(ctrl)
			cache := mocks.NewMockCache(ctrl)
			rateLimiter := mocks.NewMockRateLimiter(ctrl)
			subRepo := mocks.NewMockSubscriptionRepository(ctrl)
			q := mocks.NewMockQueuer(ctrl)

			err := config.LoadConfig(tc.cfgPath)
			if err != nil {
				t.Errorf("Failed to load config file: %v", err)
			}

			cfg, err := config.Get()
			if err != nil {
				t.Errorf("failed to get config: %v", err)
			}

			err = realm_chain.Init(&cfg.Auth, apiKeyRepo, userRepo, cache)
			if err != nil {
				t.Errorf("failed to initialize realm chain : %v", err)
			}

			if tc.nFn != nil {
				deferFn := tc.nFn()
				defer deferFn()
			}

			if tc.dbFn != nil {
				tc.dbFn(endpointRepo, groupRepo, msgRepo, rateLimiter, subRepo, q)
			}

			processFn := ProcessEventDelivery(endpointRepo, msgRepo, groupRepo, rateLimiter, subRepo, q)

			payload := json.RawMessage(tc.msg.UID)

			job := queue.Job{
				Payload: payload,
			}

			task := asynq.NewTask(string(convoy.EventProcessor), job.Payload, asynq.Queue(string(convoy.EventQueue)), asynq.ProcessIn(job.Delay))

			err = processFn(context.Background(), task)

			// Assert.
			assert.Equal(t, tc.expectedError, err)
		})
	}
}

func TestProcessEventDeliveryConfig(t *testing.T) {
	tt := []struct {
		name                string
		subscription        *datastore.Subscription
		group               *datastore.Group
		wantRetryConfig     *datastore.StrategyConfiguration
		wantRateLimitConfig *datastore.RateLimitConfiguration
		wantDisableEndpoint bool
	}{
		{
			name: "Subscription Config is primary config",
			subscription: &datastore.Subscription{
				RetryConfig: &datastore.RetryConfiguration{
					Type:       datastore.LinearStrategyProvider,
					Duration:   2,
					RetryCount: 3,
				},
				RateLimitConfig: &datastore.RateLimitConfiguration{
					Count:    100,
					Duration: 1,
				},
				DisableEndpoint: func(b bool) *bool {
					return &b
				}(true),
			},
			group: &datastore.Group{
				Config: &datastore.GroupConfig{
					Strategy:        &datastore.DefaultStrategyConfig,
					RateLimit:       &datastore.DefaultRateLimitConfig,
					DisableEndpoint: false,
				},
			},
			wantRetryConfig: &datastore.StrategyConfiguration{
				Type:       datastore.LinearStrategyProvider,
				Duration:   2,
				RetryCount: 3,
			},
			wantRateLimitConfig: &datastore.RateLimitConfiguration{
				Count:    100,
				Duration: 1,
			},
			wantDisableEndpoint: true,
		},

		{
			name:         "Group Config is primary config",
			subscription: &datastore.Subscription{},
			group: &datastore.Group{
				Config: &datastore.GroupConfig{
					Strategy: &datastore.StrategyConfiguration{
						Type:       datastore.ExponentialStrategyProvider,
						Duration:   3,
						RetryCount: 4,
					},
					RateLimit: &datastore.RateLimitConfiguration{
						Count:    100,
						Duration: 10,
					},
					DisableEndpoint: false,
				},
			},
			wantRetryConfig: &datastore.StrategyConfiguration{
				Type:       datastore.ExponentialStrategyProvider,
				Duration:   3,
				RetryCount: 4,
			},
			wantRateLimitConfig: &datastore.RateLimitConfiguration{
				Count:    100,
				Duration: 10,
			},
			wantDisableEndpoint: false,
		},
	}

	for _, tc := range tt {
		t.Run(tc.name, func(t *testing.T) {
			evConfig := &EventDeliveryConfig{subscription: tc.subscription, group: tc.group}

			if tc.wantRetryConfig != nil {
				rc, err := evConfig.retryConfig()

				assert.Nil(t, err)

				assert.Equal(t, tc.wantRetryConfig.Type, rc.Type)
				assert.Equal(t, tc.wantRetryConfig.Duration, rc.Duration)
				assert.Equal(t, tc.wantRetryConfig.RetryCount, rc.RetryCount)
			}

			if tc.wantRateLimitConfig != nil {
				rlc := evConfig.rateLimitConfig()

				assert.Equal(t, tc.wantRateLimitConfig.Count, rlc.Count)
				assert.Equal(t, tc.wantRateLimitConfig.Duration, rlc.Duration)
			}

			disableEndpoint := evConfig.disableEndpoint()
			assert.Equal(t, tc.wantDisableEndpoint, disableEndpoint)
		})
	}
}<|MERGE_RESOLUTION|>--- conflicted
+++ resolved
@@ -208,13 +208,10 @@
 			dbFn: func(a *mocks.MockEndpointRepository, o *mocks.MockGroupRepository, m *mocks.MockEventDeliveryRepository, r *mocks.MockRateLimiter, s *mocks.MockSubscriptionRepository, q *mocks.MockQueuer) {
 				a.EXPECT().FindEndpointByID(gomock.Any(), gomock.Any()).
 					Return(&datastore.Endpoint{
-<<<<<<< HEAD
 						GroupID:           "123",
-=======
 						Secrets: []datastore.Secret{
 							{Value: "secret"},
 						},
->>>>>>> ba1ec095
 						RateLimit:         10,
 						RateLimitDuration: "1m",
 					}, nil)
@@ -397,13 +394,10 @@
 			dbFn: func(a *mocks.MockEndpointRepository, o *mocks.MockGroupRepository, m *mocks.MockEventDeliveryRepository, r *mocks.MockRateLimiter, s *mocks.MockSubscriptionRepository, q *mocks.MockQueuer) {
 				a.EXPECT().FindEndpointByID(gomock.Any(), gomock.Any()).
 					Return(&datastore.Endpoint{
-<<<<<<< HEAD
 						GroupID:           "123",
-=======
 						Secrets: []datastore.Secret{
 							{Value: "secret"},
 						},
->>>>>>> ba1ec095
 						RateLimit:         10,
 						RateLimitDuration: "1m",
 					}, nil)
@@ -491,13 +485,10 @@
 			dbFn: func(a *mocks.MockEndpointRepository, o *mocks.MockGroupRepository, m *mocks.MockEventDeliveryRepository, r *mocks.MockRateLimiter, s *mocks.MockSubscriptionRepository, q *mocks.MockQueuer) {
 				a.EXPECT().FindEndpointByID(gomock.Any(), gomock.Any()).
 					Return(&datastore.Endpoint{
-<<<<<<< HEAD
 						GroupID:           "123",
-=======
 						Secrets: []datastore.Secret{
 							{Value: "secret"},
 						},
->>>>>>> ba1ec095
 						RateLimit:         10,
 						RateLimitDuration: "1m",
 					}, nil)
@@ -589,13 +580,10 @@
 			dbFn: func(a *mocks.MockEndpointRepository, o *mocks.MockGroupRepository, m *mocks.MockEventDeliveryRepository, r *mocks.MockRateLimiter, s *mocks.MockSubscriptionRepository, q *mocks.MockQueuer) {
 				a.EXPECT().FindEndpointByID(gomock.Any(), gomock.Any()).
 					Return(&datastore.Endpoint{
-<<<<<<< HEAD
 						GroupID:           "123",
-=======
 						Secrets: []datastore.Secret{
 							{Value: "secret"},
 						},
->>>>>>> ba1ec095
 						RateLimit:         10,
 						RateLimitDuration: "1m",
 					}, nil)
@@ -683,13 +671,10 @@
 			dbFn: func(a *mocks.MockEndpointRepository, o *mocks.MockGroupRepository, m *mocks.MockEventDeliveryRepository, r *mocks.MockRateLimiter, s *mocks.MockSubscriptionRepository, q *mocks.MockQueuer) {
 				a.EXPECT().FindEndpointByID(gomock.Any(), gomock.Any()).
 					Return(&datastore.Endpoint{
-<<<<<<< HEAD
 						GroupID:           "123",
-=======
 						Secrets: []datastore.Secret{
 							{Value: "secret"},
 						},
->>>>>>> ba1ec095
 						RateLimit:         10,
 						RateLimitDuration: "1m",
 					}, nil).Times(1)
@@ -781,14 +766,11 @@
 			dbFn: func(a *mocks.MockEndpointRepository, o *mocks.MockGroupRepository, m *mocks.MockEventDeliveryRepository, r *mocks.MockRateLimiter, s *mocks.MockSubscriptionRepository, q *mocks.MockQueuer) {
 				a.EXPECT().FindEndpointByID(gomock.Any(), gomock.Any()).
 					Return(&datastore.Endpoint{
-<<<<<<< HEAD
 						GroupID:           "123",
 						SupportEmail:      "test@gmail.com",
-=======
 						Secrets: []datastore.Secret{
 							{Value: "secret"},
 						},
->>>>>>> ba1ec095
 						RateLimit:         10,
 						RateLimitDuration: "1m",
 					}, nil).Times(1)
@@ -884,14 +866,11 @@
 			dbFn: func(a *mocks.MockEndpointRepository, o *mocks.MockGroupRepository, m *mocks.MockEventDeliveryRepository, r *mocks.MockRateLimiter, s *mocks.MockSubscriptionRepository, q *mocks.MockQueuer) {
 				a.EXPECT().FindEndpointByID(gomock.Any(), gomock.Any()).
 					Return(&datastore.Endpoint{
-<<<<<<< HEAD
 						GroupID:           "123",
 						SupportEmail:      "test@gmail.com",
-=======
 						Secrets: []datastore.Secret{
 							{Value: "secret"},
 						},
->>>>>>> ba1ec095
 						RateLimit:         10,
 						TargetURL:         "https://google.com",
 						RateLimitDuration: "1m",
