--- conflicted
+++ resolved
@@ -78,11 +78,7 @@
 
 		subscriptions, err := subRepo.FindSubscriptionByEventType(ctx, group.UID, app.UID, event.EventType)
 		if err != nil {
-<<<<<<< HEAD
-			return &disq.Error{Err: err, Delay: 10 * time.Second}
-=======
 			return &disq.Error{Err: errors.New("error fetching subscriptions for event type"), Delay: 10 * time.Second}
->>>>>>> e3d62dcd
 		}
 
 		event.MatchedEndpoints = len(subscriptions)
