package datastore

import (
	"context"
	"errors"
	"time"

	"github.com/hookcamp/hookcamp"
	"go.mongodb.org/mongo-driver/bson"
	"go.mongodb.org/mongo-driver/bson/primitive"
	"go.mongodb.org/mongo-driver/mongo"
)

type orgRepo struct {
	inner *mongo.Collection
}

const (
	orgCollection = "organisations"
)

func NewOrganisationRepo(client *mongo.Database) hookcamp.OrganisationRepository {
	return &orgRepo{
		inner: client.Collection(orgCollection),
	}
}

func (db *orgRepo) LoadOrganisations(ctx context.Context) ([]*hookcamp.Organisation, error) {
	orgs := make([]*hookcamp.Organisation, 0)

	cur, err := db.inner.Find(ctx, bson.D{{}})
	if err != nil {
		return orgs, err
	}

	for cur.Next(ctx) {
		var org = new(hookcamp.Organisation)
		if err := cur.Decode(&org); err != nil {
			return orgs, err
		}

		orgs = append(orgs, org)
	}

	if err := cur.Err(); err != nil {
		return nil, err
	}

	if err := cur.Close(ctx); err != nil {
		return orgs, err
	}

	return orgs, nil
}

func (db *orgRepo) CreateOrganisation(ctx context.Context, o *hookcamp.Organisation) error {

	o.ID = primitive.NewObjectID()

	_, err := db.inner.InsertOne(ctx, o)
	return err
}

func (db *orgRepo) UpdateOrganisation(ctx context.Context, o *hookcamp.Organisation) error {

	o.UpdatedAt = time.Now().Unix()

	filter := bson.D{primitive.E{Key: "uid", Value: o.UID}}

	update := bson.D{primitive.E{Key: "$set", Value: bson.D{
		primitive.E{Key: "org_name", Value: o.OrgName},
		primitive.E{Key: "updated_at", Value: o.UpdatedAt},
	}}}

<<<<<<< HEAD
=======
	_, err := db.inner.UpdateOne(ctx, filter, update)
	return err
}

func (db *orgRepo) FetchOrganisationByID(ctx context.Context,
	id string) (*hookcamp.Organisation, error) {
	org := new(hookcamp.Organisation)

	filter := bson.D{
		primitive.E{
			Key:   "uid",
			Value: id,
		},
	}

	err := db.inner.FindOne(ctx, filter).
		Decode(&org)

	if errors.Is(err, mongo.ErrNoDocuments) {
		err = hookcamp.ErrOrganisationNotFound
	}

>>>>>>> 884a4eb7
	return org, err
}<|MERGE_RESOLUTION|>--- conflicted
+++ resolved
@@ -72,8 +72,6 @@
 		primitive.E{Key: "updated_at", Value: o.UpdatedAt},
 	}}}
 
-<<<<<<< HEAD
-=======
 	_, err := db.inner.UpdateOne(ctx, filter, update)
 	return err
 }
@@ -96,6 +94,5 @@
 		err = hookcamp.ErrOrganisationNotFound
 	}
 
->>>>>>> 884a4eb7
 	return org, err
 }