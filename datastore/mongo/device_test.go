//go:build integration
// +build integration

package mongo

import (
	"context"
	"testing"
	"time"

	"github.com/google/uuid"

	"go.mongodb.org/mongo-driver/bson/primitive"

	"github.com/frain-dev/convoy/datastore"
	"github.com/frain-dev/convoy/util"
	"github.com/stretchr/testify/require"
)

func Test_CreateDevice(t *testing.T) {
	db, closeFn := getDB(t)
	defer closeFn()

	store := getStore(db)

	deviceRepo := NewDeviceRepository(store)
	device := &datastore.Device{
<<<<<<< HEAD
		UID:            uuid.NewString(),
		GroupID:        uuid.NewString(),
		EndpointID:     uuid.NewString(),
		HostName:       "",
		Status:         datastore.DeviceStatusOnline,
		DocumentStatus: datastore.ActiveDocumentStatus,
		LastSeenAt:     primitive.NewDateTimeFromTime(time.Now()),
		CreatedAt:      primitive.NewDateTimeFromTime(time.Now()),
		UpdatedAt:      primitive.NewDateTimeFromTime(time.Now()),
=======
		UID:        uuid.NewString(),
		GroupID:    uuid.NewString(),
		AppID:      uuid.NewString(),
		HostName:   "",
		Status:     datastore.DeviceStatusOnline,
		LastSeenAt: primitive.NewDateTimeFromTime(time.Now()),
		CreatedAt:  primitive.NewDateTimeFromTime(time.Now()),
		UpdatedAt:  primitive.NewDateTimeFromTime(time.Now()),
>>>>>>> 8e14ba87
	}

	require.NoError(t, deviceRepo.CreateDevice(context.Background(), device))

	d, err := deviceRepo.FetchDeviceByID(context.Background(), device.UID, device.EndpointID, device.GroupID)
	require.NoError(t, err)

	require.Equal(t, device.UID, d.UID)
	require.Equal(t, device.EndpointID, d.EndpointID)
	require.Equal(t, device.GroupID, d.GroupID)
}

func Test_UpdateDevice(t *testing.T) {
	db, closeFn := getDB(t)
	defer closeFn()

	store := getStore(db)

	deviceRepo := NewDeviceRepository(store)
	device := &datastore.Device{
<<<<<<< HEAD
		UID:            uuid.NewString(),
		GroupID:        uuid.NewString(),
		EndpointID:     uuid.NewString(),
		HostName:       "",
		Status:         datastore.DeviceStatusOnline,
		DocumentStatus: datastore.ActiveDocumentStatus,
		LastSeenAt:     primitive.NewDateTimeFromTime(time.Now()),
		CreatedAt:      primitive.NewDateTimeFromTime(time.Now()),
		UpdatedAt:      primitive.NewDateTimeFromTime(time.Now()),
=======
		UID:        uuid.NewString(),
		GroupID:    uuid.NewString(),
		AppID:      uuid.NewString(),
		HostName:   "",
		Status:     datastore.DeviceStatusOnline,
		LastSeenAt: primitive.NewDateTimeFromTime(time.Now()),
		CreatedAt:  primitive.NewDateTimeFromTime(time.Now()),
		UpdatedAt:  primitive.NewDateTimeFromTime(time.Now()),
>>>>>>> 8e14ba87
	}

	require.NoError(t, deviceRepo.CreateDevice(context.Background(), device))

	device.Status = datastore.DeviceStatusOffline
	err := deviceRepo.UpdateDevice(context.Background(), device, device.EndpointID, device.GroupID)
	require.NoError(t, err)

	d, err := deviceRepo.FetchDeviceByID(context.Background(), device.UID, device.EndpointID, device.GroupID)
	require.NoError(t, err)

	require.Equal(t, device.UID, d.UID)
	require.Equal(t, device.EndpointID, d.EndpointID)
	require.Equal(t, device.GroupID, d.GroupID)
	require.Equal(t, datastore.DeviceStatusOffline, d.Status)
}

func Test_UpdateDeviceLastSeen(t *testing.T) {
	db, closeFn := getDB(t)
	defer closeFn()

	store := getStore(db)

	deviceRepo := NewDeviceRepository(store)
	device := &datastore.Device{
<<<<<<< HEAD
		UID:            uuid.NewString(),
		GroupID:        uuid.NewString(),
		EndpointID:     uuid.NewString(),
		HostName:       "",
		Status:         datastore.DeviceStatusOnline,
		DocumentStatus: datastore.ActiveDocumentStatus,
		LastSeenAt:     primitive.NewDateTimeFromTime(time.Now()),
		CreatedAt:      primitive.NewDateTimeFromTime(time.Now()),
		UpdatedAt:      primitive.NewDateTimeFromTime(time.Now()),
=======
		UID:        uuid.NewString(),
		GroupID:    uuid.NewString(),
		AppID:      uuid.NewString(),
		HostName:   "",
		Status:     datastore.DeviceStatusOnline,
		LastSeenAt: primitive.NewDateTimeFromTime(time.Now()),
		CreatedAt:  primitive.NewDateTimeFromTime(time.Now()),
		UpdatedAt:  primitive.NewDateTimeFromTime(time.Now()),
>>>>>>> 8e14ba87
	}

	require.NoError(t, deviceRepo.CreateDevice(context.Background(), device))

	err := deviceRepo.UpdateDeviceLastSeen(context.Background(), device, device.EndpointID, device.GroupID, datastore.DeviceStatusOffline)
	require.NoError(t, err)

	d, err := deviceRepo.FetchDeviceByID(context.Background(), device.UID, device.EndpointID, device.GroupID)
	require.NoError(t, err)

	require.Equal(t, device.UID, d.UID)
	require.Equal(t, device.EndpointID, d.EndpointID)
	require.Equal(t, device.GroupID, d.GroupID)
	require.Equal(t, device.LastSeenAt, d.LastSeenAt)
	require.Equal(t, datastore.DeviceStatusOffline, d.Status)
}

func Test_DeleteDevice(t *testing.T) {
	db, closeFn := getDB(t)
	defer closeFn()

	store := getStore(db)

	deviceRepo := NewDeviceRepository(store)
	device := &datastore.Device{
<<<<<<< HEAD
		UID:            uuid.NewString(),
		GroupID:        uuid.NewString(),
		EndpointID:     uuid.NewString(),
		HostName:       "",
		Status:         datastore.DeviceStatusOnline,
		DocumentStatus: datastore.ActiveDocumentStatus,
		LastSeenAt:     primitive.NewDateTimeFromTime(time.Now()),
		CreatedAt:      primitive.NewDateTimeFromTime(time.Now()),
		UpdatedAt:      primitive.NewDateTimeFromTime(time.Now()),
=======
		UID:        uuid.NewString(),
		GroupID:    uuid.NewString(),
		AppID:      uuid.NewString(),
		HostName:   "",
		Status:     datastore.DeviceStatusOnline,
		LastSeenAt: primitive.NewDateTimeFromTime(time.Now()),
		CreatedAt:  primitive.NewDateTimeFromTime(time.Now()),
		UpdatedAt:  primitive.NewDateTimeFromTime(time.Now()),
>>>>>>> 8e14ba87
	}

	require.NoError(t, deviceRepo.CreateDevice(context.Background(), device))

	err := deviceRepo.DeleteDevice(context.Background(), device.UID, device.EndpointID, device.GroupID)
	require.NoError(t, err)

	_, err = deviceRepo.FetchDeviceByID(context.Background(), device.UID, device.EndpointID, device.GroupID)
	require.Equal(t, datastore.ErrDeviceNotFound, err)
}

func Test_FetchDeviceByID(t *testing.T) {
	db, closeFn := getDB(t)
	defer closeFn()

	store := getStore(db)

	deviceRepo := NewDeviceRepository(store)
	device := &datastore.Device{
<<<<<<< HEAD
		UID:            uuid.NewString(),
		GroupID:        uuid.NewString(),
		EndpointID:     uuid.NewString(),
		HostName:       "",
		Status:         datastore.DeviceStatusOnline,
		DocumentStatus: datastore.ActiveDocumentStatus,
		LastSeenAt:     primitive.NewDateTimeFromTime(time.Now()),
		CreatedAt:      primitive.NewDateTimeFromTime(time.Now()),
		UpdatedAt:      primitive.NewDateTimeFromTime(time.Now()),
=======
		UID:        uuid.NewString(),
		GroupID:    uuid.NewString(),
		AppID:      uuid.NewString(),
		HostName:   "",
		Status:     datastore.DeviceStatusOnline,
		LastSeenAt: primitive.NewDateTimeFromTime(time.Now()),
		CreatedAt:  primitive.NewDateTimeFromTime(time.Now()),
		UpdatedAt:  primitive.NewDateTimeFromTime(time.Now()),
>>>>>>> 8e14ba87
	}

	require.NoError(t, deviceRepo.CreateDevice(context.Background(), device))

	d, err := deviceRepo.FetchDeviceByID(context.Background(), device.UID, device.EndpointID, device.GroupID)
	require.NoError(t, err)
	require.Equal(t, device, d)
}

func Test_LoadDevicesPaged(t *testing.T) {
	type Expected struct {
		paginationData datastore.PaginationData
	}

	tests := []struct {
		name     string
		pageData datastore.Pageable
		count    int
		groupID  string
		filter   *datastore.ApiKeyFilter
		expected Expected
	}{
		{
			name:     "Load Devices Paged - 10 records",
			pageData: datastore.Pageable{Page: 1, PerPage: 3, Sort: -1},
			count:    10,
			groupID:  uuid.NewString(),
			filter:   &datastore.ApiKeyFilter{EndpointID: ""},
			expected: Expected{
				paginationData: datastore.PaginationData{
					Total:     10,
					TotalPage: 4,
					Page:      1,
					PerPage:   3,
					Prev:      0,
					Next:      2,
				},
			},
		},

		{
			name:     "Load Devices Paged - 12 records",
			pageData: datastore.Pageable{Page: 2, PerPage: 4, Sort: -1},
			count:    12,
			groupID:  uuid.NewString(),
			filter:   &datastore.ApiKeyFilter{EndpointID: ""},
			expected: Expected{
				paginationData: datastore.PaginationData{
					Total:     12,
					TotalPage: 3,
					Page:      2,
					PerPage:   4,
					Prev:      1,
					Next:      3,
				},
			},
		},

		{
			name:     "Load Devices Paged - 5 records",
			pageData: datastore.Pageable{Page: 1, PerPage: 3, Sort: -1},
			count:    5,
			groupID:  uuid.NewString(),
			filter:   &datastore.ApiKeyFilter{EndpointID: ""},
			expected: Expected{
				paginationData: datastore.PaginationData{
					Total:     5,
					TotalPage: 2,
					Page:      1,
					PerPage:   3,
					Prev:      0,
					Next:      2,
				},
			},
		},

		{
			name:     "Load Devices Paged - 1 record",
			pageData: datastore.Pageable{Page: 1, PerPage: 3, Sort: -1},
			count:    1,
			groupID:  uuid.NewString(),
			filter:   &datastore.ApiKeyFilter{EndpointID: uuid.NewString()},
			expected: Expected{
				paginationData: datastore.PaginationData{
					Total:     1,
					TotalPage: 1,
					Page:      1,
					PerPage:   3,
					Prev:      0,
					Next:      0,
				},
			},
		},
	}

	for _, tc := range tests {
		t.Run(tc.name, func(t *testing.T) {
			db, closeFn := getDB(t)
			defer closeFn()

			store := getStore(db)
			deviceRepo := NewDeviceRepository(store)

			for i := 0; i < tc.count; i++ {
				device := &datastore.Device{
<<<<<<< HEAD
					UID:            uuid.NewString(),
					GroupID:        tc.groupID,
					EndpointID:     uuid.NewString(),
					HostName:       "",
					Status:         datastore.DeviceStatusOnline,
					DocumentStatus: datastore.ActiveDocumentStatus,
=======
					UID:      uuid.NewString(),
					GroupID:  tc.groupID,
					AppID:    uuid.NewString(),
					HostName: "",
					Status:   datastore.DeviceStatusOnline,
>>>>>>> 8e14ba87
				}

				if !util.IsStringEmpty(tc.filter.EndpointID) {
					device.EndpointID = tc.filter.EndpointID
				}

				require.NoError(t, deviceRepo.CreateDevice(context.Background(), device))
			}

			_, pageable, err := deviceRepo.LoadDevicesPaged(context.Background(), tc.groupID, tc.filter, tc.pageData)
			require.NoError(t, err)

			require.Equal(t, tc.expected.paginationData.Total, pageable.Total)
			require.Equal(t, tc.expected.paginationData.TotalPage, pageable.TotalPage)
			require.Equal(t, tc.expected.paginationData.Page, pageable.Page)
			require.Equal(t, tc.expected.paginationData.PerPage, pageable.PerPage)
			require.Equal(t, tc.expected.paginationData.Prev, pageable.Prev)
			require.Equal(t, tc.expected.paginationData.Next, pageable.Next)
		})
	}
}<|MERGE_RESOLUTION|>--- conflicted
+++ resolved
@@ -25,26 +25,14 @@
 
 	deviceRepo := NewDeviceRepository(store)
 	device := &datastore.Device{
-<<<<<<< HEAD
-		UID:            uuid.NewString(),
-		GroupID:        uuid.NewString(),
-		EndpointID:     uuid.NewString(),
-		HostName:       "",
-		Status:         datastore.DeviceStatusOnline,
-		DocumentStatus: datastore.ActiveDocumentStatus,
-		LastSeenAt:     primitive.NewDateTimeFromTime(time.Now()),
-		CreatedAt:      primitive.NewDateTimeFromTime(time.Now()),
-		UpdatedAt:      primitive.NewDateTimeFromTime(time.Now()),
-=======
-		UID:        uuid.NewString(),
-		GroupID:    uuid.NewString(),
-		AppID:      uuid.NewString(),
-		HostName:   "",
-		Status:     datastore.DeviceStatusOnline,
-		LastSeenAt: primitive.NewDateTimeFromTime(time.Now()),
-		CreatedAt:  primitive.NewDateTimeFromTime(time.Now()),
-		UpdatedAt:  primitive.NewDateTimeFromTime(time.Now()),
->>>>>>> 8e14ba87
+		UID:        uuid.NewString(),
+		GroupID:    uuid.NewString(),
+		EndpointID: uuid.NewString(),
+		HostName:   "",
+		Status:     datastore.DeviceStatusOnline,
+		LastSeenAt: primitive.NewDateTimeFromTime(time.Now()),
+		CreatedAt:  primitive.NewDateTimeFromTime(time.Now()),
+		UpdatedAt:  primitive.NewDateTimeFromTime(time.Now()),
 	}
 
 	require.NoError(t, deviceRepo.CreateDevice(context.Background(), device))
@@ -65,26 +53,14 @@
 
 	deviceRepo := NewDeviceRepository(store)
 	device := &datastore.Device{
-<<<<<<< HEAD
-		UID:            uuid.NewString(),
-		GroupID:        uuid.NewString(),
-		EndpointID:     uuid.NewString(),
-		HostName:       "",
-		Status:         datastore.DeviceStatusOnline,
-		DocumentStatus: datastore.ActiveDocumentStatus,
-		LastSeenAt:     primitive.NewDateTimeFromTime(time.Now()),
-		CreatedAt:      primitive.NewDateTimeFromTime(time.Now()),
-		UpdatedAt:      primitive.NewDateTimeFromTime(time.Now()),
-=======
-		UID:        uuid.NewString(),
-		GroupID:    uuid.NewString(),
-		AppID:      uuid.NewString(),
-		HostName:   "",
-		Status:     datastore.DeviceStatusOnline,
-		LastSeenAt: primitive.NewDateTimeFromTime(time.Now()),
-		CreatedAt:  primitive.NewDateTimeFromTime(time.Now()),
-		UpdatedAt:  primitive.NewDateTimeFromTime(time.Now()),
->>>>>>> 8e14ba87
+		UID:        uuid.NewString(),
+		GroupID:    uuid.NewString(),
+		EndpointID: uuid.NewString(),
+		HostName:   "",
+		Status:     datastore.DeviceStatusOnline,
+		LastSeenAt: primitive.NewDateTimeFromTime(time.Now()),
+		CreatedAt:  primitive.NewDateTimeFromTime(time.Now()),
+		UpdatedAt:  primitive.NewDateTimeFromTime(time.Now()),
 	}
 
 	require.NoError(t, deviceRepo.CreateDevice(context.Background(), device))
@@ -110,26 +86,14 @@
 
 	deviceRepo := NewDeviceRepository(store)
 	device := &datastore.Device{
-<<<<<<< HEAD
-		UID:            uuid.NewString(),
-		GroupID:        uuid.NewString(),
-		EndpointID:     uuid.NewString(),
-		HostName:       "",
-		Status:         datastore.DeviceStatusOnline,
-		DocumentStatus: datastore.ActiveDocumentStatus,
-		LastSeenAt:     primitive.NewDateTimeFromTime(time.Now()),
-		CreatedAt:      primitive.NewDateTimeFromTime(time.Now()),
-		UpdatedAt:      primitive.NewDateTimeFromTime(time.Now()),
-=======
-		UID:        uuid.NewString(),
-		GroupID:    uuid.NewString(),
-		AppID:      uuid.NewString(),
-		HostName:   "",
-		Status:     datastore.DeviceStatusOnline,
-		LastSeenAt: primitive.NewDateTimeFromTime(time.Now()),
-		CreatedAt:  primitive.NewDateTimeFromTime(time.Now()),
-		UpdatedAt:  primitive.NewDateTimeFromTime(time.Now()),
->>>>>>> 8e14ba87
+		UID:        uuid.NewString(),
+		GroupID:    uuid.NewString(),
+		EndpointID: uuid.NewString(),
+		HostName:   "",
+		Status:     datastore.DeviceStatusOnline,
+		LastSeenAt: primitive.NewDateTimeFromTime(time.Now()),
+		CreatedAt:  primitive.NewDateTimeFromTime(time.Now()),
+		UpdatedAt:  primitive.NewDateTimeFromTime(time.Now()),
 	}
 
 	require.NoError(t, deviceRepo.CreateDevice(context.Background(), device))
@@ -155,26 +119,14 @@
 
 	deviceRepo := NewDeviceRepository(store)
 	device := &datastore.Device{
-<<<<<<< HEAD
-		UID:            uuid.NewString(),
-		GroupID:        uuid.NewString(),
-		EndpointID:     uuid.NewString(),
-		HostName:       "",
-		Status:         datastore.DeviceStatusOnline,
-		DocumentStatus: datastore.ActiveDocumentStatus,
-		LastSeenAt:     primitive.NewDateTimeFromTime(time.Now()),
-		CreatedAt:      primitive.NewDateTimeFromTime(time.Now()),
-		UpdatedAt:      primitive.NewDateTimeFromTime(time.Now()),
-=======
-		UID:        uuid.NewString(),
-		GroupID:    uuid.NewString(),
-		AppID:      uuid.NewString(),
-		HostName:   "",
-		Status:     datastore.DeviceStatusOnline,
-		LastSeenAt: primitive.NewDateTimeFromTime(time.Now()),
-		CreatedAt:  primitive.NewDateTimeFromTime(time.Now()),
-		UpdatedAt:  primitive.NewDateTimeFromTime(time.Now()),
->>>>>>> 8e14ba87
+		UID:        uuid.NewString(),
+		GroupID:    uuid.NewString(),
+		EndpointID: uuid.NewString(),
+		HostName:   "",
+		Status:     datastore.DeviceStatusOnline,
+		LastSeenAt: primitive.NewDateTimeFromTime(time.Now()),
+		CreatedAt:  primitive.NewDateTimeFromTime(time.Now()),
+		UpdatedAt:  primitive.NewDateTimeFromTime(time.Now()),
 	}
 
 	require.NoError(t, deviceRepo.CreateDevice(context.Background(), device))
@@ -194,26 +146,14 @@
 
 	deviceRepo := NewDeviceRepository(store)
 	device := &datastore.Device{
-<<<<<<< HEAD
-		UID:            uuid.NewString(),
-		GroupID:        uuid.NewString(),
-		EndpointID:     uuid.NewString(),
-		HostName:       "",
-		Status:         datastore.DeviceStatusOnline,
-		DocumentStatus: datastore.ActiveDocumentStatus,
-		LastSeenAt:     primitive.NewDateTimeFromTime(time.Now()),
-		CreatedAt:      primitive.NewDateTimeFromTime(time.Now()),
-		UpdatedAt:      primitive.NewDateTimeFromTime(time.Now()),
-=======
-		UID:        uuid.NewString(),
-		GroupID:    uuid.NewString(),
-		AppID:      uuid.NewString(),
-		HostName:   "",
-		Status:     datastore.DeviceStatusOnline,
-		LastSeenAt: primitive.NewDateTimeFromTime(time.Now()),
-		CreatedAt:  primitive.NewDateTimeFromTime(time.Now()),
-		UpdatedAt:  primitive.NewDateTimeFromTime(time.Now()),
->>>>>>> 8e14ba87
+		UID:        uuid.NewString(),
+		GroupID:    uuid.NewString(),
+		EndpointID: uuid.NewString(),
+		HostName:   "",
+		Status:     datastore.DeviceStatusOnline,
+		LastSeenAt: primitive.NewDateTimeFromTime(time.Now()),
+		CreatedAt:  primitive.NewDateTimeFromTime(time.Now()),
+		UpdatedAt:  primitive.NewDateTimeFromTime(time.Now()),
 	}
 
 	require.NoError(t, deviceRepo.CreateDevice(context.Background(), device))
@@ -319,20 +259,11 @@
 
 			for i := 0; i < tc.count; i++ {
 				device := &datastore.Device{
-<<<<<<< HEAD
-					UID:            uuid.NewString(),
-					GroupID:        tc.groupID,
-					EndpointID:     uuid.NewString(),
-					HostName:       "",
-					Status:         datastore.DeviceStatusOnline,
-					DocumentStatus: datastore.ActiveDocumentStatus,
-=======
-					UID:      uuid.NewString(),
-					GroupID:  tc.groupID,
-					AppID:    uuid.NewString(),
-					HostName: "",
-					Status:   datastore.DeviceStatusOnline,
->>>>>>> 8e14ba87
+					UID:        uuid.NewString(),
+					GroupID:    tc.groupID,
+					EndpointID: uuid.NewString(),
+					HostName:   "",
+					Status:     datastore.DeviceStatusOnline,
 				}
 
 				if !util.IsStringEmpty(tc.filter.EndpointID) {
