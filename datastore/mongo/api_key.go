--- conflicted
+++ resolved
@@ -136,25 +136,8 @@
 		filter["key_type"] = f.KeyType
 	}
 
-<<<<<<< HEAD
-	if !util.IsStringEmpty(f.UserID) {
-		filter["user_id"] = f.UserID
-	}
-
-	paginatedData, err := pager.
-		New(db.client).
-		Context(ctx).
-		Limit(int64(pageable.PerPage)).
-		Page(int64(pageable.Page)).
-		Filter(filter).
-		Sort("created_at", pageable.Sort).
-		Decode(&apiKeys).
-		Find()
-=======
 	pagination, err := db.store.FindMany(ctx, filter, nil, nil,
 		int64(pageable.Page), int64(pageable.PerPage), &apiKeys)
-
->>>>>>> 31fa0a1d
 	if err != nil {
 		return nil, datastore.PaginationData{}, err
 	}
