--- conflicted
+++ resolved
@@ -116,15 +116,9 @@
 	return apiKey, err
 }
 
-<<<<<<< HEAD
-func (db *apiKeyRepo) LoadAPIKeysPaged(ctx context.Context, pageable *datastore.Pageable) ([]datastore.APIKey, datastore.PaginationData, error) {
+func (db *apiKeyRepo) LoadAPIKeysPaged(ctx context.Context, f *datastore.ApiKeyFilter, pageable *datastore.Pageable) ([]datastore.APIKey, datastore.PaginationData, error) {
 	ctx = db.setCollectionInContext(ctx)
-	var apiKeys []datastore.APIKey
 
-	pagination, err := db.store.FindMany(ctx, nil, nil, nil,
-		int64(pageable.Page), int64(pageable.PerPage), &apiKeys)
-=======
-func (db *apiKeyRepo) LoadAPIKeysPaged(ctx context.Context, f *datastore.ApiKeyFilter, pageable *datastore.Pageable) ([]datastore.APIKey, datastore.PaginationData, error) {
 	var apiKeys []datastore.APIKey
 
 	filter := bson.M{"document_status": datastore.ActiveDocumentStatus}
@@ -141,16 +135,8 @@
 		filter["key_type"] = f.KeyType
 	}
 
-	paginatedData, err := pager.
-		New(db.client).
-		Context(ctx).
-		Limit(int64(pageable.PerPage)).
-		Page(int64(pageable.Page)).
-		Filter(filter).
-		Sort("created_at", pageable.Sort).
-		Decode(&apiKeys).
-		Find()
->>>>>>> f1e7a5b6
+	pagination, err := db.store.FindMany(ctx, filter, nil, nil,
+		int64(pageable.Page), int64(pageable.PerPage), &apiKeys)
 
 	if err != nil {
 		return nil, datastore.PaginationData{}, err
