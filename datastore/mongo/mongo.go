package mongo

import (
	"context"
	"net/url"
	"strings"
	"time"

	log "github.com/sirupsen/logrus"
	"go.mongodb.org/mongo-driver/bson"

	"github.com/frain-dev/convoy/config"
	"github.com/frain-dev/convoy/datastore"
	"github.com/newrelic/go-agent/v3/integrations/nrmongo"
	"go.mongodb.org/mongo-driver/mongo"
	"go.mongodb.org/mongo-driver/mongo/options"
)

const (
<<<<<<< HEAD
	ConfigCollection       = "configurations"
=======
	SubscriptionCollection = "subscriptions"
>>>>>>> 3bebacc2
	GroupCollection        = "groups"
	OrganisationCollection = "organisations"
	AppCollections         = "applications"
	EventCollection        = "events"
	SourceCollection       = "sources"
	UserCollection         = "users"
)

type Client struct {
	db                *mongo.Database
	apiKeyRepo        datastore.APIKeyRepository
	groupRepo         datastore.GroupRepository
	eventRepo         datastore.EventRepository
	applicationRepo   datastore.ApplicationRepository
	subscriptionRepo  datastore.SubscriptionRepository
	eventDeliveryRepo datastore.EventDeliveryRepository
	sourceRepo        datastore.SourceRepository
	orgRepo           datastore.OrganisationRepository
	userRepo          datastore.UserRepository
	configRepo        datastore.ConfigurationRepository
}

func New(cfg config.Configuration) (datastore.DatabaseClient, error) {
	ctx, cancel := context.WithTimeout(context.Background(), 5*time.Second)
	defer cancel()
	opts := options.Client()
	newRelicMonitor := nrmongo.NewCommandMonitor(nil)
	opts.SetMonitor(newRelicMonitor)
	opts.ApplyURI(cfg.Database.Dsn)

	client, err := mongo.Connect(ctx, opts)
	if err != nil {
		return nil, err
	}

	ctx, cancel = context.WithTimeout(context.Background(), 5*time.Second)
	defer cancel()

	if err := client.Ping(ctx, nil); err != nil {
		return nil, err
	}

	u, err := url.Parse(cfg.Database.Dsn)
	if err != nil {
		return nil, err
	}

	dbName := strings.TrimPrefix(u.Path, "/")
	conn := client.Database(dbName, nil)

	c := &Client{
		db:                conn,
		apiKeyRepo:        NewApiKeyRepo(conn),
		groupRepo:         NewGroupRepo(conn),
		subscriptionRepo:  NewSubscriptionRepo(conn),
		applicationRepo:   NewApplicationRepo(conn),
		eventRepo:         NewEventRepository(conn),
		eventDeliveryRepo: NewEventDeliveryRepository(conn),
		sourceRepo:        NewSourceRepo(conn),
		orgRepo:           NewOrgRepo(conn),
		userRepo:          NewUserRepo(conn),
		configRepo:        NewConfigRepo(conn),
	}

	c.ensureMongoIndices()

	return c, nil
}

func (c *Client) Disconnect(ctx context.Context) error {
	return c.db.Client().Disconnect(ctx)
}

func (c *Client) GetName() string {
	return "mongo"
}

func (c *Client) Client() interface{} {
	return c.db
}

func (c *Client) APIRepo() datastore.APIKeyRepository {
	return c.apiKeyRepo
}

func (c *Client) GroupRepo() datastore.GroupRepository {
	return c.groupRepo
}

func (c *Client) AppRepo() datastore.ApplicationRepository {
	return c.applicationRepo
}

func (c *Client) EventRepo() datastore.EventRepository {
	return c.eventRepo
}

func (c *Client) EventDeliveryRepo() datastore.EventDeliveryRepository {
	return c.eventDeliveryRepo
}

func (c *Client) SubRepo() datastore.SubscriptionRepository {
	return c.subscriptionRepo
}

func (c *Client) SourceRepo() datastore.SourceRepository {
	return c.sourceRepo
}

func (c *Client) OrganisationRepo() datastore.OrganisationRepository {
	return c.orgRepo
}

func (c *Client) UserRepo() datastore.UserRepository {
	return c.userRepo
}

func (c *Client) ConfigurationRepo() datastore.ConfigurationRepository {
	return c.configRepo
}

func (c *Client) ensureMongoIndices() {
	c.ensureIndex(GroupCollection, "uid", true, nil)
	c.ensureIndex(GroupCollection, "name", true, bson.M{"document_status": datastore.ActiveDocumentStatus})
	c.ensureIndex(AppCollections, "uid", true, nil)
	c.ensureIndex(EventCollection, "uid", true, nil)
	c.ensureIndex(EventCollection, "app_id", false, nil)
	c.ensureIndex(EventCollection, "group_id", false, nil)
	c.ensureIndex(AppCollections, "group_id", false, nil)
	c.ensureIndex(EventDeliveryCollection, "status", false, nil)
	c.ensureIndex(SourceCollection, "uid", true, nil)
	c.ensureIndex(SourceCollection, "mask_id", true, nil)
	c.ensureIndex(SubscriptionCollection, "uid", true, nil)
	c.ensureIndex(SubscriptionCollection, "filter_config.event_type", false, nil)
	c.ensureCompoundIndex(AppCollections)
	c.ensureCompoundIndex(EventCollection)
	c.ensureCompoundIndex(EventDeliveryCollection)
}

// ensureIndex - ensures an index is created for a specific field in a collection
func (c *Client) ensureIndex(collectionName string, field string, unique bool, partialFilterExpression interface{}) bool {
	createIndexOpts := &options.IndexOptions{Unique: &unique}

	if partialFilterExpression != nil {
		createIndexOpts.SetPartialFilterExpression(partialFilterExpression)
	}

	mod := mongo.IndexModel{
		Keys:    bson.D{{Key: field, Value: 1}}, // index in ascending order or -1 for descending order
		Options: createIndexOpts,
	}

	ctx, cancel := context.WithTimeout(context.Background(), 5*time.Second)
	defer cancel()

	collection := c.db.Collection(collectionName)

	_, err := collection.Indexes().CreateOne(ctx, mod)
	if err != nil {
		log.WithError(err).Errorf("failed to create index on field %s in %s", field, collectionName)
		return false
	}

	return true
}

func (c *Client) ensureCompoundIndex(collectionName string) bool {
	collection := c.db.Collection(collectionName)

	ctx, cancel := context.WithTimeout(context.Background(), 5*time.Second)
	defer cancel()

	compoundIndices := compoundIndices()

	compoundIndex, ok := compoundIndices[collectionName]

	if !ok {
		return false
	}

	_, err := collection.Indexes().CreateMany(ctx, compoundIndex)

	if err != nil {
		log.WithError(err).Errorf("failed to create index on collection %s", collectionName)
		return false
	}

	return true
}

func compoundIndices() map[string][]mongo.IndexModel {
	compoundIndices := map[string][]mongo.IndexModel{
		EventCollection: {
			{
				Keys: bson.D{
					{Key: "group_id", Value: 1},
					{Key: "document_status", Value: 1},
					{Key: "created_at", Value: -1},
				},
			},

			{
				Keys: bson.D{
					{Key: "group_id", Value: 1},
					{Key: "app_id", Value: 1},
					{Key: "document_status", Value: 1},
					{Key: "created_at", Value: -1},
				},
			},

			{
				Keys: bson.D{
					{Key: "app_id", Value: 1},
					{Key: "document_status", Value: 1},
					{Key: "created_at", Value: -1},
				},
			},

			{
				Keys: bson.D{
					{Key: "group_id", Value: 1},
					{Key: "app_id", Value: 1},
					{Key: "created_at", Value: -1},
				},
			},

			{
				Keys: bson.D{
					{Key: "app_id", Value: 1},
					{Key: "group_id", Value: 1},
					{Key: "document_status", Value: 1},
					{Key: "created_at", Value: 1},
				},
			},

			{
				Keys: bson.D{
					{Key: "app_id", Value: 1},
					{Key: "document_status", Value: 1},
					{Key: "created_at", Value: 1},
				},
			},

			{
				Keys: bson.D{
					{Key: "group_id", Value: 1},
					{Key: "document_status", Value: 1},
					{Key: "created_at", Value: 1},
				},
			},

			{
				Keys: bson.D{
					{Key: "created_at", Value: -1},
				},
			},
		},

		EventDeliveryCollection: {
			{
				Keys: bson.D{
					{Key: "event_id", Value: 1},
					{Key: "document_status", Value: 1},
					{Key: "created_at", Value: 1},
				},
			},

			{
				Keys: bson.D{
					{Key: "event_id", Value: 1},
					{Key: "document_status", Value: 1},
					{Key: "created_at", Value: 1},
					{Key: "status", Value: 1},
				},
			},

			{
				Keys: bson.D{
					{Key: "document_status", Value: 1},
					{Key: "created_at", Value: 1},
					{Key: "group_id", Value: 1},
					{Key: "status", Value: 1},
				},
			},

			{
				Keys: bson.D{
					{Key: "uid", Value: 1},
					{Key: "document_status", Value: 1},
				},
			},

			{
				Keys: bson.D{
					{Key: "group_id", Value: 1},
					{Key: "document_status", Value: 1},
					{Key: "created_at", Value: 1},
				},
			},

			{
				Keys: bson.D{
					{Key: "document_status", Value: 1},
					{Key: "created_at", Value: -1},
					{Key: "group_id", Value: 1},
				},
			},

			{
				Keys: bson.D{
					{Key: "document_status", Value: 1},
					{Key: "created_at", Value: -1},
					{Key: "app_id", Value: 1},
					{Key: "group_id", Value: 1},
				},
			},

			{
				Keys: bson.D{
					{Key: "created_at", Value: -1},
				},
			},
		},

		AppCollections: {
			{
				Keys: bson.D{
					{Key: "group_id", Value: 1},
					{Key: "document_status", Value: 1},
					{Key: "created_at", Value: 1},
				},
			},
			{
				Keys: bson.D{
					{Key: "group_id", Value: 1},
					{Key: "document_status", Value: 1},
					{Key: "title", Value: 1},
				},
				Options: options.Index().SetUnique(true),
			},
		},

		SubscriptionCollection: {
			{
				Keys: bson.D{
					{Key: "app_id", Value: 1},
					{Key: "group_id", Value: 1},
					{Key: "source_id", Value: 1},
					{Key: "endpoint_id", Value: 1},
					{Key: "document_status", Value: 1},
				},
				Options: options.Index().SetUnique(true),
			},
		},
	}

	return compoundIndices
}<|MERGE_RESOLUTION|>--- conflicted
+++ resolved
@@ -17,11 +17,8 @@
 )
 
 const (
-<<<<<<< HEAD
 	ConfigCollection       = "configurations"
-=======
 	SubscriptionCollection = "subscriptions"
->>>>>>> 3bebacc2
 	GroupCollection        = "groups"
 	OrganisationCollection = "organisations"
 	AppCollections         = "applications"
