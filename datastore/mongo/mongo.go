--- conflicted
+++ resolved
@@ -87,19 +87,9 @@
 	c.ensureIndex(datastore.OrganisationInvitesCollection, "uid", true, nil)
 	c.ensureIndex(datastore.OrganisationInvitesCollection, "token", true, nil)
 
-<<<<<<< HEAD
+	c.ensureIndex(datastore.EndpointCollection, "group_id", false, nil)
 	c.ensureIndex(datastore.EndpointCollection, "uid", true, nil)
-	c.ensureIndex(datastore.EndpointCollection, "group_id", false, nil)
 	c.ensureIndex(datastore.EndpointCollection, "owner_id", false, nil)
-
-	c.ensureIndex(datastore.UserCollection, "uid", true, nil)
-
-	c.ensureIndex(datastore.APIKeyCollection, "uid", true, nil)
-	c.ensureIndex(datastore.APIKeyCollection, "mask_id", true, nil)
-=======
-	c.ensureIndex(datastore.AppCollection, "group_id", false, nil)
-	c.ensureIndex(datastore.AppCollection, "uid", true, nil)
->>>>>>> 8e14ba87
 
 	c.ensureIndex(datastore.UserCollection, "uid", true, nil)
 
@@ -116,20 +106,10 @@
 	c.ensureIndex(datastore.SourceCollection, "mask_id", true, nil)
 
 	c.ensureIndex(datastore.SubscriptionCollection, "uid", true, nil)
-<<<<<<< HEAD
-	c.ensureIndex(datastore.SubscriptionCollection, "filter_config.event_type", false, nil)
-
-	c.ensureIndex(datastore.UserCollection, "uid", true, nil)
-	c.ensureIndex(datastore.EventDeliveryCollection, "status", false, nil)
+	c.ensureIndex(datastore.SubscriptionCollection, "filter_config.event_types", false, nil)
 
 	// register compound indexes
 	c.ensureCompoundIndex(datastore.EndpointCollection)
-=======
-	c.ensureIndex(datastore.SubscriptionCollection, "filter_config.event_types", false, nil)
-
-	// register compound indexes
-	c.ensureCompoundIndex(datastore.AppCollection)
->>>>>>> 8e14ba87
 	c.ensureCompoundIndex(datastore.UserCollection)
 	c.ensureCompoundIndex(datastore.EventCollection)
 	c.ensureCompoundIndex(datastore.GroupCollection)
@@ -208,11 +188,6 @@
 		datastore.EventCollection: {
 			{
 				Keys: bson.D{
-<<<<<<< HEAD
-					{Key: "created_at", Value: -1},
-					{Key: "document_status", Value: 1},
-					{Key: "group_id", Value: 1},
-=======
 					{Key: "created_at", Value: -1},
 					{Key: "deleted_at", Value: 1},
 					{Key: "group_id", Value: 1},
@@ -231,32 +206,21 @@
 				Keys: bson.D{
 					{Key: "created_at", Value: -1},
 					{Key: "deleted_at", Value: 1},
-					{Key: "app_id", Value: 1},
->>>>>>> 8e14ba87
-				},
-			},
-
-			{
-				Keys: bson.D{
-					{Key: "created_at", Value: -1},
-<<<<<<< HEAD
-					{Key: "document_status", Value: 1},
-					{Key: "source_id", Value: 1},
-=======
-					{Key: "deleted_at", Value: 1},
-					{Key: "group_id", Value: 1},
-					{Key: "app_id", Value: 1},
->>>>>>> 8e14ba87
-				},
-			},
-
-			{
-				Keys: bson.D{
-<<<<<<< HEAD
-					{Key: "created_at", Value: -1},
-					{Key: "document_status", Value: 1},
-					{Key: "app_id", Value: 1},
-=======
+					{Key: "endpoints", Value: 1},
+				},
+			},
+
+			{
+				Keys: bson.D{
+					{Key: "created_at", Value: -1},
+					{Key: "deleted_at", Value: 1},
+					{Key: "group_id", Value: 1},
+					{Key: "endpoints", Value: 1},
+				},
+			},
+
+			{
+				Keys: bson.D{
 					{Key: "created_at", Value: -1},
 					{Key: "deleted_at", Value: 1},
 					{Key: "group_id", Value: 1},
@@ -270,68 +234,42 @@
 					{Key: "deleted_at", Value: 1},
 					{Key: "app_id", Value: 1},
 					{Key: "source_id", Value: 1},
->>>>>>> 8e14ba87
-				},
-			},
-
-			{
-				Keys: bson.D{
-					{Key: "created_at", Value: -1},
-<<<<<<< HEAD
-					{Key: "document_status", Value: 1},
-=======
-					{Key: "deleted_at", Value: 1},
->>>>>>> 8e14ba87
+				},
+			},
+
+			{
+				Keys: bson.D{
+					{Key: "created_at", Value: -1},
+					{Key: "deleted_at", Value: 1},
 					{Key: "group_id", Value: 1},
 					{Key: "source_id", Value: 1},
-					{Key: "app_id", Value: 1},
-				},
-			},
-
-			{
-				Keys: bson.D{
-<<<<<<< HEAD
-					{Key: "created_at", Value: -1},
-					{Key: "document_status", Value: 1},
-					{Key: "group_id", Value: 1},
-					{Key: "source_id", Value: 1},
-=======
-					{Key: "group_id", Value: 1},
-					{Key: "deleted_at", Value: 1},
-					{Key: "created_at", Value: -1},
->>>>>>> 8e14ba87
-				},
-			},
-
-			{
-				Keys: bson.D{
-<<<<<<< HEAD
-					{Key: "created_at", Value: -1},
-					{Key: "document_status", Value: 1},
-					{Key: "app_id", Value: 1},
-					{Key: "source_id", Value: 1},
-=======
-					{Key: "created_at", Value: 1},
->>>>>>> 8e14ba87
-				},
-			},
-
-			{
-				Keys: bson.D{
-					{Key: "created_at", Value: -1},
-<<<<<<< HEAD
-					{Key: "document_status", Value: 1},
-					{Key: "group_id", Value: 1},
-					{Key: "source_id", Value: 1},
-					{Key: "app_id", Value: 1},
-=======
-				},
-			},
-
-			{
-				Keys: bson.D{
-					{Key: "deleted_at", Value: 1},
->>>>>>> 8e14ba87
+					{Key: "endpoints", Value: 1},
+				},
+			},
+
+			{
+				Keys: bson.D{
+					{Key: "group_id", Value: 1},
+					{Key: "deleted_at", Value: 1},
+					{Key: "created_at", Value: -1},
+				},
+			},
+
+			{
+				Keys: bson.D{
+					{Key: "created_at", Value: 1},
+				},
+			},
+
+			{
+				Keys: bson.D{
+					{Key: "created_at", Value: -1},
+				},
+			},
+
+			{
+				Keys: bson.D{
+					{Key: "deleted_at", Value: 1},
 				},
 			},
 
@@ -351,12 +289,8 @@
 		datastore.EventDeliveryCollection: {
 			{
 				Keys: bson.D{
-<<<<<<< HEAD
-					{Key: "document_status", Value: 1},
-=======
 					{Key: "event_id", Value: 1},
 					{Key: "deleted_at", Value: 1},
->>>>>>> 8e14ba87
 					{Key: "created_at", Value: 1},
 					{Key: "event_id", Value: 1},
 				},
@@ -364,11 +298,7 @@
 
 			{
 				Keys: bson.D{
-<<<<<<< HEAD
-					{Key: "document_status", Value: 1},
-=======
-					{Key: "deleted_at", Value: 1},
->>>>>>> 8e14ba87
+					{Key: "deleted_at", Value: 1},
 					{Key: "created_at", Value: 1},
 					{Key: "event_id", Value: 1},
 					{Key: "status", Value: 1},
@@ -377,11 +307,7 @@
 
 			{
 				Keys: bson.D{
-<<<<<<< HEAD
-					{Key: "document_status", Value: 1},
-=======
-					{Key: "deleted_at", Value: 1},
->>>>>>> 8e14ba87
+					{Key: "deleted_at", Value: 1},
 					{Key: "created_at", Value: 1},
 					{Key: "group_id", Value: 1},
 					{Key: "status", Value: 1},
@@ -391,33 +317,21 @@
 			{
 				Keys: bson.D{
 					{Key: "uid", Value: 1},
-<<<<<<< HEAD
-					{Key: "document_status", Value: 1},
-=======
-					{Key: "deleted_at", Value: 1},
->>>>>>> 8e14ba87
-				},
-			},
-
-			{
-				Keys: bson.D{
-<<<<<<< HEAD
-					{Key: "document_status", Value: 1},
-=======
-					{Key: "deleted_at", Value: 1},
->>>>>>> 8e14ba87
-					{Key: "created_at", Value: 1},
-					{Key: "group_id", Value: 1},
-				},
-			},
-
-			{
-				Keys: bson.D{
-<<<<<<< HEAD
-					{Key: "document_status", Value: 1},
-=======
-					{Key: "deleted_at", Value: 1},
->>>>>>> 8e14ba87
+					{Key: "deleted_at", Value: 1},
+				},
+			},
+
+			{
+				Keys: bson.D{
+					{Key: "deleted_at", Value: 1},
+					{Key: "created_at", Value: 1},
+					{Key: "group_id", Value: 1},
+				},
+			},
+
+			{
+				Keys: bson.D{
+					{Key: "deleted_at", Value: 1},
 					{Key: "created_at", Value: -1},
 					{Key: "app_id", Value: 1},
 					{Key: "group_id", Value: 1},
@@ -426,27 +340,20 @@
 
 			{
 				Keys: bson.D{
-<<<<<<< HEAD
-					{Key: "document_status", Value: 1},
-=======
->>>>>>> 8e14ba87
-					{Key: "created_at", Value: -1},
-				},
-			},
-
-			{
-				Keys: bson.D{
-					{Key: "created_at", Value: 1},
-				},
-			},
-
-			{
-				Keys: bson.D{
-<<<<<<< HEAD
-=======
-					{Key: "group_id", Value: 1},
-					{Key: "deleted_at", Value: 1},
->>>>>>> 8e14ba87
+					{Key: "created_at", Value: -1},
+				},
+			},
+
+			{
+				Keys: bson.D{
+					{Key: "created_at", Value: 1},
+				},
+			},
+
+			{
+				Keys: bson.D{
+					{Key: "group_id", Value: 1},
+					{Key: "deleted_at", Value: 1},
 					{Key: "created_at", Value: 1},
 				},
 			},
@@ -550,35 +457,11 @@
 			},
 		},
 
-		datastore.APIKeyCollection: {
-			{
-				Keys: bson.D{
-					{Key: "user_id", Value: 1},
-					{Key: "role.app", Value: 1},
-					{Key: "key_type", Value: 1},
-					{Key: "role.group", Value: 1},
-					{Key: "deleted_at", Value: 1},
-					{Key: "document_status", Value: 1},
-				},
-				Options: options.Index().SetUnique(true),
-			},
-			{
-				Keys: bson.D{
-					{Key: "hash", Value: 1},
-					{Key: "mask_id", Value: 1},
-					{Key: "deleted_at", Value: 1},
-					{Key: "document_status", Value: 1},
-				},
-				Options: options.Index().SetUnique(true),
-			},
-		},
-
 		datastore.PortalLinkCollection: {
 			{
 				Keys: bson.D{
 					{Key: "token", Value: 1},
 					{Key: "deleted_at", Value: 1},
-					{Key: "document_status", Value: 1},
 				},
 				Options: options.Index().SetUnique(true),
 			},
