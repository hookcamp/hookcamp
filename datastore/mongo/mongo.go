package mongo

import (
	"context"
	"net/url"
	"strings"
	"time"

	log "github.com/sirupsen/logrus"
	"go.mongodb.org/mongo-driver/bson"

	"github.com/frain-dev/convoy/config"
	"github.com/frain-dev/convoy/datastore"
	"github.com/newrelic/go-agent/v3/integrations/nrmongo"
	"go.mongodb.org/mongo-driver/mongo"
	"go.mongodb.org/mongo-driver/mongo/options"
)

const (
<<<<<<< HEAD
	GroupCollection        = "groups"
	OrganisationCollection = "organisations"
	AppCollections         = "applications"
	EventCollection        = "events"
	SourceCollection       = "sources"
=======
	GroupCollection  = "groups"
	AppCollections   = "applications"
	EventCollection  = "events"
	SourceCollection = "sources"
	UserCollection   = "users"
>>>>>>> 7498d2f6
)

type Client struct {
	db                *mongo.Database
	apiKeyRepo        datastore.APIKeyRepository
	groupRepo         datastore.GroupRepository
	eventRepo         datastore.EventRepository
	applicationRepo   datastore.ApplicationRepository
	eventDeliveryRepo datastore.EventDeliveryRepository
	sourceRepo        datastore.SourceRepository
<<<<<<< HEAD
	orgRepo           datastore.OrganisationRepository
=======
	userRepo          datastore.UserRepository
>>>>>>> 7498d2f6
}

func New(cfg config.Configuration) (datastore.DatabaseClient, error) {
	ctx, cancel := context.WithTimeout(context.Background(), 5*time.Second)
	defer cancel()
	opts := options.Client()
	newRelicMonitor := nrmongo.NewCommandMonitor(nil)
	opts.SetMonitor(newRelicMonitor)
	opts.ApplyURI(cfg.Database.Dsn)

	client, err := mongo.Connect(ctx, opts)
	if err != nil {
		return nil, err
	}

	ctx, cancel = context.WithTimeout(context.Background(), 5*time.Second)
	defer cancel()

	if err := client.Ping(ctx, nil); err != nil {
		return nil, err
	}

	u, err := url.Parse(cfg.Database.Dsn)
	if err != nil {
		return nil, err
	}

	dbName := strings.TrimPrefix(u.Path, "/")
	conn := client.Database(dbName, nil)

	c := &Client{
		db:                conn,
		apiKeyRepo:        NewApiKeyRepo(conn),
		groupRepo:         NewGroupRepo(conn),
		applicationRepo:   NewApplicationRepo(conn),
		eventRepo:         NewEventRepository(conn),
		eventDeliveryRepo: NewEventDeliveryRepository(conn),
		sourceRepo:        NewSourceRepo(conn),
<<<<<<< HEAD
		orgRepo:           NewOrgRepo(conn),
=======
		userRepo:          NewUserRepo(conn),
>>>>>>> 7498d2f6
	}

	c.ensureMongoIndices()

	return c, nil
}

func (c *Client) Disconnect(ctx context.Context) error {
	return c.db.Client().Disconnect(ctx)
}

func (c *Client) GetName() string {
	return "mongo"
}

func (c *Client) Client() interface{} {
	return c.db
}

func (c *Client) APIRepo() datastore.APIKeyRepository {
	return c.apiKeyRepo
}

func (c *Client) GroupRepo() datastore.GroupRepository {
	return c.groupRepo
}

func (c *Client) AppRepo() datastore.ApplicationRepository {
	return c.applicationRepo
}

func (c *Client) EventRepo() datastore.EventRepository {
	return c.eventRepo
}

func (c *Client) EventDeliveryRepo() datastore.EventDeliveryRepository {
	return c.eventDeliveryRepo
}

func (c *Client) SourceRepo() datastore.SourceRepository {
	return c.sourceRepo
}

<<<<<<< HEAD
func (c *Client) OrganisationRepo() datastore.OrganisationRepository {
	return c.orgRepo
=======
func (c *Client) UserRepo() datastore.UserRepository {
	return c.userRepo
>>>>>>> 7498d2f6
}

func (c *Client) ensureMongoIndices() {
	c.ensureIndex(GroupCollection, "uid", true, nil)
	c.ensureIndex(GroupCollection, "name", true, bson.M{"document_status": datastore.ActiveDocumentStatus})
	c.ensureIndex(AppCollections, "uid", true, nil)
	c.ensureIndex(EventCollection, "uid", true, nil)
	c.ensureIndex(EventCollection, "event_type", false, nil)
	c.ensureIndex(EventCollection, "app_metadata.uid", false, nil)
	c.ensureIndex(EventCollection, "app_metadata.group_id", false, nil)
	c.ensureIndex(AppCollections, "group_id", false, nil)
	c.ensureIndex(EventDeliveryCollection, "status", false, nil)
	c.ensureIndex(SourceCollection, "mask_id", true, nil)
	c.ensureCompoundIndex(AppCollections)
	c.ensureCompoundIndex(EventCollection)
	c.ensureCompoundIndex(EventDeliveryCollection)
}

// ensureIndex - ensures an index is created for a specific field in a collection
func (c *Client) ensureIndex(collectionName string, field string, unique bool, partialFilterExpression interface{}) bool {
	createIndexOpts := &options.IndexOptions{Unique: &unique}

	if partialFilterExpression != nil {
		createIndexOpts.SetPartialFilterExpression(partialFilterExpression)
	}

	mod := mongo.IndexModel{
		Keys:    bson.D{{Key: field, Value: 1}}, // index in ascending order or -1 for descending order
		Options: createIndexOpts,
	}

	ctx, cancel := context.WithTimeout(context.Background(), 5*time.Second)
	defer cancel()

	collection := c.db.Collection(collectionName)

	_, err := collection.Indexes().CreateOne(ctx, mod)
	if err != nil {
		log.WithError(err).Errorf("failed to create index on field %s in %s", field, collectionName)
		return false
	}

	return true
}

func (c *Client) ensureCompoundIndex(collectionName string) bool {
	collection := c.db.Collection(collectionName)

	ctx, cancel := context.WithTimeout(context.Background(), 5*time.Second)
	defer cancel()

	compoundIndices := compoundIndices()

	compoundIndex, ok := compoundIndices[collectionName]

	if !ok {
		return false
	}

	_, err := collection.Indexes().CreateMany(ctx, compoundIndex)

	if err != nil {
		log.WithError(err).Errorf("failed to create index on collection %s", collectionName)
		return false
	}

	return true
}

func compoundIndices() map[string][]mongo.IndexModel {
	compoundIndices := map[string][]mongo.IndexModel{
		EventCollection: {
			{
				Keys: bson.D{
					{Key: "app_metadata.group_id", Value: 1},
					{Key: "document_status", Value: 1},
					{Key: "created_at", Value: -1},
				},
			},

			{
				Keys: bson.D{
					{Key: "app_metadata.group_id", Value: 1},
					{Key: "app_metadata.uid", Value: 1},
					{Key: "document_status", Value: 1},
					{Key: "created_at", Value: -1},
				},
			},

			{
				Keys: bson.D{
					{Key: "app_metadata.uid", Value: 1},
					{Key: "document_status", Value: 1},
					{Key: "created_at", Value: -1},
				},
			},

			{
				Keys: bson.D{
					{Key: "app_metadata.group_id", Value: 1},
					{Key: "app_metadata.uid", Value: 1},
					{Key: "created_at", Value: -1},
				},
			},

			{
				Keys: bson.D{
					{Key: "app_metadata.uid", Value: 1},
					{Key: "app_metadata.group_id", Value: 1},
					{Key: "document_status", Value: 1},
					{Key: "created_at", Value: 1},
				},
			},

			{
				Keys: bson.D{
					{Key: "app_metadata.uid", Value: 1},
					{Key: "document_status", Value: 1},
					{Key: "created_at", Value: 1},
				},
			},

			{
				Keys: bson.D{
					{Key: "app_metadata.group_id", Value: 1},
					{Key: "document_status", Value: 1},
					{Key: "created_at", Value: 1},
				},
			},

			{
				Keys: bson.D{
					{Key: "created_at", Value: -1},
				},
			},
		},

		EventDeliveryCollection: {
			{
				Keys: bson.D{
					{Key: "event_metadata.uid", Value: 1},
					{Key: "document_status", Value: 1},
					{Key: "created_at", Value: 1},
				},
			},

			{
				Keys: bson.D{
					{Key: "event_metadata.uid", Value: 1},
					{Key: "document_status", Value: 1},
					{Key: "created_at", Value: 1},
					{Key: "status", Value: 1},
				},
			},

			{
				Keys: bson.D{
					{Key: "document_status", Value: 1},
					{Key: "created_at", Value: 1},
					{Key: "app_metadata.group_id", Value: 1},
					{Key: "status", Value: 1},
				},
			},

			{
				Keys: bson.D{
					{Key: "uid", Value: 1},
					{Key: "document_status", Value: 1},
				},
			},

			{
				Keys: bson.D{
					{Key: "app_metadata.group_id", Value: 1},
					{Key: "document_status", Value: 1},
					{Key: "created_at", Value: 1},
				},
			},

			{
				Keys: bson.D{
					{Key: "document_status", Value: 1},
					{Key: "created_at", Value: -1},
					{Key: "app_metadata.group_id", Value: 1},
				},
			},

			{
				Keys: bson.D{
					{Key: "document_status", Value: 1},
					{Key: "created_at", Value: -1},
					{Key: "app_metadata.uid", Value: 1},
					{Key: "app_metadata.group_id", Value: 1},
				},
			},

			{
				Keys: bson.D{
					{Key: "created_at", Value: -1},
				},
			},
		},

		AppCollections: {
			{
				Keys: bson.D{
					{Key: "group_id", Value: 1},
					{Key: "document_status", Value: 1},
					{Key: "created_at", Value: 1},
				},
			},
			{
				Keys: bson.D{
					{Key: "group_id", Value: 1},
					{Key: "document_status", Value: 1},
					{Key: "title", Value: 1},
				},
				Options: options.Index().SetUnique(true),
			},
		},
	}

	return compoundIndices
}<|MERGE_RESOLUTION|>--- conflicted
+++ resolved
@@ -17,19 +17,12 @@
 )
 
 const (
-<<<<<<< HEAD
 	GroupCollection        = "groups"
 	OrganisationCollection = "organisations"
 	AppCollections         = "applications"
 	EventCollection        = "events"
 	SourceCollection       = "sources"
-=======
-	GroupCollection  = "groups"
-	AppCollections   = "applications"
-	EventCollection  = "events"
-	SourceCollection = "sources"
-	UserCollection   = "users"
->>>>>>> 7498d2f6
+	UserCollection         = "users"
 )
 
 type Client struct {
@@ -40,11 +33,8 @@
 	applicationRepo   datastore.ApplicationRepository
 	eventDeliveryRepo datastore.EventDeliveryRepository
 	sourceRepo        datastore.SourceRepository
-<<<<<<< HEAD
 	orgRepo           datastore.OrganisationRepository
-=======
 	userRepo          datastore.UserRepository
->>>>>>> 7498d2f6
 }
 
 func New(cfg config.Configuration) (datastore.DatabaseClient, error) {
@@ -83,11 +73,8 @@
 		eventRepo:         NewEventRepository(conn),
 		eventDeliveryRepo: NewEventDeliveryRepository(conn),
 		sourceRepo:        NewSourceRepo(conn),
-<<<<<<< HEAD
 		orgRepo:           NewOrgRepo(conn),
-=======
 		userRepo:          NewUserRepo(conn),
->>>>>>> 7498d2f6
 	}
 
 	c.ensureMongoIndices()
@@ -131,13 +118,12 @@
 	return c.sourceRepo
 }
 
-<<<<<<< HEAD
 func (c *Client) OrganisationRepo() datastore.OrganisationRepository {
 	return c.orgRepo
-=======
+}
+
 func (c *Client) UserRepo() datastore.UserRepository {
 	return c.userRepo
->>>>>>> 7498d2f6
 }
 
 func (c *Client) ensureMongoIndices() {
