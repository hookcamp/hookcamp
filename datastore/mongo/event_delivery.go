--- conflicted
+++ resolved
@@ -45,8 +45,7 @@
 			Key: "$match",
 			Value: bson.D{
 				{Key: "uid", Value: uid},
-<<<<<<< HEAD
-				{Key: "document_status", Value: datastore.ActiveDocumentStatus},
+				{Key: "deleted_at", Value: nil},
 			},
 		},
 	}
@@ -57,19 +56,6 @@
 			{Key: "localField", Value: "endpoint_id"},
 			{Key: "foreignField", Value: "uid"},
 			{Key: "as", Value: "endpoint"},
-=======
-				{Key: "deleted_at", Value: nil},
-			},
-		},
-	}
-
-	appLookupStage := bson.D{
-		{Key: "$lookup", Value: bson.D{
-			{Key: "from", Value: datastore.AppCollection},
-			{Key: "localField", Value: "app_id"},
-			{Key: "foreignField", Value: "uid"},
-			{Key: "as", Value: "app"},
->>>>>>> 8e14ba87
 			{Key: "pipeline", Value: bson.A{
 				bson.D{
 					{Key: "$project",
@@ -78,10 +64,6 @@
 							{Key: "title", Value: 1},
 							{Key: "group_id", Value: 1},
 							{Key: "support_email", Value: 1},
-<<<<<<< HEAD
-=======
-							{Key: "endpoints", Value: 1},
->>>>>>> 8e14ba87
 						},
 					},
 				},
@@ -107,7 +89,6 @@
 			}},
 		}},
 	}
-<<<<<<< HEAD
 
 	deviceLookupStage := bson.D{
 		{Key: "$lookup", Value: bson.D{
@@ -176,91 +157,6 @@
 		unsetStage,
 	}
 
-=======
-
-	deviceLookupStage := bson.D{
-		{Key: "$lookup", Value: bson.D{
-			{Key: "from", Value: datastore.DeviceCollection},
-			{Key: "localField", Value: "device_id"},
-			{Key: "foreignField", Value: "uid"},
-			{Key: "as", Value: "device"},
-			{Key: "pipeline",
-				Value: bson.A{
-					bson.D{
-						{Key: "$project",
-							Value: bson.D{
-								{Key: "uid", Value: 1},
-								{Key: "host_name", Value: 1},
-							},
-						},
-					},
-				},
-			},
-		}},
-	}
-
-	projectStage := bson.D{
-		{Key: "$addFields", Value: bson.M{
-			"device_metadata": bson.M{
-				"$first": "$device",
-			},
-			"event_metadata": bson.M{
-				"$first": "$event",
-			},
-			"app_metadata": bson.M{
-				"$first": "$app",
-			},
-		}},
-	}
-
-	setStage := bson.D{
-		{
-			Key: "$set",
-			Value: bson.D{
-				{Key: "cli_metadata.host_name", Value: "$device_metadata.host_name"},
-				{Key: "endpoint_metadata", Value: bson.M{
-					"$first": bson.M{
-						"$filter": bson.M{
-							"input": "$app_metadata.endpoints",
-							"as":    "endpoint",
-							"cond": bson.M{
-								"$eq": bson.A{
-									"$$endpoint.uid",
-									"$endpoint_id",
-								},
-							},
-						},
-					},
-				}},
-			},
-		},
-	}
-
-	unsetStage := bson.D{
-		{
-			Key: "$unset",
-			Value: []string{
-				"device",
-				"app",
-				"event",
-				"app_metadata.endpoints",
-				"endpoint_metadata.secrets",
-				"endpoint_metadata.authentication",
-			},
-		},
-	}
-
-	pipeline := mongo.Pipeline{
-		matchStage,
-		appLookupStage,
-		eventLookupStage,
-		deviceLookupStage,
-		projectStage,
-		setStage,
-		unsetStage,
-	}
-
->>>>>>> 8e14ba87
 	var eventDeliveries []datastore.EventDelivery
 	err := db.store.Aggregate(ctx, pipeline, &eventDeliveries, false)
 	if err != nil {
@@ -384,21 +280,12 @@
 	ctx = db.setCollectionInContext(ctx)
 
 	matchStage := bson.D{{Key: "$match", Value: mToD(filter)}}
-<<<<<<< HEAD
 	endpointLookupStage := bson.D{
 		{Key: "$lookup", Value: bson.D{
 			{Key: "from", Value: datastore.EndpointCollection},
 			{Key: "localField", Value: "endpoint_id"},
 			{Key: "foreignField", Value: "uid"},
 			{Key: "as", Value: "endpoint_metadata"},
-=======
-	appLookupStage := bson.D{
-		{Key: "$lookup", Value: bson.D{
-			{Key: "from", Value: datastore.AppCollection},
-			{Key: "localField", Value: "app_id"},
-			{Key: "foreignField", Value: "uid"},
-			{Key: "as", Value: "app_metadata"},
->>>>>>> 8e14ba87
 			{Key: "pipeline", Value: bson.A{
 				bson.D{
 					{Key: "$project",
@@ -407,7 +294,6 @@
 							{Key: "title", Value: 1},
 							{Key: "group_id", Value: 1},
 							{Key: "support_email", Value: 1},
-<<<<<<< HEAD
 						},
 					},
 				},
@@ -415,16 +301,6 @@
 		}},
 	}
 	unwindAppStage := bson.D{{Key: "$unwind", Value: bson.D{{Key: "path", Value: "$endpoint_metadata"}, {Key: "preserveNullAndEmptyArrays", Value: true}}}}
-=======
-							{Key: "endpoints", Value: 1},
-						},
-					},
-				},
-			}},
-		}},
-	}
-	unwindAppStage := bson.D{{Key: "$unwind", Value: bson.D{{Key: "path", Value: "$app_metadata"}, {Key: "preserveNullAndEmptyArrays", Value: true}}}}
->>>>>>> 8e14ba87
 
 	eventLookupStage := bson.D{
 		{Key: "$lookup", Value: bson.D{
@@ -473,23 +349,6 @@
 			Key: "$set",
 			Value: bson.D{
 				{Key: "cli_metadata.host_name", Value: "$device_metadata.host_name"},
-<<<<<<< HEAD
-=======
-				{Key: "endpoint_metadata", Value: bson.M{
-					"$first": bson.M{
-						"$filter": bson.M{
-							"input": "$app_metadata.endpoints",
-							"as":    "endpoint",
-							"cond": bson.M{
-								"$eq": bson.A{
-									"$$endpoint.uid",
-									"$endpoint_id",
-								},
-							},
-						},
-					},
-				}},
->>>>>>> 8e14ba87
 			},
 		},
 	}
@@ -504,7 +363,6 @@
 			},
 		},
 	}
-<<<<<<< HEAD
 
 	skipStage := bson.D{{Key: "$skip", Value: getSkip(pageable.Page, pageable.PerPage)}}
 	sortStage := bson.D{{Key: "$sort", Value: bson.D{{Key: "created_at", Value: -1}}}}
@@ -525,28 +383,6 @@
 		unsetStage,
 	}
 
-=======
-
-	skipStage := bson.D{{Key: "$skip", Value: getSkip(pageable.Page, pageable.PerPage)}}
-	sortStage := bson.D{{Key: "$sort", Value: bson.D{{Key: "created_at", Value: -1}}}}
-	limitStage := bson.D{{Key: "$limit", Value: pageable.PerPage}}
-
-	pipeline := mongo.Pipeline{
-		matchStage,
-		skipStage,
-		sortStage,
-		limitStage,
-		appLookupStage,
-		unwindAppStage,
-		eventLookupStage,
-		unwindEventStage,
-		deviceLookupStage,
-		unwindDeviceStage,
-		setStage,
-		unsetStage,
-	}
-
->>>>>>> 8e14ba87
 	var eventDeliveries []datastore.EventDelivery
 	err := db.store.Aggregate(ctx, pipeline, &eventDeliveries, false)
 	if err != nil {
@@ -617,18 +453,10 @@
 	ctx = db.setCollectionInContext(ctx)
 
 	filter := bson.M{
-<<<<<<< HEAD
 		"endpoint_id":     endpointID,
 		"device_id":       deviceId,
 		"status":          datastore.DiscardedEventStatus,
 		"created_at":      getCreatedDateFilter(searchParams),
-		"document_status": datastore.ActiveDocumentStatus,
-=======
-		"app_id":     appId,
-		"device_id":  deviceId,
-		"status":     datastore.DiscardedEventStatus,
-		"created_at": getCreatedDateFilter(searchParams),
->>>>>>> 8e14ba87
 	}
 
 	deliveries := make([]datastore.EventDelivery, 0)
