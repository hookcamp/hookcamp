package mongo

import (
	"context"
	"errors"
	"math"
	"time"

	"github.com/frain-dev/convoy/datastore"
	"github.com/frain-dev/convoy/util"
	"github.com/google/uuid"
	"go.mongodb.org/mongo-driver/bson"
	"go.mongodb.org/mongo-driver/bson/primitive"
	"go.mongodb.org/mongo-driver/mongo"
)

type eventDeliveryRepo struct {
	store datastore.Store
}

func NewEventDeliveryRepository(store datastore.Store) datastore.EventDeliveryRepository {
	return &eventDeliveryRepo{
		store: store,
	}
}

<<<<<<< HEAD
func (db *eventDeliveryRepo) CreateEventDelivery(ctx context.Context, eventDelivery *datastore.EventDelivery) error {
=======
func (db *eventDeliveryRepo) CreateEventDelivery(ctx context.Context,
	eventDelivery *datastore.EventDelivery,
) error {
>>>>>>> 08c43eae
	ctx = db.setCollectionInContext(ctx)

	eventDelivery.ID = primitive.NewObjectID()
	if util.IsStringEmpty(eventDelivery.UID) {
		eventDelivery.UID = uuid.New().String()
	}

	return db.store.Save(ctx, eventDelivery, nil)
}

<<<<<<< HEAD
func (db *eventDeliveryRepo) FindEventDeliveryByID(ctx context.Context, uid string) (*datastore.EventDelivery, error) {
	var eventDelivery *datastore.EventDelivery

=======
func (db *eventDeliveryRepo) FindEventDeliveryByID(ctx context.Context,
	uid string,
) (*datastore.EventDelivery, error) {
>>>>>>> 08c43eae
	ctx = db.setCollectionInContext(ctx)

	matchStage := bson.D{
		{
			Key: "$match",
			Value: bson.D{
				{Key: "uid", Value: uid},
				{Key: "document_status", Value: datastore.ActiveDocumentStatus},
			},
		},
	}

	appLookupStage := bson.D{
		{Key: "$lookup", Value: bson.D{
			{Key: "from", Value: datastore.AppCollection},
			{Key: "localField", Value: "app_id"},
			{Key: "foreignField", Value: "uid"},
			{Key: "as", Value: "app"},
			{Key: "pipeline", Value: bson.A{
				bson.D{
					{Key: "$project",
						Value: bson.D{
							{Key: "uid", Value: 1},
							{Key: "title", Value: 1},
							{Key: "group_id", Value: 1},
							{Key: "support_email", Value: 1},
							{Key: "endpoints", Value: 1},
						},
					},
				},
			}},
		}},
	}

	eventLookupStage := bson.D{
		{Key: "$lookup", Value: bson.D{
			{Key: "from", Value: datastore.EventCollection},
			{Key: "localField", Value: "event_id"},
			{Key: "foreignField", Value: "uid"},
			{Key: "as", Value: "event"},
			{Key: "pipeline", Value: bson.A{
				bson.D{
					{Key: "$project",
						Value: bson.D{
							{Key: "uid", Value: 1},
							{Key: "event_type", Value: 1},
						},
					},
				},
			}},
		}},
	}

	deviceLookupStage := bson.D{
		{Key: "$lookup", Value: bson.D{
			{Key: "from", Value: datastore.DeviceCollection},
			{Key: "localField", Value: "device_id"},
			{Key: "foreignField", Value: "uid"},
			{Key: "as", Value: "device"},
			{Key: "pipeline",
				Value: bson.A{
					bson.D{
						{Key: "$project",
							Value: bson.D{
								{Key: "uid", Value: 1},
								{Key: "host_name", Value: 1},
							},
						},
					},
				},
			},
		}},
	}

<<<<<<< HEAD
	projectStage := bson.D{
		{Key: "$addFields", Value: bson.M{
			"device_metadata": bson.M{
				"$first": "$device",
			},
			"event_metadata": bson.M{
				"$first": "$event",
			},
			"app_metadata": bson.M{
				"$first": "$app",
			},
		}},
	}

	setStage := bson.D{
		{
			Key: "$set",
			Value: bson.D{
				{Key: "cli_metadata.host_name", Value: "$device_metadata.host_name"},
				{Key: "endpoint_metadata", Value: bson.M{
					"$first": bson.M{
						"$filter": bson.M{
							"input": "$app_metadata.endpoints",
							"as":    "endpoint",
							"cond": bson.M{
								"$eq": bson.A{
									"$$endpoint.uid",
									"$endpoint_id",
								},
							},
						},
					},
				}},
			},
		},
	}

	unsetStage := bson.D{
		{
			Key: "$unset",
			Value: []string{
				"device",
				"app",
				"event",
				"app_metadata.endpoints",
				"endpoint_metadata.secrets",
				"endpoint_metadata.authentication",
			},
		},
	}

	pipeline := mongo.Pipeline{
		matchStage,
		appLookupStage,
		eventLookupStage,
		deviceLookupStage,
		projectStage,
		setStage,
		unsetStage,
	}

	var eventDeliveries []datastore.EventDelivery
	err := db.store.Aggregate(ctx, pipeline, &eventDeliveries, false)
=======
	err := db.store.FindByID(ctx, uid, nil, eventDelivery)
>>>>>>> 08c43eae
	if err != nil {
		if errors.Is(err, mongo.ErrNoDocuments) {
			err = datastore.ErrEventDeliveryNotFound
		}
		return nil, err
	}

	if len(eventDeliveries) == 0 {
		return nil, datastore.ErrEventDeliveryNotFound
	}
	eventDelivery = &eventDeliveries[0]

	return eventDelivery, nil
}

<<<<<<< HEAD
func (db *eventDeliveryRepo) FindEventDeliveriesByIDs(ctx context.Context, ids []string) ([]datastore.EventDelivery, error) {
=======
func (db *eventDeliveryRepo) FindEventDeliveriesByIDs(ctx context.Context,
	ids []string,
) ([]datastore.EventDelivery, error) {
>>>>>>> 08c43eae
	ctx = db.setCollectionInContext(ctx)

	filter := bson.M{
		"uid": bson.M{
			"$in": ids,
		},
	}

	var deliveries []datastore.EventDelivery

	err := db.store.FindAll(ctx, filter, nil, nil, &deliveries)
	if err != nil {
		return nil, err
	}

	return deliveries, nil
}

<<<<<<< HEAD
func (db *eventDeliveryRepo) FindEventDeliveriesByEventID(ctx context.Context, eventID string) ([]datastore.EventDelivery, error) {
=======
func (db *eventDeliveryRepo) FindEventDeliveriesByEventID(ctx context.Context,
	eventID string,
) ([]datastore.EventDelivery, error) {
>>>>>>> 08c43eae
	ctx = db.setCollectionInContext(ctx)

	filter := bson.M{"event_id": eventID}
	var deliveries []datastore.EventDelivery

	err := db.store.FindAll(ctx, filter, nil, nil, deliveries)
	if err != nil {
		return nil, err
	}

	return deliveries, nil
}

<<<<<<< HEAD
func (db *eventDeliveryRepo) CountDeliveriesByStatus(ctx context.Context, status datastore.EventDeliveryStatus, searchParams datastore.SearchParams) (int64, error) {
=======
func (db *eventDeliveryRepo) CountDeliveriesByStatus(ctx context.Context,
	status datastore.EventDeliveryStatus, searchParams datastore.SearchParams,
) (int64, error) {
>>>>>>> 08c43eae
	ctx = db.setCollectionInContext(ctx)

	filter := bson.M{
		"status":     status,
		"created_at": getCreatedDateFilter(searchParams),
	}

	count, err := db.store.Count(ctx, filter)
	if err != nil {
		return 0, err
	}

	return count, nil
}

<<<<<<< HEAD
func (db *eventDeliveryRepo) UpdateStatusOfEventDelivery(ctx context.Context, e datastore.EventDelivery, status datastore.EventDeliveryStatus) error {
=======
func (db *eventDeliveryRepo) UpdateStatusOfEventDelivery(ctx context.Context,
	e datastore.EventDelivery, status datastore.EventDeliveryStatus,
) error {
>>>>>>> 08c43eae
	ctx = db.setCollectionInContext(ctx)

	filter := bson.M{"uid": e.UID}
	update := bson.M{
		"$set": bson.M{
			"status":     status,
			"updated_at": primitive.NewDateTimeFromTime(time.Now()),
		},
	}

	return db.store.UpdateOne(ctx, filter, update)
}

func (db *eventDeliveryRepo) UpdateStatusOfEventDeliveries(ctx context.Context, ids []string, status datastore.EventDeliveryStatus) error {
	ctx = db.setCollectionInContext(ctx)

	filter := bson.M{
		"uid": bson.M{
			"$in": ids,
		},
	}

	update := bson.M{
		"$set": bson.M{
			"status":     status,
			"updated_at": primitive.NewDateTimeFromTime(time.Now()),
		},
	}

	return db.store.UpdateMany(ctx, filter, update, false)
}

<<<<<<< HEAD
func (db *eventDeliveryRepo) UpdateEventDeliveryWithAttempt(ctx context.Context, e datastore.EventDelivery, attempt datastore.DeliveryAttempt) error {
=======
func (db *eventDeliveryRepo) UpdateEventDeliveryWithAttempt(ctx context.Context,
	e datastore.EventDelivery, attempt datastore.DeliveryAttempt,
) error {
>>>>>>> 08c43eae
	ctx = db.setCollectionInContext(ctx)

	filter := bson.M{"uid": e.UID}
	update := bson.M{
		"$set": bson.M{
			"status":      e.Status,
			"description": e.Description,
			"metadata":    e.Metadata,
			"updated_at":  primitive.NewDateTimeFromTime(time.Now()),
		},
		"$push": bson.M{
			"attempts": attempt,
		},
	}

	return db.store.UpdateOne(ctx, filter, update)
}

func (db *eventDeliveryRepo) LoadEventDeliveriesPaged(ctx context.Context, groupID, appID, eventID string, status []datastore.EventDeliveryStatus, searchParams datastore.SearchParams, pageable datastore.Pageable) ([]datastore.EventDelivery, datastore.PaginationData, error) {
	filter := getFilter(groupID, appID, eventID, status, searchParams)
	ctx = db.setCollectionInContext(ctx)

<<<<<<< HEAD
	matchStage := bson.D{{Key: "$match", Value: mToD(filter)}}
	appLookupStage := bson.D{
		{Key: "$lookup", Value: bson.D{
			{Key: "from", Value: datastore.AppCollection},
			{Key: "localField", Value: "app_id"},
			{Key: "foreignField", Value: "uid"},
			{Key: "as", Value: "app_metadata"},
			{Key: "pipeline", Value: bson.A{
				bson.D{
					{Key: "$project",
						Value: bson.D{
							{Key: "uid", Value: 1},
							{Key: "title", Value: 1},
							{Key: "group_id", Value: 1},
							{Key: "support_email", Value: 1},
							{Key: "endpoints", Value: 1},
						},
					},
				},
			}},
		}},
	}
	unwindAppStage := bson.D{{Key: "$unwind", Value: bson.D{{Key: "path", Value: "$app_metadata"}, {Key: "preserveNullAndEmptyArrays", Value: true}}}}

	eventLookupStage := bson.D{
		{Key: "$lookup", Value: bson.D{
			{Key: "from", Value: datastore.EventCollection},
			{Key: "localField", Value: "event_id"},
			{Key: "foreignField", Value: "uid"},
			{Key: "as", Value: "event_metadata"},
			{Key: "pipeline", Value: bson.A{
				bson.D{
					{Key: "$project",
						Value: bson.D{
							{Key: "uid", Value: 1},
							{Key: "event_type", Value: 1},
						},
					},
				},
			}},
		}},
	}
	unwindEventStage := bson.D{{Key: "$unwind", Value: bson.D{{Key: "path", Value: "$event_metadata"}, {Key: "preserveNullAndEmptyArrays", Value: true}}}}

	deviceLookupStage := bson.D{
		{Key: "$lookup", Value: bson.D{
			{Key: "from", Value: datastore.DeviceCollection},
			{Key: "localField", Value: "device_id"},
			{Key: "foreignField", Value: "uid"},
			{Key: "as", Value: "device_metadata"},
			{Key: "pipeline",
				Value: bson.A{
					bson.D{
						{Key: "$project",
							Value: bson.D{
								{Key: "uid", Value: 1},
								{Key: "host_name", Value: 1},
							},
						},
					},
				},
			},
		}},
	}
	unwindDeviceStage := bson.D{{Key: "$unwind", Value: bson.D{{Key: "path", Value: "$device_metadata"}, {Key: "preserveNullAndEmptyArrays", Value: true}}}}

	setStage := bson.D{
		{
			Key: "$set",
			Value: bson.D{
				{Key: "cli_metadata.host_name", Value: "$device_metadata.host_name"},
				{Key: "endpoint_metadata", Value: bson.M{
					"$first": bson.M{
						"$filter": bson.M{
							"input": "$app_metadata.endpoints",
							"as":    "endpoint",
							"cond": bson.M{
								"$eq": bson.A{
									"$$endpoint.uid",
									"$endpoint_id",
								},
							},
						},
					},
				}},
			},
		},
	}

	unsetStage := bson.D{
		{
			Key: "$unset",
			Value: []string{
				"app_metadata.endpoints",
				"endpoint_metadata.secrets",
				"endpoint_metadata.authentication",
			},
		},
	}

	skipStage := bson.D{{Key: "$skip", Value: getSkip(pageable.Page, pageable.PerPage)}}
	sortStage := bson.D{{Key: "$sort", Value: bson.D{{Key: "created_at", Value: -1}}}}
	limitStage := bson.D{{Key: "$limit", Value: pageable.PerPage}}

	pipeline := mongo.Pipeline{
		matchStage,
		skipStage,
		sortStage,
		limitStage,
		appLookupStage,
		unwindAppStage,
		eventLookupStage,
		unwindEventStage,
		deviceLookupStage,
		unwindDeviceStage,
		setStage,
		unsetStage,
	}

	var eventDeliveries []datastore.EventDelivery
	err := db.store.Aggregate(ctx, pipeline, &eventDeliveries, false)
=======
	var eventDeliveries []datastore.EventDelivery
	pagination, err := db.store.FindMany(ctx, filter, nil, nil,
		int64(pageable.Page), int64(pageable.PerPage), &eventDeliveries)
>>>>>>> 08c43eae
	if err != nil {
		if errors.Is(err, mongo.ErrNoDocuments) {
			err = datastore.ErrEventDeliveryNotFound
		}
		return nil, datastore.PaginationData{}, err
	}

	var count int64
	if eventDeliveries == nil {
		eventDeliveries = make([]datastore.EventDelivery, 0)
	} else {
		count, err = db.store.Count(ctx, filter)
		if err != nil {
			return nil, datastore.PaginationData{}, err
		}
	}

	pagination := datastore.PaginationData{
		Total:     count,
		Page:      int64(pageable.Page),
		PerPage:   int64(pageable.PerPage),
		Prev:      int64(getPrevPage(pageable.Page)),
		Next:      int64(pageable.Page + 1),
		TotalPage: int64(math.Ceil(float64(count) / float64(pageable.PerPage))),
	}

	return eventDeliveries, pagination, nil
}

func (db *eventDeliveryRepo) CountEventDeliveries(ctx context.Context, groupID, appID, eventID string, status []datastore.EventDeliveryStatus, searchParams datastore.SearchParams) (int64, error) {
	filter := getFilter(groupID, appID, eventID, status, searchParams)
	ctx = db.setCollectionInContext(ctx)

	var count int64
	count, err := db.store.Count(ctx, filter)
	if err != nil {
		return 0, err
	}

	return count, nil
}

func (db *eventDeliveryRepo) DeleteGroupEventDeliveries(ctx context.Context, filter *datastore.EventDeliveryFilter, hardDelete bool) error {
	ctx = db.setCollectionInContext(ctx)

	update := bson.M{
		"deleted_at": primitive.NewDateTimeFromTime(time.Now()),
	}

	f := bson.M{
		"group_id": filter.GroupID,
		"created_at": bson.M{
			"$gte": primitive.NewDateTimeFromTime(time.Unix(filter.CreatedAtStart, 0)),
			"$lte": primitive.NewDateTimeFromTime(time.Unix(filter.CreatedAtEnd, 0)),
		},
	}

	err := db.store.DeleteMany(ctx, f, update, hardDelete)
	if err != nil {
		return err
	}
	return nil
}

func (db *eventDeliveryRepo) FindDiscardedEventDeliveries(ctx context.Context, appId, deviceId string, searchParams datastore.SearchParams) ([]datastore.EventDelivery, error) {
	ctx = db.setCollectionInContext(ctx)

	filter := bson.M{
		"app_id":     appId,
		"device_id":  deviceId,
		"status":     datastore.DiscardedEventStatus,
		"created_at": getCreatedDateFilter(searchParams),
	}

	deliveries := make([]datastore.EventDelivery, 0)

	err := db.store.FindAll(ctx, filter, nil, nil, &deliveries)
	if err != nil {
		return deliveries, err
	}

	return deliveries, nil
}

func (db *eventDeliveryRepo) setCollectionInContext(ctx context.Context) context.Context {
	return context.WithValue(ctx, datastore.CollectionCtx, datastore.EventDeliveryCollection)
}

func getFilter(groupID string, appID string, eventID string, status []datastore.EventDeliveryStatus, searchParams datastore.SearchParams) bson.M {
	filter := bson.M{
		"created_at": getCreatedDateFilter(searchParams),
	}

	hasAppFilter := !util.IsStringEmpty(appID)
	hasGroupFilter := !util.IsStringEmpty(groupID)
	hasEventFilter := !util.IsStringEmpty(eventID)
	hasStatusFilter := len(status) > 0

	if hasAppFilter {
		filter["app_id"] = appID
	}

	if hasGroupFilter {
		filter["group_id"] = groupID
	}

	if hasEventFilter {
		filter["event_id"] = eventID
	}

	if hasStatusFilter {
		filter["status"] = bson.M{"$in": status}
	}

	return filter
}

// mToD created a bson.D from the entries in M
func mToD(m bson.M) bson.D {
	d := bson.D{}

	for k, v := range m {
		switch n := v.(type) {
		case bson.M:
			d = append(d, bson.E{Key: k, Value: mToD(n)})
		default:
			d = append(d, bson.E{Key: k, Value: n})
		}
	}

	return d
}

// dToM creates a map from the elements of the D.
func DToM(d bson.D) bson.M {
	m := make(bson.M, len(d))
	for _, e := range d {
		if v, ok := e.Value.(bson.D); ok {
			m[e.Key] = v.Map()
			continue
		}
		m[e.Key] = e.Value
	}
	return m
}<|MERGE_RESOLUTION|>--- conflicted
+++ resolved
@@ -24,13 +24,7 @@
 	}
 }
 
-<<<<<<< HEAD
 func (db *eventDeliveryRepo) CreateEventDelivery(ctx context.Context, eventDelivery *datastore.EventDelivery) error {
-=======
-func (db *eventDeliveryRepo) CreateEventDelivery(ctx context.Context,
-	eventDelivery *datastore.EventDelivery,
-) error {
->>>>>>> 08c43eae
 	ctx = db.setCollectionInContext(ctx)
 
 	eventDelivery.ID = primitive.NewObjectID()
@@ -41,15 +35,9 @@
 	return db.store.Save(ctx, eventDelivery, nil)
 }
 
-<<<<<<< HEAD
 func (db *eventDeliveryRepo) FindEventDeliveryByID(ctx context.Context, uid string) (*datastore.EventDelivery, error) {
 	var eventDelivery *datastore.EventDelivery
 
-=======
-func (db *eventDeliveryRepo) FindEventDeliveryByID(ctx context.Context,
-	uid string,
-) (*datastore.EventDelivery, error) {
->>>>>>> 08c43eae
 	ctx = db.setCollectionInContext(ctx)
 
 	matchStage := bson.D{
@@ -57,7 +45,7 @@
 			Key: "$match",
 			Value: bson.D{
 				{Key: "uid", Value: uid},
-				{Key: "document_status", Value: datastore.ActiveDocumentStatus},
+				{Key: "deleted_at", Value: nil},
 			},
 		},
 	}
@@ -124,7 +112,6 @@
 		}},
 	}
 
-<<<<<<< HEAD
 	projectStage := bson.D{
 		{Key: "$addFields", Value: bson.M{
 			"device_metadata": bson.M{
@@ -188,9 +175,6 @@
 
 	var eventDeliveries []datastore.EventDelivery
 	err := db.store.Aggregate(ctx, pipeline, &eventDeliveries, false)
-=======
-	err := db.store.FindByID(ctx, uid, nil, eventDelivery)
->>>>>>> 08c43eae
 	if err != nil {
 		if errors.Is(err, mongo.ErrNoDocuments) {
 			err = datastore.ErrEventDeliveryNotFound
@@ -206,13 +190,7 @@
 	return eventDelivery, nil
 }
 
-<<<<<<< HEAD
 func (db *eventDeliveryRepo) FindEventDeliveriesByIDs(ctx context.Context, ids []string) ([]datastore.EventDelivery, error) {
-=======
-func (db *eventDeliveryRepo) FindEventDeliveriesByIDs(ctx context.Context,
-	ids []string,
-) ([]datastore.EventDelivery, error) {
->>>>>>> 08c43eae
 	ctx = db.setCollectionInContext(ctx)
 
 	filter := bson.M{
@@ -231,13 +209,7 @@
 	return deliveries, nil
 }
 
-<<<<<<< HEAD
 func (db *eventDeliveryRepo) FindEventDeliveriesByEventID(ctx context.Context, eventID string) ([]datastore.EventDelivery, error) {
-=======
-func (db *eventDeliveryRepo) FindEventDeliveriesByEventID(ctx context.Context,
-	eventID string,
-) ([]datastore.EventDelivery, error) {
->>>>>>> 08c43eae
 	ctx = db.setCollectionInContext(ctx)
 
 	filter := bson.M{"event_id": eventID}
@@ -251,13 +223,7 @@
 	return deliveries, nil
 }
 
-<<<<<<< HEAD
 func (db *eventDeliveryRepo) CountDeliveriesByStatus(ctx context.Context, status datastore.EventDeliveryStatus, searchParams datastore.SearchParams) (int64, error) {
-=======
-func (db *eventDeliveryRepo) CountDeliveriesByStatus(ctx context.Context,
-	status datastore.EventDeliveryStatus, searchParams datastore.SearchParams,
-) (int64, error) {
->>>>>>> 08c43eae
 	ctx = db.setCollectionInContext(ctx)
 
 	filter := bson.M{
@@ -273,13 +239,7 @@
 	return count, nil
 }
 
-<<<<<<< HEAD
 func (db *eventDeliveryRepo) UpdateStatusOfEventDelivery(ctx context.Context, e datastore.EventDelivery, status datastore.EventDeliveryStatus) error {
-=======
-func (db *eventDeliveryRepo) UpdateStatusOfEventDelivery(ctx context.Context,
-	e datastore.EventDelivery, status datastore.EventDeliveryStatus,
-) error {
->>>>>>> 08c43eae
 	ctx = db.setCollectionInContext(ctx)
 
 	filter := bson.M{"uid": e.UID}
@@ -312,13 +272,7 @@
 	return db.store.UpdateMany(ctx, filter, update, false)
 }
 
-<<<<<<< HEAD
 func (db *eventDeliveryRepo) UpdateEventDeliveryWithAttempt(ctx context.Context, e datastore.EventDelivery, attempt datastore.DeliveryAttempt) error {
-=======
-func (db *eventDeliveryRepo) UpdateEventDeliveryWithAttempt(ctx context.Context,
-	e datastore.EventDelivery, attempt datastore.DeliveryAttempt,
-) error {
->>>>>>> 08c43eae
 	ctx = db.setCollectionInContext(ctx)
 
 	filter := bson.M{"uid": e.UID}
@@ -341,14 +295,19 @@
 	filter := getFilter(groupID, appID, eventID, status, searchParams)
 	ctx = db.setCollectionInContext(ctx)
 
-<<<<<<< HEAD
-	matchStage := bson.D{{Key: "$match", Value: mToD(filter)}}
+	matchStage := bson.D{
+		{
+			Key:   "$match",
+			Value: filter,
+		},
+	}
+
 	appLookupStage := bson.D{
 		{Key: "$lookup", Value: bson.D{
 			{Key: "from", Value: datastore.AppCollection},
 			{Key: "localField", Value: "app_id"},
 			{Key: "foreignField", Value: "uid"},
-			{Key: "as", Value: "app_metadata"},
+			{Key: "as", Value: "app"},
 			{Key: "pipeline", Value: bson.A{
 				bson.D{
 					{Key: "$project",
@@ -364,14 +323,13 @@
 			}},
 		}},
 	}
-	unwindAppStage := bson.D{{Key: "$unwind", Value: bson.D{{Key: "path", Value: "$app_metadata"}, {Key: "preserveNullAndEmptyArrays", Value: true}}}}
 
 	eventLookupStage := bson.D{
 		{Key: "$lookup", Value: bson.D{
 			{Key: "from", Value: datastore.EventCollection},
 			{Key: "localField", Value: "event_id"},
 			{Key: "foreignField", Value: "uid"},
-			{Key: "as", Value: "event_metadata"},
+			{Key: "as", Value: "event"},
 			{Key: "pipeline", Value: bson.A{
 				bson.D{
 					{Key: "$project",
@@ -384,14 +342,13 @@
 			}},
 		}},
 	}
-	unwindEventStage := bson.D{{Key: "$unwind", Value: bson.D{{Key: "path", Value: "$event_metadata"}, {Key: "preserveNullAndEmptyArrays", Value: true}}}}
 
 	deviceLookupStage := bson.D{
 		{Key: "$lookup", Value: bson.D{
 			{Key: "from", Value: datastore.DeviceCollection},
 			{Key: "localField", Value: "device_id"},
 			{Key: "foreignField", Value: "uid"},
-			{Key: "as", Value: "device_metadata"},
+			{Key: "as", Value: "device"},
 			{Key: "pipeline",
 				Value: bson.A{
 					bson.D{
@@ -406,7 +363,20 @@
 			},
 		}},
 	}
-	unwindDeviceStage := bson.D{{Key: "$unwind", Value: bson.D{{Key: "path", Value: "$device_metadata"}, {Key: "preserveNullAndEmptyArrays", Value: true}}}}
+
+	projectStage := bson.D{
+		{Key: "$addFields", Value: bson.M{
+			"device_metadata": bson.M{
+				"$first": "$device",
+			},
+			"event_metadata": bson.M{
+				"$first": "$event",
+			},
+			"app_metadata": bson.M{
+				"$first": "$app",
+			},
+		}},
+	}
 
 	setStage := bson.D{
 		{
@@ -435,6 +405,9 @@
 		{
 			Key: "$unset",
 			Value: []string{
+				"device",
+				"app",
+				"event",
 				"app_metadata.endpoints",
 				"endpoint_metadata.secrets",
 				"endpoint_metadata.authentication",
@@ -442,32 +415,27 @@
 		},
 	}
 
-	skipStage := bson.D{{Key: "$skip", Value: getSkip(pageable.Page, pageable.PerPage)}}
-	sortStage := bson.D{{Key: "$sort", Value: bson.D{{Key: "created_at", Value: -1}}}}
-	limitStage := bson.D{{Key: "$limit", Value: pageable.PerPage}}
+	sortAndLimitStages := []bson.D{
+		{{Key: "$sort", Value: bson.D{{Key: "created_at", Value: -1}}}},
+		{{Key: "$sort", Value: bson.D{{Key: "_id", Value: 1}}}},
+		{{Key: "$skip", Value: getSkip(pageable.Page, pageable.PerPage)}},
+		{{Key: "$limit", Value: pageable.PerPage}},
+	}
 
 	pipeline := mongo.Pipeline{
 		matchStage,
-		skipStage,
-		sortStage,
-		limitStage,
 		appLookupStage,
-		unwindAppStage,
 		eventLookupStage,
-		unwindEventStage,
 		deviceLookupStage,
-		unwindDeviceStage,
+		projectStage,
 		setStage,
 		unsetStage,
 	}
 
+	pipeline = append(pipeline, sortAndLimitStages...)
+
 	var eventDeliveries []datastore.EventDelivery
 	err := db.store.Aggregate(ctx, pipeline, &eventDeliveries, false)
-=======
-	var eventDeliveries []datastore.EventDelivery
-	pagination, err := db.store.FindMany(ctx, filter, nil, nil,
-		int64(pageable.Page), int64(pageable.PerPage), &eventDeliveries)
->>>>>>> 08c43eae
 	if err != nil {
 		if errors.Is(err, mongo.ErrNoDocuments) {
 			err = datastore.ErrEventDeliveryNotFound
@@ -583,33 +551,4 @@
 	}
 
 	return filter
-}
-
-// mToD created a bson.D from the entries in M
-func mToD(m bson.M) bson.D {
-	d := bson.D{}
-
-	for k, v := range m {
-		switch n := v.(type) {
-		case bson.M:
-			d = append(d, bson.E{Key: k, Value: mToD(n)})
-		default:
-			d = append(d, bson.E{Key: k, Value: n})
-		}
-	}
-
-	return d
-}
-
-// dToM creates a map from the elements of the D.
-func DToM(d bson.D) bson.M {
-	m := make(bson.M, len(d))
-	for _, e := range d {
-		if v, ok := e.Value.(bson.D); ok {
-			m[e.Key] = v.Map()
-			continue
-		}
-		m[e.Key] = e.Value
-	}
-	return m
 }