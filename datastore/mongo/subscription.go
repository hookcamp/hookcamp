package mongo

import (
	"context"
	"errors"
	"math"
	"time"

	"github.com/frain-dev/convoy/datastore"
	"github.com/frain-dev/convoy/pkg/flatten"
	"github.com/frain-dev/convoy/util"
	"github.com/google/uuid"
	"go.mongodb.org/mongo-driver/bson"
	"go.mongodb.org/mongo-driver/bson/primitive"
	"go.mongodb.org/mongo-driver/mongo"
)

type subscriptionRepo struct {
	store datastore.Store
}

func NewSubscriptionRepo(store datastore.Store) datastore.SubscriptionRepository {
	return &subscriptionRepo{
		store: store,
	}
}

func (s *subscriptionRepo) CreateSubscription(ctx context.Context, groupId string, subscription *datastore.Subscription) error {
	ctx = s.setCollectionInContext(ctx)
	if groupId != subscription.GroupID {
		return datastore.ErrNotAuthorisedToAccessDocument
	}

	subscription.ID = primitive.NewObjectID()
	return s.store.Save(ctx, subscription, nil)
}

func (s *subscriptionRepo) UpdateSubscription(ctx context.Context, groupId string, subscription *datastore.Subscription) error {
	ctx = s.setCollectionInContext(ctx)
	if groupId != subscription.GroupID {
		return datastore.ErrNotAuthorisedToAccessDocument
	}

	subscription.UpdatedAt = primitive.NewDateTimeFromTime(time.Now())

	filter := bson.M{
		"uid":      subscription.UID,
		"group_id": groupId,
	}

	update := bson.M{
		"$set": bson.M{
			"name":        subscription.Name,
			"source_id":   subscription.SourceID,
			"endpoint_id": subscription.EndpointID,

			"filter_config.event_types": subscription.FilterConfig.EventTypes,
			"filter_config.filter":      subscription.FilterConfig.Filter,
			"alert_config":              subscription.AlertConfig,
			"retry_config":              subscription.RetryConfig,
			"disable_endpoint":          subscription.DisableEndpoint,
			"rate_limit_config":         subscription.RateLimitConfig,
		},
	}

	err := s.store.UpdateOne(ctx, filter, update)
	return err
}

func (s *subscriptionRepo) LoadSubscriptionsPaged(ctx context.Context, groupId string, f *datastore.FilterBy, pageable datastore.Pageable) ([]datastore.Subscription, datastore.PaginationData, error) {
	ctx = s.setCollectionInContext(ctx)
	var subscriptions []datastore.Subscription

<<<<<<< HEAD
	filter := bson.M{"group_id": groupId, "document_status": datastore.ActiveDocumentStatus}
	if !util.IsStringEmpty(f.EndpointID) {
		filter["endpoint_id"] = f.EndpointID
	}

=======
>>>>>>> 8e14ba87
	matchStage := bson.D{
		{
			Key: "$match",
			Value: bson.D{
				{Key: "group_id", Value: groupId},
				{Key: "deleted_at", Value: nil},
			},
		},
	}

	if !util.IsStringEmpty(f.EndpointID) {
		matchStage = bson.D{
			{
				Key: "$match",
				Value: bson.D{
					{Key: "group_id", Value: groupId},
<<<<<<< HEAD
					{Key: "endpoint_id", Value: f.EndpointID},
					{Key: "document_status", Value: datastore.ActiveDocumentStatus},
				},
			},
		}
	}

	endpointStage := bson.D{
		{Key: "$lookup",
=======
					{Key: "app_id", Value: f.AppID},
					{Key: "deleted_at", Value: nil},
				},
			},
		}
	}

	appStage := bson.D{
		{
			Key: "$lookup",
>>>>>>> 8e14ba87
			Value: bson.D{
				{Key: "from", Value: "endpoints"},
				{Key: "localField", Value: "endpoint_id"},
				{Key: "foreignField", Value: "uid"},
				{
					Key: "pipeline",
					Value: bson.A{
						bson.D{
							{
								Key: "$project",
								Value: bson.D{
									{Key: "uid", Value: 1},
									{Key: "title", Value: 1},
									{Key: "group_id", Value: 1},
									{Key: "support_email", Value: 1},
								},
							},
						},
					},
				},
				{Key: "as", Value: "endpoint_metadata"},
			},
		},
	}

	sourceStage := bson.D{
		{
			Key: "$lookup",
			Value: bson.D{
				{Key: "from", Value: "sources"},
				{Key: "localField", Value: "source_id"},
				{Key: "foreignField", Value: "uid"},
				{
					Key: "pipeline",
					Value: bson.A{
						bson.D{
							{
								Key: "$project",
								Value: bson.D{
									{Key: "uid", Value: 1},
									{Key: "name", Value: 1},
									{Key: "type", Value: 1},
									{Key: "mask_id", Value: 1},
									{Key: "group_id", Value: 1},
									{Key: "verifier", Value: 1},
									{Key: "is_disabled", Value: 1},
								},
							},
						},
					},
				},
				{Key: "as", Value: "source_metadata"},
			},
		},
	}
	unwindSourceStage := bson.D{{Key: "$unwind", Value: bson.D{{Key: "path", Value: "$source_metadata"}, {Key: "preserveNullAndEmptyArrays", Value: true}}}}
<<<<<<< HEAD
=======

	endpointStage := bson.D{
		{
			Key: "$project",
			Value: bson.D{
				{Key: "_id", Value: 1},
				{Key: "uid", Value: 1},
				{Key: "name", Value: 1},
				{Key: "type", Value: 1},
				{Key: "status", Value: 1},
				{Key: "app_id", Value: 1},
				{Key: "group_id", Value: 1},
				{Key: "source_id", Value: 1},
				{Key: "endpoint_id", Value: 1},
				{Key: "alert_config", Value: 1},
				{Key: "retry_config", Value: 1},
				{Key: "filter_config", Value: 1},
				{Key: "created_at", Value: 1},
				{Key: "updated_at", Value: 1},
				{Key: "deleted_at", Value: 1},
				{Key: "app_metadata", Value: 1},
				{Key: "source_metadata", Value: 1},
				{
					Key: "endpoint_metadata",
					Value: bson.D{
						{
							Key: "$filter",
							Value: bson.D{
								{Key: "input", Value: "$app_metadata.endpoints"},
								{Key: "as", Value: "endpoint"},
								{
									Key: "cond",
									Value: bson.D{
										{
											Key: "$eq",
											Value: bson.A{
												"$$endpoint.uid",
												"$endpoint_id",
											},
										},
									},
								},
							},
						},
					},
				},
			},
		},
	}
>>>>>>> 8e14ba87
	unwindEndpointStage := bson.D{{Key: "$unwind", Value: bson.D{{Key: "path", Value: "$endpoint_metadata"}, {Key: "preserveNullAndEmptyArrays", Value: true}}}}
	skipStage := bson.D{{Key: "$skip", Value: getSkip(pageable.Page, pageable.PerPage)}}
	sortStage := bson.D{{Key: "$sort", Value: bson.D{{Key: "created_at", Value: -1}}}}
	limitStage := bson.D{{Key: "$limit", Value: pageable.PerPage}}

	// pipeline definition
	pipeline := mongo.Pipeline{
		matchStage,
		skipStage,
		sortStage,
		limitStage,
<<<<<<< HEAD
		sourceStage,
		endpointStage,
=======
		appStage,
		sourceStage,
		endpointStage,
		unwindAppStage,
>>>>>>> 8e14ba87
		unwindSourceStage,
		unwindEndpointStage,
	}

	err := s.store.Aggregate(ctx, pipeline, &subscriptions, true)
	if err != nil {
		return nil, datastore.PaginationData{}, err
	}

	filter := bson.M{"group_id": groupId}
	if !util.IsStringEmpty(f.AppID) {
		filter["app_id"] = f.AppID
	}

	count, err := s.store.Count(ctx, filter)
	if err != nil {
		return nil, datastore.PaginationData{}, err
	}

	pagination := datastore.PaginationData{
		Total:     count,
		Page:      int64(pageable.Page),
		PerPage:   int64(pageable.PerPage),
		Prev:      int64(getPrevPage(pageable.Page)),
		Next:      int64(pageable.Page + 1),
		TotalPage: int64(math.Ceil(float64(count) / float64(pageable.PerPage))),
	}

	return subscriptions, pagination, nil
}

func (s *subscriptionRepo) DeleteSubscription(ctx context.Context, groupId string, subscription *datastore.Subscription) error {
	ctx = s.setCollectionInContext(ctx)
	if groupId != subscription.GroupID {
		return datastore.ErrNotAuthorisedToAccessDocument
	}

	filter := bson.M{
		"uid":      subscription.UID,
		"group_id": groupId,
	}
	return s.store.DeleteOne(ctx, filter, false)
}

func (s *subscriptionRepo) FindSubscriptionByID(ctx context.Context, groupId string, uid string) (*datastore.Subscription, error) {
	ctx = s.setCollectionInContext(ctx)
	subscription := &datastore.Subscription{}

	filter := bson.M{"uid": uid, "group_id": groupId}
	err := s.store.FindOne(ctx, filter, nil, subscription)
	if errors.Is(err, mongo.ErrNoDocuments) {
		err = datastore.ErrSubscriptionNotFound
	}

	return subscription, err
}

func (s *subscriptionRepo) FindSubscriptionsByEventType(ctx context.Context, groupId string, endpointID string, eventType datastore.EventType) ([]datastore.Subscription, error) {
	ctx = s.setCollectionInContext(ctx)

<<<<<<< HEAD
	filter := bson.M{"group_id": groupId, "endpoint_id": endpointID, "filter_config.event_types": string(eventType), "document_status": datastore.ActiveDocumentStatus}
=======
	filter := bson.M{"group_id": groupId, "app_id": appId, "filter_config.event_types": string(eventType)}
>>>>>>> 8e14ba87

	subscriptions := make([]datastore.Subscription, 0)
	_, err := s.store.FindMany(ctx, filter, nil, nil, 0, 0, &subscriptions)
	if err != nil {
		return nil, err
	}

	return subscriptions, nil
}

func (s *subscriptionRepo) FindSubscriptionsByEndpointID(ctx context.Context, groupId string, endpointID string) ([]datastore.Subscription, error) {
	ctx = s.setCollectionInContext(ctx)

	filter := bson.M{
<<<<<<< HEAD
		"endpoint_id":     endpointID,
		"group_id":        groupId,
		"document_status": datastore.ActiveDocumentStatus,
=======
		"app_id":   appID,
		"group_id": groupId,
>>>>>>> 8e14ba87
	}

	subscriptions := make([]datastore.Subscription, 0)
	_, err := s.store.FindMany(ctx, filter, nil, nil, 0, 0, &subscriptions)

	return subscriptions, err
}

func (s *subscriptionRepo) FindSubscriptionByDeviceID(ctx context.Context, groupId, deviceID string) (*datastore.Subscription, error) {
	ctx = s.setCollectionInContext(ctx)

	filter := bson.M{
		"device_id": deviceID,
		"group_id":  groupId,
	}

	subscription := &datastore.Subscription{}
	err := s.store.FindOne(ctx, filter, nil, &subscription)
	if errors.Is(err, mongo.ErrNoDocuments) {
		return nil, datastore.ErrSubscriptionNotFound
	}

	return subscription, nil
}

func (s *subscriptionRepo) FindSubscriptionsBySourceIDs(ctx context.Context, groupId string, sourceId string) ([]datastore.Subscription, error) {
	ctx = s.setCollectionInContext(ctx)
	filter := bson.M{"group_id": groupId, "source_id": sourceId}

	subscriptions := make([]datastore.Subscription, 0)
	_, err := s.store.FindMany(ctx, filter, nil, nil, 0, 0, &subscriptions)
	if err != nil {
		return nil, err
	}

	return subscriptions, nil
}

func (s *subscriptionRepo) UpdateSubscriptionStatus(ctx context.Context, groupId string, subscriptionId string, status datastore.SubscriptionStatus) error {
	ctx = s.setCollectionInContext(ctx)

	filter := bson.M{
		"uid":      subscriptionId,
		"group_id": groupId,
	}

	update := bson.M{
		"$set": bson.M{
			"status":     status,
			"updated_at": primitive.NewDateTimeFromTime(time.Now()),
		},
	}

	err := s.store.UpdateOne(ctx, filter, update)
	return err
}

func (s *subscriptionRepo) TestSubscriptionFilter(ctx context.Context, payload map[string]interface{}, filter map[string]interface{}) (bool, error) {
	ctx = context.WithValue(ctx, datastore.CollectionCtx, datastore.FilterCollection)
	isValid := false

	err := s.store.WithTransaction(ctx, func(sessCtx mongo.SessionContext) error {
		f := datastore.SubscriptionFilter{
			ID:     primitive.NewObjectID(),
			UID:    uuid.NewString(),
			Filter: payload,
		}

		// insert the desired request payload
		err := s.store.Save(sessCtx, f, nil)
		if err != nil {
			return err
		}

		// compare the filter with the test request payload
		var q map[string]interface{}
		if len(filter) == 0 {
			filter = nil
		}

		if filter != nil {
			q, err = flattenFilter(filter)
			if err != nil {
				return err
			}
		}

		var filters []datastore.SubscriptionFilter
		err = s.store.FindAll(sessCtx, q, nil, nil, &filters)
		if err != nil {
			return err
		}

		isValid = len(filters) > 0

		err = s.store.DeleteByID(sessCtx, f.UID, true)
		if err != nil {
			return err
		}

		return nil
	})

	return isValid, err
}

func (s *subscriptionRepo) setCollectionInContext(ctx context.Context) context.Context {
	return context.WithValue(ctx, datastore.CollectionCtx, datastore.SubscriptionCollection)
}

func flattenFilter(f map[string]interface{}) (map[string]interface{}, error) {
	isAndOr := false
	var operator string

	for k := range f {
		if k == "$or" {
			if len(f) > 1 {
				return nil, flatten.ErrTopLevelElementOr
			}
			operator = k
			isAndOr = true
			break
		}

		if k == "$and" {
			if len(f) > 1 {
				return nil, flatten.ErrTopLevelElementAnd
			}
			isAndOr = true
			break
		}
	}

	if isAndOr {
		if a, ok := f[operator].([]interface{}); ok {
			if !ok {
				return nil, flatten.ErrOrAndMustBeArray
			}

			for i := range a {
				t, err := flatten.FlattenWithPrefix("filter", a[i].(map[string]interface{}))
				if err != nil {
					return nil, err
				}

				a[i] = t
			}

			f[operator] = a
			return f, nil
		}
	}

	query := map[string]interface{}{"filter": f}
	q, err := flatten.Flatten(query)
	if err != nil {
		return nil, err
	}

	return q, nil
}

// getSkip returns calculated skip value for the query
func getSkip(page, limit int) int {
	skip := (page - 1) * limit

	if skip <= 0 {
		skip = 0
	}

	return skip
}

// getPrevPage returns calculated value for the prev page
func getPrevPage(page int) int {
	if page == 0 {
		return 1
	}

	prev := 0
	if page-1 <= 0 {
		prev = page
	} else {
		prev = page - 1
	}

	return prev
}<|MERGE_RESOLUTION|>--- conflicted
+++ resolved
@@ -71,14 +71,6 @@
 	ctx = s.setCollectionInContext(ctx)
 	var subscriptions []datastore.Subscription
 
-<<<<<<< HEAD
-	filter := bson.M{"group_id": groupId, "document_status": datastore.ActiveDocumentStatus}
-	if !util.IsStringEmpty(f.EndpointID) {
-		filter["endpoint_id"] = f.EndpointID
-	}
-
-=======
->>>>>>> 8e14ba87
 	matchStage := bson.D{
 		{
 			Key: "$match",
@@ -95,28 +87,15 @@
 				Key: "$match",
 				Value: bson.D{
 					{Key: "group_id", Value: groupId},
-<<<<<<< HEAD
 					{Key: "endpoint_id", Value: f.EndpointID},
-					{Key: "document_status", Value: datastore.ActiveDocumentStatus},
-				},
-			},
-		}
-	}
-
-	endpointStage := bson.D{
-		{Key: "$lookup",
-=======
-					{Key: "app_id", Value: f.AppID},
 					{Key: "deleted_at", Value: nil},
 				},
 			},
 		}
 	}
 
-	appStage := bson.D{
-		{
-			Key: "$lookup",
->>>>>>> 8e14ba87
+	endpointStage := bson.D{
+		{Key: "$lookup",
 			Value: bson.D{
 				{Key: "from", Value: "endpoints"},
 				{Key: "localField", Value: "endpoint_id"},
@@ -173,58 +152,6 @@
 		},
 	}
 	unwindSourceStage := bson.D{{Key: "$unwind", Value: bson.D{{Key: "path", Value: "$source_metadata"}, {Key: "preserveNullAndEmptyArrays", Value: true}}}}
-<<<<<<< HEAD
-=======
-
-	endpointStage := bson.D{
-		{
-			Key: "$project",
-			Value: bson.D{
-				{Key: "_id", Value: 1},
-				{Key: "uid", Value: 1},
-				{Key: "name", Value: 1},
-				{Key: "type", Value: 1},
-				{Key: "status", Value: 1},
-				{Key: "app_id", Value: 1},
-				{Key: "group_id", Value: 1},
-				{Key: "source_id", Value: 1},
-				{Key: "endpoint_id", Value: 1},
-				{Key: "alert_config", Value: 1},
-				{Key: "retry_config", Value: 1},
-				{Key: "filter_config", Value: 1},
-				{Key: "created_at", Value: 1},
-				{Key: "updated_at", Value: 1},
-				{Key: "deleted_at", Value: 1},
-				{Key: "app_metadata", Value: 1},
-				{Key: "source_metadata", Value: 1},
-				{
-					Key: "endpoint_metadata",
-					Value: bson.D{
-						{
-							Key: "$filter",
-							Value: bson.D{
-								{Key: "input", Value: "$app_metadata.endpoints"},
-								{Key: "as", Value: "endpoint"},
-								{
-									Key: "cond",
-									Value: bson.D{
-										{
-											Key: "$eq",
-											Value: bson.A{
-												"$$endpoint.uid",
-												"$endpoint_id",
-											},
-										},
-									},
-								},
-							},
-						},
-					},
-				},
-			},
-		},
-	}
->>>>>>> 8e14ba87
 	unwindEndpointStage := bson.D{{Key: "$unwind", Value: bson.D{{Key: "path", Value: "$endpoint_metadata"}, {Key: "preserveNullAndEmptyArrays", Value: true}}}}
 	skipStage := bson.D{{Key: "$skip", Value: getSkip(pageable.Page, pageable.PerPage)}}
 	sortStage := bson.D{{Key: "$sort", Value: bson.D{{Key: "created_at", Value: -1}}}}
@@ -236,15 +163,8 @@
 		skipStage,
 		sortStage,
 		limitStage,
-<<<<<<< HEAD
 		sourceStage,
 		endpointStage,
-=======
-		appStage,
-		sourceStage,
-		endpointStage,
-		unwindAppStage,
->>>>>>> 8e14ba87
 		unwindSourceStage,
 		unwindEndpointStage,
 	}
@@ -255,8 +175,8 @@
 	}
 
 	filter := bson.M{"group_id": groupId}
-	if !util.IsStringEmpty(f.AppID) {
-		filter["app_id"] = f.AppID
+	if !util.IsStringEmpty(f.EndpointID) {
+		filter["endpoint_id"] = f.EndpointID
 	}
 
 	count, err := s.store.Count(ctx, filter)
@@ -305,11 +225,7 @@
 func (s *subscriptionRepo) FindSubscriptionsByEventType(ctx context.Context, groupId string, endpointID string, eventType datastore.EventType) ([]datastore.Subscription, error) {
 	ctx = s.setCollectionInContext(ctx)
 
-<<<<<<< HEAD
-	filter := bson.M{"group_id": groupId, "endpoint_id": endpointID, "filter_config.event_types": string(eventType), "document_status": datastore.ActiveDocumentStatus}
-=======
-	filter := bson.M{"group_id": groupId, "app_id": appId, "filter_config.event_types": string(eventType)}
->>>>>>> 8e14ba87
+	filter := bson.M{"group_id": groupId, "endpoint_id": endpointID, "filter_config.event_types": string(eventType)}
 
 	subscriptions := make([]datastore.Subscription, 0)
 	_, err := s.store.FindMany(ctx, filter, nil, nil, 0, 0, &subscriptions)
@@ -324,14 +240,8 @@
 	ctx = s.setCollectionInContext(ctx)
 
 	filter := bson.M{
-<<<<<<< HEAD
-		"endpoint_id":     endpointID,
-		"group_id":        groupId,
-		"document_status": datastore.ActiveDocumentStatus,
-=======
-		"app_id":   appID,
-		"group_id": groupId,
->>>>>>> 8e14ba87
+		"endpoint_id": endpointID,
+		"group_id":    groupId,
 	}
 
 	subscriptions := make([]datastore.Subscription, 0)
