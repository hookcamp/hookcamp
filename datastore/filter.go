--- conflicted
+++ resolved
@@ -22,16 +22,10 @@
 }
 
 type ApiKeyFilter struct {
-<<<<<<< HEAD
 	GroupID    string
 	EndpointID string
+	UserID     string
 	KeyType    KeyType
-=======
-	GroupID string
-	AppID   string
-	UserID  string
-	KeyType KeyType
->>>>>>> ba1ec095
 }
 
 type FilterBy struct {
