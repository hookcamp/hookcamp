package datastore

import (
	"fmt"
	"strings"
)

type Filter struct {
	Query        string
	Group        *Group
	AppID        string
	EventID      string
	Pageable     Pageable
	Status       []EventDeliveryStatus
	SearchParams SearchParams
}

type SourceFilter struct {
	Type     string
	Provider string
}

<<<<<<< HEAD
=======
type ApiKeyFilter struct {
	GroupID string
	AppID   string
	KeyType KeyType
}

>>>>>>> 2456fdfc
type FilterBy struct {
	AppID        string
	GroupID      string
	SearchParams SearchParams
}

func (f *FilterBy) String() *string {
	var s string
	filterByBuilder := new(strings.Builder)
	filterByBuilder.WriteString(fmt.Sprintf("group_id:=%s", f.GroupID))
	filterByBuilder.WriteString(fmt.Sprintf(" && created_at:[%d..%d]", f.SearchParams.CreatedAtStart, f.SearchParams.CreatedAtEnd))

	if len(f.AppID) > 0 {
		filterByBuilder.WriteString(fmt.Sprintf(" && app_id:=%s", f.AppID))
	}

	s = filterByBuilder.String()

	// we only return a pointer address here
	// because the typesense lib needs a string pointer
	return &s
}

type SearchFilter struct {
	Query    string
	FilterBy FilterBy
	Pageable Pageable
}<|MERGE_RESOLUTION|>--- conflicted
+++ resolved
@@ -20,15 +20,12 @@
 	Provider string
 }
 
-<<<<<<< HEAD
-=======
 type ApiKeyFilter struct {
 	GroupID string
 	AppID   string
 	KeyType KeyType
 }
 
->>>>>>> 2456fdfc
 type FilterBy struct {
 	AppID        string
 	GroupID      string
