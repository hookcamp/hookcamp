--- conflicted
+++ resolved
@@ -25,17 +25,12 @@
 	}
 
 	c := &Client{
-		db:              db,
-		groupRepo:       NewGroupRepo(db),
-		eventRepo:       NewEventRepo(db),
-		apiKeyRepo:      NewApiRoleRepo(db),
-		applicationRepo: NewApplicationRepo(db),
-<<<<<<< HEAD
-		// eventDeliveryRepo: NewEventDeliveryRepository(conn),
-=======
-		// eventRepo:       NewEventRepo(db),
+		db:                db,
+		groupRepo:         NewGroupRepo(db),
+		eventRepo:         NewEventRepo(db),
+		apiKeyRepo:        NewApiRoleRepo(db),
+		applicationRepo:   NewApplicationRepo(db),
 		eventDeliveryRepo: NewEventDeliveryRepository(db),
->>>>>>> 983f738a
 	}
 
 	return c, nil
