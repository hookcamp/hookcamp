--- conflicted
+++ resolved
@@ -829,7 +829,21 @@
 	DeletedAt      primitive.DateTime `json:"deleted_at,omitempty" bson:"deleted_at,omitempty" swaggertype:"string"`
 }
 
-<<<<<<< HEAD
+type PortalLink struct {
+	ID                primitive.ObjectID `json:"-" bson:"_id"`
+	UID               string             `json:"uid" bson:"uid"`
+	Name              string             `json:"name" bson:"name"`
+	GroupID           string             `json:"group_id" bson:"group_id"`
+	Token             string             `json:"-" bson:"token"`
+	Endpoints         []string           `json:"endpoints" bson:"endpoints"`
+	EndpointsMetadata []Endpoint         `json:"endpoints_metadata" bson:"endpoints_metadata"`
+
+	DocumentStatus DocumentStatus     `json:"-" bson:"document_status"`
+	CreatedAt      primitive.DateTime `json:"created_at,omitempty" bson:"created_at,omitempty" swaggertype:"string"`
+	UpdatedAt      primitive.DateTime `json:"updated_at,omitempty" bson:"updated_at,omitempty" swaggertype:"string"`
+	DeletedAt      primitive.DateTime `json:"deleted_at,omitempty" bson:"deleted_at,omitempty" swaggertype:"string"`
+}
+
 //Deprecated
 type Application struct {
 	ID              primitive.ObjectID `json:"-" bson:"_id"`
@@ -869,21 +883,6 @@
 	DeletedAt primitive.DateTime `json:"deleted_at,omitempty" bson:"deleted_at,omitempty" swaggertype:"string"`
 
 	DocumentStatus DocumentStatus `json:"-" bson:"document_status"`
-=======
-type PortalLink struct {
-	ID                primitive.ObjectID `json:"-" bson:"_id"`
-	UID               string             `json:"uid" bson:"uid"`
-	Name              string             `json:"name" bson:"name"`
-	GroupID           string             `json:"group_id" bson:"group_id"`
-	Token             string             `json:"-" bson:"token"`
-	Endpoints         []string           `json:"endpoints" bson:"endpoints"`
-	EndpointsMetadata []Endpoint         `json:"endpoints_metadata" bson:"endpoints_metadata"`
-
-	DocumentStatus DocumentStatus     `json:"-" bson:"document_status"`
-	CreatedAt      primitive.DateTime `json:"created_at,omitempty" bson:"created_at,omitempty" swaggertype:"string"`
-	UpdatedAt      primitive.DateTime `json:"updated_at,omitempty" bson:"updated_at,omitempty" swaggertype:"string"`
-	DeletedAt      primitive.DateTime `json:"deleted_at,omitempty" bson:"deleted_at,omitempty" swaggertype:"string"`
->>>>>>> fd1e70ed
 }
 
 type Password struct {
