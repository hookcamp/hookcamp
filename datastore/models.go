--- conflicted
+++ resolved
@@ -6,11 +6,8 @@
 	"errors"
 	"fmt"
 	"net/http"
-<<<<<<< HEAD
 	"net/url"
 	"strings"
-=======
->>>>>>> 1658bd90
 	"time"
 
 	"github.com/frain-dev/convoy"
@@ -567,21 +564,6 @@
 
 // Event defines a payload to be sent to an application
 type Event struct {
-<<<<<<< HEAD
-	ID               primitive.ObjectID `json:"-" bson:"_id"`
-	UID              string             `json:"uid" bson:"uid"`
-	EventType        EventType          `json:"event_type" bson:"event_type"`
-	MatchedEndpoints int                `json:"matched_endpoints" bson:"matched_enpoints"` // TODO(all) remove this field
-
-	SourceID         string                `json:"source_id,omitempty" bson:"source_id"`
-	AppID            string                `json:"app_id,omitempty" bson:"app_id"` // Deprecated
-	ProjectID        string                `json:"project_id,omitempty" bson:"project_id"`
-	Endpoints        []string              `json:"endpoints" bson:"endpoints"`
-	Headers          httpheader.HTTPHeader `json:"headers" bson:"headers"`
-	QueryParams      url.Values            `json:"query_params" bson:"query_params"`
-	EndpointMetadata []*Endpoint           `json:"endpoint_metadata,omitempty" bson:"endpoint_metadata"`
-	Source           *Source               `json:"source_metadata,omitempty" bson:"source_metadata"`
-=======
 	UID              string    `json:"uid" db:"id"`
 	EventType        EventType `json:"event_type" db:"event_type"`
 	MatchedEndpoints int       `json:"matched_endpoints" db:"matched_enpoints"` // TODO(all) remove this field
@@ -591,9 +573,9 @@
 	ProjectID        string                `json:"project_id,omitempty" db:"project_id"`
 	Endpoints        pq.StringArray        `json:"endpoints" db:"endpoints"`
 	Headers          httpheader.HTTPHeader `json:"headers" db:"headers"`
+  QueryParams      url.Values            `json:"query_params" bson:"query_params"`
 	EndpointMetadata []*Endpoint           `json:"endpoint_metadata,omitempty" db:"endpoint_metadata"`
 	Source           *Source               `json:"source_metadata,omitempty" db:"source_metadata"`
->>>>>>> 1658bd90
 
 	// Data is an arbitrary JSON value that gets sent as the body of the
 	// webhook to the endpoints
@@ -780,28 +762,6 @@
 
 // EventDelivery defines a payload to be sent to an endpoint
 type EventDelivery struct {
-<<<<<<< HEAD
-	ID             primitive.ObjectID    `json:"-" bson:"_id"`
-	UID            string                `json:"uid" bson:"uid"`
-	ProjectID      string                `json:"project_id,omitempty" bson:"project_id"`
-	EventID        string                `json:"event_id,omitempty" bson:"event_id"`
-	EndpointID     string                `json:"endpoint_id,omitempty" bson:"endpoint_id"`
-	DeviceID       string                `json:"device_id" bson:"device_id"`
-	SubscriptionID string                `json:"subscription_id,omitempty" bson:"subscription_id"`
-	Headers        httpheader.HTTPHeader `json:"headers" bson:"headers"`
-	QueryParams    url.Values            `json:"query_params" bson:"query_params"`
-	Endpoint       *Endpoint             `json:"endpoint_metadata,omitempty" bson:"endpoint_metadata"`
-	Event          *Event                `json:"event_metadata,omitempty" bson:"event_metadata"`
-
-	DeliveryAttempts []DeliveryAttempt   `json:"-" bson:"attempts"`
-	Status           EventDeliveryStatus `json:"status" bson:"status"`
-	Metadata         *Metadata           `json:"metadata" bson:"metadata"`
-	CLIMetadata      *CLIMetadata        `json:"cli_metadata" bson:"cli_metadata"`
-	Description      string              `json:"description,omitempty" bson:"description"`
-	CreatedAt        primitive.DateTime  `json:"created_at,omitempty" bson:"created_at,omitempty" swaggertype:"string"`
-	UpdatedAt        primitive.DateTime  `json:"updated_at,omitempty" bson:"updated_at,omitempty" swaggertype:"string"`
-	DeletedAt        *primitive.DateTime `json:"deleted_at,omitempty" bson:"deleted_at" swaggertype:"string"`
-=======
 	UID            string                `json:"uid" db:"id"`
 	ProjectID      string                `json:"project_id,omitempty" db:"project_id"`
 	EventID        string                `json:"event_id,omitempty" db:"event_id"`
@@ -809,6 +769,7 @@
 	DeviceID       string                `json:"device_id" db:"device_id"`
 	SubscriptionID string                `json:"subscription_id,omitempty" db:"subscription_id"`
 	Headers        httpheader.HTTPHeader `json:"headers" db:"headers"`
+	QueryParams    url.Values            `json:"query_params" bson:"query_params"`
 
 	Endpoint *Endpoint `json:"endpoint_metadata,omitempty" db:"endpoint_metadata"`
 	Event    *Event    `json:"event_metadata,omitempty" db:"event_metadata"`
@@ -821,7 +782,6 @@
 	CreatedAt        time.Time           `json:"created_at,omitempty" db:"created_at,omitempty" swaggertype:"string"`
 	UpdatedAt        time.Time           `json:"updated_at,omitempty" db:"updated_at,omitempty" swaggertype:"string"`
 	DeletedAt        null.Time           `json:"deleted_at,omitempty" db:"deleted_at" swaggertype:"string"`
->>>>>>> 1658bd90
 }
 
 type CLIMetadata struct {
