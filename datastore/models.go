package datastore

import (
	"bytes"
	"database/sql/driver"
	"encoding/json"
	"errors"
	"net/http"
	"strings"

	"github.com/frain-dev/convoy/auth"
	"github.com/frain-dev/convoy/config"
	"go.mongodb.org/mongo-driver/bson/primitive"
	"golang.org/x/crypto/bcrypt"
)

type Pageable struct {
	Page    int `json:"page" bson:"page"`
	PerPage int `json:"per_page" bson:"per_page"`
	Sort    int `json:"sort" bson:"sort"`
}

type PaginationData struct {
	Total     int64 `json:"total"`
	Page      int64 `json:"page"`
	PerPage   int64 `json:"perPage"`
	Prev      int64 `json:"prev"`
	Next      int64 `json:"next"`
	TotalPage int64 `json:"totalPage"`
}

type Period int

var PeriodValues = map[string]Period{
	"daily":   Daily,
	"weekly":  Weekly,
	"monthly": Monthly,
	"yearly":  Yearly,
}

const (
	Daily Period = iota
	Weekly
	Monthly
	Yearly
)

func IsValidPeriod(period string) bool {
	_, ok := PeriodValues[period]
	return ok
}

type DocumentStatus string

type SearchParams struct {
	CreatedAtStart int64 `json:"created_at_start" bson:"created_at_start"`
	CreatedAtEnd   int64 `json:"created_at_end" bson:"created_at_end"`
}

const (
	ActiveDocumentStatus   DocumentStatus = "Active"
	InactiveDocumentStatus DocumentStatus = "Inactive"
	DeletedDocumentStatus  DocumentStatus = "Deleted"
)

type StrategyProvider string

type GroupType string

type SourceType string

type SourceProvider string

type VerifierType string

type EncodingType string

const (
	HTTPSource     SourceType = "http"
	RestApiSource  SourceType = "rest_api"
	PubSubSource   SourceType = "pub_sub"
	DBChangeStream SourceType = "db_change_stream"
)

const (
	GithubSourceProvider  SourceProvider = "github"
<<<<<<< HEAD
	TwitterSourceProvider SourceProvider = "twitter"
=======
	ShopifySourceProvider SourceProvider = "shopify"
>>>>>>> c15d4b70
)

const (
	HMacVerifier      VerifierType = "hmac"
	BasicAuthVerifier VerifierType = "basic_auth"
	APIKeyVerifier    VerifierType = "api_key"
)

const (
	Base64Encoding EncodingType = "base64"
	HexEncoding    EncodingType = "hex"
)

const (
	OutgoingGroup GroupType = "outgoing"
	IncomingGroup GroupType = "incoming"
)

const (
	DefaultStrategyProvider     = LinearStrategyProvider
	LinearStrategyProvider      = "linear"
	ExponentialStrategyProvider = "exponential"
)

var (
	DefaultStrategyConfig = StrategyConfiguration{
		Type:       "linear",
		Duration:   100,
		RetryCount: 10,
	}

	DefaultSignatureConfig = SignatureConfiguration{
		Header: "X-Convoy-Signature",
		Hash:   "SHA256",
	}

	DefaultRateLimitConfig = RateLimitConfiguration{
		Count:    1000,
		Duration: "1m",
	}

	DefaultRetryConfig = RetryConfiguration{
		Type:       LinearStrategyProvider,
		Duration:   "10s",
		RetryCount: 3,
	}

	DefaultAlertConfig = AlertConfiguration{
		Count:     4,
		Threshold: "1h",
	}
)

const (
	ActiveSubscriptionStatus   SubscriptionStatus = "active"
	InactiveSubscriptionStatus SubscriptionStatus = "inactive"
	PendingSubscriptionStatus  SubscriptionStatus = "pending"
)

type Application struct {
	ID              primitive.ObjectID `json:"-" bson:"_id"`
	UID             string             `json:"uid" bson:"uid"`
	GroupID         string             `json:"group_id" bson:"group_id"`
	Title           string             `json:"name" bson:"title"`
	SupportEmail    string             `json:"support_email" bson:"support_email"`
	SlackWebhookURL string             `json:"slack_webhook_url,omitempty" bson:"slack_webhook_url"`
	IsDisabled      bool               `json:"is_disabled,omitempty" bson:"is_disabled"`

	Endpoints []Endpoint         `json:"endpoints,omitempty" bson:"endpoints"`
	CreatedAt primitive.DateTime `json:"created_at,omitempty" bson:"created_at,omitempty" swaggertype:"string"`
	UpdatedAt primitive.DateTime `json:"updated_at,omitempty" bson:"updated_at,omitempty" swaggertype:"string"`
	DeletedAt primitive.DateTime `json:"deleted_at,omitempty" bson:"deleted_at,omitempty" swaggertype:"string"`

	Events int64 `json:"events,omitempty" bson:"-"`

	DocumentStatus DocumentStatus `json:"-" bson:"document_status"`
}

type SubscriptionStatus string

type Endpoint struct {
	UID         string `json:"uid" bson:"uid"`
	TargetURL   string `json:"target_url" bson:"target_url"`
	Description string `json:"description" bson:"description"`
	Secret      string `json:"secret" bson:"secret"`

	HttpTimeout       string `json:"http_timeout" bson:"http_timeout"`
	RateLimit         int    `json:"rate_limit" bson:"rate_limit"`
	RateLimitDuration string `json:"rate_limit_duration" bson:"rate_limit_duration"`

	CreatedAt primitive.DateTime `json:"created_at,omitempty" bson:"created_at,omitempty" swaggertype:"string"`
	UpdatedAt primitive.DateTime `json:"updated_at,omitempty" bson:"updated_at,omitempty" swaggertype:"string"`
	DeletedAt primitive.DateTime `json:"deleted_at,omitempty" bson:"deleted_at,omitempty" swaggertype:"string"`

	DocumentStatus DocumentStatus `json:"-" bson:"document_status"`
}

var ErrOrgNotFound = errors.New("organisation not found")
var ErrOrgInviteNotFound = errors.New("organisation invite not found")
var ErrOrgMemberNotFound = errors.New("organisation member not found")

type Group struct {
	ID             primitive.ObjectID `json:"-" bson:"_id"`
	UID            string             `json:"uid" bson:"uid"`
	Name           string             `json:"name" bson:"name"`
	LogoURL        string             `json:"logo_url" bson:"logo_url"`
	OrganisationID string             `json:"organisation_id" bson:"organisation_id"`
	Type           GroupType          `json:"type" bson:"type"`
	Config         *GroupConfig       `json:"config" bson:"config"`
	Statistics     *GroupStatistics   `json:"statistics" bson:"-"`

	// TODO(subomi): refactor this into the Instance API.
	RateLimit         int    `json:"rate_limit" bson:"rate_limit"`
	RateLimitDuration string `json:"rate_limit_duration" bson:"rate_limit_duration"`

	CreatedAt primitive.DateTime `json:"created_at,omitempty" bson:"created_at,omitempty" swaggertype:"string"`
	UpdatedAt primitive.DateTime `json:"updated_at,omitempty" bson:"updated_at,omitempty" swaggertype:"string"`
	DeletedAt primitive.DateTime `json:"deleted_at,omitempty" bson:"deleted_at,omitempty" swaggertype:"string"`

	DocumentStatus DocumentStatus `json:"-" bson:"document_status"`
}

type GroupConfig struct {
	RateLimit       *RateLimitConfiguration `json:"ratelimit"`
	Strategy        *StrategyConfiguration  `json:"strategy"`
	Signature       *SignatureConfiguration `json:"signature"`
	DisableEndpoint bool                    `json:"disable_endpoint" bson:"disable_endpoint"`
	ReplayAttacks   bool                    `json:"replay_attacks" bson:"replay_attacks"`
}

type RateLimitConfiguration struct {
	Count    int    `json:"count" bson:"count"`
	Duration string `json:"duration" bson:"duration"`
}

type StrategyConfiguration struct {
	Type       StrategyProvider `json:"type" valid:"required~please provide a valid strategy type, in(linear|exponential)~unsupported strategy type"`
	Duration   uint64           `json:"duration" valid:"required~please provide a valid duration in seconds,int"`
	RetryCount uint64           `json:"retry_count" valid:"required~please provide a valid retry count,int"`
}

type SignatureConfiguration struct {
	Header config.SignatureHeaderProvider `json:"header,omitempty" valid:"required~please provide a valid signature header"`
	Hash   string                         `json:"hash,omitempty" valid:"required~please provide a valid hash,supported_hash~unsupported hash type"`
}

type SignatureValues struct {
	Header config.SignatureHeaderProvider `json:"header" valid:"required~please provide a valid signature header"`
	Hash   string                         `json:"hash" valid:"required~please provide a valid hash,supported_hash~unsupported hash type"`
}

type GroupStatistics struct {
	GroupID      string `json:"-" bson:"group_id"`
	MessagesSent int64  `json:"messages_sent" bson:"messages_sent"`
	TotalApps    int64  `json:"total_apps" bson:"total_apps"`
}

type GroupFilter struct {
	OrgID string   `json:"org_id" bson:"org_id"`
	Names []string `json:"name" bson:"name"`
}

func (g *GroupFilter) WithNamesTrimmed() *GroupFilter {
	f := GroupFilter{OrgID: g.OrgID, Names: []string{}}

	for _, s := range g.Names {
		s = strings.TrimSpace(s)
		if len(s) == 0 {
			continue
		}
		f.Names = append(f.Names, s)
	}

	return &f
}

func (g *GroupFilter) ToGenericMap() map[string]interface{} {
	m := map[string]interface{}{"name": g.Names}
	return m
}

func (o *Group) IsDeleted() bool { return o.DeletedAt > 0 }

func (o *Group) IsOwner(a *Application) bool { return o.UID == a.GroupID }

var (
	ErrUserNotFound                  = errors.New("user not found")
	ErrSourceNotFound                = errors.New("source not found")
	ErrEventNotFound                 = errors.New("event not found")
	ErrGroupNotFound                 = errors.New("group not found")
	ErrAPIKeyNotFound                = errors.New("api key not found")
	ErrEndpointNotFound              = errors.New("endpoint not found")
	ErrApplicationNotFound           = errors.New("application not found")
	ErrSubscriptionNotFound          = errors.New("subscription not found")
	ErrEventDeliveryNotFound         = errors.New("event delivery not found")
	ErrEventDeliveryAttemptNotFound  = errors.New("event delivery attempt not found")
	ErrDuplicateAppName              = errors.New("an application with this name exists")
	ErrNotAuthorisedToAccessDocument = errors.New("your credentials cannot access or modify this resource")
	ErrConfigNotFound                = errors.New("config not found")
	ErrDuplicateGroupName            = errors.New("a group with this name already exists")
)

type AppMetadata struct {
	UID          string `json:"uid" bson:"uid"`
	Title        string `json:"title" bson:"title"`
	GroupID      string `json:"group_id" bson:"group_id"`
	SupportEmail string `json:"support_email" bson:"support_email"`
}

// EventType is used to identify an specific event.
// This could be "user.new"
// This will be used for data indexing
// Makes it easy to filter by a list of events
type EventType string

// Event defines a payload to be sent to an application
type Event struct {
	ID               primitive.ObjectID `json:"-" bson:"_id"`
	UID              string             `json:"uid" bson:"uid"`
	EventType        EventType          `json:"event_type" bson:"event_type"`
	MatchedEndpoints int                `json:"matched_endpoints" bson:"matched_enpoints"` // TODO(all) remove this field

	// ProviderID is a custom ID that can be used to reconcile this Event
	// with your internal systems.
	// This is optional
	// If not provided, we will generate one for you
	ProviderID       string       `json:"provider_id,omitempty" bson:"provider_id"`
	SourceID         string       `json:"source_id,omitempty" bson:"source_id"`
	GroupID          string       `json:"group_id,omitempty" bson:"group_id"`
	AppID            string       `json:"app_id,omitempty" bson:"app_id"`
	ForwardedHeaders HttpHeader   `json:"forwarded_headers" bson:"forwarded_headers"`
	App              *Application `json:"app_metadata,omitempty" bson:"-"`

	// Data is an arbitrary JSON value that gets sent as the body of the
	// webhook to the endpoints
	Data json.RawMessage `json:"data,omitempty" bson:"data"`

	CreatedAt primitive.DateTime `json:"created_at,omitempty" bson:"created_at,omitempty" swaggertype:"string"`
	UpdatedAt primitive.DateTime `json:"updated_at,omitempty" bson:"updated_at,omitempty" swaggertype:"string"`
	DeletedAt primitive.DateTime `json:"deleted_at,omitempty" bson:"deleted_at,omitempty" swaggertype:"string"`

	DocumentStatus DocumentStatus `json:"-" bson:"document_status"`
}

func (e *Event) SetForwardedHeaders(headers []string, r *http.Request) {
	e.ForwardedHeaders = map[string]string{}
	for _, header := range headers {
		value := r.Header.Get(header)
		e.ForwardedHeaders[header] = value
	}
}

type EventDeliveryStatus string
type HttpHeader map[string]string

func (h HttpHeader) SetHeadersInRequest(r *http.Request) {
	for k, v := range h {
		r.Header.Set(k, v)
	}
}

const (
	// ScheduledEventStatus : when  a Event has been scheduled for delivery
	ScheduledEventStatus  EventDeliveryStatus = "Scheduled"
	ProcessingEventStatus EventDeliveryStatus = "Processing"
	DiscardedEventStatus  EventDeliveryStatus = "Discarded"
	FailureEventStatus    EventDeliveryStatus = "Failure"
	SuccessEventStatus    EventDeliveryStatus = "Success"
	RetryEventStatus      EventDeliveryStatus = "Retry"
)

func (e EventDeliveryStatus) IsValid() bool {
	switch e {
	case ScheduledEventStatus,
		ProcessingEventStatus,
		DiscardedEventStatus,
		FailureEventStatus,
		SuccessEventStatus,
		RetryEventStatus:
		return true
	default:
		return false
	}
}

type Metadata struct {
	// Data to be sent to endpoint.
	Data     json.RawMessage  `json:"data" bson:"data"`
	Strategy StrategyProvider `json:"strategy" bson:"strategy"`
	// NextSendTime denotes the next time a Event will be published in
	// case it failed the first time
	NextSendTime primitive.DateTime `json:"next_send_time" bson:"next_send_time"`

	// NumTrials: number of times we have tried to deliver this Event to
	// an application
	NumTrials uint64 `json:"num_trials" bson:"num_trials"`

	IntervalSeconds uint64 `json:"interval_seconds" bson:"interval_seconds"`

	RetryLimit uint64 `json:"retry_limit" bson:"retry_limit"`
}

func (em Metadata) Value() (driver.Value, error) {
	b := new(bytes.Buffer)

	if err := json.NewEncoder(b).Encode(em); err != nil {
		return driver.Value(""), err
	}

	return driver.Value(b.String()), nil
}

type EventIntervalData struct {
	Interval int64  `json:"index" bson:"index"`
	Time     string `json:"date" bson:"total_time"`
}

type EventInterval struct {
	Data  EventIntervalData `json:"data" bson:"_id"`
	Count uint64            `json:"count" bson:"count"`
}

type DeliveryAttempt struct {
	ID         primitive.ObjectID `json:"-" bson:"_id"`
	UID        string             `json:"uid" bson:"uid"`
	MsgID      string             `json:"msg_id" bson:"msg_id"`
	URL        string             `json:"url" bson:"url"`
	Method     string             `json:"method" bson:"method"`
	EndpointID string             `json:"endpoint_id" bson:"endpoint_id"`
	APIVersion string             `json:"api_version" bson:"api_version"`

	IPAddress        string     `json:"ip_address,omitempty" bson:"ip_address,omitempty"`
	RequestHeader    HttpHeader `json:"request_http_header,omitempty" bson:"request_http_header,omitempty"`
	ResponseHeader   HttpHeader `json:"response_http_header,omitempty" bson:"response_http_header,omitempty"`
	HttpResponseCode string     `json:"http_status,omitempty" bson:"http_status,omitempty"`
	ResponseData     string     `json:"response_data,omitempty" bson:"response_data,omitempty"`
	Error            string     `json:"error,omitempty" bson:"error,omitempty"`
	Status           bool       `json:"status,omitempty" bson:"status,omitempty"`

	CreatedAt primitive.DateTime `json:"created_at,omitempty" bson:"created_at,omitempty" swaggertype:"string"`
	UpdatedAt primitive.DateTime `json:"updated_at,omitempty" bson:"updated_at,omitempty" swaggertype:"string"`
	DeletedAt primitive.DateTime `json:"deleted_at,omitempty" bson:"deleted_at,omitempty" swaggertype:"string"`
}

//Event defines a payload to be sent to an application
type EventDelivery struct {
	ID               primitive.ObjectID `json:"-" bson:"_id"`
	UID              string             `json:"uid" bson:"uid"`
	AppID            string             `json:"app_id,omitempty" bson:"app_id"`
	GroupID          string             `json:"group_id,omitempty" bson:"group_id"`
	EventID          string             `json:"event_id,omitempty" bson:"event_id"`
	EndpointID       string             `json:"endpoint_id,omitempty" bson:"endpoint_id"`
	SubscriptionID   string             `json:"subscription_id,omitempty" bson:"subscription_id"`
	ForwardedHeaders HttpHeader         `json:"forwarded_headers" bson:"forwarded_headers"`

	Event    *Event       `json:"event_metadata,omitempty" bson:"-"`
	Endpoint *Endpoint    `json:"endpoint_metadata,omitempty" bson:"-"`
	App      *Application `json:"app_metadata,omitempty" bson:"-"`

	DeliveryAttempts []DeliveryAttempt   `json:"-" bson:"attempts"`
	Status           EventDeliveryStatus `json:"status" bson:"status"`
	Metadata         *Metadata           `json:"metadata" bson:"metadata"`
	Description      string              `json:"description,omitempty" bson:"description"`

	CreatedAt primitive.DateTime `json:"created_at,omitempty" bson:"created_at,omitempty" swaggertype:"string"`
	UpdatedAt primitive.DateTime `json:"updated_at,omitempty" bson:"updated_at,omitempty" swaggertype:"string"`
	DeletedAt primitive.DateTime `json:"deleted_at,omitempty" bson:"deleted_at,omitempty" swaggertype:"string"`

	DocumentStatus DocumentStatus `json:"-" bson:"document_status"`
}

type KeyType string

type APIKey struct {
	ID        primitive.ObjectID `json:"-" bson:"_id"`
	UID       string             `json:"uid" bson:"uid"`
	MaskID    string             `json:"mask_id,omitempty" bson:"mask_id"`
	Name      string             `json:"name" bson:"name"`
	Role      auth.Role          `json:"role" bson:"role"`
	Hash      string             `json:"hash,omitempty" bson:"hash"`
	Salt      string             `json:"salt,omitempty" bson:"salt"`
	Type      KeyType            `json:"key_type" bson:"key_type"`
	ExpiresAt primitive.DateTime `json:"expires_at,omitempty" bson:"expires_at,omitempty"`
	CreatedAt primitive.DateTime `json:"created_at,omitempty" bson:"created_at"`
	UpdatedAt primitive.DateTime `json:"updated_at,omitempty" bson:"updated_at"`
	DeletedAt primitive.DateTime `json:"deleted_at,omitempty" bson:"deleted_at"`

	DocumentStatus DocumentStatus `json:"-" bson:"document_status"`
}

type Subscription struct {
	ID         primitive.ObjectID `json:"-" bson:"_id"`
	UID        string             `json:"uid" bson:"uid"`
	Name       string             `json:"name" bson:"name"`
	Type       string             `json:"type" bson:"type"`
	Status     SubscriptionStatus `json:"status" bson:"status"`
	AppID      string             `json:"-" bson:"app_id"`
	GroupID    string             `json:"-" bson:"group_id"`
	SourceID   string             `json:"-" bson:"source_id"`
	EndpointID string             `json:"-" bson:"endpoint_id"`

	Source   *Source      `json:"source_metadata,omitempty" bson:"-"`
	Endpoint *Endpoint    `json:"endpoint_metadata,omitempty" bson:"-"`
	App      *Application `json:"app_metadata,omitempty" bson:"-"`

	// subscription config
	AlertConfig  *AlertConfiguration  `json:"alert_config,omitempty" bson:"alert_config,omitempty"`
	RetryConfig  *RetryConfiguration  `json:"retry_config,omitempty" bson:"retry_config,omitempty"`
	FilterConfig *FilterConfiguration `json:"filter_config,omitempty" bson:"filter_config,omitempty"`

	CreatedAt primitive.DateTime `json:"created_at,omitempty" bson:"created_at" swaggertype:"string"`
	UpdatedAt primitive.DateTime `json:"updated_at,omitempty" bson:"updated_at" swaggertype:"string"`
	DeletedAt primitive.DateTime `json:"deleted_at,omitempty" bson:"deleted_at" swaggertype:"string"`

	DocumentStatus DocumentStatus `json:"-" bson:"document_status"`
}

type Source struct {
	ID             primitive.ObjectID `json:"-" bson:"_id"`
	UID            string             `json:"uid" bson:"uid"`
	GroupID        string             `json:"group_id" bson:"group_id"`
	MaskID         string             `json:"mask_id" bson:"mask_id"`
	Name           string             `json:"name" bson:"name"`
	Type           SourceType         `json:"type" bson:"type"`
	Provider       SourceProvider     `json:"provider" bson:"provider"`
	IsDisabled     bool               `json:"is_disabled" bson:"is_disabled"`
	Verifier       *VerifierConfig    `json:"verifier" bson:"verifier"`
<<<<<<< HEAD
	ProviderConfig *ProviderConfig    `json:"provider_config" bson:"provider_config"`
=======
	ForwardHeaders []string           `json:"forward_headers" bson:"forward_headers"`
>>>>>>> c15d4b70

	CreatedAt primitive.DateTime `json:"created_at,omitempty" bson:"created_at" swaggertype:"string"`
	UpdatedAt primitive.DateTime `json:"updated_at,omitempty" bson:"updated_at" swaggertype:"string"`
	DeletedAt primitive.DateTime `json:"deleted_at,omitempty" bson:"deleted_at" swaggertype:"string"`

	DocumentStatus DocumentStatus `json:"-" bson:"document_status"`
}

type User struct {
	ID                     primitive.ObjectID `json:"-" bson:"_id"`
	UID                    string             `json:"uid" bson:"uid"`
	FirstName              string             `json:"first_name" bson:"first_name"`
	LastName               string             `json:"last_name" bson:"last_name"`
	Email                  string             `json:"email" bson:"email"`
	Password               string             `json:"-" bson:"password"`
	Role                   auth.Role          `json:"role" bson:"role"`
	ResetPasswordToken     string             `json:"-" bson:"reset_password_token"`
	CreatedAt              primitive.DateTime `json:"created_at,omitempty" bson:"created_at,omitempty" swaggertype:"string"`
	UpdatedAt              primitive.DateTime `json:"updated_at,omitempty" bson:"updated_at,omitempty" swaggertype:"string"`
	DeletedAt              primitive.DateTime `json:"deleted_at,omitempty" bson:"deleted_at,omitempty" swaggertype:"string"`
	ResetPasswordExpiresAt primitive.DateTime `json:"reset_password_expires_at,omitempty" bson:"reset_password_expires_at,omitempty" swaggertype:"string"`

	DocumentStatus DocumentStatus `json:"-" bson:"document_status"`
}

type RetryConfiguration struct {
	Type       config.StrategyProvider `json:"type,omitempty" bson:"type,omitempty" valid:"supported_retry_strategy~please provide a valid retry strategy type"`
	Duration   string                  `json:"duration,omitempty" bson:"duration,omitempty" valid:"duration~please provide a valid time duration"`
	RetryCount int                     `json:"retry_count" bson:"retry_count" valid:"int~please provide a valid retry count"`
}

type AlertConfiguration struct {
	Count     int    `json:"count" bson:"count,omitempty"`
	Threshold string `json:"threshold" bson:"threshold,omitempty" valid:"duration~please provide a valid time duration"`
}

type FilterConfiguration struct {
	EventTypes []string `json:"event_types" bson:"event_types,omitempty"`
}

type ProviderConfig struct {
	Twitter *TwitterProviderConfig `json:"twitter" bson:"twitter"`
}

type TwitterProviderConfig struct {
	CrcVerifiedAt primitive.DateTime `json:"crc_verified_at" bson:"crc_verified_at"`
}

type VerifierConfig struct {
	Type      VerifierType `json:"type,omitempty" bson:"type" valid:"supported_verifier~please provide a valid verifier type,required"`
	HMac      *HMac        `json:"hmac" bson:"hmac"`
	BasicAuth *BasicAuth   `json:"basic_auth" bson:"basic_auth"`
	ApiKey    *ApiKey      `json:"api_key" bson:"api_key"`
}

type HMac struct {
	Header   string       `json:"header" bson:"header" valid:"required"`
	Hash     string       `json:"hash" bson:"hash" valid:"supported_hash,required"`
	Secret   string       `json:"secret" bson:"secret" valid:"required"`
	Encoding EncodingType `json:"encoding" bson:"encoding" valid:"supported_encoding~please provide a valid encoding type,required"`
}

type BasicAuth struct {
	UserName string `json:"username" bson:"username" valid:"required" `
	Password string `json:"password" bson:"password" valid:"required"`
}

type ApiKey struct {
	HeaderValue string `json:"header_value" bson:"header_value" valid:"required"`
	HeaderName  string `json:"header_name" bson:"header_name" valid:"required"`
}

type Organisation struct {
	ID             primitive.ObjectID `json:"-" bson:"_id"`
	UID            string             `json:"uid" bson:"uid"`
	OwnerID        string             `json:"-" bson:"owner_id"`
	Name           string             `json:"name" bson:"name"`
	DocumentStatus DocumentStatus     `json:"-" bson:"document_status"`
	CreatedAt      primitive.DateTime `json:"created_at,omitempty" bson:"created_at,omitempty" swaggertype:"string"`
	UpdatedAt      primitive.DateTime `json:"updated_at,omitempty" bson:"updated_at,omitempty" swaggertype:"string"`
	DeletedAt      primitive.DateTime `json:"deleted_at,omitempty" bson:"deleted_at,omitempty" swaggertype:"string"`
}

type Configuration struct {
	ID                 primitive.ObjectID `json:"-" bson:"_id"`
	UID                string             `json:"uid" bson:"uid"`
	IsAnalyticsEnabled bool               `json:"is_analytics_enabled" bson:"is_analytics_enabled"`
	DocumentStatus     DocumentStatus     `json:"-" bson:"document_status"`

	CreatedAt primitive.DateTime `json:"created_at,omitempty" bson:"created_at,omitempty" swaggertype:"string"`
	UpdatedAt primitive.DateTime `json:"updated_at,omitempty" bson:"updated_at,omitempty" swaggertype:"string"`
	DeletedAt primitive.DateTime `json:"deleted_at,omitempty" bson:"deleted_at,omitempty" swaggertype:"string"`
}

type OrganisationMember struct {
	ID             primitive.ObjectID `json:"-" bson:"_id"`
	UID            string             `json:"uid" bson:"uid"`
	OrganisationID string             `json:"organisation_id" bson:"organisation_id"`
	UserID         string             `json:"user_id" bson:"user_id"`
	Role           auth.Role          `json:"role" bson:"role"`
	UserMetadata   *UserMetadata      `json:"user_metadata" bson:"-"`
	DocumentStatus DocumentStatus     `json:"-" bson:"document_status"`
	CreatedAt      primitive.DateTime `json:"created_at,omitempty" bson:"created_at,omitempty" swaggertype:"string"`
	UpdatedAt      primitive.DateTime `json:"updated_at,omitempty" bson:"updated_at,omitempty" swaggertype:"string"`
	DeletedAt      primitive.DateTime `json:"deleted_at,omitempty" bson:"deleted_at,omitempty" swaggertype:"string"`
}

type UserMetadata struct {
	UserID    string `json:"-" bson:"user_id"`
	FirstName string `json:"first_name" bson:"first_name"`
	LastName  string `json:"last_name" bson:"last_name"`
	Email     string `json:"email" bson:"email"`
}

type InviteStatus string

const (
	InviteStatusAccepted  InviteStatus = "accepted"
	InviteStatusDeclined  InviteStatus = "declined"
	InviteStatusPending   InviteStatus = "pending"
	InviteStatusCancelled InviteStatus = "cancelled"
)

func (i InviteStatus) String() string {
	return string(i)
}

type OrganisationInvite struct {
	ID             primitive.ObjectID `json:"-" bson:"_id"`
	UID            string             `json:"uid" bson:"uid"`
	OrganisationID string             `json:"organisation_id" bson:"organisation_id"`
	InviteeEmail   string             `json:"invitee_email" bson:"invitee_email"`
	Token          string             `json:"token" bson:"token"`
	Role           auth.Role          `json:"role" bson:"role"`
	Status         InviteStatus       `json:"status" bson:"status"`
	DocumentStatus DocumentStatus     `json:"-" bson:"document_status"`
	ExpiresAt      primitive.DateTime `json:"-" bson:"expires_at"`
	CreatedAt      primitive.DateTime `json:"created_at,omitempty" bson:"created_at,omitempty" swaggertype:"string"`
	UpdatedAt      primitive.DateTime `json:"updated_at,omitempty" bson:"updated_at,omitempty" swaggertype:"string"`
	DeletedAt      primitive.DateTime `json:"deleted_at,omitempty" bson:"deleted_at,omitempty" swaggertype:"string"`
}

type Password struct {
	Plaintext string
	Hash      []byte
}

func (p *Password) GenerateHash() error {
	hash, err := bcrypt.GenerateFromPassword([]byte(p.Plaintext), 12)
	if err != nil {
		return err
	}

	p.Hash = hash
	return nil
}

func (p *Password) Matches() (bool, error) {
	err := bcrypt.CompareHashAndPassword(p.Hash, []byte(p.Plaintext))
	if err != nil {
		switch {
		case errors.Is(err, bcrypt.ErrMismatchedHashAndPassword):
			return false, nil
		default:
			return false, err
		}
	}

	return true, err
}

type EventMap map[string]*Event
type SourceMap map[string]*Source
type AppMap map[string]*Application
type EndpointMap map[string]*Endpoint<|MERGE_RESOLUTION|>--- conflicted
+++ resolved
@@ -84,11 +84,8 @@
 
 const (
 	GithubSourceProvider  SourceProvider = "github"
-<<<<<<< HEAD
 	TwitterSourceProvider SourceProvider = "twitter"
-=======
 	ShopifySourceProvider SourceProvider = "shopify"
->>>>>>> c15d4b70
 )
 
 const (
@@ -516,11 +513,8 @@
 	Provider       SourceProvider     `json:"provider" bson:"provider"`
 	IsDisabled     bool               `json:"is_disabled" bson:"is_disabled"`
 	Verifier       *VerifierConfig    `json:"verifier" bson:"verifier"`
-<<<<<<< HEAD
 	ProviderConfig *ProviderConfig    `json:"provider_config" bson:"provider_config"`
-=======
 	ForwardHeaders []string           `json:"forward_headers" bson:"forward_headers"`
->>>>>>> c15d4b70
 
 	CreatedAt primitive.DateTime `json:"created_at,omitempty" bson:"created_at" swaggertype:"string"`
 	UpdatedAt primitive.DateTime `json:"updated_at,omitempty" bson:"updated_at" swaggertype:"string"`
