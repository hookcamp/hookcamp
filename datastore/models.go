package datastore

import (
	"database/sql/driver"
	"encoding/json"
	"errors"
	"fmt"
	"net/http"
	"time"

	"github.com/frain-dev/convoy"
	"github.com/frain-dev/convoy/auth"
	"github.com/frain-dev/convoy/config"
	"github.com/frain-dev/convoy/pkg/httpheader"
	"github.com/lib/pq"
	"github.com/oklog/ulid/v2"
	"go.mongodb.org/mongo-driver/bson/primitive"
	"golang.org/x/crypto/bcrypt"
	"gopkg.in/guregu/null.v4"
)

type Pageable struct {
	Page    int `json:"page" bson:"page"`
	PerPage int `json:"per_page" bson:"per_page"`
	Sort    int `json:"sort" bson:"sort"`
}

func (p Pageable) Limit() int {
	return p.PerPage
}

func (p Pageable) Offset() int {
	return (p.Page - 1) * p.PerPage
}

type PaginationData struct {
	Total     int64 `json:"total"`
	Page      int64 `json:"page"`
	PerPage   int64 `json:"perPage"`
	Prev      int64 `json:"prev"`
	Next      int64 `json:"next"`
	TotalPage int64 `json:"totalPage"`
}

type Period int

var PeriodValues = map[string]Period{
	"daily":   Daily,
	"weekly":  Weekly,
	"monthly": Monthly,
	"yearly":  Yearly,
}

const (
	Daily Period = iota
	Weekly
	Monthly
	Yearly
)

func IsValidPeriod(period string) bool {
	_, ok := PeriodValues[period]
	return ok
}

type SearchParams struct {
	CreatedAtStart int64 `json:"created_at_start" bson:"created_at_start"`
	CreatedAtEnd   int64 `json:"created_at_end" bson:"created_at_end"`
}

type (
	StrategyProvider string
	ProjectType      string
	SourceType       string
	SourceProvider   string
	VerifierType     string
	EncodingType     string
	StorageType      string
	KeyType          string
	PubSubType       string
<<<<<<< HEAD
=======
	PubSubHandler    func(*Source, string) error
>>>>>>> 8c59cb35
)

type EndpointAuthenticationType string

const (
	HTTPSource     SourceType = "http"
	RestApiSource  SourceType = "rest_api"
	PubSubSource   SourceType = "pub_sub"
	DBChangeStream SourceType = "db_change_stream"
)

const (
	GithubSourceProvider  SourceProvider = "github"
	TwitterSourceProvider SourceProvider = "twitter"
	ShopifySourceProvider SourceProvider = "shopify"
)

const (
	APIKeyAuthentication EndpointAuthenticationType = "api_key"
)

const (
	SqsPubSub    PubSubType = "sqs"
	GooglePubSub PubSubType = "google"
)

func (s SourceProvider) IsValid() bool {
	switch s {
	case GithubSourceProvider, TwitterSourceProvider, ShopifySourceProvider:
		return true
	}
	return false
}

func (s SourceType) IsValid() bool {
	switch s {
	case HTTPSource, RestApiSource, PubSubSource, DBChangeStream:
		return true
	}
	return false
}

const (
	NoopVerifier      VerifierType = "noop"
	HMacVerifier      VerifierType = "hmac"
	BasicAuthVerifier VerifierType = "basic_auth"
	APIKeyVerifier    VerifierType = "api_key"
)

const (
	Base64Encoding EncodingType = "base64"
	HexEncoding    EncodingType = "hex"
)

func (e EncodingType) String() string {
	return string(e)
}

const (
	OutgoingProject ProjectType = "outgoing"
	IncomingProject ProjectType = "incoming"
)

const (
	S3     StorageType = "s3"
	OnPrem StorageType = "on_prem"
)

const (
	ProjectKey   KeyType = "project"
	AppPortalKey KeyType = "app_portal"
	CLIKey       KeyType = "cli"
	PersonalKey  KeyType = "personal_key"
)

func (k KeyType) IsValidAppKey() bool {
	switch k {
	case AppPortalKey, CLIKey:
		return true
	default:
		return false
	}
}

func (k KeyType) IsValid() bool {
	switch k {
	case AppPortalKey, CLIKey, ProjectKey, PersonalKey:
		return true
	}
	return false
}

const (
	DefaultStrategyProvider                      = LinearStrategyProvider
	LinearStrategyProvider      StrategyProvider = "linear"
	ExponentialStrategyProvider StrategyProvider = "exponential"
)

var (
	DefaultProjectConfig = ProjectConfig{
		RetentionPolicy:          &DefaultRetentionPolicy,
		MaxIngestSize:            config.MaxResponseSizeKb,
		ReplayAttacks:            false,
		IsRetentionPolicyEnabled: false,
		RateLimit:                &DefaultRateLimitConfig,
		Strategy:                 &DefaultStrategyConfig,
		Signature:                GetDefaultSignatureConfig(),
	}

	DefaultStrategyConfig = StrategyConfiguration{
		Type:       DefaultStrategyProvider,
		Duration:   100,
		RetryCount: 10,
	}

	DefaultRateLimitConfig = RateLimitConfiguration{
		Count:    1000,
		Duration: 60,
	}

	DefaultRetryConfig = RetryConfiguration{
		Type:       LinearStrategyProvider,
		Duration:   10,
		RetryCount: 3,
	}

	DefaultAlertConfig = AlertConfiguration{
		Count:     4,
		Threshold: "1h",
	}
	DefaultStoragePolicy = StoragePolicyConfiguration{
		Type: OnPrem,
		OnPrem: &OnPremStorage{
			Path: null.NewString(convoy.DefaultOnPremDir, true),
		},
	}

	DefaultRetentionPolicy = RetentionPolicyConfiguration{
		Policy: "30d",
	}
)

func GetDefaultSignatureConfig() *SignatureConfiguration {
	return &SignatureConfiguration{
		Header: "X-Convoy-Signature",
		Versions: []SignatureVersion{
			{
				UID:       ulid.Make().String(),
				Hash:      "SHA256",
				Encoding:  HexEncoding,
				CreatedAt: time.Now(),
			},
		},
	}
}

const (
	ActiveEndpointStatus   EndpointStatus = "active"
	InactiveEndpointStatus EndpointStatus = "inactive"
	PendingEndpointStatus  EndpointStatus = "pending"
)

type (
	EndpointStatus string
	Secrets        []Secret
)

func (s *Secrets) Scan(value interface{}) error {
	b, ok := value.([]byte)
	if !ok {
		return fmt.Errorf("unsupported value type %T", value)
	}

	if string(b) == "null" {
		return nil
	}

	var secrets []Secret
	err := json.Unmarshal(b, &secrets)
	if err != nil {
		return err
	}

	// Filter the deleted secrets out, start from the
	// last secret in the slice that hasn't been deleted
	ix := 0
	for i := range secrets {
		if secrets[i].DeletedAt.IsZero() {
			ix = i
			break
		}
	}

	*s = secrets[ix:]
	return nil
}

func (s Secrets) Value() (driver.Value, error) {
	if s == nil {
		return nil, nil
	}

	b, err := json.Marshal(s)
	if err != nil {
		return nil, err
	}

	return b, nil
}

type Endpoint struct {
	UID                string  `json:"uid" db:"id"`
	ProjectID          string  `json:"project_id" db:"project_id"`
	OwnerID            string  `json:"owner_id,omitempty" db:"owner_id"`
	TargetURL          string  `json:"target_url" db:"target_url"`
	Title              string  `json:"title" db:"title"`
	Secrets            Secrets `json:"secrets" db:"secrets"`
	AdvancedSignatures bool    `json:"advanced_signatures" db:"advanced_signatures"`
	Description        string  `json:"description" db:"description"`
	SlackWebhookURL    string  `json:"slack_webhook_url,omitempty" db:"slack_webhook_url"`
	SupportEmail       string  `json:"support_email,omitempty" db:"support_email"`
	AppID              string  `json:"-" db:"app_id"` // Deprecated but necessary for backward compatibility

	HttpTimeout string         `json:"http_timeout" db:"http_timeout"`
	RateLimit   int            `json:"rate_limit" db:"rate_limit"`
	Events      int64          `json:"events,omitempty" db:"-"`
	Status      EndpointStatus `json:"status" db:"status"`

	RateLimitDuration string                  `json:"rate_limit_duration" db:"rate_limit_duration"`
	Authentication    *EndpointAuthentication `json:"authentication" db:"authentication"`

	CreatedAt time.Time `json:"created_at,omitempty" db:"created_at,omitempty" swaggertype:"string"`
	UpdatedAt time.Time `json:"updated_at,omitempty" db:"updated_at,omitempty" swaggertype:"string"`
	DeletedAt null.Time `json:"deleted_at,omitempty" db:"deleted_at" swaggertype:"string"`
}

func (e *Endpoint) FindSecret(secretID string) *Secret {
	for i := range e.Secrets {
		secret := &e.Secrets[i]
		if secret.UID == secretID {
			return secret
		}
	}
	return nil
}

type EndpointConfig struct {
	AdvancedSignatures bool                    `json:"advanced_signatures" db:"advanced_signatures"`
	Secrets            []Secret                `json:"secrets" db:"secrets"`
	RateLimit          *RateLimitConfiguration `json:"ratelimit" db:"ratelimit"`
	Authentication     *EndpointAuthentication `json:"authentication" db:"authentication"`
}

func (e *Endpoint) GetAuthConfig() EndpointAuthentication {
	if e.Authentication != nil {
		if e.Authentication.ApiKey != nil {
			return *e.Authentication
		}
	}

	return EndpointAuthentication{ApiKey: &ApiKey{}}
}

func (e *Endpoint) GetActiveSecretIndex() (int, error) {
	for idx, secret := range e.Secrets {
		if secret.ExpiresAt.IsZero() {
			return idx, nil
		}
	}
	return 0, ErrNoActiveSecret
}

type Secret struct {
	UID   string `json:"uid" db:"id"`
	Value string `json:"value" db:"value"`

	ExpiresAt null.Time `json:"expires_at,omitempty" db:"expires_at,omitempty" swaggertype:"string"`
	CreatedAt time.Time `json:"created_at,omitempty" db:"created_at,omitempty" swaggertype:"string"`
	UpdatedAt time.Time `json:"updated_at,omitempty" db:"updated_at,omitempty" swaggertype:"string"`
	DeletedAt null.Time `json:"deleted_at,omitempty" db:"deleted_at" swaggertype:"string"`
}

type EndpointAuthentication struct {
	Type   EndpointAuthenticationType `json:"type,omitempty" db:"type" valid:"optional,in(api_key)~unsupported authentication type"`
	ApiKey *ApiKey                    `json:"api_key" db:"api_key"`
}

var (
	ErrOrgNotFound       = errors.New("organisation not found")
	ErrDeviceNotFound    = errors.New("device not found")
	ErrOrgInviteNotFound = errors.New("organisation invite not found")
	ErrOrgMemberNotFound = errors.New("organisation member not found")
)

type Project struct {
	UID             string             `json:"uid" db:"id"`
	Name            string             `json:"name" db:"name"`
	LogoURL         string             `json:"logo_url" db:"logo_url"`
	OrganisationID  string             `json:"organisation_id" db:"organisation_id"`
	ProjectConfigID string             `json:"-" db:"project_configuration_id"`
	Type            ProjectType        `json:"type" db:"type"`
	Config          *ProjectConfig     `json:"config" db:"config"`
	Statistics      *ProjectStatistics `json:"statistics" db:"-"`

	RetainedEvents int `json:"retained_events" db:"retained_events"`

	CreatedAt time.Time `json:"created_at,omitempty" db:"created_at,omitempty" swaggertype:"string"`
	UpdatedAt time.Time `json:"updated_at,omitempty" db:"updated_at,omitempty" swaggertype:"string"`
	DeletedAt null.Time `json:"deleted_at,omitempty" db:"deleted_at" swaggertype:"string"`
}

type ProjectMetadata struct {
	RetainedEvents int `json:"retained_events" bson:"retained_events"`
}

type SignatureVersions []SignatureVersion

func (s *SignatureVersions) Scan(v interface{}) error {
	b, ok := v.([]byte)
	if !ok {
		return fmt.Errorf("unsupported value type %T", v)
	}

	if string(b) == "null" {
		return nil
	}

	return json.Unmarshal(b, s)
}

func (s SignatureVersions) Value() (driver.Value, error) {
	return json.Marshal(s)
}

type ProjectConfig struct {
	MaxIngestSize            uint64                        `json:"max_payload_read_size" db:"max_payload_read_size"`
	ReplayAttacks            bool                          `json:"replay_attacks_prevention_enabled" db:"replay_attacks_prevention_enabled"`
	IsRetentionPolicyEnabled bool                          `json:"retention_policy_enabled" db:"retention_policy_enabled"`
	RetentionPolicy          *RetentionPolicyConfiguration `json:"retention_policy" db:"retention_policy"`
	RateLimit                *RateLimitConfiguration       `json:"ratelimit" db:"ratelimit"`
	Strategy                 *StrategyConfiguration        `json:"strategy" db:"strategy"`
	Signature                *SignatureConfiguration       `json:"signature" db:"signature"`
}

type RateLimitConfiguration struct {
	Count    int    `json:"count" db:"count"`
	Duration uint64 `json:"duration" db:"duration"`
}

type StrategyConfiguration struct {
	Type       StrategyProvider `json:"type" db:"type" valid:"optional~please provide a valid strategy type, in(linear|exponential)~unsupported strategy type"`
	Duration   uint64           `json:"duration" db:"duration" valid:"optional~please provide a valid duration in seconds,int"`
	RetryCount uint64           `json:"retry_count" db:"retry_count" valid:"optional~please provide a valid retry count,int"`
}

type SignatureConfiguration struct {
	Hash     string                         `json:"-" db:"hash"` // Deprecated
	Header   config.SignatureHeaderProvider `json:"header,omitempty" valid:"required~please provide a valid signature header"`
	Versions SignatureVersions              `json:"versions" db:"versions"`
}

type SignatureVersion struct {
	UID       string       `json:"uid" db:"id"`
	Hash      string       `json:"hash,omitempty" db:"hash" valid:"required~please provide a valid hash,supported_hash~unsupported hash type"`
	Encoding  EncodingType `json:"encoding" db:"encoding" valid:"required~please provide a valid signature header"`
	CreatedAt time.Time    `json:"created_at,omitempty" db:"created_at" swaggertype:"string"`
}

type RetentionPolicyConfiguration struct {
	Policy string `json:"policy" db:"policy" valid:"required~please provide a valid retention policy"`
}

type ProjectStatistics struct {
	MessagesSent   int64 `json:"messages_sent" db:"messages_sent"`
	TotalEndpoints int64 `json:"total_endpoints" db:"total_endpoints"`
}

type ProjectFilter struct {
	OrgID string `json:"org_id" bson:"org_id"`
}

type EventFilter struct {
	ProjectID      string `json:"project_id" bson:"project_id"`
	CreatedAtStart int64  `json:"created_at_start" bson:"created_at_start"`
	CreatedAtEnd   int64  `json:"created_at_end" bson:"created_at_end"`
}

type EventDeliveryFilter struct {
	ProjectID      string `json:"project_id" bson:"project_id"`
	CreatedAtStart int64  `json:"created_at_start" bson:"created_at_start"`
	CreatedAtEnd   int64  `json:"created_at_end" bson:"created_at_end"`
}

// func (g *ProjectFilter) WithNamesTrimmed() *ProjectFilter {
// 	f := ProjectFilter{OrgID: g.OrgID, Names: []string{}}

// 	for _, s := range g.Names {
// 		s = strings.TrimSpace(s)
// 		if len(s) == 0 {
// 			continue
// 		}
// 		f.Names = append(f.Names, s)
// 	}

// 	return &f
// }

// func (g *ProjectFilter) ToGenericMap() map[string]interface{} {
// 	m := map[string]interface{}{"name": g.Names}
// 	return m
// }

func (o *Project) IsDeleted() bool { return o.DeletedAt.Valid }

func (o *Project) IsOwner(e *Endpoint) bool { return o.UID == e.ProjectID }

var (
	ErrUserNotFound                  = errors.New("user not found")
	ErrSourceNotFound                = errors.New("source not found")
	ErrEventNotFound                 = errors.New("event not found")
	ErrProjectNotFound               = errors.New("project not found")
	ErrAPIKeyNotFound                = errors.New("api key not found")
	ErrEndpointNotFound              = errors.New("endpoint not found")
	ErrSubscriptionNotFound          = errors.New("subscription not found")
	ErrEventDeliveryNotFound         = errors.New("event delivery not found")
	ErrEventDeliveryAttemptNotFound  = errors.New("event delivery attempt not found")
	ErrPortalLinkNotFound            = errors.New("portal link not found")
	ErrDuplicateEndpointName         = errors.New("an endpoint with this name exists")
	ErrNotAuthorisedToAccessDocument = errors.New("your credentials cannot access or modify this resource")
	ErrConfigNotFound                = errors.New("config not found")
	ErrDuplicateProjectName          = errors.New("a project with this name already exists")
	ErrDuplicateEmail                = errors.New("a user with this email already exists")
	ErrNoActiveSecret                = errors.New("no active secret found")
	ErrSecretNotFound                = errors.New("secret not found")
)

type AppMetadata struct {
	UID          string `json:"uid" bson:"uid"`
	Title        string `json:"title" bson:"title"`
	ProjectID    string `json:"project_id" bson:"project_id"`
	SupportEmail string `json:"support_email" bson:"support_email"`
}

// EventType is used to identify a specific event.
// This could be "user.new"
// This will be used for data indexing
// Makes it easy to filter by a list of events
type EventType string

// Event defines a payload to be sent to an application
type Event struct {
	UID              string    `json:"uid" db:"id"`
	EventType        EventType `json:"event_type" db:"event_type"`
	MatchedEndpoints int       `json:"matched_endpoints" db:"matched_enpoints"` // TODO(all) remove this field

	SourceID         string                `json:"source_id,omitempty" db:"source_id"`
	AppID            string                `json:"app_id,omitempty" db:"app_id"` // Deprecated
	ProjectID        string                `json:"project_id,omitempty" db:"project_id"`
	Endpoints        pq.StringArray        `json:"endpoints" db:"endpoints"`
	Headers          httpheader.HTTPHeader `json:"headers" db:"headers"`
	EndpointMetadata []*Endpoint           `json:"endpoint_metadata,omitempty" db:"endpoint_metadata"`
	Source           *Source               `json:"source_metadata,omitempty" db:"source_metadata"`

	// Data is an arbitrary JSON value that gets sent as the body of the
	// webhook to the endpoints
	Data json.RawMessage `json:"data,omitempty" db:"data"`
	Raw  string          `json:"raw,omitempty" db:"raw"`

	CreatedAt time.Time `json:"created_at,omitempty" db:"created_at,omitempty" swaggertype:"string"`
	UpdatedAt time.Time `json:"updated_at,omitempty" db:"updated_at,omitempty" swaggertype:"string"`
	DeletedAt null.Time `json:"deleted_at,omitempty" db:"deleted_at" swaggertype:"string"`
}

func (e *Event) GetRawHeaders() map[string]interface{} {
	h := map[string]interface{}{}
	for k, v := range e.Headers {
		h[k] = v
	}
	return h
}

func (e *Event) GetRawHeadersJSON() ([]byte, error) {
	h := map[string]interface{}{}
	for k, v := range e.Headers {
		h[k] = v
	}

	return json.Marshal(h)
}

type (
	SubscriptionType    string
	EventDeliveryStatus string
	HttpHeader          map[string]string
)

func (h HttpHeader) SetHeadersInRequest(r *http.Request) {
	for k, v := range h {
		r.Header.Set(k, v)
	}
}

const (
	// ScheduledEventStatus : when an Event has been scheduled for delivery
	ScheduledEventStatus  EventDeliveryStatus = "Scheduled"
	ProcessingEventStatus EventDeliveryStatus = "Processing"
	DiscardedEventStatus  EventDeliveryStatus = "Discarded"
	FailureEventStatus    EventDeliveryStatus = "Failure"
	SuccessEventStatus    EventDeliveryStatus = "Success"
	RetryEventStatus      EventDeliveryStatus = "Retry"
)

func (e EventDeliveryStatus) IsValid() bool {
	switch e {
	case ScheduledEventStatus,
		ProcessingEventStatus,
		DiscardedEventStatus,
		FailureEventStatus,
		SuccessEventStatus,
		RetryEventStatus:
		return true
	default:
		return false
	}
}

const (
	SubscriptionTypeCLI SubscriptionType = "cli"
	SubscriptionTypeAPI SubscriptionType = "api"
)

type Metadata struct {
	// Data to be sent to endpoint.
	Data     []byte           `json:"data" bson:"data"`
	Raw      string           `json:"raw" bson:"raw"`
	Strategy StrategyProvider `json:"strategy" bson:"strategy"`

	NextSendTime time.Time `json:"next_send_time" bson:"next_send_time"`

	// NumTrials: number of times we have tried to deliver this Event to
	// an application
	NumTrials uint64 `json:"num_trials" bson:"num_trials"`

	IntervalSeconds uint64 `json:"interval_seconds" bson:"interval_seconds"`

	RetryLimit uint64 `json:"retry_limit" bson:"retry_limit"`
}

func (m *Metadata) Scan(value interface{}) error {
	b, ok := value.([]byte)
	if !ok {
		return fmt.Errorf("unsupported value type %T", value)
	}

	if string(b) == "null" {
		return nil
	}

	if err := json.Unmarshal(b, &m); err != nil {
		return err
	}

	return nil
}

func (m *Metadata) Value() (driver.Value, error) {
	if m == nil {
		return nil, nil
	}

	b, err := json.Marshal(m)
	if err != nil {
		return nil, err
	}

	return b, nil
}

type EventIntervalData struct {
	Interval int64  `json:"index" db:"index"`
	Time     string `json:"date" db:"total_time"`
}

type EventInterval struct {
	Data  EventIntervalData `json:"data" db:"data"`
	Count uint64            `json:"count" db:"count"`
}

type DeliveryAttempt struct {
	UID        string `json:"uid" db:"id"`
	MsgID      string `json:"msg_id" db:"msg_id"`
	URL        string `json:"url" db:"url"`
	Method     string `json:"method" db:"method"`
	EndpointID string `json:"endpoint_id" db:"endpoint_id"`
	APIVersion string `json:"api_version" db:"api_version"`

	IPAddress        string     `json:"ip_address,omitempty" db:"ip_address"`
	RequestHeader    HttpHeader `json:"request_http_header,omitempty" db:"request_http_header"`
	ResponseHeader   HttpHeader `json:"response_http_header,omitempty" db:"response_http_header"`
	HttpResponseCode string     `json:"http_status,omitempty" db:"http_status"`
	ResponseData     string     `json:"response_data,omitempty" db:"response_data"`
	Error            string     `json:"error,omitempty" db:"error"`
	Status           bool       `json:"status,omitempty" db:"statu,"`

	CreatedAt time.Time `json:"created_at,omitempty" db:"created_at" swaggertype:"string"`
	UpdatedAt time.Time `json:"updated_at,omitempty" db:"updated_at" swaggertype:"string"`
	DeletedAt null.Time `json:"deleted_at,omitempty" db:"deleted_at" swaggertype:"string"`
}

type DeliveryAttempts []DeliveryAttempt

func (h *DeliveryAttempts) Scan(value interface{}) error {
	b, ok := value.([]byte)
	if !ok {
		return fmt.Errorf("unsupported value type %T", value)
	}

	if string(b) == "null" {
		return nil
	}

	if err := json.Unmarshal(b, &h); err != nil {
		return err
	}

	return nil
}

func (h DeliveryAttempts) Value() (driver.Value, error) {
	if h == nil {
		return nil, nil
	}

	b, err := json.Marshal(h)
	if err != nil {
		return nil, err
	}

	return b, nil
}

// EventDelivery defines a payload to be sent to an endpoint
type EventDelivery struct {
	UID            string                `json:"uid" db:"id"`
	ProjectID      string                `json:"project_id,omitempty" db:"project_id"`
	EventID        string                `json:"event_id,omitempty" db:"event_id"`
	EndpointID     string                `json:"endpoint_id,omitempty" db:"endpoint_id"`
	DeviceID       string                `json:"device_id" db:"device_id"`
	SubscriptionID string                `json:"subscription_id,omitempty" db:"subscription_id"`
	Headers        httpheader.HTTPHeader `json:"headers" db:"headers"`

	Endpoint *Endpoint `json:"endpoint_metadata,omitempty" db:"endpoint_metadata"`
	Event    *Event    `json:"event_metadata,omitempty" db:"event_metadata"`

	DeliveryAttempts DeliveryAttempts    `json:"-" db:"attempts"`
	Status           EventDeliveryStatus `json:"status" db:"status"`
	Metadata         *Metadata           `json:"metadata" db:"metadata"`
	CLIMetadata      *CLIMetadata        `json:"cli_metadata" db:"cli_metadata"`
	Description      string              `json:"description,omitempty" db:"description"`
	CreatedAt        time.Time           `json:"created_at,omitempty" db:"created_at,omitempty" swaggertype:"string"`
	UpdatedAt        time.Time           `json:"updated_at,omitempty" db:"updated_at,omitempty" swaggertype:"string"`
	DeletedAt        null.Time           `json:"deleted_at,omitempty" db:"deleted_at" swaggertype:"string"`
}

type CLIMetadata struct {
<<<<<<< HEAD
	EventType string `json:"event_type" db:"event_type"`
	HostName  string `json:"host_name,omitempty" db:"host_name"`
}

func (m *CLIMetadata) Scan(value interface{}) error {
	b, ok := value.([]byte)
	if !ok {
		return fmt.Errorf("unsupported value type %T", value)
	}

	if string(b) == "null" {
		return nil
	}

	if err := json.Unmarshal(b, &m); err != nil {
		return err
	}

	return nil
}

func (m *CLIMetadata) Value() (driver.Value, error) {
	if m == nil {
		return nil, nil
	}

	b, err := json.Marshal(m)
	if err != nil {
		return nil, err
	}

	return b, nil
=======
	EventType string `json:"event_type" bson:"event_type"`
	SourceID  string `json:"source_id" bson:"source_id"`
>>>>>>> 8c59cb35
}

type APIKey struct {
	UID       string    `json:"uid" db:"id"`
	MaskID    string    `json:"mask_id,omitempty" db:"mask_id"`
	Name      string    `json:"name" db:"name"`
	Role      auth.Role `json:"role" db:"role"`
	Hash      string    `json:"hash,omitempty" db:"hash"`
	Salt      string    `json:"salt,omitempty" db:"salt"`
	Type      KeyType   `json:"key_type" db:"key_type"`
	UserID    string    `json:"user_id" db:"user_id"`
	ExpiresAt time.Time `json:"expires_at,omitempty" db:"expires_at"`
	CreatedAt time.Time `json:"created_at,omitempty" db:"created_at"`
	UpdatedAt time.Time `json:"updated_at,omitempty" db:"updated_at"`
	DeletedAt null.Time `json:"deleted_at,omitempty" db:"deleted_at"`
}

type Subscription struct {
	UID        string           `json:"uid" db:"id"`
	Name       string           `json:"name" db:"name"`
	Type       SubscriptionType `json:"type" db:"type"`
	ProjectID  string           `json:"-" db:"project_id"`
	SourceID   string           `json:"-" db:"source_id"`
	EndpointID string           `json:"-" db:"endpoint_id"`
	DeviceID   string           `json:"device_id" db:"device_id"`

	Source   *Source   `json:"source_metadata" db:"source_metadata"`
	Endpoint *Endpoint `json:"endpoint_metadata" db:"endpoint_metadata"`

	// subscription config
	AlertConfig     *AlertConfiguration     `json:"alert_config,omitempty" db:"alert_config"`
	RetryConfig     *RetryConfiguration     `json:"retry_config,omitempty" db:"retry_config"`
	FilterConfig    *FilterConfiguration    `json:"filter_config,omitempty" db:"filter_config"`
	RateLimitConfig *RateLimitConfiguration `json:"rate_limit_config,omitempty" db:"rate_limit_config"`

	CreatedAt time.Time `json:"created_at,omitempty" db:"created_at" swaggertype:"string"`
	UpdatedAt time.Time `json:"updated_at,omitempty" db:"updated_at" swaggertype:"string"`
	DeletedAt null.Time `json:"deleted_at,omitempty" db:"deleted_at" swaggertype:"string"`
}

// For DB access
func (s *Subscription) GetAlertConfig() AlertConfiguration {
	if s.AlertConfig != nil {
		return *s.AlertConfig
	}
	return AlertConfiguration{}
}

func (s *Subscription) GetRetryConfig() RetryConfiguration {
	if s.RetryConfig != nil {
		return *s.RetryConfig
	}
	return RetryConfiguration{}
}

func (s *Subscription) GetFilterConfig() FilterConfiguration {
	if s.FilterConfig != nil {
		return *s.FilterConfig
	}
	return FilterConfiguration{
		EventTypes: []string{},
		Filter: FilterSchema{
			Headers: M{},
			Body:    M{},
		},
	}
}

func (s *Subscription) GetRateLimitConfig() RateLimitConfiguration {
	if s.RateLimitConfig != nil {
		return *s.RateLimitConfig
	}
	return RateLimitConfiguration{}
}

type Source struct {
<<<<<<< HEAD
	UID            string          `json:"uid" db:"id"`
	ProjectID      string          `json:"project_id" db:"project_id"`
	MaskID         string          `json:"mask_id" db:"mask_id"`
	Name           string          `json:"name" db:"name"`
	Type           SourceType      `json:"type" db:"type"`
	Provider       SourceProvider  `json:"provider" db:"provider"`
	IsDisabled     bool            `json:"is_disabled" db:"is_disabled"`
	VerifierID     string          `json:"-" db:"source_verifier_id"`
	Verifier       *VerifierConfig `json:"verifier" db:"verifier"`
	ProviderConfig *ProviderConfig `json:"provider_config" db:"provider_config"`
	ForwardHeaders pq.StringArray  `json:"forward_headers" db:"forward_headers"`
	PubSub         *PubSubConfig   `json:"pub_sub" db:"pub_sub"`

	CreatedAt time.Time `json:"created_at,omitempty" db:"created_at" swaggertype:"string"`
	UpdatedAt time.Time `json:"updated_at,omitempty" db:"updated_at" swaggertype:"string"`
	DeletedAt null.Time `json:"deleted_at,omitempty" db:"deleted_at" swaggertype:"string"`
}

type PubSubConfig struct {
	Type    PubSubType          `json:"type" db:"type"`
	Workers int                 `json:"workers" db:"workers"`
	Sqs     *SQSPubSubConfig    `json:"sqs" db:"sqs"`
	Google  *GooglePubSubConfig `json:"google" db:"google"`
}

func (p *PubSubConfig) Scan(value interface{}) error {
	b, ok := value.([]byte)
	if !ok {
		return fmt.Errorf("unsupported value type %T", value)
	}

	var ps PubSubConfig
	err := json.Unmarshal(b, &ps)
	if err != nil {
		return err
	}

	*p = ps
	return nil
}

func (p PubSubConfig) Value() (driver.Value, error) {
	b, err := json.Marshal(p)
	if err != nil {
		return nil, err
	}

	return b, nil
}

type SQSPubSubConfig struct {
	AccessKeyID   string `json:"access_key_id" db:"access_key_id"`
	SecretKey     string `json:"secret_key" db:"secret_key"`
	DefaultRegion string `json:"default_region" db:"default_region"`
	QueueName     string `json:"queue_name" db:"queue_name"`
}

type GooglePubSubConfig struct {
	SubscriptionID string `json:"subscription_id" db:"subscription_id"`
	ServiceAccount []byte `json:"service_account" db:"service_account"`
	ProjectID      string `json:"project_id" db:"project_id"`
=======
	ID             primitive.ObjectID `json:"-" bson:"_id"`
	UID            string             `json:"uid" bson:"uid"`
	ProjectID      string             `json:"project_id" bson:"project_id"`
	MaskID         string             `json:"mask_id" bson:"mask_id"`
	Name           string             `json:"name" bson:"name"`
	Type           SourceType         `json:"type" bson:"type"`
	Provider       SourceProvider     `json:"provider" bson:"provider"`
	IsDisabled     bool               `json:"is_disabled" bson:"is_disabled"`
	Verifier       *VerifierConfig    `json:"verifier" bson:"verifier"`
	ProviderConfig *ProviderConfig    `json:"provider_config" bson:"provider_config"`
	ForwardHeaders []string           `json:"forward_headers" bson:"forward_headers"`
	PubSub         *PubSubConfig      `json:"pub_sub" bson:"pub_sub"`

	CreatedAt primitive.DateTime  `json:"created_at,omitempty" bson:"created_at" swaggertype:"string"`
	UpdatedAt primitive.DateTime  `json:"updated_at,omitempty" bson:"updated_at" swaggertype:"string"`
	DeletedAt *primitive.DateTime `json:"deleted_at,omitempty" bson:"deleted_at" swaggertype:"string"`
>>>>>>> 8c59cb35
}

type PubSubConfig struct {
	Type    PubSubType          `json:"type" bson:"type"`
	Workers int                 `json:"workers" bson:"workers"`
	Sqs     *SQSPubSubConfig    `json:"sqs" bson:"sqs"`
	Google  *GooglePubSubConfig `json:"google" bson:"google"`
}

type SQSPubSubConfig struct {
	AccessKeyID   string `json:"access_key_id" bson:"access_key_id"`
	SecretKey     string `json:"secret_key" bson:"secret_key"`
	DefaultRegion string `json:"default_region" bson:"default_region"`
	QueueName     string `json:"queue_name" bson:"queue_name"`
}

type GooglePubSubConfig struct {
	SubscriptionID string `json:"subscription_id" bson:"subscription_id"`
	ServiceAccount []byte `json:"service_account" bson:"service_account"`
	ProjectID      string `json:"project_id" bson:"project_id"`
}

type User struct {
	UID                        string    `json:"uid" db:"id"`
	FirstName                  string    `json:"first_name" db:"first_name"`
	LastName                   string    `json:"last_name" db:"last_name"`
	Email                      string    `json:"email" db:"email"`
	EmailVerified              bool      `json:"email_verified" db:"email_verified"`
	Password                   string    `json:"-" db:"password"`
	ResetPasswordToken         string    `json:"-" db:"reset_password_token"`
	EmailVerificationToken     string    `json:"-" db:"email_verification_token"`
	CreatedAt                  time.Time `json:"created_at,omitempty" db:"created_at,omitempty" swaggertype:"string"`
	UpdatedAt                  time.Time `json:"updated_at,omitempty" db:"updated_at,omitempty" swaggertype:"string"`
	DeletedAt                  null.Time `json:"deleted_at,omitempty" db:"deleted_at" swaggertype:"string"`
	ResetPasswordExpiresAt     time.Time `json:"reset_password_expires_at,omitempty" db:"reset_password_expires_at,omitempty" swaggertype:"string"`
	EmailVerificationExpiresAt time.Time `json:"-" db:"email_verification_expires_at,omitempty" swaggertype:"string"`
}

type RetryConfiguration struct {
	Type       StrategyProvider `json:"type,omitempty" db:"type" valid:"supported_retry_strategy~please provide a valid retry strategy type"`
	Duration   uint64           `json:"duration,omitempty" db:"duration" valid:"duration~please provide a valid time duration"`
	RetryCount uint64           `json:"retry_count" db:"retry_count" valid:"int~please provide a valid retry count"`
}

type AlertConfiguration struct {
	Count     int    `json:"count" db:"count"`
	Threshold string `json:"threshold" db:"threshold" valid:"duration~please provide a valid time duration"`
}

type FilterConfiguration struct {
	EventTypes pq.StringArray `json:"event_types" db:"event_types"`
	Filter     FilterSchema   `json:"filter" db:"filter"`
}

type M map[string]interface{}

func (h *M) Scan(value interface{}) error {
	b, ok := value.([]byte)
	if !ok {
		return fmt.Errorf("unsupported value type %T", value)
	}

	if string(b) == "null" {
		return nil
	}

	return json.Unmarshal(b, h)
}

func (h M) Value() (driver.Value, error) {
	if h == nil {
		return nil, nil
	}

	b, err := json.Marshal(h)
	if err != nil {
		return nil, err
	}

	return b, nil
}

type FilterSchema struct {
	Headers M `json:"headers" db:"headers"`
	Body    M `json:"body" db:"body"`
}

type ProviderConfig struct {
	Twitter *TwitterProviderConfig `json:"twitter" bson:"twitter"`
}

type TwitterProviderConfig struct {
	CrcVerifiedAt primitive.DateTime `json:"crc_verified_at" bson:"crc_verified_at"`
}

type VerifierConfig struct {
<<<<<<< HEAD
	Type      VerifierType `json:"type,omitempty" db:"type" valid:"supported_verifier~please provide a valid verifier type,required"`
	HMac      *HMac        `json:"hmac" db:"hmac"`
	BasicAuth *BasicAuth   `json:"basic_auth" db:"basic_auth"`
	ApiKey    *ApiKey      `json:"api_key" db:"api_key"`
=======
	Type      VerifierType `json:"type,omitempty" bson:"type" valid:"supported_verifier~please provide a valid verifier type"`
	HMac      *HMac        `json:"hmac" bson:"hmac"`
	BasicAuth *BasicAuth   `json:"basic_auth" bson:"basic_auth"`
	ApiKey    *ApiKey      `json:"api_key" bson:"api_key"`
>>>>>>> 8c59cb35
}

type HMac struct {
	Header   string       `json:"header" db:"header" valid:"required"`
	Hash     string       `json:"hash" db:"hash" valid:"supported_hash,required"`
	Secret   string       `json:"secret" db:"secret" valid:"required"`
	Encoding EncodingType `json:"encoding" db:"encoding" valid:"supported_encoding~please provide a valid encoding type,required"`
}

type BasicAuth struct {
	UserName string `json:"username" db:"username" valid:"required" `
	Password string `json:"password" db:"password" valid:"required"`
}

type ApiKey struct {
	HeaderValue string `json:"header_value" db:"header_value" valid:"required"`
	HeaderName  string `json:"header_name" db:"header_name" valid:"required"`
}

type Organisation struct {
	UID            string      `json:"id" db:"id"`
	OwnerID        string      `json:"" db:"owner_id"`
	Name           string      `json:"name" db:"name"`
	CustomDomain   null.String `json:"custom_domain" db:"custom_domain"`
	AssignedDomain null.String `json:"assigned_domain" db:"assigned_domain"`
	CreatedAt      time.Time   `json:"created_at,omitempty" db:"created_at,omitempty" swaggertype:"string"`
	UpdatedAt      time.Time   `json:"updated_at,omitempty" db:"updated_at,omitempty" swaggertype:"string"`
	DeletedAt      null.Time   `json:"deleted_at,omitempty" db:"deleted_at" swaggertype:"string"`
}

type Configuration struct {
	UID                string                      `json:"uid" db:"id"`
	IsAnalyticsEnabled bool                        `json:"is_analytics_enabled" db:"is_analytics_enabled"`
	IsSignupEnabled    bool                        `json:"is_signup_enabled" db:"is_signup_enabled"`
	StoragePolicy      *StoragePolicyConfiguration `json:"storage_policy" db:"storage_policy"`

	CreatedAt time.Time `json:"created_at,omitempty" db:"created_at,omitempty" swaggertype:"string"`
	UpdatedAt time.Time `json:"updated_at,omitempty" db:"updated_at,omitempty" swaggertype:"string"`
	DeletedAt null.Time `json:"deleted_at,omitempty" db:"deleted_at" swaggertype:"string"`
}

type StoragePolicyConfiguration struct {
	Type   StorageType    `json:"type,omitempty" db:"type" valid:"supported_storage~please provide a valid storage type,required"`
	S3     *S3Storage     `json:"s3" db:"s3"`
	OnPrem *OnPremStorage `json:"on_prem" db:"on_prem"`
}

type S3Storage struct {
	Bucket       null.String `json:"bucket" db:"bucket" valid:"required~please provide a bucket name"`
	AccessKey    null.String `json:"access_key,omitempty" db:"access_key" valid:"required~please provide an access key"`
	SecretKey    null.String `json:"secret_key,omitempty" db:"secret_key" valid:"required~please provide a secret key"`
	Region       null.String `json:"region,omitempty" db:"region"`
	SessionToken null.String `json:"session_token" db:"session_token"`
	Endpoint     null.String `json:"endpoint,omitempty" db:"endpoint"`
}

type OnPremStorage struct {
	Path null.String `json:"path" db:"path"`
}

type OrganisationMember struct {
	UID            string       `json:"uid" db:"id"`
	OrganisationID string       `json:"organisation_id" db:"organisation_id"`
	UserID         string       `json:"user_id" db:"user_id"`
	Role           auth.Role    `json:"role" db:"role"`
	UserMetadata   UserMetadata `json:"user_metadata" db:"user_metadata"`
	CreatedAt      time.Time    `json:"created_at,omitempty" db:"created_at,omitempty" swaggertype:"string"`
	UpdatedAt      time.Time    `json:"updated_at,omitempty" db:"updated_at,omitempty" swaggertype:"string"`
	DeletedAt      null.Time    `json:"deleted_at,omitempty" db:"deleted_at" swaggertype:"string"`
}

type Device struct {
	UID        string       `json:"uid" db:"id"`
	ProjectID  string       `json:"project_id,omitempty" db:"project_id"`
	EndpointID string       `json:"endpoint_id,omitempty" db:"endpoint_id"`
	HostName   string       `json:"host_name,omitempty" db:"host_name"`
	Status     DeviceStatus `json:"status,omitempty" db:"status"`
	LastSeenAt time.Time    `json:"last_seen_at,omitempty" db:"last_seen_at,omitempty" swaggertype:"string"`
	CreatedAt  time.Time    `json:"created_at,omitempty" db:"created_at,omitempty" swaggertype:"string"`
	UpdatedAt  time.Time    `json:"updated_at,omitempty" db:"updated_at,omitempty" swaggertype:"string"`
	DeletedAt  null.Time    `json:"deleted_at,omitempty" db:"deleted_at" swaggertype:"string"`
}

type DeviceStatus string

const (
	DeviceStatusOffline  DeviceStatus = "offline"
	DeviceStatusOnline   DeviceStatus = "online"
	DeviceStatusDisabled DeviceStatus = "disabled"
)

type UserMetadata struct {
	UserID    string `json:"-" db:"user_id"`
	FirstName string `json:"first_name" db:"first_name"`
	LastName  string `json:"last_name" db:"last_name"`
	Email     string `json:"email" db:"email"`
}

type InviteStatus string

const (
	InviteStatusAccepted  InviteStatus = "accepted"
	InviteStatusDeclined  InviteStatus = "declined"
	InviteStatusPending   InviteStatus = "pending"
	InviteStatusCancelled InviteStatus = "cancelled"
)

func (i InviteStatus) String() string {
	return string(i)
}

type OrganisationInvite struct {
<<<<<<< HEAD
	UID            string       `json:"uid" db:"id"`
	OrganisationID string       `json:"organisation_id" db:"organisation_id"`
	InviteeEmail   string       `json:"invitee_email" db:"invitee_email"`
	Token          string       `json:"token" db:"token"`
	Role           auth.Role    `json:"role" db:"role"`
	Status         InviteStatus `json:"status" db:"status"`
	ExpiresAt      time.Time    `json:"-" db:"expires_at"`
	CreatedAt      time.Time    `json:"created_at,omitempty" db:"created_at,omitempty" swaggertype:"string"`
	UpdatedAt      time.Time    `json:"updated_at,omitempty" db:"updated_at,omitempty" swaggertype:"string"`
	DeletedAt      null.Time    `json:"deleted_at,omitempty" db:"deleted_at" swaggertype:"string"`
=======
	ID               primitive.ObjectID  `json:"-" bson:"_id"`
	UID              string              `json:"uid" bson:"uid"`
	OrganisationID   string              `json:"organisation_id" bson:"organisation_id"`
	InviteeEmail     string              `json:"invitee_email" bson:"invitee_email"`
	Token            string              `json:"token" bson:"token"`
	Role             auth.Role           `json:"role" bson:"role"`
	Status           InviteStatus        `json:"status" bson:"status"`
	ExpiresAt        primitive.DateTime  `json:"-" bson:"expires_at"`
	CreatedAt        primitive.DateTime  `json:"created_at,omitempty" bson:"created_at,omitempty" swaggertype:"string"`
	UpdatedAt        primitive.DateTime  `json:"updated_at,omitempty" bson:"updated_at,omitempty" swaggertype:"string"`
	OrganisationName string              `json:"organisation_name,omitempty" bson:"-"`
	DeletedAt        *primitive.DateTime `json:"deleted_at,omitempty" bson:"deleted_at" swaggertype:"string"`
>>>>>>> 8c59cb35
}

type PortalLink struct {
	UID               string         `json:"uid" db:"id"`
	Name              string         `json:"name" db:"name"`
	ProjectID         string         `json:"project_id" db:"project_id"`
	Token             string         `json:"-" db:"token"`
	Endpoints         pq.StringArray `json:"endpoints" db:"endpoints"`
	EndpointsMetadata []Endpoint     `json:"endpoints_metadata" db:"endpoints_metadata"`

	CreatedAt time.Time `json:"created_at,omitempty" db:"created_at,omitempty" swaggertype:"string"`
	UpdatedAt time.Time `json:"updated_at,omitempty" db:"updated_at,omitempty" swaggertype:"string"`
	DeletedAt null.Time `json:"deleted_at,omitempty" db:"deleted_at,omitempty" swaggertype:"string"`
}

// Deprecated
type Application struct {
	ID              primitive.ObjectID `json:"-" db:"_id"`
	UID             string             `json:"uid" db:"uid"`
	ProjectID       string             `json:"project_id" db:"project_id"`
	Title           string             `json:"name" db:"title"`
	SupportEmail    string             `json:"support_email,omitempty" db:"support_email"`
	SlackWebhookURL string             `json:"slack_webhook_url,omitempty" db:"slack_webhook_url"`
	IsDisabled      bool               `json:"is_disabled,omitempty" db:"is_disabled"`

	Endpoints []DeprecatedEndpoint `json:"endpoints,omitempty" db:"endpoints"`
	CreatedAt time.Time            `json:"created_at,omitempty" db:"created_at,omitempty" swaggertype:"string"`
	UpdatedAt time.Time            `json:"updated_at,omitempty" db:"updated_at,omitempty" swaggertype:"string"`
	DeletedAt null.Time            `json:"deleted_at,omitempty" db:"deleted_at,omitempty" swaggertype:"string"`

	Events int64 `json:"events,omitempty" db:"-"`
}

// Deprecated
type DeprecatedEndpoint struct {
	UID                string   `json:"uid" db:"uid"`
	TargetURL          string   `json:"target_url" db:"target_url"`
	Description        string   `json:"description" db:"description"`
	Secret             string   `json:"-" db:"secret"`
	Secrets            []Secret `json:"secrets" db:"secrets"`
	AdvancedSignatures bool     `json:"advanced_signatures" db:"advanced_signatures"`

	HttpTimeout       string                  `json:"http_timeout" db:"http_timeout"`
	RateLimit         int                     `json:"rate_limit" db:"rate_limit"`
	RateLimitDuration string                  `json:"rate_limit_duration" db:"rate_limit_duration"`
	Authentication    *EndpointAuthentication `json:"authentication" db:"authentication,omitempty"`

	CreatedAt time.Time `json:"created_at,omitempty" db:"created_at,omitempty" swaggertype:"string"`
	UpdatedAt time.Time `json:"updated_at,omitempty" db:"updated_at,omitempty" swaggertype:"string"`
	DeletedAt null.Time `json:"deleted_at,omitempty" db:"deleted_at,omitempty" swaggertype:"string"`
}

type Password struct {
	Plaintext string
	Hash      []byte
}

func (p *Password) GenerateHash() error {
	hash, err := bcrypt.GenerateFromPassword([]byte(p.Plaintext), 12)
	if err != nil {
		return err
	}

	p.Hash = hash
	return nil
}

func (p *Password) Matches() (bool, error) {
	err := bcrypt.CompareHashAndPassword(p.Hash, []byte(p.Plaintext))
	if err != nil {
		switch {
		case errors.Is(err, bcrypt.ErrMismatchedHashAndPassword):
			return false, nil
		default:
			return false, err
		}
	}

	return true, err
}

type SubscriptionFilter struct {
	ID        primitive.ObjectID     `json:"-" bson:"_id"`
	UID       string                 `json:"uid" bson:"uid"`
	Filter    map[string]interface{} `json:"filter" bson:"filter"`
	DeletedAt *primitive.DateTime    `json:"deleted_at,omitempty" bson:"deleted_at"`
}<|MERGE_RESOLUTION|>--- conflicted
+++ resolved
@@ -78,10 +78,7 @@
 	StorageType      string
 	KeyType          string
 	PubSubType       string
-<<<<<<< HEAD
-=======
 	PubSubHandler    func(*Source, string) error
->>>>>>> 8c59cb35
 )
 
 type EndpointAuthenticationType string
@@ -747,8 +744,8 @@
 }
 
 type CLIMetadata struct {
-<<<<<<< HEAD
 	EventType string `json:"event_type" db:"event_type"`
+	SourceID  string `json:"source_id" db:"source_id"`
 	HostName  string `json:"host_name,omitempty" db:"host_name"`
 }
 
@@ -780,10 +777,6 @@
 	}
 
 	return b, nil
-=======
-	EventType string `json:"event_type" bson:"event_type"`
-	SourceID  string `json:"source_id" bson:"source_id"`
->>>>>>> 8c59cb35
 }
 
 type APIKey struct {
@@ -860,7 +853,6 @@
 }
 
 type Source struct {
-<<<<<<< HEAD
 	UID            string          `json:"uid" db:"id"`
 	ProjectID      string          `json:"project_id" db:"project_id"`
 	MaskID         string          `json:"mask_id" db:"mask_id"`
@@ -922,44 +914,6 @@
 	SubscriptionID string `json:"subscription_id" db:"subscription_id"`
 	ServiceAccount []byte `json:"service_account" db:"service_account"`
 	ProjectID      string `json:"project_id" db:"project_id"`
-=======
-	ID             primitive.ObjectID `json:"-" bson:"_id"`
-	UID            string             `json:"uid" bson:"uid"`
-	ProjectID      string             `json:"project_id" bson:"project_id"`
-	MaskID         string             `json:"mask_id" bson:"mask_id"`
-	Name           string             `json:"name" bson:"name"`
-	Type           SourceType         `json:"type" bson:"type"`
-	Provider       SourceProvider     `json:"provider" bson:"provider"`
-	IsDisabled     bool               `json:"is_disabled" bson:"is_disabled"`
-	Verifier       *VerifierConfig    `json:"verifier" bson:"verifier"`
-	ProviderConfig *ProviderConfig    `json:"provider_config" bson:"provider_config"`
-	ForwardHeaders []string           `json:"forward_headers" bson:"forward_headers"`
-	PubSub         *PubSubConfig      `json:"pub_sub" bson:"pub_sub"`
-
-	CreatedAt primitive.DateTime  `json:"created_at,omitempty" bson:"created_at" swaggertype:"string"`
-	UpdatedAt primitive.DateTime  `json:"updated_at,omitempty" bson:"updated_at" swaggertype:"string"`
-	DeletedAt *primitive.DateTime `json:"deleted_at,omitempty" bson:"deleted_at" swaggertype:"string"`
->>>>>>> 8c59cb35
-}
-
-type PubSubConfig struct {
-	Type    PubSubType          `json:"type" bson:"type"`
-	Workers int                 `json:"workers" bson:"workers"`
-	Sqs     *SQSPubSubConfig    `json:"sqs" bson:"sqs"`
-	Google  *GooglePubSubConfig `json:"google" bson:"google"`
-}
-
-type SQSPubSubConfig struct {
-	AccessKeyID   string `json:"access_key_id" bson:"access_key_id"`
-	SecretKey     string `json:"secret_key" bson:"secret_key"`
-	DefaultRegion string `json:"default_region" bson:"default_region"`
-	QueueName     string `json:"queue_name" bson:"queue_name"`
-}
-
-type GooglePubSubConfig struct {
-	SubscriptionID string `json:"subscription_id" bson:"subscription_id"`
-	ServiceAccount []byte `json:"service_account" bson:"service_account"`
-	ProjectID      string `json:"project_id" bson:"project_id"`
 }
 
 type User struct {
@@ -1036,17 +990,10 @@
 }
 
 type VerifierConfig struct {
-<<<<<<< HEAD
-	Type      VerifierType `json:"type,omitempty" db:"type" valid:"supported_verifier~please provide a valid verifier type,required"`
+	Type      VerifierType `json:"type,omitempty" db:"type" valid:"supported_verifier~please provide a valid verifier type"`
 	HMac      *HMac        `json:"hmac" db:"hmac"`
 	BasicAuth *BasicAuth   `json:"basic_auth" db:"basic_auth"`
 	ApiKey    *ApiKey      `json:"api_key" db:"api_key"`
-=======
-	Type      VerifierType `json:"type,omitempty" bson:"type" valid:"supported_verifier~please provide a valid verifier type"`
-	HMac      *HMac        `json:"hmac" bson:"hmac"`
-	BasicAuth *BasicAuth   `json:"basic_auth" bson:"basic_auth"`
-	ApiKey    *ApiKey      `json:"api_key" bson:"api_key"`
->>>>>>> 8c59cb35
 }
 
 type HMac struct {
@@ -1159,31 +1106,17 @@
 }
 
 type OrganisationInvite struct {
-<<<<<<< HEAD
-	UID            string       `json:"uid" db:"id"`
-	OrganisationID string       `json:"organisation_id" db:"organisation_id"`
-	InviteeEmail   string       `json:"invitee_email" db:"invitee_email"`
-	Token          string       `json:"token" db:"token"`
-	Role           auth.Role    `json:"role" db:"role"`
-	Status         InviteStatus `json:"status" db:"status"`
-	ExpiresAt      time.Time    `json:"-" db:"expires_at"`
-	CreatedAt      time.Time    `json:"created_at,omitempty" db:"created_at,omitempty" swaggertype:"string"`
-	UpdatedAt      time.Time    `json:"updated_at,omitempty" db:"updated_at,omitempty" swaggertype:"string"`
-	DeletedAt      null.Time    `json:"deleted_at,omitempty" db:"deleted_at" swaggertype:"string"`
-=======
-	ID               primitive.ObjectID  `json:"-" bson:"_id"`
-	UID              string              `json:"uid" bson:"uid"`
-	OrganisationID   string              `json:"organisation_id" bson:"organisation_id"`
-	InviteeEmail     string              `json:"invitee_email" bson:"invitee_email"`
-	Token            string              `json:"token" bson:"token"`
-	Role             auth.Role           `json:"role" bson:"role"`
-	Status           InviteStatus        `json:"status" bson:"status"`
-	ExpiresAt        primitive.DateTime  `json:"-" bson:"expires_at"`
-	CreatedAt        primitive.DateTime  `json:"created_at,omitempty" bson:"created_at,omitempty" swaggertype:"string"`
-	UpdatedAt        primitive.DateTime  `json:"updated_at,omitempty" bson:"updated_at,omitempty" swaggertype:"string"`
-	OrganisationName string              `json:"organisation_name,omitempty" bson:"-"`
-	DeletedAt        *primitive.DateTime `json:"deleted_at,omitempty" bson:"deleted_at" swaggertype:"string"`
->>>>>>> 8c59cb35
+	UID              string       `json:"uid" db:"id"`
+	OrganisationID   string       `json:"organisation_id" db:"organisation_id"`
+	OrganisationName string       `json:"organisation_name,omitempty" db:"-"`
+	InviteeEmail     string       `json:"invitee_email" db:"invitee_email"`
+	Token            string       `json:"token" db:"token"`
+	Role             auth.Role    `json:"role" db:"role"`
+	Status           InviteStatus `json:"status" db:"status"`
+	ExpiresAt        time.Time    `json:"-" db:"expires_at"`
+	CreatedAt        time.Time    `json:"created_at,omitempty" db:"created_at,omitempty" swaggertype:"string"`
+	UpdatedAt        time.Time    `json:"updated_at,omitempty" db:"updated_at,omitempty" swaggertype:"string"`
+	DeletedAt        null.Time    `json:"deleted_at,omitempty" db:"deleted_at" swaggertype:"string"`
 }
 
 type PortalLink struct {
