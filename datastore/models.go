package datastore

import (
	"bytes"
	"database/sql/driver"
	"encoding/json"
	"errors"
	"net/http"
	"strings"

	"github.com/frain-dev/convoy"
	"github.com/frain-dev/convoy/auth"
	"github.com/frain-dev/convoy/config"
	"github.com/frain-dev/convoy/pkg/httpheader"
	"go.mongodb.org/mongo-driver/bson/primitive"
	"golang.org/x/crypto/bcrypt"
)

type Pageable struct {
	Page    int `json:"page" bson:"page"`
	PerPage int `json:"per_page" bson:"per_page"`
	Sort    int `json:"sort" bson:"sort"`
}

type PaginationData struct {
	Total     int64 `json:"total"`
	Page      int64 `json:"page"`
	PerPage   int64 `json:"perPage"`
	Prev      int64 `json:"prev"`
	Next      int64 `json:"next"`
	TotalPage int64 `json:"totalPage"`
}

type Period int

var PeriodValues = map[string]Period{
	"daily":   Daily,
	"weekly":  Weekly,
	"monthly": Monthly,
	"yearly":  Yearly,
}

const (
	Daily Period = iota
	Weekly
	Monthly
	Yearly
)

func IsValidPeriod(period string) bool {
	_, ok := PeriodValues[period]
	return ok
}

type DocumentStatus string

type SearchParams struct {
	CreatedAtStart int64 `json:"created_at_start" bson:"created_at_start"`
	CreatedAtEnd   int64 `json:"created_at_end" bson:"created_at_end"`
}

const (
	ActiveDocumentStatus   DocumentStatus = "Active"
	InactiveDocumentStatus DocumentStatus = "Inactive"
	DeletedDocumentStatus  DocumentStatus = "Deleted"
)

type StrategyProvider string

type GroupType string

type SourceType string

type SourceProvider string

type VerifierType string

type EncodingType string

type StorageType string

const (
	HTTPSource     SourceType = "http"
	RestApiSource  SourceType = "rest_api"
	PubSubSource   SourceType = "pub_sub"
	DBChangeStream SourceType = "db_change_stream"
)

const (
	GithubSourceProvider  SourceProvider = "github"
	TwitterSourceProvider SourceProvider = "twitter"
	ShopifySourceProvider SourceProvider = "shopify"
)

func (s SourceProvider) IsValid() bool {
	switch s {
	case GithubSourceProvider, TwitterSourceProvider, ShopifySourceProvider:
		return true
	}
	return false
}

func (s SourceType) IsValid() bool {
	switch s {
	case HTTPSource, RestApiSource, PubSubSource, DBChangeStream:
		return true
	}
	return false
}

const (
	NoopVerifier      VerifierType = "noop"
	HMacVerifier      VerifierType = "hmac"
	BasicAuthVerifier VerifierType = "basic_auth"
	APIKeyVerifier    VerifierType = "api_key"
)

const (
	Base64Encoding EncodingType = "base64"
	HexEncoding    EncodingType = "hex"
)

const (
	OutgoingGroup GroupType = "outgoing"
	IncomingGroup GroupType = "incoming"
)

const (
	S3     StorageType = "s3"
	OnPrem StorageType = "on_prem"
)

const (
	ProjectKey   KeyType = "project"
	AppPortalKey KeyType = "app_portal"
	CLIKey       KeyType = "cli"
)

<<<<<<< HEAD
=======
func (k KeyType) IsValidAppKey() bool {
	switch k {
	case AppPortalKey, CLIKey:
		return true
	default:
		return false
	}
}

>>>>>>> 2456fdfc
const (
	DefaultStrategyProvider     = LinearStrategyProvider
	LinearStrategyProvider      = "linear"
	ExponentialStrategyProvider = "exponential"
)

var (
	DefaultStrategyConfig = StrategyConfiguration{
		Type:       "linear",
		Duration:   100,
		RetryCount: 10,
	}

	DefaultSignatureConfig = SignatureConfiguration{
		Header: "X-Convoy-Signature",
		Hash:   "SHA256",
	}

	DefaultRateLimitConfig = RateLimitConfiguration{
		Count:    1000,
		Duration: 60,
	}

	DefaultRetryConfig = RetryConfiguration{
		Type:       LinearStrategyProvider,
		Duration:   "10s",
		RetryCount: 3,
	}

	DefaultAlertConfig = AlertConfiguration{
		Count:     4,
		Threshold: "1h",
	}
	DefaultStoragePolicy = StoragePolicyConfiguration{
		Type: OnPrem,
		OnPrem: &OnPremStorage{
			Path: convoy.DefaultOnPremDir,
		},
	}
)

const (
	ActiveSubscriptionStatus   SubscriptionStatus = "active"
	InactiveSubscriptionStatus SubscriptionStatus = "inactive"
	PendingSubscriptionStatus  SubscriptionStatus = "pending"
)

type Application struct {
	ID              primitive.ObjectID `json:"-" bson:"_id"`
	UID             string             `json:"uid" bson:"uid"`
	GroupID         string             `json:"group_id" bson:"group_id"`
	Title           string             `json:"name" bson:"title"`
	SupportEmail    string             `json:"support_email,omitempty" bson:"support_email"`
	SlackWebhookURL string             `json:"slack_webhook_url,omitempty" bson:"slack_webhook_url"`
	IsDisabled      bool               `json:"is_disabled,omitempty" bson:"is_disabled"`

	Endpoints []Endpoint         `json:"endpoints,omitempty" bson:"endpoints"`
	CreatedAt primitive.DateTime `json:"created_at,omitempty" bson:"created_at,omitempty" swaggertype:"string"`
	UpdatedAt primitive.DateTime `json:"updated_at,omitempty" bson:"updated_at,omitempty" swaggertype:"string"`
	DeletedAt primitive.DateTime `json:"deleted_at,omitempty" bson:"deleted_at,omitempty" swaggertype:"string"`

	Events int64 `json:"events,omitempty" bson:"-"`

	DocumentStatus DocumentStatus `json:"-" bson:"document_status"`
}

type SubscriptionStatus string

type Endpoint struct {
	UID         string `json:"uid" bson:"uid"`
	TargetURL   string `json:"target_url" bson:"target_url"`
	Description string `json:"description" bson:"description"`
	Secret      string `json:"secret" bson:"secret"`

	HttpTimeout       string `json:"http_timeout" bson:"http_timeout"`
	RateLimit         int    `json:"rate_limit" bson:"rate_limit"`
	RateLimitDuration string `json:"rate_limit_duration" bson:"rate_limit_duration"`

	CreatedAt primitive.DateTime `json:"created_at,omitempty" bson:"created_at,omitempty" swaggertype:"string"`
	UpdatedAt primitive.DateTime `json:"updated_at,omitempty" bson:"updated_at,omitempty" swaggertype:"string"`
	DeletedAt primitive.DateTime `json:"deleted_at,omitempty" bson:"deleted_at,omitempty" swaggertype:"string"`

	DocumentStatus DocumentStatus `json:"-" bson:"document_status"`
}

var (
	ErrOrgNotFound       = errors.New("organisation not found")
	ErrDeviceNotFound    = errors.New("device not found")
	ErrOrgInviteNotFound = errors.New("organisation invite not found")
	ErrOrgMemberNotFound = errors.New("organisation member not found")
)

type Group struct {
	ID             primitive.ObjectID `json:"-" bson:"_id"`
	UID            string             `json:"uid" bson:"uid"`
	Name           string             `json:"name" bson:"name"`
	LogoURL        string             `json:"logo_url" bson:"logo_url"`
	OrganisationID string             `json:"organisation_id" bson:"organisation_id"`
	Type           GroupType          `json:"type" bson:"type"`
	Config         *GroupConfig       `json:"config" bson:"config"`
	Statistics     *GroupStatistics   `json:"statistics" bson:"-"`

	// TODO(subomi): refactor this into the Instance API.
	RateLimit         int            `json:"rate_limit" bson:"rate_limit"`
	RateLimitDuration string         `json:"rate_limit_duration" bson:"rate_limit_duration"`
	Metadata          *GroupMetadata `json:"metadata" bson:"metadata"`

	CreatedAt primitive.DateTime `json:"created_at,omitempty" bson:"created_at,omitempty" swaggertype:"string"`
	UpdatedAt primitive.DateTime `json:"updated_at,omitempty" bson:"updated_at,omitempty" swaggertype:"string"`
	DeletedAt primitive.DateTime `json:"deleted_at,omitempty" bson:"deleted_at,omitempty" swaggertype:"string"`

	DocumentStatus DocumentStatus `json:"-" bson:"document_status"`
}

type GroupMetadata struct {
	RetainedEvents int `json:"retained_events" bson:"retained_events"`
}

type GroupConfig struct {
	RateLimit                *RateLimitConfiguration       `json:"ratelimit"`
	Strategy                 *StrategyConfiguration        `json:"strategy"`
	Signature                *SignatureConfiguration       `json:"signature"`
	RetentionPolicy          *RetentionPolicyConfiguration `json:"retention_policy" bson:"retention_policy"`
	DisableEndpoint          bool                          `json:"disable_endpoint" bson:"disable_endpoint"`
	ReplayAttacks            bool                          `json:"replay_attacks" bson:"replay_attacks"`
	IsRetentionPolicyEnabled bool                          `json:"is_retention_policy_enabled" bson:"is_retention_policy_enabled"`
}

type RateLimitConfiguration struct {
	Count    int    `json:"count" bson:"count"`
	Duration uint64 `json:"duration" bson:"duration"`
}

type StrategyConfiguration struct {
	Type       StrategyProvider `json:"type" valid:"required~please provide a valid strategy type, in(linear|exponential)~unsupported strategy type"`
	Duration   uint64           `json:"duration" valid:"required~please provide a valid duration in seconds,int"`
	RetryCount uint64           `json:"retry_count" valid:"required~please provide a valid retry count,int"`
}

type SignatureConfiguration struct {
	Header config.SignatureHeaderProvider `json:"header,omitempty" valid:"required~please provide a valid signature header"`
	Hash   string                         `json:"hash,omitempty" valid:"required~please provide a valid hash,supported_hash~unsupported hash type"`
}

type SignatureValues struct {
	Header config.SignatureHeaderProvider `json:"header" valid:"required~please provide a valid signature header"`
	Hash   string                         `json:"hash" valid:"required~please provide a valid hash,supported_hash~unsupported hash type"`
}

type RetentionPolicyConfiguration struct {
	Policy string `json:"policy" valid:"required~please provide a valid retention policy"`
}

type GroupStatistics struct {
	GroupID      string `json:"-" bson:"group_id"`
	MessagesSent int64  `json:"messages_sent" bson:"messages_sent"`
	TotalApps    int64  `json:"total_apps" bson:"total_apps"`
}

type GroupFilter struct {
	OrgID string   `json:"org_id" bson:"org_id"`
	Names []string `json:"name" bson:"name"`
}

type EventFilter struct {
	GroupID        string         `json:"group_id" bson:"group_id"`
	DocumentStatus DocumentStatus `json:"document_status" bson:"document_status"`
	CreatedAtStart int64          `json:"created_at_start" bson:"created_at_start"`
	CreatedAtEnd   int64          `json:"created_at_end" bson:"created_at_end"`
}

type EventDeliveryFilter struct {
	GroupID        string `json:"group_id" bson:"group_id"`
	CreatedAtStart int64  `json:"created_at_start" bson:"created_at_start"`
	CreatedAtEnd   int64  `json:"created_at_end" bson:"created_at_end"`
}

func (g *GroupFilter) WithNamesTrimmed() *GroupFilter {
	f := GroupFilter{OrgID: g.OrgID, Names: []string{}}

	for _, s := range g.Names {
		s = strings.TrimSpace(s)
		if len(s) == 0 {
			continue
		}
		f.Names = append(f.Names, s)
	}

	return &f
}

func (g *GroupFilter) ToGenericMap() map[string]interface{} {
	m := map[string]interface{}{"name": g.Names}
	return m
}

func (o *Group) IsDeleted() bool { return o.DeletedAt > 0 }

func (o *Group) IsOwner(a *Application) bool { return o.UID == a.GroupID }

var (
	ErrUserNotFound                  = errors.New("user not found")
	ErrSourceNotFound                = errors.New("source not found")
	ErrEventNotFound                 = errors.New("event not found")
	ErrGroupNotFound                 = errors.New("group not found")
	ErrAPIKeyNotFound                = errors.New("api key not found")
	ErrEndpointNotFound              = errors.New("endpoint not found")
	ErrApplicationNotFound           = errors.New("application not found")
	ErrSubscriptionNotFound          = errors.New("subscription not found")
	ErrEventDeliveryNotFound         = errors.New("event delivery not found")
	ErrEventDeliveryAttemptNotFound  = errors.New("event delivery attempt not found")
	ErrDuplicateAppName              = errors.New("an application with this name exists")
	ErrNotAuthorisedToAccessDocument = errors.New("your credentials cannot access or modify this resource")
	ErrConfigNotFound                = errors.New("config not found")
	ErrDuplicateGroupName            = errors.New("a group with this name already exists")
	ErrDuplicateEmail                = errors.New("a user with this email already exists")
)

type AppMetadata struct {
	UID          string `json:"uid" bson:"uid"`
	Title        string `json:"title" bson:"title"`
	GroupID      string `json:"group_id" bson:"group_id"`
	SupportEmail string `json:"support_email" bson:"support_email"`
}

// EventType is used to identify an specific event.
// This could be "user.new"
// This will be used for data indexing
// Makes it easy to filter by a list of events
type EventType string

// Event defines a payload to be sent to an application
type Event struct {
	ID               primitive.ObjectID `json:"-" bson:"_id"`
	UID              string             `json:"uid" bson:"uid"`
	EventType        EventType          `json:"event_type" bson:"event_type"`
	MatchedEndpoints int                `json:"matched_endpoints" bson:"matched_enpoints"` // TODO(all) remove this field

	// ProviderID is a custom ID that can be used to reconcile this Event
	// with your internal systems.
	// This is optional
	// If not provided, we will generate one for you
	ProviderID string                `json:"provider_id,omitempty" bson:"provider_id"`
	SourceID   string                `json:"source_id,omitempty" bson:"source_id"`
	GroupID    string                `json:"group_id,omitempty" bson:"group_id"`
	AppID      string                `json:"app_id,omitempty" bson:"app_id"`
	Headers    httpheader.HTTPHeader `json:"headers" bson:"headers"`
	App        *Application          `json:"app_metadata,omitempty" bson:"-"`
	Source     *Source               `json:"source_metadata,omitempty" bson:"-"`

	// Data is an arbitrary JSON value that gets sent as the body of the
	// webhook to the endpoints
	Data json.RawMessage `json:"data,omitempty" bson:"data"`

	CreatedAt primitive.DateTime `json:"created_at,omitempty" bson:"created_at,omitempty" swaggertype:"string"`
	UpdatedAt primitive.DateTime `json:"updated_at,omitempty" bson:"updated_at,omitempty" swaggertype:"string"`
	DeletedAt primitive.DateTime `json:"deleted_at,omitempty" bson:"deleted_at,omitempty" swaggertype:"string"`

	DocumentStatus DocumentStatus `json:"-" bson:"document_status"`
}

<<<<<<< HEAD
type EventDeliveryStatus string
type HttpHeader map[string]string
=======
type (
	SubscriptionType    string
	EventDeliveryStatus string
	HttpHeader          map[string]string
)
>>>>>>> 2456fdfc

func (h HttpHeader) SetHeadersInRequest(r *http.Request) {
	for k, v := range h {
		r.Header.Set(k, v)
	}
}

const (
	// ScheduledEventStatus : when  a Event has been scheduled for delivery
	ScheduledEventStatus  EventDeliveryStatus = "Scheduled"
	ProcessingEventStatus EventDeliveryStatus = "Processing"
	DiscardedEventStatus  EventDeliveryStatus = "Discarded"
	FailureEventStatus    EventDeliveryStatus = "Failure"
	SuccessEventStatus    EventDeliveryStatus = "Success"
	RetryEventStatus      EventDeliveryStatus = "Retry"
)

func (e EventDeliveryStatus) IsValid() bool {
	switch e {
	case ScheduledEventStatus,
		ProcessingEventStatus,
		DiscardedEventStatus,
		FailureEventStatus,
		SuccessEventStatus,
		RetryEventStatus:
		return true
	default:
		return false
	}
}

const (
	SubscriptionTypeCLI SubscriptionType = "cli"
	SubscriptionTypeAPI SubscriptionType = "api"
)

type Metadata struct {
	// Data to be sent to endpoint.
	Data     json.RawMessage  `json:"data" bson:"data"`
	Strategy StrategyProvider `json:"strategy" bson:"strategy"`
	// NextSendTime denotes the next time a Event will be published in
	// case it failed the first time
	NextSendTime primitive.DateTime `json:"next_send_time" bson:"next_send_time"`

	// NumTrials: number of times we have tried to deliver this Event to
	// an application
	NumTrials uint64 `json:"num_trials" bson:"num_trials"`

	IntervalSeconds uint64 `json:"interval_seconds" bson:"interval_seconds"`

	RetryLimit uint64 `json:"retry_limit" bson:"retry_limit"`
}

func (em Metadata) Value() (driver.Value, error) {
	b := new(bytes.Buffer)

	if err := json.NewEncoder(b).Encode(em); err != nil {
		return driver.Value(""), err
	}

	return driver.Value(b.String()), nil
}

type EventIntervalData struct {
	Interval int64  `json:"index" bson:"index"`
	Time     string `json:"date" bson:"total_time"`
}

type EventInterval struct {
	Data  EventIntervalData `json:"data" bson:"_id"`
	Count uint64            `json:"count" bson:"count"`
}

type DeliveryAttempt struct {
	ID         primitive.ObjectID `json:"-" bson:"_id"`
	UID        string             `json:"uid" bson:"uid"`
	MsgID      string             `json:"msg_id" bson:"msg_id"`
	URL        string             `json:"url" bson:"url"`
	Method     string             `json:"method" bson:"method"`
	EndpointID string             `json:"endpoint_id" bson:"endpoint_id"`
	APIVersion string             `json:"api_version" bson:"api_version"`

	IPAddress        string     `json:"ip_address,omitempty" bson:"ip_address,omitempty"`
	RequestHeader    HttpHeader `json:"request_http_header,omitempty" bson:"request_http_header,omitempty"`
	ResponseHeader   HttpHeader `json:"response_http_header,omitempty" bson:"response_http_header,omitempty"`
	HttpResponseCode string     `json:"http_status,omitempty" bson:"http_status,omitempty"`
	ResponseData     string     `json:"response_data,omitempty" bson:"response_data,omitempty"`
	Error            string     `json:"error,omitempty" bson:"error,omitempty"`
	Status           bool       `json:"status,omitempty" bson:"status,omitempty"`

	CreatedAt primitive.DateTime `json:"created_at,omitempty" bson:"created_at,omitempty" swaggertype:"string"`
	UpdatedAt primitive.DateTime `json:"updated_at,omitempty" bson:"updated_at,omitempty" swaggertype:"string"`
	DeletedAt primitive.DateTime `json:"deleted_at,omitempty" bson:"deleted_at,omitempty" swaggertype:"string"`
}

// Event defines a payload to be sent to an application
type EventDelivery struct {
	ID             primitive.ObjectID    `json:"-" bson:"_id"`
	UID            string                `json:"uid" bson:"uid"`
	AppID          string                `json:"app_id,omitempty" bson:"app_id"`
	GroupID        string                `json:"group_id,omitempty" bson:"group_id"`
	EventID        string                `json:"event_id,omitempty" bson:"event_id"`
	EndpointID     string                `json:"endpoint_id,omitempty" bson:"endpoint_id"`
<<<<<<< HEAD
=======
	DeviceID       string                `json:"device_id" bson:"device_id"`
>>>>>>> 2456fdfc
	SubscriptionID string                `json:"subscription_id,omitempty" bson:"subscription_id"`
	Headers        httpheader.HTTPHeader `json:"headers" bson:"headers"`

	Endpoint *Endpoint    `json:"endpoint_metadata,omitempty" bson:"-"`
	Event    *Event       `json:"event_metadata,omitempty" bson:"-"`
	App      *Application `json:"app_metadata,omitempty" bson:"-"`

	DeliveryAttempts []DeliveryAttempt   `json:"-" bson:"attempts"`
	Status           EventDeliveryStatus `json:"status" bson:"status"`
	Metadata         *Metadata           `json:"metadata" bson:"metadata"`
	CLIMetadata      *CLIMetadata        `json:"cli_metadata" bson:"cli_metadata"`
	Description      string              `json:"description,omitempty" bson:"description"`
	CreatedAt        primitive.DateTime  `json:"created_at,omitempty" bson:"created_at,omitempty" swaggertype:"string"`
	UpdatedAt        primitive.DateTime  `json:"updated_at,omitempty" bson:"updated_at,omitempty" swaggertype:"string"`
	DeletedAt        primitive.DateTime  `json:"deleted_at,omitempty" bson:"deleted_at,omitempty" swaggertype:"string"`

	DocumentStatus DocumentStatus `json:"-" bson:"document_status"`
}

type CLIMetadata struct {
	EventType string `json:"event_type" bson:"event_type"`
	HostName  string `json:"host_name,omitempty" bson:"-"`
}

type KeyType string

type APIKey struct {
	ID        primitive.ObjectID `json:"-" bson:"_id"`
	UID       string             `json:"uid" bson:"uid"`
	MaskID    string             `json:"mask_id,omitempty" bson:"mask_id"`
	Name      string             `json:"name" bson:"name"`
	Role      auth.Role          `json:"role" bson:"role"`
	Hash      string             `json:"hash,omitempty" bson:"hash"`
	Salt      string             `json:"salt,omitempty" bson:"salt"`
	Type      KeyType            `json:"key_type" bson:"key_type"`
	ExpiresAt primitive.DateTime `json:"expires_at,omitempty" bson:"expires_at,omitempty"`
	CreatedAt primitive.DateTime `json:"created_at,omitempty" bson:"created_at"`
	UpdatedAt primitive.DateTime `json:"updated_at,omitempty" bson:"updated_at"`
	DeletedAt primitive.DateTime `json:"deleted_at,omitempty" bson:"deleted_at"`

	DocumentStatus DocumentStatus `json:"-" bson:"document_status"`
}

type Subscription struct {
	ID         primitive.ObjectID `json:"-" bson:"_id"`
	UID        string             `json:"uid" bson:"uid"`
	Name       string             `json:"name" bson:"name"`
	Type       SubscriptionType   `json:"type" bson:"type"`
	Status     SubscriptionStatus `json:"status" bson:"status"`
	AppID      string             `json:"-" bson:"app_id"`
	GroupID    string             `json:"-" bson:"group_id"`
	SourceID   string             `json:"-" bson:"source_id"`
	EndpointID string             `json:"-" bson:"endpoint_id"`
	DeviceID   string             `json:"device_id" bson:"device_id"`

	Source   *Source      `json:"source_metadata" bson:"-"`
	Endpoint *Endpoint    `json:"endpoint_metadata" bson:"-"`
	App      *Application `json:"app_metadata" bson:"-"`

	// subscription config
	AlertConfig  *AlertConfiguration  `json:"alert_config,omitempty" bson:"alert_config,omitempty"`
	RetryConfig  *RetryConfiguration  `json:"retry_config,omitempty" bson:"retry_config,omitempty"`
	FilterConfig *FilterConfiguration `json:"filter_config,omitempty" bson:"filter_config,omitempty"`

	CreatedAt primitive.DateTime `json:"created_at,omitempty" bson:"created_at" swaggertype:"string"`
	UpdatedAt primitive.DateTime `json:"updated_at,omitempty" bson:"updated_at" swaggertype:"string"`
	DeletedAt primitive.DateTime `json:"deleted_at,omitempty" bson:"deleted_at" swaggertype:"string"`

	DocumentStatus DocumentStatus `json:"-" bson:"document_status"`
}

type Source struct {
	ID             primitive.ObjectID `json:"-" bson:"_id"`
	UID            string             `json:"uid" bson:"uid"`
	GroupID        string             `json:"group_id" bson:"group_id"`
	MaskID         string             `json:"mask_id" bson:"mask_id"`
	Name           string             `json:"name" bson:"name"`
	Type           SourceType         `json:"type" bson:"type"`
	Provider       SourceProvider     `json:"provider" bson:"provider"`
	IsDisabled     bool               `json:"is_disabled" bson:"is_disabled"`
	Verifier       *VerifierConfig    `json:"verifier" bson:"verifier"`
	ProviderConfig *ProviderConfig    `json:"provider_config" bson:"provider_config"`
	ForwardHeaders []string           `json:"forward_headers" bson:"forward_headers"`

	CreatedAt primitive.DateTime `json:"created_at,omitempty" bson:"created_at" swaggertype:"string"`
	UpdatedAt primitive.DateTime `json:"updated_at,omitempty" bson:"updated_at" swaggertype:"string"`
	DeletedAt primitive.DateTime `json:"deleted_at,omitempty" bson:"deleted_at" swaggertype:"string"`

	DocumentStatus DocumentStatus `json:"-" bson:"document_status"`
}

type User struct {
	ID                     primitive.ObjectID `json:"-" bson:"_id"`
	UID                    string             `json:"uid" bson:"uid"`
	FirstName              string             `json:"first_name" bson:"first_name"`
	LastName               string             `json:"last_name" bson:"last_name"`
	Email                  string             `json:"email" bson:"email"`
	Password               string             `json:"-" bson:"password"`
	Role                   auth.Role          `json:"role" bson:"role"`
	ResetPasswordToken     string             `json:"-" bson:"reset_password_token"`
	CreatedAt              primitive.DateTime `json:"created_at,omitempty" bson:"created_at,omitempty" swaggertype:"string"`
	UpdatedAt              primitive.DateTime `json:"updated_at,omitempty" bson:"updated_at,omitempty" swaggertype:"string"`
	DeletedAt              primitive.DateTime `json:"deleted_at,omitempty" bson:"deleted_at,omitempty" swaggertype:"string"`
	ResetPasswordExpiresAt primitive.DateTime `json:"reset_password_expires_at,omitempty" bson:"reset_password_expires_at,omitempty" swaggertype:"string"`

	DocumentStatus DocumentStatus `json:"-" bson:"document_status"`
}

type RetryConfiguration struct {
	Type       config.StrategyProvider `json:"type,omitempty" bson:"type,omitempty" valid:"supported_retry_strategy~please provide a valid retry strategy type"`
	Duration   string                  `json:"duration,omitempty" bson:"duration,omitempty" valid:"duration~please provide a valid time duration"`
	RetryCount int                     `json:"retry_count" bson:"retry_count" valid:"int~please provide a valid retry count"`
}

type AlertConfiguration struct {
	Count     int    `json:"count" bson:"count,omitempty"`
	Threshold string `json:"threshold" bson:"threshold,omitempty" valid:"duration~please provide a valid time duration"`
}

type FilterConfiguration struct {
	EventTypes []string `json:"event_types" bson:"event_types,omitempty"`
}

type ProviderConfig struct {
	Twitter *TwitterProviderConfig `json:"twitter" bson:"twitter"`
}

type TwitterProviderConfig struct {
	CrcVerifiedAt primitive.DateTime `json:"crc_verified_at" bson:"crc_verified_at"`
}

type VerifierConfig struct {
	Type      VerifierType `json:"type,omitempty" bson:"type" valid:"supported_verifier~please provide a valid verifier type,required"`
	HMac      *HMac        `json:"hmac" bson:"hmac"`
	BasicAuth *BasicAuth   `json:"basic_auth" bson:"basic_auth"`
	ApiKey    *ApiKey      `json:"api_key" bson:"api_key"`
}

type HMac struct {
	Header   string       `json:"header" bson:"header" valid:"required"`
	Hash     string       `json:"hash" bson:"hash" valid:"supported_hash,required"`
	Secret   string       `json:"secret" bson:"secret" valid:"required"`
	Encoding EncodingType `json:"encoding" bson:"encoding" valid:"supported_encoding~please provide a valid encoding type,required"`
}

type BasicAuth struct {
	UserName string `json:"username" bson:"username" valid:"required" `
	Password string `json:"password" bson:"password" valid:"required"`
}

type ApiKey struct {
	HeaderValue string `json:"header_value" bson:"header_value" valid:"required"`
	HeaderName  string `json:"header_name" bson:"header_name" valid:"required"`
}

type Organisation struct {
	ID             primitive.ObjectID `json:"-" bson:"_id"`
	UID            string             `json:"uid" bson:"uid"`
	OwnerID        string             `json:"-" bson:"owner_id"`
	Name           string             `json:"name" bson:"name"`
	DocumentStatus DocumentStatus     `json:"-" bson:"document_status"`
	CreatedAt      primitive.DateTime `json:"created_at,omitempty" bson:"created_at,omitempty" swaggertype:"string"`
	UpdatedAt      primitive.DateTime `json:"updated_at,omitempty" bson:"updated_at,omitempty" swaggertype:"string"`
	DeletedAt      primitive.DateTime `json:"deleted_at,omitempty" bson:"deleted_at,omitempty" swaggertype:"string"`
}

type Configuration struct {
	ID                 primitive.ObjectID          `json:"-" bson:"_id"`
	UID                string                      `json:"uid" bson:"uid"`
	IsAnalyticsEnabled bool                        `json:"is_analytics_enabled" bson:"is_analytics_enabled"`
	IsSignupEnabled    bool                        `json:"is_signup_enabled" bson:"is_signup_enabled"`
	StoragePolicy      *StoragePolicyConfiguration `json:"storage_policy" bson:"storage_policy"`
	DocumentStatus     DocumentStatus              `json:"-" bson:"document_status"`

	CreatedAt primitive.DateTime `json:"created_at,omitempty" bson:"created_at,omitempty" swaggertype:"string"`
	UpdatedAt primitive.DateTime `json:"updated_at,omitempty" bson:"updated_at,omitempty" swaggertype:"string"`
	DeletedAt primitive.DateTime `json:"deleted_at,omitempty" bson:"deleted_at,omitempty" swaggertype:"string"`
}

type StoragePolicyConfiguration struct {
	Type   StorageType    `json:"type,omitempty" bson:"type" valid:"supported_storage~please provide a valid storage type,required"`
	S3     *S3Storage     `json:"s3" bson:"s3"`
	OnPrem *OnPremStorage `json:"on_prem" bson:"on_prem"`
}

type S3Storage struct {
	Bucket       string `json:"bucket" bson:"bucket" valid:"required~please provide a bucket name"`
	AccessKey    string `json:"-" bson:"access_key" valid:"required~please provide an access key"`
	SecretKey    string `json:"-" bson:"secret_key" valid:"required~please provide a secret key"`
	Region       string `json:"region" bson:"region" valid:"required~please provide AWS bucket region"`
	SessionToken string `json:"-" bson:"session_token"`
	Endpoint     string `json:"endpoint" bson:"endpoint"`
}

type OnPremStorage struct {
	Path string `json:"path" bson:"path"`
}

type OrganisationMember struct {
	ID             primitive.ObjectID `json:"-" bson:"_id"`
	UID            string             `json:"uid" bson:"uid"`
	OrganisationID string             `json:"organisation_id" bson:"organisation_id"`
	UserID         string             `json:"user_id" bson:"user_id"`
	Role           auth.Role          `json:"role" bson:"role"`
	UserMetadata   *UserMetadata      `json:"user_metadata" bson:"-"`
	DocumentStatus DocumentStatus     `json:"-" bson:"document_status"`
	CreatedAt      primitive.DateTime `json:"created_at,omitempty" bson:"created_at,omitempty" swaggertype:"string"`
	UpdatedAt      primitive.DateTime `json:"updated_at,omitempty" bson:"updated_at,omitempty" swaggertype:"string"`
	DeletedAt      primitive.DateTime `json:"deleted_at,omitempty" bson:"deleted_at,omitempty" swaggertype:"string"`
}

type Device struct {
	ID             primitive.ObjectID `json:"-" bson:"_id"`
	UID            string             `json:"uid" bson:"uid"`
	GroupID        string             `json:"group_id,omitempty" bson:"group_id"`
	AppID          string             `json:"app_id,omitempty" bson:"app_id"`
	HostName       string             `json:"host_name,omitempty" bson:"host_name"`
	Status         DeviceStatus       `json:"status,omitempty" bson:"status"`
	DocumentStatus DocumentStatus     `json:"-" bson:"document_status"`
	LastSeenAt     primitive.DateTime `json:"last_seen_at,omitempty" bson:"last_seen_at,omitempty" swaggertype:"string"`
	CreatedAt      primitive.DateTime `json:"created_at,omitempty" bson:"created_at,omitempty" swaggertype:"string"`
	UpdatedAt      primitive.DateTime `json:"updated_at,omitempty" bson:"updated_at,omitempty" swaggertype:"string"`
	DeletedAt      primitive.DateTime `json:"deleted_at,omitempty" bson:"deleted_at,omitempty" swaggertype:"string"`
}

type DeviceStatus string

const (
	DeviceStatusOffline  DeviceStatus = "offline"
	DeviceStatusOnline   DeviceStatus = "online"
	DeviceStatusDisabled DeviceStatus = "disabled"
)

type UserMetadata struct {
	UserID    string `json:"-" bson:"user_id"`
	FirstName string `json:"first_name" bson:"first_name"`
	LastName  string `json:"last_name" bson:"last_name"`
	Email     string `json:"email" bson:"email"`
}

type InviteStatus string

const (
	InviteStatusAccepted  InviteStatus = "accepted"
	InviteStatusDeclined  InviteStatus = "declined"
	InviteStatusPending   InviteStatus = "pending"
	InviteStatusCancelled InviteStatus = "cancelled"
)

func (i InviteStatus) String() string {
	return string(i)
}

type OrganisationInvite struct {
	ID             primitive.ObjectID `json:"-" bson:"_id"`
	UID            string             `json:"uid" bson:"uid"`
	OrganisationID string             `json:"organisation_id" bson:"organisation_id"`
	InviteeEmail   string             `json:"invitee_email" bson:"invitee_email"`
	Token          string             `json:"token" bson:"token"`
	Role           auth.Role          `json:"role" bson:"role"`
	Status         InviteStatus       `json:"status" bson:"status"`
	DocumentStatus DocumentStatus     `json:"-" bson:"document_status"`
	ExpiresAt      primitive.DateTime `json:"-" bson:"expires_at"`
	CreatedAt      primitive.DateTime `json:"created_at,omitempty" bson:"created_at,omitempty" swaggertype:"string"`
	UpdatedAt      primitive.DateTime `json:"updated_at,omitempty" bson:"updated_at,omitempty" swaggertype:"string"`
	DeletedAt      primitive.DateTime `json:"deleted_at,omitempty" bson:"deleted_at,omitempty" swaggertype:"string"`
}

type Password struct {
	Plaintext string
	Hash      []byte
}

func (p *Password) GenerateHash() error {
	hash, err := bcrypt.GenerateFromPassword([]byte(p.Plaintext), 12)
	if err != nil {
		return err
	}

	p.Hash = hash
	return nil
}

func (p *Password) Matches() (bool, error) {
	err := bcrypt.CompareHashAndPassword(p.Hash, []byte(p.Plaintext))
	if err != nil {
		switch {
		case errors.Is(err, bcrypt.ErrMismatchedHashAndPassword):
			return false, nil
		default:
			return false, err
		}
	}

	return true, err
}

type (
	EventMap    map[string]*Event
	SourceMap   map[string]*Source
	DeviceMap   map[string]*Device
	AppMap      map[string]*Application
	EndpointMap map[string]*Endpoint
)<|MERGE_RESOLUTION|>--- conflicted
+++ resolved
@@ -136,8 +136,6 @@
 	CLIKey       KeyType = "cli"
 )
 
-<<<<<<< HEAD
-=======
 func (k KeyType) IsValidAppKey() bool {
 	switch k {
 	case AppPortalKey, CLIKey:
@@ -147,7 +145,6 @@
 	}
 }
 
->>>>>>> 2456fdfc
 const (
 	DefaultStrategyProvider     = LinearStrategyProvider
 	LinearStrategyProvider      = "linear"
@@ -409,16 +406,11 @@
 	DocumentStatus DocumentStatus `json:"-" bson:"document_status"`
 }
 
-<<<<<<< HEAD
-type EventDeliveryStatus string
-type HttpHeader map[string]string
-=======
 type (
 	SubscriptionType    string
 	EventDeliveryStatus string
 	HttpHeader          map[string]string
 )
->>>>>>> 2456fdfc
 
 func (h HttpHeader) SetHeadersInRequest(r *http.Request) {
 	for k, v := range h {
@@ -522,10 +514,7 @@
 	GroupID        string                `json:"group_id,omitempty" bson:"group_id"`
 	EventID        string                `json:"event_id,omitempty" bson:"event_id"`
 	EndpointID     string                `json:"endpoint_id,omitempty" bson:"endpoint_id"`
-<<<<<<< HEAD
-=======
 	DeviceID       string                `json:"device_id" bson:"device_id"`
->>>>>>> 2456fdfc
 	SubscriptionID string                `json:"subscription_id,omitempty" bson:"subscription_id"`
 	Headers        httpheader.HTTPHeader `json:"headers" bson:"headers"`
 
