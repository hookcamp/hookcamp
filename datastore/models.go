--- conflicted
+++ resolved
@@ -557,8 +557,6 @@
 	return SignatureConfiguration{}
 }
 
-<<<<<<< HEAD
-=======
 func (p *ProjectConfig) GetRetentionPolicyConfig() RetentionPolicyConfiguration {
 	if p.RetentionPolicy != nil {
 		return *p.RetentionPolicy
@@ -573,7 +571,6 @@
 	return SSLConfiguration{}
 }
 
->>>>>>> d17f7a1f
 func (p *ProjectConfig) GetMetaEventConfig() MetaEventConfiguration {
 	if p.MetaEvent != nil {
 		return *p.MetaEvent
