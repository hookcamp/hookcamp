--- conflicted
+++ resolved
@@ -275,7 +275,6 @@
 	DocumentStatus DocumentStatus `json:"-" bson:"document_status"`
 }
 
-<<<<<<< HEAD
 type Secret struct {
 	UID            string             `json:"uid" bson:"uid"`
 	Value          string             `json:"value" bson:"value"`
@@ -283,11 +282,11 @@
 	UpdatedAt      primitive.DateTime `json:"updated_at,omitempty" bson:"updated_at,omitempty" swaggertype:"string"`
 	DeletedAt      primitive.DateTime `json:"deleted_at,omitempty" bson:"deleted_at,omitempty" swaggertype:"string"`
 	DocumentStatus DocumentStatus     `json:"-" bson:"document_status"`
-=======
+}
+
 type EndpointAuthentication struct {
 	Type   EndpointAuthenticationType `json:"type,omitempty" bson:"type" valid:"optional,in(api_key)~unsupported authentication type"`
 	ApiKey *ApiKey                    `json:"api_key" bson:"api_key"`
->>>>>>> 3ce8ab9d
 }
 
 var (
