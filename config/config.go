package config

import (
	"encoding/json"
	"errors"
	"os"
	"sync/atomic"
)

var cfgSingleton atomic.Value

type DatabaseConfiguration struct {
	Dsn string `json:"dsn"`
}

type Configuration struct {
	Auth     AuthConfiguration     `json:"auth"`
	Database DatabaseConfiguration `json:"database"`
	Queue    QueueConfiguration    `json:"queue"`
	Server   struct {
		HTTP struct {
			Port int `json:"port"`
		} `json:"http"`
	}
<<<<<<< HEAD
	Strategy StrategyConfiguration `json:"strategy"`
=======
	Strategy  StrategyConfiguration  `json:"strategy"`
	Signature SignatureConfiguration `json:"signature"`
>>>>>>> 3c27d959
}

func LoadFromFile(p string) error {
	f, err := os.Open(p)
	if err != nil {
		return err
	}

	defer f.Close()

	c := new(Configuration)

	if err := json.NewDecoder(f).Decode(&c); err != nil {
		return err
	}

	cfgSingleton.Store(c)
	return nil
}

// Get fetches the application configuration. LoadFromFile must have been called
// previously for this to work.
// Use this when you need to get access to the config object at runtime
func Get() (Configuration, error) {
	c, ok := cfgSingleton.Load().(*Configuration)
	if !ok {
		return Configuration{}, errors.New("call Load before this function")
	}

	return *c, nil
}

type AuthProvider string
type QueueProvider string
<<<<<<< HEAD
type Strategy string
=======
type StrategyProvider string
type SignatureHeaderProvider string
>>>>>>> 3c27d959

const (
	NoAuthProvider    AuthProvider = "none"
	BasicAuthProvider AuthProvider = "basic"

	RedisQueueProvider QueueProvider = "redis"

<<<<<<< HEAD
	DefaultStrategy Strategy = "default"
=======
	DefaultStrategyProvider StrategyProvider = "default"

	DefaultSignatureHeader SignatureHeaderProvider = "X-Courier-Signature"
>>>>>>> 3c27d959
)

type QueueConfiguration struct {
	Type  QueueProvider `json:"type"`
	Redis struct {
		DSN string `json:"dsn"`
	} `json:"redis"`
}

type AuthConfiguration struct {
	Type  AuthProvider `json:"type"`
	Basic struct {
		Username string `json:"username"`
		Password string `json:"password"`
	} `json:"basic"`
}

type StrategyConfiguration struct {
<<<<<<< HEAD
	Type    Strategy `json:"type"`
=======
	Type    StrategyProvider `json:"type"`
>>>>>>> 3c27d959
	Default struct {
		IntervalSeconds uint64 `json:"intervalSeconds"`
		RetryLimit      uint64 `json:"retryLimit"`
	} `json:"default"`
<<<<<<< HEAD
=======
}

type SignatureConfiguration struct {
	Header SignatureHeaderProvider `json:"header"`
>>>>>>> 3c27d959
}<|MERGE_RESOLUTION|>--- conflicted
+++ resolved
@@ -22,12 +22,8 @@
 			Port int `json:"port"`
 		} `json:"http"`
 	}
-<<<<<<< HEAD
-	Strategy StrategyConfiguration `json:"strategy"`
-=======
 	Strategy  StrategyConfiguration  `json:"strategy"`
 	Signature SignatureConfiguration `json:"signature"`
->>>>>>> 3c27d959
 }
 
 func LoadFromFile(p string) error {
@@ -62,12 +58,8 @@
 
 type AuthProvider string
 type QueueProvider string
-<<<<<<< HEAD
-type Strategy string
-=======
 type StrategyProvider string
 type SignatureHeaderProvider string
->>>>>>> 3c27d959
 
 const (
 	NoAuthProvider    AuthProvider = "none"
@@ -75,13 +67,9 @@
 
 	RedisQueueProvider QueueProvider = "redis"
 
-<<<<<<< HEAD
-	DefaultStrategy Strategy = "default"
-=======
 	DefaultStrategyProvider StrategyProvider = "default"
 
 	DefaultSignatureHeader SignatureHeaderProvider = "X-Courier-Signature"
->>>>>>> 3c27d959
 )
 
 type QueueConfiguration struct {
@@ -100,20 +88,13 @@
 }
 
 type StrategyConfiguration struct {
-<<<<<<< HEAD
-	Type    Strategy `json:"type"`
-=======
 	Type    StrategyProvider `json:"type"`
->>>>>>> 3c27d959
 	Default struct {
 		IntervalSeconds uint64 `json:"intervalSeconds"`
 		RetryLimit      uint64 `json:"retryLimit"`
 	} `json:"default"`
-<<<<<<< HEAD
-=======
 }
 
 type SignatureConfiguration struct {
 	Header SignatureHeaderProvider `json:"header"`
->>>>>>> 3c27d959
 }