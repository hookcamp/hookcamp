package config

import (
	"encoding/json"
	"errors"
	"fmt"
	"os"
	"sync/atomic"

	log "github.com/sirupsen/logrus"

	"github.com/kelseyhightower/envconfig"

	"github.com/frain-dev/convoy/config/algo"
)

var cfgSingleton atomic.Value

type DatabaseConfiguration struct {
	Dsn string `json:"dsn" envconfig:"CONVOY_MONGO_DSN"`
}

type SentryConfiguration struct {
	Dsn string `json:"dsn" envconfig:"CONVOY_SENTRY_DSN"`
}

type ServerConfiguration struct {
	HTTP HTTPServerConfiguration `json:"http"`
}

type HTTPServerConfiguration struct {
	SSL         bool   `json:"ssl" envconfig:"SSL"`
	SSLCertFile string `json:"ssl_cert_file" envconfig:"CONVOY_SSL_CERT_FILE"`
	SSLKeyFile  string `json:"ssl_key_file" envconfig:"CONVOY_SSL_KEY_FILE"`
	Port        uint32 `json:"port" envconfig:"PORT"`
}

type QueueConfiguration struct {
	Type  QueueProvider           `json:"type" envconfig:"CONVOY_QUEUE_PROVIDER"`
	Redis RedisQueueConfiguration `json:"redis"`
}

type RedisQueueConfiguration struct {
	DSN string `json:"dsn" envconfig:"CONVOY_REDIS_DSN"`
}

type ConsulConfiguration struct {
	DSN string `json:"dsn"`
}

type FileRealmOption struct {
	Basic  []BasicAuth  `json:"basic" bson:"basic"`
	APIKey []APIKeyAuth `json:"api_key"`
}

type BasicAuth struct {
	Username string `json:"username"`
	Password string `json:"password"`
	Role     Role   `json:"role"`
}

type APIKeyAuth struct {
	APIKey string `json:"api_key"`
	Role   Role   `json:"role"`
}

type AuthConfiguration struct {
	RequireAuth bool            `json:"require_auth"`
	File        FileRealmOption `json:"file"`
}

type StrategyConfiguration struct {
	Type    StrategyProvider             `json:"type"`
	Default DefaultStrategyConfiguration `json:"default"`
}

type DefaultStrategyConfiguration struct {
	IntervalSeconds uint64 `json:"intervalSeconds" envconfig:"CONVOY_INTERVAL_SECONDS"`
	RetryLimit      uint64 `json:"retryLimit" envconfig:"CONVOY_RETRY_LIMIT"`
}

type SignatureConfiguration struct {
	Header SignatureHeaderProvider `json:"header" envconfig:"CONVOY_SIGNATURE_HEADER"`
	Hash   string                  `json:"hash" envconfig:"CONVOY_SIGNATURE_HASH"`
}

type SMTPConfiguration struct {
	Provider string `json:"provider"`
	URL      string `json:"url"`
	Port     uint32 `json:"port"`
	Username string `json:"username"`
	Password string `json:"password"`
	From     string `json:"from"`
	ReplyTo  string `json:"reply-to"`
}

type GroupConfig struct {
	Strategy        StrategyConfiguration
	Signature       SignatureConfiguration
	DisableEndpoint bool `envconfig:"CONVOY_DISABLE_ENDPOINT"`
}

type Configuration struct {
<<<<<<< HEAD
	Auth              AuthConfiguration     `json:"auth,omitempty"`
	UIAuthorizedUsers map[string]string     `json:"-"`
	Database          DatabaseConfiguration `json:"database"`
	Sentry            SentryConfiguration   `json:"sentry"`
	Queue             QueueConfiguration    `json:"queue"`
	Consul            ConsulConfiguration   `json:"consul"`
	Server            ServerConfiguration   `json:"server"`
	GroupConfig       GroupConfig           `json:"group"`
	SMTP              SMTPConfiguration     `json:"smtp"`
	Environment       string                `json:"env"`
	MultipleTenants   bool                  `json:"multiple_tenants"`
=======
	Auth            AuthConfiguration     `json:"auth,omitempty"`
	Database        DatabaseConfiguration `json:"database"`
	Sentry          SentryConfiguration   `json:"sentry"`
	Queue           QueueConfiguration    `json:"queue"`
	Server          ServerConfiguration   `json:"server"`
	GroupConfig     GroupConfig           `json:"group"`
	SMTP            SMTPConfiguration     `json:"smtp"`
	Environment     string                `json:"env" envconfig:"CONVOY_ENV" required:"true" default:"development"`
	MultipleTenants bool                  `json:"multiple_tenants"`
>>>>>>> 53c5f777
}

type QueueProvider string
type StrategyProvider string
type SignatureHeaderProvider string

const (
	envPrefix string = "convoy"

	DevelopmentEnvironment string = "development"

	RedisQueueProvider      QueueProvider           = "redis"
	DefaultStrategyProvider StrategyProvider        = "default"
	DefaultSignatureHeader  SignatureHeaderProvider = "X-Convoy-Signature"
)

func (s SignatureHeaderProvider) String() string {
	return string(s)
}

// Get fetches the application configuration. LoadConfig must have been called
// previously for this to work.
// Use this when you need to get access to the config object at runtime
func Get() (Configuration, error) {
	c, ok := cfgSingleton.Load().(*Configuration)
	if !ok {
		return Configuration{}, errors.New("call Load before this function")
	}

	return *c, nil
}

// LoadConfig is used to load the configuration from either the json config file
// or the environment variables.
func LoadConfig(p string, override *Configuration) error {
	f, err := os.Open(p)
	if err != nil {
		return err
	}

	defer f.Close()

	c := new(Configuration)

	if err := json.NewDecoder(f).Decode(&c); err != nil {
		return err
	}

	err = envconfig.Process(envPrefix, c)
	if err != nil {
		return err
	}

	// if it's still empty, set it to development
	if c.Environment == "" {
		c.Environment = DevelopmentEnvironment
	}

	if c.Server.HTTP.Port == 0 {
		return errors.New("http port cannot be zero")
	}

	err = ensureSSL(c.Server)
	if err != nil {
		return err
	}

	err = ensureSignature(c.GroupConfig.Signature)
	if err != nil {
		return err
	}

	if c.GroupConfig.Signature.Header == "" {
		c.GroupConfig.Signature.Header = DefaultSignatureHeader
		log.Warnf("using default signature header: %s", DefaultSignatureHeader)
	}

	err = ensureStrategyConfig(c.GroupConfig.Strategy)
	if err != nil {
		return err
	}

	err = ensureQueueConfig(c.Queue)
	if err != nil {
		return err
	}

	err = ensureAuthConfig(c.Auth)
	if err != nil {
		return err
	}

	if len(override.Queue.Redis.DSN) > 0 {
		c.Queue.Redis.DSN = override.Database.Dsn
	}

	if len(override.Database.Dsn) > 0 {
		c.Database.Dsn = override.Database.Dsn
	}

	cfgSingleton.Store(c)
	return nil
}

func ensureAuthConfig(auth AuthConfiguration) error {
	if !auth.RequireAuth {
		return nil
	}

	var err error
	for _, r := range auth.File.Basic {
		if r.Username == "" || r.Password == "" {
			return errors.New("username and password are required for basic auth config")
		}

		err = checkRole(&r.Role, "basic auth")
		if err != nil {
			return err
		}
	}

	for _, r := range auth.File.APIKey {
		if r.APIKey == "" {
			return errors.New("api-key is required for api-key auth config")
		}

		err = checkRole(&r.Role, "api-key auth")
		if err != nil {
			return err
		}
	}

	return nil
}

func ensureSignature(signature SignatureConfiguration) error {
	_, ok := algo.M[signature.Hash]
	if !ok {
		return fmt.Errorf("invalid hash algorithm - '%s', must be one of %s", signature.Hash, algo.Algos)
	}
	return nil
}

func ensureSSL(s ServerConfiguration) error {
	if s.HTTP.SSL {
		if s.HTTP.SSLCertFile == "" || s.HTTP.SSLKeyFile == "" {
			return errors.New("both cert_file and key_file are required for ssl")
		}
	}
	return nil
}

func ensureQueueConfig(queueCfg QueueConfiguration) error {
	switch queueCfg.Type {
	case RedisQueueProvider:
		if queueCfg.Redis.DSN == "" {
			return errors.New("redis queue dsn is empty")
		}
	default:
		return fmt.Errorf("unsupported queue type: %s", queueCfg.Type)
	}
	return nil
}

func ensureStrategyConfig(strategyCfg StrategyConfiguration) error {
	switch strategyCfg.Type {
	case DefaultStrategyProvider:
		if strategyCfg.Default.IntervalSeconds == 0 || strategyCfg.Default.RetryLimit == 0 {
			return errors.New("both interval seconds and retry limit are required for default strategy configuration")
		}
	default:
		return fmt.Errorf("unsupported strategy type: %s", strategyCfg.Type)
	}
	return nil
}<|MERGE_RESOLUTION|>--- conflicted
+++ resolved
@@ -101,7 +101,6 @@
 }
 
 type Configuration struct {
-<<<<<<< HEAD
 	Auth              AuthConfiguration     `json:"auth,omitempty"`
 	UIAuthorizedUsers map[string]string     `json:"-"`
 	Database          DatabaseConfiguration `json:"database"`
@@ -113,17 +112,6 @@
 	SMTP              SMTPConfiguration     `json:"smtp"`
 	Environment       string                `json:"env"`
 	MultipleTenants   bool                  `json:"multiple_tenants"`
-=======
-	Auth            AuthConfiguration     `json:"auth,omitempty"`
-	Database        DatabaseConfiguration `json:"database"`
-	Sentry          SentryConfiguration   `json:"sentry"`
-	Queue           QueueConfiguration    `json:"queue"`
-	Server          ServerConfiguration   `json:"server"`
-	GroupConfig     GroupConfig           `json:"group"`
-	SMTP            SMTPConfiguration     `json:"smtp"`
-	Environment     string                `json:"env" envconfig:"CONVOY_ENV" required:"true" default:"development"`
-	MultipleTenants bool                  `json:"multiple_tenants"`
->>>>>>> 53c5f777
 }
 
 type QueueProvider string
