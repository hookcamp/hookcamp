package config

import (
	"encoding/json"
	"errors"
	"fmt"
	"os"
	"strings"
	"sync/atomic"

	"github.com/frain-dev/convoy/config/algo"
	"github.com/kelseyhightower/envconfig"
	log "github.com/sirupsen/logrus"
)

const MaxResponseSize = 50 * 1024

var cfgSingleton atomic.Value

type DatabaseConfiguration struct {
	Type string `json:"type" envconfig:"CONVOY_DB_TYPE"`
	Dsn  string `json:"dsn" envconfig:"CONVOY_DB_DSN"`
}

type SentryConfiguration struct {
	Dsn string `json:"dsn" envconfig:"CONVOY_SENTRY_DSN"`
}

type ServerConfiguration struct {
	HTTP HTTPServerConfiguration `json:"http"`
}

type HTTPServerConfiguration struct {
	SSL         bool   `json:"ssl" envconfig:"SSL"`
	SSLCertFile string `json:"ssl_cert_file" envconfig:"CONVOY_SSL_CERT_FILE"`
	SSLKeyFile  string `json:"ssl_key_file" envconfig:"CONVOY_SSL_KEY_FILE"`
	Port        uint32 `json:"port" envconfig:"PORT"`
}

type QueueConfiguration struct {
	Type  QueueProvider           `json:"type" envconfig:"CONVOY_QUEUE_PROVIDER"`
	Redis RedisQueueConfiguration `json:"redis"`
}

type RedisQueueConfiguration struct {
	DSN string `json:"dsn" envconfig:"CONVOY_REDIS_DSN"`
}

type FileRealmOption struct {
	Basic  []BasicAuth  `json:"basic" bson:"basic"`
	APIKey []APIKeyAuth `json:"api_key"`
}

type AuthConfiguration struct {
	RequireAuth bool               `json:"require_auth"`
	File        FileRealmOption    `json:"file"`
	Native      NativeRealmOptions `json:"native"`
}

type NativeRealmOptions struct {
	Enabled bool `json:"enabled"`
}

type SMTPConfiguration struct {
	Provider string `json:"provider"`
	URL      string `json:"url"`
	Port     uint32 `json:"port"`
	Username string `json:"username"`
	Password string `json:"password"`
	From     string `json:"from"`
	ReplyTo  string `json:"reply-to"`
}
type LoggerConfiguration struct {
	Type      LoggerProvider `json:"type"`
	ServerLog struct {
		Level string `json:"level"`
	} `json:"server_log"`
}

type TracerConfiguration struct {
	Type TracerProvider `json:"type"`
}

type NewRelicConfiguration struct {
	AppName                  string `json:"app_name"`
	LicenseKey               string `json:"license_key"`
	ConfigEnabled            bool   `json:"config_enabled"`
	DistributedTracerEnabled bool   `json:"distributed_tracer_enabled"`
}

type Configuration struct {
<<<<<<< HEAD
	Auth            AuthConfiguration      `json:"auth,omitempty"`
	Database        DatabaseConfiguration  `json:"database"`
	Sentry          SentryConfiguration    `json:"sentry"`
	Queue           QueueConfiguration     `json:"queue"`
	Server          ServerConfiguration    `json:"server"`
	MaxResponseSize uint64                 `json:"max_response_size"`
	Signature       SignatureConfiguration `json:"signature"`
	Strategy        StrategyConfiguration  `json:"strategy"`
	SMTP            SMTPConfiguration      `json:"smtp"`
	Environment     string                 `json:"env" envconfig:"CONVOY_ENV" required:"true" default:"development"`
	MultipleTenants bool                   `json:"multiple_tenants"`
=======
	Auth            AuthConfiguration     `json:"auth,omitempty"`
	Database        DatabaseConfiguration `json:"database"`
	Sentry          SentryConfiguration   `json:"sentry"`
	Queue           QueueConfiguration    `json:"queue"`
	Server          ServerConfiguration   `json:"server"`
	MaxResponseSize uint64                `json:"max_response_size"`
	GroupConfig     GroupConfig           `json:"group"`
	SMTP            SMTPConfiguration     `json:"smtp"`
	Environment     string                `json:"env" envconfig:"CONVOY_ENV" required:"true" default:"development"`
	MultipleTenants bool                  `json:"multiple_tenants"`
	Logger          LoggerConfiguration   `json:"logger"`
	Tracer          TracerConfiguration   `json:"tracer"`
	NewRelic        NewRelicConfiguration `json:"new_relic"`
>>>>>>> 2527bf0c
}

const (
	envPrefix string = "convoy"

	DevelopmentEnvironment string = "development"
)

const (
	RedisQueueProvider      QueueProvider           = "redis"
	InMemoryQueueProvider   QueueProvider           = "in-memory"
	DefaultStrategyProvider StrategyProvider        = "default"
	DefaultSignatureHeader  SignatureHeaderProvider = "X-Convoy-Signature"
	ConsoleLoggerProvider   LoggerProvider          = "console"
	NewRelicTracerProvider  TracerProvider          = "new_relic"
)

type SignatureConfiguration struct {
	Header SignatureHeaderProvider `json:"header" envconfig:"CONVOY_SIGNATURE_HEADER"`
	Hash   string                  `json:"hash" envconfig:"CONVOY_SIGNATURE_HASH"`
}

type StrategyConfiguration struct {
	Type            StrategyProvider `json:"type"`
	IntervalSeconds uint64           `json:"intervalSeconds" envconfig:"CONVOY_INTERVAL_SECONDS"`
	RetryLimit      uint64           `json:"retryLimit" envconfig:"CONVOY_RETRY_LIMIT"`
	DisableEndpoint bool             `json:"disable_endpoint"`
}

type AuthProvider string
type QueueProvider string
type StrategyProvider string
type SignatureHeaderProvider string
type LoggerProvider string
type TracerProvider string

func (s SignatureHeaderProvider) String() string {
	return string(s)
}

// Get fetches the application configuration. LoadConfig must have been called
// previously for this to work.
// Use this when you need to get access to the config object at runtime
func Get() (Configuration, error) {
	c, ok := cfgSingleton.Load().(*Configuration)
	if !ok {
		return Configuration{}, errors.New("call Load before this function")
	}

	return *c, nil
}

// LoadConfig is used to load the configuration from either the json config file
// or the environment variables.
func LoadConfig(p string, override *Configuration) error {
	f, err := os.Open(p)
	if err != nil {
		return err
	}

	defer f.Close()

	c := new(Configuration)

	if err := json.NewDecoder(f).Decode(&c); err != nil {
		return err
	}

	err = envconfig.Process(envPrefix, c)
	if err != nil {
		return err
	}

	// if it's still empty, set it to development
	if c.Environment == "" {
		c.Environment = DevelopmentEnvironment
	}

	if c.Server.HTTP.Port == 0 {
		return errors.New("http port cannot be zero")
	}

	err = ensureSSL(c.Server)
	if err != nil {
		return err
	}

	err = ensureSignature(c.Signature)
	if err != nil {
		return err
	}

	if c.Signature.Header == "" {
		c.Signature.Header = DefaultSignatureHeader
		log.Warnf("using default signature header: %s", DefaultSignatureHeader)
	}

	kb := c.MaxResponseSize * 1024 // to kilobyte
	if kb == 0 {
		c.MaxResponseSize = MaxResponseSize
	} else if kb > MaxResponseSize {
		log.Warnf("maximum response size of %dkb too large, using default value of %dkb", c.MaxResponseSize, MaxResponseSize/1024)
		c.MaxResponseSize = MaxResponseSize
	} else {
		c.MaxResponseSize = kb
	}

	err = ensureStrategyConfig(c.Strategy)
	if err != nil {
		return err
	}

	err = ensureQueueConfig(c.Queue)
	if err != nil {
		return err
	}

	err = ensureAuthConfig(c.Auth)
	if err != nil {
		return err
	}

	if len(strings.TrimSpace(override.Queue.Redis.DSN)) > 0 {
		c.Queue.Redis.DSN = override.Queue.Redis.DSN
	}

	if len(strings.TrimSpace(override.Database.Dsn)) > 0 {
		c.Database.Dsn = override.Database.Dsn
	}

	cfgSingleton.Store(c)
	return nil
}

func ensureAuthConfig(authCfg AuthConfiguration) error {
	var err error
	for _, r := range authCfg.File.Basic {
		if r.Username == "" || r.Password == "" {
			return errors.New("username and password are required for basic auth config")
		}

		err = r.Role.Validate("basic auth")
		if err != nil {
			return err
		}
	}

	for _, r := range authCfg.File.APIKey {
		if r.APIKey == "" {
			return errors.New("api-key is required for api-key auth config")
		}

		err = r.Role.Validate("api-key auth")
		if err != nil {
			return err
		}
	}

	return nil
}

func ensureSignature(signature SignatureConfiguration) error {
	_, ok := algo.M[signature.Hash]
	if !ok {
		return fmt.Errorf("invalid hash algorithm - '%s', must be one of %s", signature.Hash, algo.Algos)
	}
	return nil
}

func ensureSSL(s ServerConfiguration) error {
	if s.HTTP.SSL {
		if s.HTTP.SSLCertFile == "" || s.HTTP.SSLKeyFile == "" {
			return errors.New("both cert_file and key_file are required for ssl")
		}
	}
	return nil
}

func ensureQueueConfig(queueCfg QueueConfiguration) error {
	switch queueCfg.Type {
	case RedisQueueProvider:
		if queueCfg.Redis.DSN == "" {
			return errors.New("redis queue dsn is empty")
		}

	case InMemoryQueueProvider:
		return nil

	default:
		return fmt.Errorf("unsupported queue type: %s", queueCfg.Type)
	}
	return nil
}

func ensureStrategyConfig(strategyCfg StrategyConfiguration) error {
	switch strategyCfg.Type {
	case DefaultStrategyProvider:
		if strategyCfg.IntervalSeconds == 0 || strategyCfg.RetryLimit == 0 {
			return errors.New("both interval seconds and retry limit are required for default strategy configuration")
		}
	default:
		return fmt.Errorf("unsupported strategy type: %s", strategyCfg.Type)
	}
	return nil
}<|MERGE_RESOLUTION|>--- conflicted
+++ resolved
@@ -89,7 +89,6 @@
 }
 
 type Configuration struct {
-<<<<<<< HEAD
 	Auth            AuthConfiguration      `json:"auth,omitempty"`
 	Database        DatabaseConfiguration  `json:"database"`
 	Sentry          SentryConfiguration    `json:"sentry"`
@@ -101,21 +100,9 @@
 	SMTP            SMTPConfiguration      `json:"smtp"`
 	Environment     string                 `json:"env" envconfig:"CONVOY_ENV" required:"true" default:"development"`
 	MultipleTenants bool                   `json:"multiple_tenants"`
-=======
-	Auth            AuthConfiguration     `json:"auth,omitempty"`
-	Database        DatabaseConfiguration `json:"database"`
-	Sentry          SentryConfiguration   `json:"sentry"`
-	Queue           QueueConfiguration    `json:"queue"`
-	Server          ServerConfiguration   `json:"server"`
-	MaxResponseSize uint64                `json:"max_response_size"`
-	GroupConfig     GroupConfig           `json:"group"`
-	SMTP            SMTPConfiguration     `json:"smtp"`
-	Environment     string                `json:"env" envconfig:"CONVOY_ENV" required:"true" default:"development"`
-	MultipleTenants bool                  `json:"multiple_tenants"`
-	Logger          LoggerConfiguration   `json:"logger"`
-	Tracer          TracerConfiguration   `json:"tracer"`
-	NewRelic        NewRelicConfiguration `json:"new_relic"`
->>>>>>> 2527bf0c
+	Logger          LoggerConfiguration    `json:"logger"`
+	Tracer          TracerConfiguration    `json:"tracer"`
+	NewRelic        NewRelicConfiguration  `json:"new_relic"`
 }
 
 const (
