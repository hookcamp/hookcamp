--- conflicted
+++ resolved
@@ -138,25 +138,6 @@
 }
 
 type Configuration struct {
-<<<<<<< HEAD
-	Auth            AuthConfiguration     `json:"auth,omitempty"`
-	Database        DatabaseConfiguration `json:"database"`
-	Sentry          SentryConfiguration   `json:"sentry"`
-	Queue           QueueConfiguration    `json:"queue"`
-	Server          ServerConfiguration   `json:"server"`
-	MaxResponseSize uint64                `json:"max_response_size" envconfig:"CONVOY_MAX_RESPONSE_SIZE"`
-	GroupConfig     GroupConfig           `json:"group"`
-	SMTP            SMTPConfiguration     `json:"smtp"`
-	Environment     string                `json:"env" envconfig:"CONVOY_ENV" required:"true" default:"development"`
-	MultipleTenants bool                  `json:"multiple_tenants"`
-	Logger          LoggerConfiguration   `json:"logger"`
-	Tracer          TracerConfiguration   `json:"tracer"`
-	NewRelic        NewRelicConfiguration `json:"new_relic"`
-	Cache           CacheConfiguration    `json:"cache"`
-	Limiter         LimiterConfiguration  `json:"limiter"`
-	BaseUrl         string                `json:"base_url" envconfig:"CONVOY_BASE_URL"`
-	Search          SearchConfiguration   `json:"search"`
-=======
 	Auth            AuthConfiguration       `json:"auth,omitempty"`
 	Database        DatabaseConfiguration   `json:"database"`
 	Sentry          SentryConfiguration     `json:"sentry"`
@@ -173,7 +154,6 @@
 	Limiter         LimiterConfiguration    `json:"limiter"`
 	Host            string                  `json:"host" envconfig:"CONVOY_HOST"`
 	Search          SearchConfiguration     `json:"search"`
->>>>>>> baeff25f
 }
 
 const (
