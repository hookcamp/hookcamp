package net

import (
	"bytes"
	"encoding/json"
	"errors"
	"fmt"
	"io"
	"net/http"
	"net/http/httptrace"
	"net/url"
	"time"

	"github.com/frain-dev/convoy"
	"github.com/frain-dev/convoy/config"
	"github.com/frain-dev/convoy/datastore"
	"github.com/frain-dev/convoy/pkg/httpheader"
	"github.com/frain-dev/convoy/pkg/log"
	"github.com/frain-dev/convoy/util"
)

type Dispatcher struct {
	client *http.Client
}

func NewDispatcher(timeout time.Duration, httpProxy string) (*Dispatcher, error) {
	d := &Dispatcher{client: &http.Client{Timeout: timeout}}

	if len(httpProxy) > 0 {
		proxyUrl, err := url.Parse(httpProxy)
		if err != nil {
			return nil, err
		}

		d.client.Transport = &http.Transport{Proxy: http.ProxyURL(proxyUrl)}
	}

	return d, nil
}

func (d *Dispatcher) SendRequest(endpoint, method string, jsonData json.RawMessage, project *datastore.Project, hmac string, maxResponseSize int64, headers httpheader.HTTPHeader) (*Response, error) {
	r := &Response{}
	signatureHeader := project.Config.Signature.Header.String()
	if util.IsStringEmpty(signatureHeader) || util.IsStringEmpty(hmac) {
		err := errors.New("signature header and hmac are required")
		log.WithError(err).Error("Dispatcher invalid arguments")
		r.Error = err.Error()
		return r, err
	}

	req, err := http.NewRequest(method, endpoint, bytes.NewBuffer(jsonData))
	if err != nil {
		log.WithError(err).Error("error occurred while creating request")
		return r, err
	}

	req.Header.Set(signatureHeader, hmac)
	req.Header.Add("Content-Type", "application/json")
	req.Header.Add("User-Agent", defaultUserAgent())

	header := httpheader.HTTPHeader(req.Header)
	header.MergeHeaders(headers)

	req.Header = http.Header(header)

	r.RequestHeader = req.Header
	r.URL = req.URL
	r.Method = req.Method

	err = d.do(req, r, maxResponseSize)

	return r, err
}

func (d *Dispatcher) SendCliRequest(url string, method convoy.HttpMethod, apiKey string, jsonData json.RawMessage) (*Response, error) {
	r := &Response{}

	req, err := http.NewRequest(string(method), url, bytes.NewBuffer(jsonData))
	if err != nil {
		log.WithError(err).Error("error occurred while creating request")
		return r, err
	}

	req.Header.Add("Content-Type", "application/json")
	req.Header.Add("User-Agent", defaultUserAgent())
	req.Header.Add("Authorization", fmt.Sprintf(" Bearer %s", apiKey))

	r.RequestHeader = req.Header
	r.URL = req.URL
	r.Method = req.Method

	err = d.do(req, r, config.MaxRequestSize)

	return r, err
}

func (d *Dispatcher) ForwardCliEvent(url string, method convoy.HttpMethod, jsonData json.RawMessage, headers httpheader.HTTPHeader) (*Response, error) {
	r := &Response{}

	req, err := http.NewRequest(string(method), url, bytes.NewBuffer(jsonData))
	if err != nil {
		log.WithError(err).Error("error occurred while creating request")
		return r, err
	}

	req.Header.Add("Content-Type", "application/json")
	req.Header.Add("User-Agent", defaultUserAgent())

	header := httpheader.HTTPHeader(req.Header)
	header.MergeHeaders(headers)

	req.Header = http.Header(header)

	r.RequestHeader = req.Header
	r.URL = req.URL
	r.Method = req.Method

	err = d.do(req, r, config.MaxRequestSize)

	return r, err
}

type Response struct {
	Status         string
	StatusCode     int
	Method         string
	URL            *url.URL
	RequestHeader  http.Header
	ResponseHeader http.Header
	Body           []byte
	IP             string
	Error          string
}

func updateDispatchHeaders(r *Response, res *http.Response) {
	r.Status = res.Status
	r.StatusCode = res.StatusCode
	r.ResponseHeader = res.Header
}

func defaultUserAgent() string {
<<<<<<< HEAD
	return "Convoy/" + convoy.GetVersion()
=======
	f, err := convoy.ReadVersion()
	if err != nil {
		return "Convoy/v0.1.0"
	}
	return "Convoy/" + strings.TrimSpace(string(f))
>>>>>>> ad44d18b
}

func (d *Dispatcher) do(req *http.Request, res *Response, maxResponseSize int64) error {
	trace := &httptrace.ClientTrace{
		GotConn: func(connInfo httptrace.GotConnInfo) {
			res.IP = connInfo.Conn.RemoteAddr().String()
			log.Infof("IP address resolved to: %s", connInfo.Conn.RemoteAddr())
		},
	}

	req = req.WithContext(httptrace.WithClientTrace(req.Context(), trace))

	response, err := d.client.Do(req)
	if err != nil {
		log.WithError(err).Error("error sending request to API endpoint")
		res.Error = err.Error()
		return err
	}
	updateDispatchHeaders(res, response)

	// io.LimitReader will attempt to read from response.Body until maxResponseSize is reached.
	// if response.Body's length is less than maxResponseSize. body.Read will return io.EOF,
	// if it is greater than maxResponseSize. body.Read will return io.EOF,
	// if it is equal to maxResponseSize. body.Read will return io.EOF,
	// in all cases, io.ReadAll ignores io.EOF.
	body := io.LimitReader(response.Body, maxResponseSize)
	buf, err := io.ReadAll(body)
	res.Body = buf

	if err != nil {
		log.WithError(err).Error("couldn't parse response body")
		return err
	}
	defer response.Body.Close()

	return nil
}<|MERGE_RESOLUTION|>--- conflicted
+++ resolved
@@ -138,16 +138,9 @@
 	r.ResponseHeader = res.Header
 }
 
+// TODO(subomi): Refactor this to support Enterprise Editions
 func defaultUserAgent() string {
-<<<<<<< HEAD
 	return "Convoy/" + convoy.GetVersion()
-=======
-	f, err := convoy.ReadVersion()
-	if err != nil {
-		return "Convoy/v0.1.0"
-	}
-	return "Convoy/" + strings.TrimSpace(string(f))
->>>>>>> ad44d18b
 }
 
 func (d *Dispatcher) do(req *http.Request, res *Response, maxResponseSize int64) error {
