--- conflicted
+++ resolved
@@ -16,13 +16,11 @@
 hookstack
 .idea
 
-<<<<<<< HEAD
-# ui depencencies
-/ui/node_modules
-/build
-=======
 /server/ui/build/*
 !/server/ui/build/go_test_stub.txt
 /data/mongo/
 .DS_Store
->>>>>>> 0349e81e
+
+# ui depencencies
+/ui/node_modules
+/build