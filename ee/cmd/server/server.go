package server

import (
	"errors"
	"time"

	"github.com/frain-dev/convoy/api/types"
	"github.com/frain-dev/convoy/auth/realm_chain"
	"github.com/frain-dev/convoy/config"
	"github.com/frain-dev/convoy/database/postgres"
	"github.com/frain-dev/convoy/ee/api"
	"github.com/frain-dev/convoy/internal/pkg/cli"
	"github.com/frain-dev/convoy/internal/pkg/server"
	"github.com/frain-dev/convoy/pkg/log"
	"github.com/frain-dev/convoy/util"
	"github.com/spf13/cobra"
)

func AddServerCommand(a *cli.App) *cobra.Command {
	var env string
	var host string
	var proxy string
	var sentry string
	var limiter string
	var cache string
	var logger string
	var searcher string
	var logLevel string
	var sslKeyFile string
	var sslCertFile string
	var retryStrategy string
	var signatureHash string
	var signatureHeader string
	var smtpProvider string
	var smtpUrl string
	var smtpUsername string
	var smtpPassword string
	var smtpReplyTo string
	var smtpFrom string
	var newReplicApp string
	var newReplicKey string
	var typesenseApiKey string
	var promaddr string

	var typesenseHost string
	var apiKeyAuthConfig string
	var basicAuthConfig string

	var ssl bool
	var disableEndpoint bool
	var replayAttacks bool
	var multipleTenants bool
	var nativeRealmEnabled bool
	var newReplicTracerEnabled bool
	var newReplicConfigEnabled bool

	var port uint32
	var smtpPort uint32
	var retryLimit uint64
	var workerPort uint32
	var retryInterval uint64
	var maxResponseSize uint64

	cmd := &cobra.Command{
		Use:     "server",
		Aliases: []string{"serve", "s"},
		Short:   "Start the HTTP server",
		RunE: func(cmd *cobra.Command, args []string) error {
			// override config with cli flags
			cliConfig, err := buildServerCliConfiguration(cmd)
			if err != nil {
				return err
			}

			if err = config.Override(cliConfig); err != nil {
				return err
			}

			err = StartConvoyServer(a)

			if err != nil {
				a.Logger.Errorf("Error starting convoy server: %v", err)
				return err
			}
			return nil
		},
	}

	cmd.Flags().StringVar(&apiKeyAuthConfig, "api-auth", "", "API-Key authentication credentials")
	cmd.Flags().StringVar(&basicAuthConfig, "basic-auth", "", "Basic authentication credentials")
	cmd.Flags().StringVar(&logLevel, "log-level", "error", "Log level")
	cmd.Flags().StringVar(&logger, "logger", "info", "Logger")
	cmd.Flags().StringVar(&proxy, "proxy", "", "HTTP Proxy")
	cmd.Flags().StringVar(&env, "env", "development", "Convoy environment")
	cmd.Flags().StringVar(&host, "host", "", "Host - The application host name")
	cmd.Flags().StringVar(&cache, "cache", "redis", `Cache Provider ("redis" or "in-memory")`)
	cmd.Flags().StringVar(&limiter, "limiter", "redis", `Rate limiter provider ("redis" or "in-memory")`)
	cmd.Flags().StringVar(&sentry, "sentry", "", "Sentry DSN")
	cmd.Flags().StringVar(&sslCertFile, "ssl-cert-file", "", "SSL certificate file")
	cmd.Flags().StringVar(&sslKeyFile, "ssl-key-file", "", "SSL key file")
	cmd.Flags().StringVar(&retryStrategy, "retry-strategy", "", "Endpoint retry strategy")
	cmd.Flags().StringVar(&signatureHash, "signature-hash", "", "Application signature hash")
	cmd.Flags().StringVar(&signatureHeader, "signature-header", "", "Application signature header")
	cmd.Flags().StringVar(&smtpProvider, "smtp-provider", "", "SMTP provider")
	cmd.Flags().StringVar(&smtpUrl, "smtp-url", "", "SMTP provider URL")
	cmd.Flags().StringVar(&smtpUsername, "smtp-username", "", "SMTP authentication username")
	cmd.Flags().StringVar(&smtpPassword, "smtp-password", "", "SMTP authentication password")
	cmd.Flags().StringVar(&smtpFrom, "smtp-from", "", "Sender email address")
	cmd.Flags().StringVar(&smtpReplyTo, "smtp-reply-to", "", "Email address to reply to")
	cmd.Flags().StringVar(&newReplicApp, "new-relic-app", "", "NewRelic application name")
	cmd.Flags().StringVar(&newReplicKey, "new-relic-key", "", "NewRelic application license key")
	cmd.Flags().StringVar(&searcher, "searcher", "", "Searcher")
	cmd.Flags().StringVar(&typesenseHost, "typesense-host", "", "Typesense Host")
	cmd.Flags().StringVar(&typesenseApiKey, "typesense-api-key", "", "Typesense Api Key")
	cmd.Flags().StringVar(&promaddr, "promaddr", "", `Prometheus dsn`)

	cmd.Flags().BoolVar(&ssl, "ssl", false, "Configure SSL")
	cmd.Flags().BoolVar(&nativeRealmEnabled, "native", false, "Enable native-realm authentication")
	cmd.Flags().BoolVar(&disableEndpoint, "disable-endpoint", false, "Disable all application endpoints")
	cmd.Flags().BoolVar(&replayAttacks, "replay-attacks", false, "Enable feature to prevent replay attacks")
	cmd.Flags().BoolVar(&newReplicConfigEnabled, "new-relic-config-enabled", false, "Enable new-relic config")
	cmd.Flags().BoolVar(&multipleTenants, "multi-tenant", false, "Start convoy in single- or multi-tenant mode")
	cmd.Flags().BoolVar(&newReplicTracerEnabled, "new-relic-tracer-enabled", false, "Enable new-relic distributed tracer")

	cmd.Flags().Uint32Var(&port, "port", 0, "Server port")
	cmd.Flags().Uint32Var(&smtpPort, "smtp-port", 0, "Server port")
	cmd.Flags().Uint32Var(&workerPort, "worker-port", 0, "Worker port")
	cmd.Flags().Uint64Var(&retryLimit, "retry-limit", 0, "Endpoint retry limit")
	cmd.Flags().Uint64Var(&maxResponseSize, "max-response-size", 0, "Max response size")
	cmd.Flags().Uint64Var(&retryInterval, "retry-interval", 0, "Endpoint retry interval")

	return cmd
}

func StartConvoyServer(a *cli.App) error {
	cfg, err := config.Get()
	if err != nil {
		a.Logger.WithError(err).Fatal("Failed to load configuration")
	}

	start := time.Now()
	a.Logger.Info("Starting Convoy server...")

	apiKeyRepo := postgres.NewAPIKeyRepo(a.DB)
	userRepo := postgres.NewUserRepo(a.DB)
	err = realm_chain.Init(&cfg.Auth, apiKeyRepo, userRepo, a.Cache)
	if err != nil {
		a.Logger.WithError(err).Fatal("failed to initialize realm chain")
	}

	if cfg.Server.HTTP.Port <= 0 {
		return errors.New("please provide the HTTP port in the convoy.json file")
	}

	lo := a.Logger.(*log.Logger)
	lo.SetPrefix("api server")

	lvl, err := log.ParseLevel(cfg.Logger.Level)
	if err != nil {
		return err
	}
	lo.SetLevel(lvl)

	srv := server.NewServer(cfg.Server.HTTP.Port, func() {})

	handler, err := api.NewEHandler(
		&types.APIOptions{
			DB:     a.DB,
			Queue:  a.Queue,
			Logger: lo,
			Tracer: a.Tracer,
			Cache:  a.Cache,
		})
	if err != nil {
		return err
	}

	err = handler.RegisterPolicy()
	if err != nil {
		return err
	}

<<<<<<< HEAD
	if withWorkers {
		sc, err := smtp.NewClient(&cfg.SMTP)
		if err != nil {
			a.Logger.WithError(err).Error("Failed to create smtp client")
			return err
		}

		lo := log.NewLogger(os.Stdout)
		lo.SetPrefix("worker")

		lvl, err := log.ParseLevel(cfg.Logger.Level)
		if err != nil {
			return err
		}
		lo.SetLevel(lvl)

		// register worker.
		consumer := worker.NewConsumer(a.Queue, lo)

		projectRepo := postgres.NewProjectRepo(a.DB)
		endpointRepo := postgres.NewEndpointRepo(a.DB)
		eventRepo := postgres.NewEventRepo(a.DB)
		eventDeliveryRepo := postgres.NewEventDeliveryRepo(a.DB)
		subRepo := postgres.NewSubscriptionRepo(a.DB)
		deviceRepo := postgres.NewDeviceRepo(a.DB)
		configRepo := postgres.NewConfigRepo(a.DB)
		metaEventRepo := postgres.NewMetaEventRepo(a.DB)

		consumer.RegisterHandlers(convoy.EventProcessor, task.ProcessEventDelivery(
			endpointRepo,
			eventDeliveryRepo,
			projectRepo,
			a.Limiter,
			subRepo,
			a.Queue))

		consumer.RegisterHandlers(convoy.CreateEventProcessor, task.ProcessEventCreation(
			endpointRepo,
			eventRepo,
			projectRepo,
			eventDeliveryRepo,
			a.Cache,
			a.Queue,
			subRepo,
			a.Searcher,
			deviceRepo))

		consumer.RegisterHandlers(convoy.CreateDynamicEventProcessor, task.ProcessDynamicEventCreation(
			endpointRepo,
			eventRepo,
			projectRepo,
			eventDeliveryRepo,
			a.Cache,
			a.Queue,
			subRepo,
			a.Searcher,
			deviceRepo))

		consumer.RegisterHandlers(convoy.RetentionPolicies, task.RetentionPolicies(
			configRepo,
			projectRepo,
			eventRepo,
			eventDeliveryRepo,
			postgres.NewExportRepo(a.DB),
			a.Searcher,
		))

		consumer.RegisterHandlers(convoy.MonitorTwitterSources, task.MonitorTwitterSources(
			a.DB,
			a.Queue))

		consumer.RegisterHandlers(convoy.ExpireSecretsProcessor, task.ExpireSecret(
			endpointRepo))

		consumer.RegisterHandlers(convoy.DailyAnalytics, analytics.TrackDailyAnalytics(a.DB, cfg))
		consumer.RegisterHandlers(convoy.EmailProcessor, task.ProcessEmails(sc))
		consumer.RegisterHandlers(convoy.IndexDocument, task.SearchIndex(a.Searcher))
		consumer.RegisterHandlers(convoy.NotificationProcessor, task.ProcessNotifications(sc))
		consumer.RegisterHandlers(convoy.MetaEventProcessor, task.ProcessMetaEvent(projectRepo, metaEventRepo))

		// start worker
		a.Logger.Infof("Starting Convoy workers...")
		consumer.Start()
	}

=======
>>>>>>> c690d090
	srv.SetHandler(handler.BuildRoutes())

	a.Logger.Infof("Started convoy server in %s", time.Since(start))

	httpConfig := cfg.Server.HTTP
	if httpConfig.SSL {
		a.Logger.Infof("Started server with SSL: cert_file: %s, key_file: %s", httpConfig.SSLCertFile, httpConfig.SSLKeyFile)
		srv.ListenAndServeTLS(httpConfig.SSLCertFile, httpConfig.SSLKeyFile)
		return nil
	}

	a.Logger.Infof("Server running on port %v", cfg.Server.HTTP.Port)
	srv.Listen()
	return nil
}

func buildServerCliConfiguration(cmd *cobra.Command) (*config.Configuration, error) {
	c := &config.Configuration{}

	// CONVOY_ENV
	env, err := cmd.Flags().GetString("env")
	if err != nil {
		return nil, err
	}

	if !util.IsStringEmpty(env) {
		c.Environment = env
	}

	// CONVOY_HOST
	host, err := cmd.Flags().GetString("host")
	if err != nil {
		return nil, err
	}

	if !util.IsStringEmpty(host) {
		c.Host = host
	}

	// CONVOY_REDIS_DSN
	redis, err := cmd.Flags().GetString("redis")
	if err != nil {
		return nil, err
	}

	// CONVOY_LIMITER_PROVIDER
	rateLimiter, err := cmd.Flags().GetString("limiter")
	if err != nil {
		return nil, err
	}

	if !util.IsStringEmpty(rateLimiter) {
		c.Limiter.Type = config.LimiterProvider(rateLimiter)
		if rateLimiter == "redis" && !util.IsStringEmpty(redis) {
			c.Limiter.Redis.Dsn = redis
		}
	}

	// CONVOY_CACHE_PROVIDER
	cache, err := cmd.Flags().GetString("cache")
	if err != nil {
		return nil, err
	}

	if !util.IsStringEmpty(cache) {
		c.Cache.Type = config.CacheProvider(cache)
		if cache == "redis" && !util.IsStringEmpty(redis) {
			c.Cache.Redis.Dsn = redis
		}
	}

	// CONVOY_LOGGER_LEVEL
	logLevel, err := cmd.Flags().GetString("log-level")
	if err != nil {
		return nil, err
	}

	if !util.IsStringEmpty(logLevel) {
		c.Logger.Level = logLevel
	}

	// SSL
	isSslSet := cmd.Flags().Changed("ssl")
	if isSslSet {
		ssl, err := cmd.Flags().GetBool("ssl")
		if err != nil {
			return nil, err
		}

		c.Server.HTTP.SSL = ssl
	}

	// PORT
	port, err := cmd.Flags().GetUint32("port")
	if err != nil {
		return nil, err
	}

	if port != 0 {
		c.Server.HTTP.Port = port
	}

	// WORKER_PORT
	workerPort, err := cmd.Flags().GetUint32("worker-port")
	if err != nil {
		return nil, err
	}

	if workerPort != 0 {
		c.Server.HTTP.WorkerPort = workerPort
	}

	// CONVOY_SSL_KEY_FILE
	sslKeyFile, err := cmd.Flags().GetString("ssl-key-file")
	if err != nil {
		return nil, err
	}

	if !util.IsStringEmpty(sslKeyFile) {
		c.Server.HTTP.SSLKeyFile = sslKeyFile
	}

	// CONVOY_SSL_CERT_FILE
	sslCertFile, err := cmd.Flags().GetString("ssl-cert-file")
	if err != nil {
		return nil, err
	}

	if !util.IsStringEmpty(sslCertFile) {
		c.Server.HTTP.SSLCertFile = sslCertFile
	}

	// HTTP_PROXY
	proxy, err := cmd.Flags().GetString("proxy")
	if err != nil {
		return nil, err
	}

	if !util.IsStringEmpty(proxy) {
		c.Server.HTTP.HttpProxy = proxy
	}

	// CONVOY_SMTP_PROVIDER
	smtpProvider, err := cmd.Flags().GetString("smtp-provider")
	if err != nil {
		return nil, err
	}

	if !util.IsStringEmpty(smtpProvider) {
		c.SMTP.Provider = smtpProvider
	}

	// CONVOY_SMTP_URL
	smtpUrl, err := cmd.Flags().GetString("smtp-url")
	if err != nil {
		return nil, err
	}

	if !util.IsStringEmpty(smtpUrl) {
		c.SMTP.URL = smtpUrl
	}

	// CONVOY_SMTP_USERNAME
	smtpUsername, err := cmd.Flags().GetString("smtp-username")
	if err != nil {
		return nil, err
	}

	if !util.IsStringEmpty(smtpUsername) {
		c.SMTP.Username = smtpUsername
	}

	// CONVOY_SMTP_PASSWORD
	smtpPassword, err := cmd.Flags().GetString("smtp-password")
	if err != nil {
		return nil, err
	}

	if !util.IsStringEmpty(smtpPassword) {
		c.SMTP.Password = smtpPassword
	}

	// CONVOY_SMTP_FROM
	smtpFrom, err := cmd.Flags().GetString("smtp-from")
	if err != nil {
		return nil, err
	}

	if !util.IsStringEmpty(smtpFrom) {
		c.SMTP.From = smtpFrom
	}

	// CONVOY_SMTP_REPLY_TO
	smtpReplyTo, err := cmd.Flags().GetString("smtp-reply-to")
	if err != nil {
		return nil, err
	}

	if !util.IsStringEmpty(smtpReplyTo) {
		c.SMTP.ReplyTo = smtpReplyTo
	}

	// CONVOY_SMTP_PORT
	smtpPort, err := cmd.Flags().GetUint32("smtp-port")
	if err != nil {
		return nil, err
	}

	if smtpPort != 0 {
		c.SMTP.Port = smtpPort
	}

	// CONVOY_MAX_RESPONSE_SIZE
	maxResponseSize, err := cmd.Flags().GetUint64("max-response-size")
	if err != nil {
		return nil, err
	}

	if maxResponseSize != 0 {
		c.MaxResponseSize = maxResponseSize
	}

	// CONVOY_NEWRELIC_APP_NAME
	newReplicApp, err := cmd.Flags().GetString("new-relic-app")
	if err != nil {
		return nil, err
	}

	if !util.IsStringEmpty(newReplicApp) {
		c.Tracer.NewRelic.AppName = newReplicApp
	}

	// CONVOY_NEWRELIC_LICENSE_KEY
	newReplicKey, err := cmd.Flags().GetString("new-relic-key")
	if err != nil {
		return nil, err
	}

	if !util.IsStringEmpty(newReplicKey) {
		c.Tracer.NewRelic.LicenseKey = newReplicKey
	}

	// CONVOY_SEARCH_TYPE
	searcher, err := cmd.Flags().GetString("searcher")
	if err != nil {
		return nil, err
	}

	if !util.IsStringEmpty(searcher) {
		c.Search.Type = config.SearchProvider(searcher)
	}

	// CONVOY_TYPESENSE_HOST
	typesenseHost, err := cmd.Flags().GetString("typesense-host")
	if err != nil {
		return nil, err
	}

	if !util.IsStringEmpty(typesenseHost) {
		c.Search.Typesense.Host = typesenseHost
	}

	// CONVOY_TYPESENSE_API_KEY
	typesenseApiKey, err := cmd.Flags().GetString("typesense-api-key")
	if err != nil {
		return nil, err
	}

	if !util.IsStringEmpty(typesenseApiKey) {
		c.Search.Typesense.ApiKey = typesenseApiKey
	}

	// CONVOY_NEWRELIC_CONFIG_ENABLED
	isNRCESet := cmd.Flags().Changed("new-relic-config-enabled")
	if isNRCESet {
		newReplicConfigEnabled, err := cmd.Flags().GetBool("new-relic-config-enabled")
		if err != nil {
			return nil, err
		}

		c.Tracer.NewRelic.ConfigEnabled = newReplicConfigEnabled
	}

	// CONVOY_NEWRELIC_DISTRIBUTED_TRACER_ENABLED
	isNRTESet := cmd.Flags().Changed("new-relic-tracer-enabled")
	if isNRTESet {
		newReplicTracerEnabled, err := cmd.Flags().GetBool("new-relic-tracer-enabled")
		if err != nil {
			return nil, err
		}

		c.Tracer.NewRelic.DistributedTracerEnabled = newReplicTracerEnabled
	}

	// CONVOY_NATIVE_REALM_ENABLED
	isNativeRealmSet := cmd.Flags().Changed("native")
	if isNativeRealmSet {
		nativeRealmEnabled, err := cmd.Flags().GetBool("native")
		if err != nil {
			return nil, err
		}

		c.Auth.Native.Enabled = nativeRealmEnabled
	}

	// CONVOY_API_KEY_CONFIG
	apiKeyAuthConfig, err := cmd.Flags().GetString("api-auth")
	if err != nil {
		return nil, err
	}

	if !util.IsStringEmpty(apiKeyAuthConfig) {
		config := config.APIKeyAuthConfig{}
		err = config.Decode(apiKeyAuthConfig)
		if err != nil {
			return nil, err
		}

		c.Auth.File.APIKey = config
	}

	// CONVOY_BASIC_AUTH_CONFIG
	basicAuthConfig, err := cmd.Flags().GetString("basic-auth")
	if err != nil {
		return nil, err
	}

	if !util.IsStringEmpty(basicAuthConfig) {
		config := config.BasicAuthConfig{}
		err = config.Decode(basicAuthConfig)
		if err != nil {
			return nil, err
		}

		c.Auth.File.Basic = config
	}

	return c, nil
}<|MERGE_RESOLUTION|>--- conflicted
+++ resolved
@@ -180,94 +180,6 @@
 		return err
 	}
 
-<<<<<<< HEAD
-	if withWorkers {
-		sc, err := smtp.NewClient(&cfg.SMTP)
-		if err != nil {
-			a.Logger.WithError(err).Error("Failed to create smtp client")
-			return err
-		}
-
-		lo := log.NewLogger(os.Stdout)
-		lo.SetPrefix("worker")
-
-		lvl, err := log.ParseLevel(cfg.Logger.Level)
-		if err != nil {
-			return err
-		}
-		lo.SetLevel(lvl)
-
-		// register worker.
-		consumer := worker.NewConsumer(a.Queue, lo)
-
-		projectRepo := postgres.NewProjectRepo(a.DB)
-		endpointRepo := postgres.NewEndpointRepo(a.DB)
-		eventRepo := postgres.NewEventRepo(a.DB)
-		eventDeliveryRepo := postgres.NewEventDeliveryRepo(a.DB)
-		subRepo := postgres.NewSubscriptionRepo(a.DB)
-		deviceRepo := postgres.NewDeviceRepo(a.DB)
-		configRepo := postgres.NewConfigRepo(a.DB)
-		metaEventRepo := postgres.NewMetaEventRepo(a.DB)
-
-		consumer.RegisterHandlers(convoy.EventProcessor, task.ProcessEventDelivery(
-			endpointRepo,
-			eventDeliveryRepo,
-			projectRepo,
-			a.Limiter,
-			subRepo,
-			a.Queue))
-
-		consumer.RegisterHandlers(convoy.CreateEventProcessor, task.ProcessEventCreation(
-			endpointRepo,
-			eventRepo,
-			projectRepo,
-			eventDeliveryRepo,
-			a.Cache,
-			a.Queue,
-			subRepo,
-			a.Searcher,
-			deviceRepo))
-
-		consumer.RegisterHandlers(convoy.CreateDynamicEventProcessor, task.ProcessDynamicEventCreation(
-			endpointRepo,
-			eventRepo,
-			projectRepo,
-			eventDeliveryRepo,
-			a.Cache,
-			a.Queue,
-			subRepo,
-			a.Searcher,
-			deviceRepo))
-
-		consumer.RegisterHandlers(convoy.RetentionPolicies, task.RetentionPolicies(
-			configRepo,
-			projectRepo,
-			eventRepo,
-			eventDeliveryRepo,
-			postgres.NewExportRepo(a.DB),
-			a.Searcher,
-		))
-
-		consumer.RegisterHandlers(convoy.MonitorTwitterSources, task.MonitorTwitterSources(
-			a.DB,
-			a.Queue))
-
-		consumer.RegisterHandlers(convoy.ExpireSecretsProcessor, task.ExpireSecret(
-			endpointRepo))
-
-		consumer.RegisterHandlers(convoy.DailyAnalytics, analytics.TrackDailyAnalytics(a.DB, cfg))
-		consumer.RegisterHandlers(convoy.EmailProcessor, task.ProcessEmails(sc))
-		consumer.RegisterHandlers(convoy.IndexDocument, task.SearchIndex(a.Searcher))
-		consumer.RegisterHandlers(convoy.NotificationProcessor, task.ProcessNotifications(sc))
-		consumer.RegisterHandlers(convoy.MetaEventProcessor, task.ProcessMetaEvent(projectRepo, metaEventRepo))
-
-		// start worker
-		a.Logger.Infof("Starting Convoy workers...")
-		consumer.Start()
-	}
-
-=======
->>>>>>> c690d090
 	srv.SetHandler(handler.BuildRoutes())
 
 	a.Logger.Infof("Started convoy server in %s", time.Since(start))
