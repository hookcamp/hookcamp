--- conflicted
+++ resolved
@@ -4,12 +4,7 @@
 	"context"
 	"os"
 
-<<<<<<< HEAD
 	"github.com/frain-dev/convoy/datastore"
-	"github.com/frain-dev/convoy/server/models"
-=======
-	"github.com/frain-dev/convoy"
->>>>>>> dc4b6aee
 	"github.com/olekukonko/tablewriter"
 	"github.com/spf13/cobra"
 )
@@ -34,7 +29,7 @@
 		Aliases: []string{"apps"},
 		RunE: func(cmd *cobra.Command, args []string) error {
 
-			apps, _, err := a.applicationRepo.LoadApplicationsPaged(context.Background(), "", convoy.Pageable{
+			apps, _, err := a.applicationRepo.LoadApplicationsPaged(context.Background(), "", datastore.Pageable{
 				Page:    0,
 				PerPage: 50,
 			})
