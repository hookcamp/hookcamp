package main

import (
	"context"
	"fmt"
	"net/http"
	"os"
	"os/signal"
	"time"

	"github.com/go-chi/chi/v5/middleware"

	"github.com/frain-dev/convoy/auth/realm_chain"
	"github.com/frain-dev/convoy/config"
	"github.com/frain-dev/convoy/server"
	"github.com/frain-dev/convoy/services"
	"github.com/go-chi/chi/v5"
	log "github.com/sirupsen/logrus"
	"github.com/spf13/cobra"
)

func addStreamCommand(a *app) *cobra.Command {
	cmd := &cobra.Command{
		Use:   "stream",
		Short: "Start a websocket server to pipe events to another convoy instance",
		Run: func(cmd *cobra.Command, args []string) {
			// enable only the native auth realm
			authCfg := &config.AuthConfiguration{
				Native: config.NativeRealmOptions{Enabled: true},
			}
			err := realm_chain.Init(authCfg, a.apiKeyRepo, nil, nil)
			if err != nil {
				log.WithError(err).Fatal("failed to initialize realm chain")
			}

<<<<<<< HEAD
			hub := NewHub(a.deviceRepo, a.subRepo, a.sourceRepo, a.applicationRepo)
=======
			hub := services.NewHub(a.deviceRepo, a.subRepo, a.sourceRepo, a.applicationRepo, watchCollection)
>>>>>>> 856872f1
			go hub.StartRegister()
			go hub.StartUnregister()
			go hub.StartEventWatcher()
			go hub.StartEventSender()

			router := chi.NewRouter()
			router.Use(middleware.Recoverer)
			router.Route("/stream", func(streamRouter chi.Router) {
				streamRouter.Use(server.RequireAuth())
				streamRouter.Use(server.RequireGroup(a.groupRepo, a.cache))
				streamRouter.Use(server.RequireAppID())
				streamRouter.Use(server.RequireAppPortalApplication(a.applicationRepo))

				streamRouter.Get("/listen", hub.ListenHandler)
				streamRouter.Post("/login", hub.LoginHandler)
			})

			srv := &http.Server{
				Handler: router,
				Addr:    fmt.Sprintf(":%d", 5008),
			}

			go func() {
				//service connections
				if err := srv.ListenAndServe(); err != nil && err != http.ErrServerClosed {
					log.WithError(err).Fatal("failed to listen")
				}
			}()

			gracefulShutdown(srv, hub)
		},
		PersistentPostRunE: func(cmd *cobra.Command, args []string) error {
			return nil
		},
	}

	return cmd
}

func gracefulShutdown(srv *http.Server, hub *services.Hub) {
	//Wait for interrupt signal to gracefully shutdown the server with a timeout of 10 seconds
	quit := make(chan os.Signal, 1)
	signal.Notify(quit, os.Interrupt)
	<-quit
	hub.Stop()

	log.Info("Stopping websocket server")

	ctx, cancel := context.WithTimeout(context.Background(), 10*time.Second)
	defer cancel()

	if err := srv.Shutdown(ctx); err != nil {
		log.WithError(err).Fatal("Server Shutdown")
	}

	log.Info("Websocket server exiting")

	time.Sleep(2 * time.Second) // allow all websocket connections close themselves
<<<<<<< HEAD
}

type ListenRequest struct {
	HostName   string   `json:"host_name"`
	DeviceID   string   `json:"device_id"`
	SourceID   string   `json:"source_id"`
	EventTypes []string `json:"event_types"`
}

type LoginRequest struct {
	HostName string `json:"host_name"`
	DeviceID string `json:"device_id"`
}

type LoginResponse struct {
	Device *datastore.Device      `json:"device"`
	Group  *datastore.Group       `json:"group"`
	App    *datastore.Application `json:"app"`
}

func (h *Hub) Login(w http.ResponseWriter, r *http.Request) {
	loginRequest := &LoginRequest{}
	err := util.ReadJSON(r, &loginRequest)
	if err != nil {
		respond(w, http.StatusBadRequest, "device id is required in request body")
		return
	}

	group := server.GetGroupFromContext(r.Context())
	app, ok := getApplicationFromContext(r.Context())

	appID := ""
	if ok {
		appID = app.UID
	}

	var device *datastore.Device
	if !util.IsStringEmpty(loginRequest.DeviceID) {
		device, err = h.deviceRepo.FetchDeviceByID(r.Context(), loginRequest.DeviceID, appID, group.UID)
		if err != nil {
			respond(w, http.StatusBadRequest, "device not found")
			return
		}

		if device.GroupID != group.UID {
			respond(w, http.StatusUnauthorized, "unauthorized to access device")
			return
		}

		if device.AppID != appID {
			respond(w, http.StatusUnauthorized, "unauthorized to access device")
			return
		}
	} else {
		device = &datastore.Device{
			UID:            uuid.NewString(),
			GroupID:        group.UID,
			AppID:          appID,
			HostName:       loginRequest.HostName,
			Status:         datastore.DeviceStatusOnline,
			LastSeenAt:     primitive.NewDateTimeFromTime(time.Now()),
			CreatedAt:      primitive.NewDateTimeFromTime(time.Now()),
			UpdatedAt:      primitive.NewDateTimeFromTime(time.Now()),
			DocumentStatus: datastore.ActiveDocumentStatus,
		}

		ctx, cancel := getCtx()
		defer cancel()

		err = h.deviceRepo.CreateDevice(ctx, device)
		if err != nil {
			respond(w, http.StatusBadRequest, "failed to create new device")
			return
		}
	}

	lr := &LoginResponse{Device: device, Group: group, App: app}

	respondWithData(w, http.StatusOK, lr)
}

func (h *Hub) Listen(w http.ResponseWriter, r *http.Request) {
	listenRequest := &ListenRequest{}
	err := util.ReadJSON(r, &listenRequest)
	if err != nil {
		respond(w, http.StatusBadRequest, "empty request body")
		return
	}

	group := server.GetGroupFromContext(r.Context())
	app, ok := getApplicationFromContext(r.Context())

	appID := ""
	if ok {
		appID = app.UID
	}

	ctx, cancel := getCtx()
	defer cancel()

	device, err := h.deviceRepo.FetchDeviceByID(ctx, listenRequest.DeviceID, appID, group.UID)
	if err != nil {
		respond(w, http.StatusBadRequest, "device not found")
		return
	}

	if device.GroupID != group.UID {
		respond(w, http.StatusUnauthorized, "unauthorized to access device")
		return
	}

	if device.AppID != appID {
		respond(w, http.StatusUnauthorized, "unauthorized to access device")
		return
	}

	if !util.IsStringEmpty(listenRequest.SourceID) {
		source, err := h.sourceRepo.FindSourceByID(ctx, "", listenRequest.SourceID)
		if err != nil {
			log.WithError(err).Error("error retrieving source")
			respond(w, http.StatusBadRequest, "failed to find source")
			return
		}

		if source.GroupID != group.UID {
			respond(w, http.StatusUnauthorized, "unauthorized to access source")
			return
		}
	}

	_, err = h.subscriptionRepo.FindSubscriptionByDeviceID(ctx, group.UID, device.UID, listenRequest.SourceID)
	switch err {
	case nil:
		break
	case datastore.ErrSubscriptionNotFound:
		s := &datastore.Subscription{
			UID:            uuid.NewString(),
			Name:           fmt.Sprintf("device-%s-subscription", device.UID),
			Type:           datastore.SubscriptionTypeCLI,
			AppID:          appID,
			GroupID:        group.UID,
			SourceID:       listenRequest.SourceID,
			DeviceID:       device.UID,
			CreatedAt:      primitive.NewDateTimeFromTime(time.Now()),
			UpdatedAt:      primitive.NewDateTimeFromTime(time.Now()),
			Status:         datastore.ActiveSubscriptionStatus,
			DocumentStatus: datastore.ActiveDocumentStatus,
		}

		err := h.subscriptionRepo.CreateSubscription(ctx, group.UID, s)
		if err != nil {
			respond(w, http.StatusBadRequest, "failed to create new subscription")
			return
		}
	default:
		respond(w, http.StatusBadRequest, "failed to find subscription by id")
		return
	}

	conn, err := ug.Upgrade(w, r, nil)
	if err != nil {
		log.WithError(err).Error("failed to upgrade connection to websocket connection")
		respond(w, http.StatusBadRequest, "failed to upgrade connection to websocket connection")
		return
	}

	client := &Client{
		hub:        h,
		conn:       conn,
		deviceID:   device.UID,
		Device:     device,
		EventTypes: listenRequest.EventTypes,
	}

	if len(client.EventTypes) == 0 {
		client.EventTypes = []string{"*"}
	}

	client.hub.register <- client
	go client.readPump()
}

func respond(w http.ResponseWriter, code int, msg string) {
	w.Header().Set("Content-Type", "application/json")
	w.WriteHeader(code)
	_, err := w.Write([]byte(msg))
	if err != nil {
		log.WithError(err).Error("failed to write response message")
	}
}

func respondWithData(w http.ResponseWriter, code int, v interface{}) {
	data, err := json.Marshal(v)
	if err != nil {
		log.WithError(err).Error("failed to marshal data")
		respond(w, http.StatusInternalServerError, "failed to marshal response")
		return
	}

	w.Header().Set("Content-Type", "application/json")
	w.WriteHeader(code)
	_, err = w.Write(data)
	if err != nil {
		log.WithError(err).Error("failed to write response data")
	}
}

func (h *Hub) requireApp() func(next http.Handler) http.Handler {
	return func(next http.Handler) http.Handler {
		return http.HandlerFunc(func(w http.ResponseWriter, r *http.Request) {
			authUser := server.GetAuthUserFromContext(r.Context())
			if len(authUser.Role.Apps) > 0 {
				appID := authUser.Role.Apps[0]
				app, err := h.appRepo.FindApplicationByID(r.Context(), appID)
				if err != nil {
					respond(w, http.StatusBadRequest, "failed to find application")
					return
				}

				r = r.WithContext(setApplicationInContext(r.Context(), app))
			}

			next.ServeHTTP(w, r)
		})
	}
}

func setApplicationInContext(ctx context.Context,
	app *datastore.Application) context.Context {
	return context.WithValue(ctx, "app", app)
}

// the app may not exist, so we have to check like this to avoid panic
func getApplicationFromContext(ctx context.Context) (*datastore.Application, bool) {
	app, ok := ctx.Value("app").(*datastore.Application)
	return app, ok
=======
>>>>>>> 856872f1
}<|MERGE_RESOLUTION|>--- conflicted
+++ resolved
@@ -33,11 +33,7 @@
 				log.WithError(err).Fatal("failed to initialize realm chain")
 			}
 
-<<<<<<< HEAD
-			hub := NewHub(a.deviceRepo, a.subRepo, a.sourceRepo, a.applicationRepo)
-=======
 			hub := services.NewHub(a.deviceRepo, a.subRepo, a.sourceRepo, a.applicationRepo, watchCollection)
->>>>>>> 856872f1
 			go hub.StartRegister()
 			go hub.StartUnregister()
 			go hub.StartEventWatcher()
@@ -96,243 +92,4 @@
 	log.Info("Websocket server exiting")
 
 	time.Sleep(2 * time.Second) // allow all websocket connections close themselves
-<<<<<<< HEAD
-}
-
-type ListenRequest struct {
-	HostName   string   `json:"host_name"`
-	DeviceID   string   `json:"device_id"`
-	SourceID   string   `json:"source_id"`
-	EventTypes []string `json:"event_types"`
-}
-
-type LoginRequest struct {
-	HostName string `json:"host_name"`
-	DeviceID string `json:"device_id"`
-}
-
-type LoginResponse struct {
-	Device *datastore.Device      `json:"device"`
-	Group  *datastore.Group       `json:"group"`
-	App    *datastore.Application `json:"app"`
-}
-
-func (h *Hub) Login(w http.ResponseWriter, r *http.Request) {
-	loginRequest := &LoginRequest{}
-	err := util.ReadJSON(r, &loginRequest)
-	if err != nil {
-		respond(w, http.StatusBadRequest, "device id is required in request body")
-		return
-	}
-
-	group := server.GetGroupFromContext(r.Context())
-	app, ok := getApplicationFromContext(r.Context())
-
-	appID := ""
-	if ok {
-		appID = app.UID
-	}
-
-	var device *datastore.Device
-	if !util.IsStringEmpty(loginRequest.DeviceID) {
-		device, err = h.deviceRepo.FetchDeviceByID(r.Context(), loginRequest.DeviceID, appID, group.UID)
-		if err != nil {
-			respond(w, http.StatusBadRequest, "device not found")
-			return
-		}
-
-		if device.GroupID != group.UID {
-			respond(w, http.StatusUnauthorized, "unauthorized to access device")
-			return
-		}
-
-		if device.AppID != appID {
-			respond(w, http.StatusUnauthorized, "unauthorized to access device")
-			return
-		}
-	} else {
-		device = &datastore.Device{
-			UID:            uuid.NewString(),
-			GroupID:        group.UID,
-			AppID:          appID,
-			HostName:       loginRequest.HostName,
-			Status:         datastore.DeviceStatusOnline,
-			LastSeenAt:     primitive.NewDateTimeFromTime(time.Now()),
-			CreatedAt:      primitive.NewDateTimeFromTime(time.Now()),
-			UpdatedAt:      primitive.NewDateTimeFromTime(time.Now()),
-			DocumentStatus: datastore.ActiveDocumentStatus,
-		}
-
-		ctx, cancel := getCtx()
-		defer cancel()
-
-		err = h.deviceRepo.CreateDevice(ctx, device)
-		if err != nil {
-			respond(w, http.StatusBadRequest, "failed to create new device")
-			return
-		}
-	}
-
-	lr := &LoginResponse{Device: device, Group: group, App: app}
-
-	respondWithData(w, http.StatusOK, lr)
-}
-
-func (h *Hub) Listen(w http.ResponseWriter, r *http.Request) {
-	listenRequest := &ListenRequest{}
-	err := util.ReadJSON(r, &listenRequest)
-	if err != nil {
-		respond(w, http.StatusBadRequest, "empty request body")
-		return
-	}
-
-	group := server.GetGroupFromContext(r.Context())
-	app, ok := getApplicationFromContext(r.Context())
-
-	appID := ""
-	if ok {
-		appID = app.UID
-	}
-
-	ctx, cancel := getCtx()
-	defer cancel()
-
-	device, err := h.deviceRepo.FetchDeviceByID(ctx, listenRequest.DeviceID, appID, group.UID)
-	if err != nil {
-		respond(w, http.StatusBadRequest, "device not found")
-		return
-	}
-
-	if device.GroupID != group.UID {
-		respond(w, http.StatusUnauthorized, "unauthorized to access device")
-		return
-	}
-
-	if device.AppID != appID {
-		respond(w, http.StatusUnauthorized, "unauthorized to access device")
-		return
-	}
-
-	if !util.IsStringEmpty(listenRequest.SourceID) {
-		source, err := h.sourceRepo.FindSourceByID(ctx, "", listenRequest.SourceID)
-		if err != nil {
-			log.WithError(err).Error("error retrieving source")
-			respond(w, http.StatusBadRequest, "failed to find source")
-			return
-		}
-
-		if source.GroupID != group.UID {
-			respond(w, http.StatusUnauthorized, "unauthorized to access source")
-			return
-		}
-	}
-
-	_, err = h.subscriptionRepo.FindSubscriptionByDeviceID(ctx, group.UID, device.UID, listenRequest.SourceID)
-	switch err {
-	case nil:
-		break
-	case datastore.ErrSubscriptionNotFound:
-		s := &datastore.Subscription{
-			UID:            uuid.NewString(),
-			Name:           fmt.Sprintf("device-%s-subscription", device.UID),
-			Type:           datastore.SubscriptionTypeCLI,
-			AppID:          appID,
-			GroupID:        group.UID,
-			SourceID:       listenRequest.SourceID,
-			DeviceID:       device.UID,
-			CreatedAt:      primitive.NewDateTimeFromTime(time.Now()),
-			UpdatedAt:      primitive.NewDateTimeFromTime(time.Now()),
-			Status:         datastore.ActiveSubscriptionStatus,
-			DocumentStatus: datastore.ActiveDocumentStatus,
-		}
-
-		err := h.subscriptionRepo.CreateSubscription(ctx, group.UID, s)
-		if err != nil {
-			respond(w, http.StatusBadRequest, "failed to create new subscription")
-			return
-		}
-	default:
-		respond(w, http.StatusBadRequest, "failed to find subscription by id")
-		return
-	}
-
-	conn, err := ug.Upgrade(w, r, nil)
-	if err != nil {
-		log.WithError(err).Error("failed to upgrade connection to websocket connection")
-		respond(w, http.StatusBadRequest, "failed to upgrade connection to websocket connection")
-		return
-	}
-
-	client := &Client{
-		hub:        h,
-		conn:       conn,
-		deviceID:   device.UID,
-		Device:     device,
-		EventTypes: listenRequest.EventTypes,
-	}
-
-	if len(client.EventTypes) == 0 {
-		client.EventTypes = []string{"*"}
-	}
-
-	client.hub.register <- client
-	go client.readPump()
-}
-
-func respond(w http.ResponseWriter, code int, msg string) {
-	w.Header().Set("Content-Type", "application/json")
-	w.WriteHeader(code)
-	_, err := w.Write([]byte(msg))
-	if err != nil {
-		log.WithError(err).Error("failed to write response message")
-	}
-}
-
-func respondWithData(w http.ResponseWriter, code int, v interface{}) {
-	data, err := json.Marshal(v)
-	if err != nil {
-		log.WithError(err).Error("failed to marshal data")
-		respond(w, http.StatusInternalServerError, "failed to marshal response")
-		return
-	}
-
-	w.Header().Set("Content-Type", "application/json")
-	w.WriteHeader(code)
-	_, err = w.Write(data)
-	if err != nil {
-		log.WithError(err).Error("failed to write response data")
-	}
-}
-
-func (h *Hub) requireApp() func(next http.Handler) http.Handler {
-	return func(next http.Handler) http.Handler {
-		return http.HandlerFunc(func(w http.ResponseWriter, r *http.Request) {
-			authUser := server.GetAuthUserFromContext(r.Context())
-			if len(authUser.Role.Apps) > 0 {
-				appID := authUser.Role.Apps[0]
-				app, err := h.appRepo.FindApplicationByID(r.Context(), appID)
-				if err != nil {
-					respond(w, http.StatusBadRequest, "failed to find application")
-					return
-				}
-
-				r = r.WithContext(setApplicationInContext(r.Context(), app))
-			}
-
-			next.ServeHTTP(w, r)
-		})
-	}
-}
-
-func setApplicationInContext(ctx context.Context,
-	app *datastore.Application) context.Context {
-	return context.WithValue(ctx, "app", app)
-}
-
-// the app may not exist, so we have to check like this to avoid panic
-func getApplicationFromContext(ctx context.Context) (*datastore.Application, bool) {
-	app, ok := ctx.Value("app").(*datastore.Application)
-	return app, ok
-=======
->>>>>>> 856872f1
 }