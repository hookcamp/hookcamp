package main

import (
	convoyMiddleware "github.com/frain-dev/convoy/internal/pkg/middleware"
	"github.com/frain-dev/convoy/internal/pkg/server"
	"github.com/frain-dev/convoy/internal/pkg/socket"
	"github.com/frain-dev/convoy/pkg/log"

	cm "github.com/frain-dev/convoy/datastore/mongo"

	"github.com/frain-dev/convoy/auth/realm_chain"
	"github.com/frain-dev/convoy/config"
	"github.com/spf13/cobra"
)

func addStreamCommand(a *app) *cobra.Command {
	var socketPort uint32
	var logLevel string

	cmd := &cobra.Command{
		Use:   "stream",
		Short: "Start a websocket server to pipe events to another convoy instance",
		RunE: func(cmd *cobra.Command, args []string) error {
			c, err := config.Get()
			if err != nil {
				a.logger.WithError(err).Fatal("failed to initialize realm chain")
				return err
			}

			endpointRepo := cm.NewEndpointRepo(a.store)
			eventDeliveryRepo := cm.NewEventDeliveryRepository(a.store)
			sourceRepo := cm.NewSourceRepo(a.store)
			subRepo := cm.NewSubscriptionRepo(a.store)
			deviceRepo := cm.NewDeviceRepository(a.store)
			groupRepo := cm.NewGroupRepo(a.store)
			apiKeyRepo := cm.NewApiKeyRepo(a.store)

			// enable only the native auth realm
			authCfg := &config.AuthConfiguration{
				Native: config.NativeRealmOptions{Enabled: true},
			}

			err = realm_chain.Init(authCfg, apiKeyRepo, nil, nil)
			if err != nil {
				a.logger.WithError(err).Fatal("failed to initialize realm chain")
				return err
			}

			r := &socket.Repo{
				EndpointRepo:      endpointRepo,
				DeviceRepo:        deviceRepo,
				SubscriptionRepo:  subRepo,
				SourceRepo:        sourceRepo,
				EventDeliveryRepo: eventDeliveryRepo,
			}

			h := socket.NewHub()
			go h.StartRegister()
			go h.StartUnregister()
			go h.StartEventWatcher()
			go h.StartEventSender()
			go h.StartClientStatusWatcher()

			lo := a.logger.(*log.Logger)
			lo.SetPrefix("socket server")

			lvl, err := log.ParseLevel(c.Logger.Level)
			if err != nil {
				return err
			}
			lo.SetLevel(lvl)

			m := convoyMiddleware.NewMiddleware(&convoyMiddleware.CreateMiddleware{
<<<<<<< HEAD
				EndpointRepo: endpointRepo,
				GroupRepo:    groupRepo,
				Cache:        a.cache,
=======
				Logger:    lo,
				AppRepo:   appRepo,
				GroupRepo: groupRepo,
				Cache:     a.cache,
>>>>>>> fbe292a0
			})

			handler := socket.BuildRoutes(h, r, m)

			if c.Server.HTTP.SocketPort != 0 {
				socketPort = c.Server.HTTP.SocketPort
			}

			srv := server.NewServer(socketPort, func() {
				h.Stop()
			})

			srv.SetHandler(handler)

			a.logger.Infof("Stream server running on port %v", socketPort)
			srv.Listen()

			return nil
		},
	}

	cmd.Flags().Uint32Var(&socketPort, "socket-port", 5008, "Socket port")
	cmd.Flags().StringVar(&logLevel, "log-level", "error", "stream log level")
	return cmd
}<|MERGE_RESOLUTION|>--- conflicted
+++ resolved
@@ -71,16 +71,10 @@
 			lo.SetLevel(lvl)
 
 			m := convoyMiddleware.NewMiddleware(&convoyMiddleware.CreateMiddleware{
-<<<<<<< HEAD
 				EndpointRepo: endpointRepo,
 				GroupRepo:    groupRepo,
 				Cache:        a.cache,
-=======
-				Logger:    lo,
-				AppRepo:   appRepo,
-				GroupRepo: groupRepo,
-				Cache:     a.cache,
->>>>>>> fbe292a0
+				Logger:       lo,
 			})
 
 			handler := socket.BuildRoutes(h, r, m)
