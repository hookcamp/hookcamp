package hooks

import (
	"context"
	"errors"
	"fmt"
<<<<<<< HEAD
	"os"
	"time"

	"github.com/pyroscope-io/client/pyroscope"

=======
	fflag2 "github.com/frain-dev/convoy/internal/pkg/fflag"
	"io"
	"os"
	"time"

>>>>>>> 71049b01
	dbhook "github.com/frain-dev/convoy/database/hooks"
	"github.com/frain-dev/convoy/database/listener"
	"github.com/frain-dev/convoy/queue"
	"github.com/oklog/ulid/v2"
	"gopkg.in/guregu/null.v4"

	"github.com/frain-dev/convoy"
	"github.com/frain-dev/convoy/cache"
	"github.com/frain-dev/convoy/config"
	"github.com/frain-dev/convoy/database"
	"github.com/frain-dev/convoy/database/postgres"
	"github.com/frain-dev/convoy/datastore"
	"github.com/frain-dev/convoy/internal/pkg/cli"
	"github.com/frain-dev/convoy/internal/pkg/rdb"
	"github.com/frain-dev/convoy/internal/pkg/tracer"
	"github.com/frain-dev/convoy/internal/telemetry"
	"github.com/frain-dev/convoy/pkg/log"
	redisQueue "github.com/frain-dev/convoy/queue/redis"
	"github.com/spf13/cobra"
)

func PreRun(app *cli.App, db *postgres.Postgres) func(cmd *cobra.Command, args []string) error {
	return func(cmd *cobra.Command, args []string) error {
		cfgPath, err := cmd.Flags().GetString("config")
		if err != nil {
			return err
		}

		err = config.LoadConfig(cfgPath)
		if err != nil {
			return err
		}

		cfg, err := config.Get()
		if err != nil {
			return err
		}

		// Override with CLI Flags
		cliConfig, err := buildCliConfiguration(cmd)
		if err != nil {
			return err
		}

		if err = config.Override(cliConfig); err != nil {
			return err
		}
		cfg, err = config.Get() // updated
		if err != nil {
			return err
		}

		app.TracerShutdown, err = tracer.Init(cfg.Tracer, cmd.Name())
		if err != nil {
			return err
		}

		var ca cache.Cache
		var q queue.Queuer

		redis, err := rdb.NewClient(cfg.Redis.BuildDsn())
		if err != nil {
			return err
		}
		queueNames := map[string]int{
			string(convoy.EventQueue):       3,
			string(convoy.CreateEventQueue): 3,
			string(convoy.ScheduleQueue):    1,
			string(convoy.DefaultQueue):     1,
			string(convoy.MetaEventQueue):   1,
		}

		opts := queue.QueueOptions{
			Names:             queueNames,
			RedisClient:       redis,
			RedisAddress:      cfg.Redis.BuildDsn(),
			Type:              string(config.RedisQueueProvider),
			PrometheusAddress: cfg.Prometheus.Dsn,
		}
		q = redisQueue.NewQueue(opts)

		lo := log.NewLogger(os.Stdout)

<<<<<<< HEAD
		if cfg.Tracer.Type == config.NewRelicTracerProvider {
			tr, err = tracer.NewTracer(cfg, lo.WithLogger())
			if err != nil {
				return err
			}
		}

		profiling, err := cmd.Flags().GetBool("enable-profiling")
		if err != nil {
			return err
		}

		if profiling {
			err = enableProfiling(cfg)
			if err != nil {
				return err
			}
		}

=======
>>>>>>> 71049b01
		ca, err = cache.NewCache(cfg.Redis)
		if err != nil {
			return err
		}

		postgresDB, err := postgres.NewDB(cfg)
		if err != nil {
			return err
		}

		*db = *postgresDB

		hooks := dbhook.Init()

		// the order matters here
		projectListener := listener.NewProjectListener(q)
		hooks.RegisterHook(datastore.ProjectUpdated, projectListener.AfterUpdate)
		projectRepo := postgres.NewProjectRepo(postgresDB, ca)

		metaEventRepo := postgres.NewMetaEventRepo(postgresDB, ca)
		endpointListener := listener.NewEndpointListener(q, projectRepo, metaEventRepo)
		eventDeliveryListener := listener.NewEventDeliveryListener(q, projectRepo, metaEventRepo)

		hooks.RegisterHook(datastore.EndpointCreated, endpointListener.AfterCreate)
		hooks.RegisterHook(datastore.EndpointUpdated, endpointListener.AfterUpdate)
		hooks.RegisterHook(datastore.EndpointDeleted, endpointListener.AfterDelete)
		hooks.RegisterHook(datastore.EventDeliveryUpdated, eventDeliveryListener.AfterUpdate)

		if ok := shouldCheckMigration(cmd); ok {
			err = checkPendingMigrations(db)
			if err != nil {
				return err
			}
		}

		app.DB = postgresDB
		app.Queue = q
		app.Logger = lo
		app.Cache = ca

		if ok := shouldBootstrap(cmd); ok {
			err = ensureDefaultUser(context.Background(), app)
			if err != nil {
				return err
			}

			dbCfg, err := ensureInstanceConfig(context.Background(), app, cfg)
			if err != nil {
				return err
			}

			t := telemetry.NewTelemetry(lo, dbCfg,
				telemetry.OptionBackend(telemetry.NewposthogBackend()),
				telemetry.OptionBackend(telemetry.NewmixpanelBackend()))

			err = t.Identify(cmd.Context(), dbCfg.UID)
			if err != nil {
				// do nothing?
				return err
			}
		}

		return nil
	}
}

func PostRun(app *cli.App, db *postgres.Postgres) func(cmd *cobra.Command, args []string) error {
	return func(cmd *cobra.Command, args []string) error {
		err := db.Close()
		if err == nil {
			os.Exit(0)
		}

		err = app.TracerShutdown(context.Background())
		if err == nil {
			os.Exit(0)
		}
		return err
	}
}

func ensureInstanceConfig(ctx context.Context, a *cli.App, cfg config.Configuration) (*datastore.Configuration, error) {
	configRepo := postgres.NewConfigRepo(a.DB)

	s3 := datastore.S3Storage{
		Prefix:       null.NewString(cfg.StoragePolicy.S3.Prefix, true),
		Bucket:       null.NewString(cfg.StoragePolicy.S3.Bucket, true),
		AccessKey:    null.NewString(cfg.StoragePolicy.S3.AccessKey, true),
		SecretKey:    null.NewString(cfg.StoragePolicy.S3.SecretKey, true),
		Region:       null.NewString(cfg.StoragePolicy.S3.Region, true),
		SessionToken: null.NewString(cfg.StoragePolicy.S3.SessionToken, true),
		Endpoint:     null.NewString(cfg.StoragePolicy.S3.Endpoint, true),
	}

	onPrem := datastore.OnPremStorage{
		Path: null.NewString(cfg.StoragePolicy.OnPrem.Path, true),
	}

	storagePolicy := &datastore.StoragePolicyConfiguration{
		Type:   datastore.StorageType(cfg.StoragePolicy.Type),
		S3:     &s3,
		OnPrem: &onPrem,
	}

	configuration, err := configRepo.LoadConfiguration(ctx)
	if err != nil {
		if errors.Is(err, datastore.ErrConfigNotFound) {
			a.Logger.Info("Creating Instance Config")
			cfg := &datastore.Configuration{
				UID:                ulid.Make().String(),
				StoragePolicy:      storagePolicy,
				IsAnalyticsEnabled: cfg.Analytics.IsEnabled,
				IsSignupEnabled:    cfg.Auth.IsSignupEnabled,
				CreatedAt:          time.Now(),
				UpdatedAt:          time.Now(),
			}

			return cfg, configRepo.CreateConfiguration(ctx, cfg)
		}

		return configuration, err
	}

	configuration.StoragePolicy = storagePolicy
	configuration.IsSignupEnabled = cfg.Auth.IsSignupEnabled
	configuration.IsAnalyticsEnabled = cfg.Analytics.IsEnabled
	configuration.UpdatedAt = time.Now()

	return configuration, configRepo.UpdateConfiguration(ctx, configuration)
}

func buildCliConfiguration(cmd *cobra.Command) (*config.Configuration, error) {
	c := &config.Configuration{}

	// CONVOY_DB_TYPE
	dbType, err := cmd.Flags().GetString("db-type")
	if err != nil {
		return nil, err
	}

	// CONVOY_DB_SCHEME
	dbScheme, err := cmd.Flags().GetString("db-scheme")
	if err != nil {
		return nil, err
	}

	// CONVOY_DB_HOST
	dbHost, err := cmd.Flags().GetString("db-host")
	if err != nil {
		return nil, err
	}

	// CONVOY_DB_USERNAME
	dbUsername, err := cmd.Flags().GetString("db-username")
	if err != nil {
		return nil, err
	}

	// CONVOY_DB_PASSWORD
	dbPassword, err := cmd.Flags().GetString("db-password")
	if err != nil {
		return nil, err
	}

	// CONVOY_DB_DATABASE
	dbDatabase, err := cmd.Flags().GetString("db-database")
	if err != nil {
		return nil, err
	}

	// CONVOY_DB_PORT
	dbPort, err := cmd.Flags().GetInt("db-port")
	if err != nil {
		return nil, err
	}

	c.Database = config.DatabaseConfiguration{
		Type:     config.DatabaseProvider(dbType),
		Scheme:   dbScheme,
		Host:     dbHost,
		Username: dbUsername,
		Password: dbPassword,
		Database: dbDatabase,
		Port:     dbPort,
	}

	// CONVOY_REDIS_SCHEME
	redisScheme, err := cmd.Flags().GetString("redis-scheme")
	if err != nil {
		return nil, err
	}

	// CONVOY_REDIS_HOST
	redisHost, err := cmd.Flags().GetString("redis-host")
	if err != nil {
		return nil, err
	}

	// CONVOY_REDIS_USERNAME
	redisUsername, err := cmd.Flags().GetString("redis-username")
	if err != nil {
		return nil, err
	}

	// CONVOY_REDIS_PASSWORD
	redisPassword, err := cmd.Flags().GetString("redis-password")
	if err != nil {
		return nil, err
	}

	// CONVOY_REDIS_DATABASE
	redisDatabase, err := cmd.Flags().GetString("redis-database")
	if err != nil {
		return nil, err
	}

	// CONVOY_REDIS_PORT
	redisPort, err := cmd.Flags().GetInt("redis-port")
	if err != nil {
		return nil, err
	}

	c.Redis = config.RedisConfiguration{
		Scheme:   redisScheme,
		Host:     redisHost,
		Username: redisUsername,
		Password: redisPassword,
		Database: redisDatabase,
		Port:     redisPort,
	}

	// Feature flags
	fflag, err := cmd.Flags().GetString("feature-flag")
	if err != nil {
		return nil, err
	}

	switch fflag {
	case config.Experimental:
		c.FeatureFlag = config.ExperimentalFlagLevel
	}

	// tracing
	tracingProvider, err := cmd.Flags().GetString("tracer-type")
	if err != nil {
		return nil, err
	}

	c.Tracer = config.TracerConfiguration{
		Type: config.TracerProvider(tracingProvider),
	}

	switch c.Tracer.Type {
	case config.OTelTracerProvider:
		sampleRate, err := cmd.Flags().GetFloat64("otel-sample-rate")
		if err != nil {
			return nil, err
		}

		collectorURL, err := cmd.Flags().GetString("otel-collector-url")
		if err != nil {
			return nil, err
		}

		headerName, err := cmd.Flags().GetString("otel-auth-header-name")
		if err != nil {
			return nil, err
		}

		headerValue, err := cmd.Flags().GetString("otel-auth-header-value")
		if err != nil {
			return nil, err
		}

		insecureSkipVerify, err := cmd.Flags().GetBool("otel-insecure-skip-verify")
		if err != nil {
			return nil, err
		}

		c.Tracer.OTel = config.OTelConfiguration{
			SampleRate:         sampleRate,
			CollectorURL:       collectorURL,
			InsecureSkipVerify: insecureSkipVerify,
			OTelAuth: config.OTelAuthConfiguration{
				HeaderName:  headerName,
				HeaderValue: headerValue,
			},
		}

	case config.SentryTracerProvider:
		dsn, err := cmd.Flags().GetString("sentry-dsn")
		if err != nil {
			return nil, err
		}

		c.Tracer.Sentry = config.SentryConfiguration{
			DSN: dsn,
		}

	}

	flag, err := fflag2.NewFFlag()
	if err != nil {
		return nil, err
	}
	c.Metrics = config.MetricsConfiguration{
		IsEnabled: false,
	}
	if flag.CanAccessFeature(fflag2.Prometheus, c) {
		metricsBackend, err := cmd.Flags().GetString("metrics-backend")
		if err != nil {
			return nil, err
		}
		if !config.IsStringEmpty(metricsBackend) {
			c.Metrics = config.MetricsConfiguration{
				IsEnabled: false,
				Backend:   config.MetricsBackend(metricsBackend),
			}
			switch c.Metrics.Backend {
			case config.PrometheusMetricsProvider:
				sampleTime, err := cmd.Flags().GetUint64("metrics-prometheus-sample-time")
				if err != nil {
					return nil, err
				}
				if sampleTime < 1 {
					return nil, errors.New("metrics-prometheus-sample-time must be non-zero")
				}
				c.Metrics = config.MetricsConfiguration{
					IsEnabled: true,
					Backend:   config.MetricsBackend(metricsBackend),
					Prometheus: config.PrometheusMetricsConfiguration{
						SampleTime: sampleTime,
					},
				}
			}
		} else {
			log.Warn("No metrics-backend specified")
		}
	}

	return c, nil
}

func checkPendingMigrations(db database.Database) error {
	p, ok := db.(*postgres.Postgres)
	if !ok {
		return errors.New("failed to open database")
	}

	type ID struct {
		Id string
	}
	counter := map[string]ID{}

	files, err := convoy.MigrationFiles.ReadDir("sql")
	if err != nil {
		return err
	}

	for _, file := range files {
		if !file.IsDir() {
			id := ID{Id: file.Name()}
			counter[id.Id] = id
		}
	}

	rows, err := p.GetDB().Queryx("SELECT id FROM convoy.gorp_migrations")
	if err != nil {
		return err
	}
	defer closeWithError(rows)

	for rows.Next() {
		var id ID

		err = rows.StructScan(&id)
		if err != nil {
			return err
		}

		_, ok := counter[id.Id]
		if ok {
			delete(counter, id.Id)
		}
	}

	if len(counter) > 0 {
		return postgres.ErrPendingMigrationsFound
	}

	return nil
}

func shouldCheckMigration(cmd *cobra.Command) bool {
	if cmd.Annotations == nil {
		return true
	}

	val, ok := cmd.Annotations["CheckMigration"]
	if !ok {
		return true
	}

	if val != "false" {
		return true
	}

	return false
}

func shouldBootstrap(cmd *cobra.Command) bool {
	if cmd.Annotations == nil {
		return true
	}

	val, ok := cmd.Annotations["ShouldBootstrap"]
	if !ok {
		return true
	}

	if val != "false" {
		return true
	}

	return false
}

func ensureDefaultUser(ctx context.Context, a *cli.App) error {
	pageable := datastore.Pageable{PerPage: 10, Direction: datastore.Next, NextCursor: datastore.DefaultCursor}
	userRepo := postgres.NewUserRepo(a.DB, a.Cache)
	users, _, err := userRepo.LoadUsersPaged(ctx, pageable)
	if err != nil {
		return fmt.Errorf("failed to load users - %w", err)
	}

	if len(users) > 0 {
		return nil
	}

	p := datastore.Password{Plaintext: "default"}
	err = p.GenerateHash()

	if err != nil {
		return err
	}

	defaultUser := &datastore.User{
		UID:           ulid.Make().String(),
		FirstName:     "default",
		LastName:      "default",
		Email:         "superuser@default.com",
		Password:      string(p.Hash),
		EmailVerified: true,
		CreatedAt:     time.Now(),
		UpdatedAt:     time.Now(),
	}

	err = userRepo.CreateUser(ctx, defaultUser)
	if err != nil {
		return fmt.Errorf("failed to create user - %w", err)
	}

	a.Logger.Infof("Created Superuser with username: %s and password: %s", defaultUser.Email, p.Plaintext)

	return nil
}

<<<<<<< HEAD
func enableProfiling(cfg config.Configuration) error {
	_, err := pyroscope.Start(pyroscope.Config{
		ApplicationName: "convoy-" + cfg.Pyroscope.ProfileID,

		// replace this with the address of pyroscope server
		ServerAddress: cfg.Pyroscope.URL,
		// you can disable logging by setting this to nil
		// Logger: pyroscope.StandardLogger,
		Logger: nil,
		// optionally, if authentication is enabled, specify the API key:
		AuthToken:         cfg.Pyroscope.AuthToken,
		BasicAuthUser:     cfg.Pyroscope.Username,
		BasicAuthPassword: cfg.Pyroscope.Password,
		// but you can select the ones you want to use:
		ProfileTypes: []pyroscope.ProfileType{
			pyroscope.ProfileCPU,
			pyroscope.ProfileAllocObjects,
			pyroscope.ProfileAllocSpace,
			pyroscope.ProfileInuseObjects,
			pyroscope.ProfileInuseSpace,
			pyroscope.ProfileGoroutines,
		},
	})
	return err
=======
func closeWithError(closer io.Closer) {
	err := closer.Close()
	if err != nil {
		fmt.Printf("%v, an error occurred while closing the client", err)
	}
>>>>>>> 71049b01
}<|MERGE_RESOLUTION|>--- conflicted
+++ resolved
@@ -4,19 +4,11 @@
 	"context"
 	"errors"
 	"fmt"
-<<<<<<< HEAD
-	"os"
-	"time"
-
-	"github.com/pyroscope-io/client/pyroscope"
-
-=======
 	fflag2 "github.com/frain-dev/convoy/internal/pkg/fflag"
 	"io"
 	"os"
 	"time"
 
->>>>>>> 71049b01
 	dbhook "github.com/frain-dev/convoy/database/hooks"
 	"github.com/frain-dev/convoy/database/listener"
 	"github.com/frain-dev/convoy/queue"
@@ -100,28 +92,6 @@
 
 		lo := log.NewLogger(os.Stdout)
 
-<<<<<<< HEAD
-		if cfg.Tracer.Type == config.NewRelicTracerProvider {
-			tr, err = tracer.NewTracer(cfg, lo.WithLogger())
-			if err != nil {
-				return err
-			}
-		}
-
-		profiling, err := cmd.Flags().GetBool("enable-profiling")
-		if err != nil {
-			return err
-		}
-
-		if profiling {
-			err = enableProfiling(cfg)
-			if err != nil {
-				return err
-			}
-		}
-
-=======
->>>>>>> 71049b01
 		ca, err = cache.NewCache(cfg.Redis)
 		if err != nil {
 			return err
@@ -589,36 +559,9 @@
 	return nil
 }
 
-<<<<<<< HEAD
-func enableProfiling(cfg config.Configuration) error {
-	_, err := pyroscope.Start(pyroscope.Config{
-		ApplicationName: "convoy-" + cfg.Pyroscope.ProfileID,
-
-		// replace this with the address of pyroscope server
-		ServerAddress: cfg.Pyroscope.URL,
-		// you can disable logging by setting this to nil
-		// Logger: pyroscope.StandardLogger,
-		Logger: nil,
-		// optionally, if authentication is enabled, specify the API key:
-		AuthToken:         cfg.Pyroscope.AuthToken,
-		BasicAuthUser:     cfg.Pyroscope.Username,
-		BasicAuthPassword: cfg.Pyroscope.Password,
-		// but you can select the ones you want to use:
-		ProfileTypes: []pyroscope.ProfileType{
-			pyroscope.ProfileCPU,
-			pyroscope.ProfileAllocObjects,
-			pyroscope.ProfileAllocSpace,
-			pyroscope.ProfileInuseObjects,
-			pyroscope.ProfileInuseSpace,
-			pyroscope.ProfileGoroutines,
-		},
-	})
-	return err
-=======
 func closeWithError(closer io.Closer) {
 	err := closer.Close()
 	if err != nil {
 		fmt.Printf("%v, an error occurred while closing the client", err)
 	}
->>>>>>> 71049b01
 }