package main

import (
	"github.com/frain-dev/convoy/config"
	"github.com/frain-dev/convoy/worker"
	log "github.com/sirupsen/logrus"
	"github.com/spf13/cobra"
)

func addRetryCommand(a *app) *cobra.Command {
	var status string
	var timeInterval string

	cmd := &cobra.Command{
		Use:   "retry",
		Short: "retry event deliveries with a particular status in a timeframe",
		Run: func(cmd *cobra.Command, args []string) {
			cfg, err := config.Get()
			if err != nil {
				log.Fatalf("Error getting config: %v", err)
			}
			if cfg.Queue.Type != config.RedisQueueProvider {
				log.WithError(err).Fatalf("Queue type error: Command is available for redis queue only.")
			}

			err = worker.RequeueEventDeliveries(status, timeInterval, a.eventDeliveryRepo, a.groupRepo, a.eventQueue)
			if err != nil {
				log.WithError(err).Fatalf("Error requeue event deliveries.")
			}
		},
	}

	cmd.Flags().StringVar(&status, "status", "", "Status of event deliveries to requeue")
	cmd.Flags().StringVar(&timeInterval, "time", "", "Time interval")
	return cmd
<<<<<<< HEAD
=======
}

func processEventDeliveryBatches(ctx context.Context, a *app, deliveryChan <-chan []datastore.EventDelivery, q *redisqueue.RedisQueue, wg *sync.WaitGroup) {
	defer wg.Done()

	// groups serves as a cache for already fetched groups
	groups := map[string]*datastore.Group{}

	batchCount := 1
	for {
		// ok will return false if the channel is closed and drained(empty), at which point
		// we should return
		batch, ok := <-deliveryChan
		if !ok {
			// the channel has been closed and there are no more deliveries coming in
			log.Infof("batch processor exiting")
			return
		}

		batchIDs := make([]string, len(batch))
		for i := range batch {
			batchIDs[i] = batch[i].UID
		}

		// remove these event deliveries from the zset
		err := q.DeleteEventDeliveriesFromZSET(ctx, batchIDs)
		if err != nil {
			log.WithError(err).WithField("ids", batchIDs).Errorf("batch %d: failed to delete event deliveries from zset", batchCount)
			// put continue here? @all reviewers
		}
		log.Infof("batch %d: deleted event deliveries from zset", batchCount)

		// remove these event deliveries from the stream
		err = q.DeleteEventDeliveriesFromStream(ctx, batchIDs)
		if err != nil {
			log.WithError(err).WithField("ids", batchIDs).Errorf("batch %d: failed to delete event deliveries from stream", batchCount)
			// put continue here? @all reviewers
		}
		log.Infof("batch %d: deleted event deliveries from stream", batchCount)

		var group *datastore.Group
		for i := range batch {
			delivery := &batch[i]
			groupID := delivery.AppMetadata.GroupID

			group, ok = groups[groupID]
			if !ok { // never seen this group before, so fetch and cache
				group, err = a.groupRepo.FetchGroupByID(ctx, delivery.AppMetadata.GroupID)
				if err != nil {
					log.WithError(err).Errorf("batch %d: failed to fetch group %s for delivery %s", batchCount, delivery.AppMetadata.GroupID, delivery.UID)
					continue
				}
				groups[groupID] = group
			}

			taskName := convoy.EventProcessor.SetPrefix(group.Name)
			err = q.Write(context.Background(), taskName, delivery, 15*time.Second)
			if err != nil {
				log.WithError(err).Errorf("batch %d: failed to send event delivery %s to the queue", batchCount, delivery.ID)
			}
		}

		log.Infof("batch %d: sucessfully requeued %d deliveries", batchCount, len(batch))
		batchCount++
	}
>>>>>>> 72d538c7
}<|MERGE_RESOLUTION|>--- conflicted
+++ resolved
@@ -33,72 +33,4 @@
 	cmd.Flags().StringVar(&status, "status", "", "Status of event deliveries to requeue")
 	cmd.Flags().StringVar(&timeInterval, "time", "", "Time interval")
 	return cmd
-<<<<<<< HEAD
-=======
-}
-
-func processEventDeliveryBatches(ctx context.Context, a *app, deliveryChan <-chan []datastore.EventDelivery, q *redisqueue.RedisQueue, wg *sync.WaitGroup) {
-	defer wg.Done()
-
-	// groups serves as a cache for already fetched groups
-	groups := map[string]*datastore.Group{}
-
-	batchCount := 1
-	for {
-		// ok will return false if the channel is closed and drained(empty), at which point
-		// we should return
-		batch, ok := <-deliveryChan
-		if !ok {
-			// the channel has been closed and there are no more deliveries coming in
-			log.Infof("batch processor exiting")
-			return
-		}
-
-		batchIDs := make([]string, len(batch))
-		for i := range batch {
-			batchIDs[i] = batch[i].UID
-		}
-
-		// remove these event deliveries from the zset
-		err := q.DeleteEventDeliveriesFromZSET(ctx, batchIDs)
-		if err != nil {
-			log.WithError(err).WithField("ids", batchIDs).Errorf("batch %d: failed to delete event deliveries from zset", batchCount)
-			// put continue here? @all reviewers
-		}
-		log.Infof("batch %d: deleted event deliveries from zset", batchCount)
-
-		// remove these event deliveries from the stream
-		err = q.DeleteEventDeliveriesFromStream(ctx, batchIDs)
-		if err != nil {
-			log.WithError(err).WithField("ids", batchIDs).Errorf("batch %d: failed to delete event deliveries from stream", batchCount)
-			// put continue here? @all reviewers
-		}
-		log.Infof("batch %d: deleted event deliveries from stream", batchCount)
-
-		var group *datastore.Group
-		for i := range batch {
-			delivery := &batch[i]
-			groupID := delivery.AppMetadata.GroupID
-
-			group, ok = groups[groupID]
-			if !ok { // never seen this group before, so fetch and cache
-				group, err = a.groupRepo.FetchGroupByID(ctx, delivery.AppMetadata.GroupID)
-				if err != nil {
-					log.WithError(err).Errorf("batch %d: failed to fetch group %s for delivery %s", batchCount, delivery.AppMetadata.GroupID, delivery.UID)
-					continue
-				}
-				groups[groupID] = group
-			}
-
-			taskName := convoy.EventProcessor.SetPrefix(group.Name)
-			err = q.Write(context.Background(), taskName, delivery, 15*time.Second)
-			if err != nil {
-				log.WithError(err).Errorf("batch %d: failed to send event delivery %s to the queue", batchCount, delivery.ID)
-			}
-		}
-
-		log.Infof("batch %d: sucessfully requeued %d deliveries", batchCount, len(batch))
-		batchCount++
-	}
->>>>>>> 72d538c7
 }