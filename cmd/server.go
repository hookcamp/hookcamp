--- conflicted
+++ resolved
@@ -165,13 +165,8 @@
 		a.orgRepo,
 		a.sourceRepo,
 		a.userRepo,
-<<<<<<< HEAD
 		a.configRepo,
-		a.eventQueue,
-		a.createEventQueue,
-=======
 		a.queue,
->>>>>>> 3bebacc2
 		a.logger,
 		a.tracer,
 		a.cache,
