--- conflicted
+++ resolved
@@ -155,8 +155,6 @@
 		return errors.New("please provide the HTTP port in the convoy.json file")
 	}
 
-<<<<<<< HEAD
-=======
 	lo := a.logger.(*log.Logger)
 	lo.SetPrefix("api server")
 
@@ -166,7 +164,6 @@
 	}
 	lo.SetLevel(lvl)
 
->>>>>>> 27b30a97
 	srv := server.NewServer(cfg.Server.HTTP.Port, func() {})
 
 	handler := route.NewApplicationHandler(
@@ -249,13 +246,8 @@
 		consumer.RegisterHandlers(convoy.IndexDocument, task.SearchIndex(a.searcher))
 		consumer.RegisterHandlers(convoy.NotificationProcessor, task.ProcessNotifications(sc))
 
-<<<<<<< HEAD
-		// start worker
-		log.Infof("Starting Convoy workers...")
-=======
 		//start worker
 		a.logger.Infof("Starting Convoy workers...")
->>>>>>> 27b30a97
 		consumer.Start()
 	}
 
