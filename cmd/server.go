package main

import (
	"context"
	"errors"
	"time"

	"github.com/frain-dev/convoy"
	"github.com/frain-dev/convoy/auth/realm_chain"
	"github.com/frain-dev/convoy/queue"
	"github.com/frain-dev/convoy/worker"
	"github.com/frain-dev/convoy/worker/task"

	"github.com/frain-dev/convoy/config"
	"github.com/frain-dev/convoy/server"
	"github.com/frain-dev/convoy/util"
	log "github.com/sirupsen/logrus"
	"github.com/spf13/cobra"
)

func addServerCommand(a *app) *cobra.Command {

	var env string
	var baseUrl string
	var sentry string
	var limiter string
	var cache string
	var logger string
	var searcher string
	var logLevel string
	var sslKeyFile string
	var sslCertFile string
	var retryStrategy string
	var signatureHash string
	var signatureHeader string
	var smtpProvider string
	var smtpUrl string
	var smtpUsername string
	var smtpPassword string
	var smtpReplyTo string
	var smtpFrom string
	var newReplicApp string
	var newReplicKey string
	var typesenseApiKey string
	var typesenseHost string
	var apiKeyAuthConfig string
	var basicAuthConfig string

	var ssl bool
	var withWorkers bool
	var requireAuth bool
	var disableEndpoint bool
	var replayAttacks bool
	var multipleTenants bool
	var nativeRealmEnabled bool
	var newReplicTracerEnabled bool
	var newReplicConfigEnabled bool

	var port uint32
	var smtpPort uint32
	var retryLimit uint64
	var workerPort uint32
	var retryInterval uint64
	var maxResponseSize uint64

	cmd := &cobra.Command{
		Use:     "server",
		Aliases: []string{"serve", "s"},
		Short:   "Start the HTTP server",
		RunE: func(cmd *cobra.Command, args []string) error {
			c, err := config.Get()
			if err != nil {
				return err
			}

			// override config with cli flags
			err = loadServerConfigFromCliFlags(cmd, &c)
			if err != nil {
				return err
			}

			err = config.SetServerConfigDefaults(&c)
			if err != nil {
				return err
			}

			err = StartConvoyServer(a, c, withWorkers)

			if err != nil {
				log.Printf("Error starting convoy server: %v", err)
				return err
			}
			return nil
		},
	}

	cmd.Flags().StringVar(&apiKeyAuthConfig, "api-auth", "", "API-Key authentication credentials")
	cmd.Flags().StringVar(&basicAuthConfig, "basic-auth", "", "Basic authentication credentials")
	cmd.Flags().StringVar(&logLevel, "log-level", "info", "Log level")
	cmd.Flags().StringVar(&logger, "logger", "info", "Logger")
	cmd.Flags().StringVar(&env, "env", "development", "Convoy environment")
	cmd.Flags().StringVar(&baseUrl, "base-url", "", "Base Url - Used for the app portal")
	cmd.Flags().StringVar(&cache, "cache", "redis", `Cache Provider ("redis" or "in-memory")`)
	cmd.Flags().StringVar(&limiter, "limiter", "redis", `Rate limiter provider ("redis" or "in-memory")`)
	cmd.Flags().StringVar(&sentry, "sentry", "", "Sentry DSN")
	cmd.Flags().StringVar(&sslCertFile, "ssl-cert-file", "", "SSL certificate file")
	cmd.Flags().StringVar(&sslKeyFile, "ssl-key-file", "", "SSL key file")
	cmd.Flags().StringVar(&retryStrategy, "retry-strategy", "", "Endpoint retry strategy")
	cmd.Flags().StringVar(&signatureHash, "signature-hash", "", "Application signature hash")
	cmd.Flags().StringVar(&signatureHeader, "signature-header", "", "Application signature header")
	cmd.Flags().StringVar(&smtpProvider, "smtp-provider", "", "SMTP provider")
	cmd.Flags().StringVar(&smtpUrl, "smtp-url", "", "SMTP provider URL")
	cmd.Flags().StringVar(&smtpUsername, "smtp-username", "", "SMTP authentication username")
	cmd.Flags().StringVar(&smtpPassword, "smtp-password", "", "SMTP authentication password")
	cmd.Flags().StringVar(&smtpFrom, "smtp-from", "", "Sender email address")
	cmd.Flags().StringVar(&smtpReplyTo, "smtp-reply-to", "", "Email address to reply to")
	cmd.Flags().StringVar(&newReplicApp, "new-relic-app", "", "NewRelic application name")
	cmd.Flags().StringVar(&newReplicKey, "new-relic-key", "", "NewRelic application license key")
	cmd.Flags().StringVar(&searcher, "searcher", "", "Searcher")
	cmd.Flags().StringVar(&typesenseHost, "typesense-host", "", "Typesense Host")
	cmd.Flags().StringVar(&typesenseApiKey, "typesense-api-key", "", "Typesense Api Key")

	cmd.Flags().BoolVar(&ssl, "ssl", false, "Configure SSL")
	cmd.Flags().BoolVar(&requireAuth, "auth", false, "Require authentication")
	cmd.Flags().BoolVarP(&withWorkers, "with-workers", "w", true, "Should run workers")
	cmd.Flags().BoolVar(&nativeRealmEnabled, "native", false, "Enable native-realm authentication")
	cmd.Flags().BoolVar(&disableEndpoint, "disable-endpoint", false, "Disable all application endpoints")
	cmd.Flags().BoolVar(&replayAttacks, "replay-attacks", false, "Enable feature to prevent replay attacks")
	cmd.Flags().BoolVar(&newReplicConfigEnabled, "new-relic-config-enabled", false, "Enable new-relic config")
	cmd.Flags().BoolVar(&multipleTenants, "multi-tenant", false, "Start convoy in single- or multi-tenant mode")
	cmd.Flags().BoolVar(&newReplicTracerEnabled, "new-relic-tracer-enabled", false, "Enable new-relic distributed tracer")

	cmd.Flags().Uint32Var(&port, "port", 0, "Server port")
	cmd.Flags().Uint32Var(&smtpPort, "smtp-port", 0, "Server port")
	cmd.Flags().Uint32Var(&workerPort, "worker-port", 0, "Worker port")
	cmd.Flags().Uint64Var(&retryLimit, "retry-limit", 0, "Endpoint retry limit")
	cmd.Flags().Uint64Var(&maxResponseSize, "max-response-size", 0, "Max response size")
	cmd.Flags().Uint64Var(&retryInterval, "retry-interval", 0, "Endpoint retry interval")

	return cmd
}

func StartConvoyServer(a *app, cfg config.Configuration, withWorkers bool) error {
	start := time.Now()
	log.Info("Starting Convoy server...")

<<<<<<< HEAD
	if util.IsStringEmpty(string(cfg.GroupConfig.Signature.Header)) {
		cfg.GroupConfig.Signature.Header = config.DefaultSignatureHeader
		log.Warnf("signature header is blank. setting default %s", config.DefaultSignatureHeader)
	}

	err := realm_chain.Init(&cfg.Auth, a.apiKeyRepo, a.userRepo, a.cache)
=======
	err := realm_chain.Init(&cfg.Auth, a.apiKeyRepo)
>>>>>>> 881b4c4c
	if err != nil {
		log.WithError(err).Fatal("failed to initialize realm chain")
	}

	if cfg.Server.HTTP.Port <= 0 {
		return errors.New("please provide the HTTP port in the convoy.json file")
	}

	srv := server.New(cfg,
		a.eventRepo,
		a.eventDeliveryRepo,
		a.applicationRepo,
		a.apiKeyRepo,
		a.groupRepo,
		a.sourceRepo,
		a.userRepo,
		a.eventQueue,
		a.createEventQueue,
		a.logger,
		a.tracer,
		a.cache,
		a.limiter,
		a.searcher)

	if withWorkers {
		// register tasks.
		handler := task.ProcessEventDelivery(a.applicationRepo, a.eventDeliveryRepo, a.groupRepo, a.limiter)
		if err := task.CreateTasks(a.groupRepo, convoy.EventProcessor, handler); err != nil {
			log.WithError(err).Error("failed to register tasks")
			return err
		}

		// register tasks.
		eventCreatedhandler := task.ProcessEventCreated(a.applicationRepo, a.eventRepo, a.groupRepo, a.eventDeliveryRepo, a.cache, a.eventQueue)
		if err := task.CreateTasks(a.groupRepo, convoy.CreateEventProcessor, eventCreatedhandler); err != nil {
			log.WithError(err).Error("failed to register tasks")
			return err
		}

		worker.RegisterNewGroupTask(a.applicationRepo, a.eventDeliveryRepo, a.groupRepo, a.limiter, a.eventRepo, a.cache, a.eventQueue)

		log.Infof("Starting Convoy workers...")
		// register worker.
		ctx := context.Background()
		producer := worker.NewProducer([]queue.Queuer{a.createEventQueue, a.eventQueue})
		producer.Start(ctx)
	}

	log.Infof("Started convoy server in %s", time.Since(start))

	httpConfig := cfg.Server.HTTP
	if httpConfig.SSL {
		log.Infof("Started server with SSL: cert_file: %s, key_file: %s", httpConfig.SSLCertFile, httpConfig.SSLKeyFile)
		return srv.ListenAndServeTLS(httpConfig.SSLCertFile, httpConfig.SSLKeyFile)
	}

	log.Infof("Server running on port %v", cfg.Server.HTTP.Port)
	return srv.ListenAndServe()
}

func loadServerConfigFromCliFlags(cmd *cobra.Command, c *config.Configuration) error {
	// CONVOY_ENV
	env, err := cmd.Flags().GetString("env")
	if err != nil {
		return err
	}

	if !util.IsStringEmpty(env) {
		c.Environment = env
	}

	// CONVOY_BASE_URL
	baseUrl, err := cmd.Flags().GetString("base-url")
	if err != nil {
		return err
	}

	if !util.IsStringEmpty(baseUrl) {
		c.BaseUrl = baseUrl
	}

	// CONVOY_SENTRY_DSN
	sentryDsn, err := cmd.Flags().GetString("sentry")
	if err != nil {
		return err
	}

	if !util.IsStringEmpty(sentryDsn) {
		c.Sentry.Dsn = sentryDsn
	}

	// CONVOY_MULTIPLE_TENANTS
	isMTSet := cmd.Flags().Changed("multi-tenant")
	if isMTSet {
		multipleTenants, err := cmd.Flags().GetBool("multi-tenant")
		if err != nil {
			return err
		}

		c.MultipleTenants = multipleTenants
	}

	// CONVOY_REDIS_DSN
	redis, err := cmd.Flags().GetString("redis")
	if err != nil {
		return err
	}

	// CONVOY_LIMITER_PROVIDER
	rateLimiter, err := cmd.Flags().GetString("limiter")
	if err != nil {
		return err
	}

	if !util.IsStringEmpty(rateLimiter) {
		c.Limiter.Type = config.LimiterProvider(rateLimiter)
		if rateLimiter == "redis" && !util.IsStringEmpty(redis) {
			c.Limiter.Redis.Dsn = redis
		}
	}

	// CONVOY_CACHE_PROVIDER
	cache, err := cmd.Flags().GetString("cache")
	if err != nil {
		return err
	}

	if !util.IsStringEmpty(cache) {
		c.Cache.Type = config.CacheProvider(cache)
		if cache == "redis" && !util.IsStringEmpty(redis) {
			c.Cache.Redis.Dsn = redis
		}
	}

	// CONVOY_LOGGER_LEVEL
	logLevel, err := cmd.Flags().GetString("log-level")
	if err != nil {
		return err
	}

	if !util.IsStringEmpty(logLevel) {
		c.Logger.ServerLog.Level = logLevel
	}

	// CONVOY_LOGGER_PROVIDER
	logger, err := cmd.Flags().GetString("logger")
	if err != nil {
		return err
	}

	if !util.IsStringEmpty(logger) {
		c.Logger.Type = config.LoggerProvider(logger)
	}

	// SSL
	isSslSet := cmd.Flags().Changed("ssl")
	if isSslSet {
		ssl, err := cmd.Flags().GetBool("ssl")
		if err != nil {
			return err
		}

		c.Server.HTTP.SSL = ssl
	}

	// PORT
	port, err := cmd.Flags().GetUint32("port")
	if err != nil {
		return err
	}

	if port != 0 {
		c.Server.HTTP.Port = port
	}

	// WORKER_PORT
	workerPort, err := cmd.Flags().GetUint32("worker-port")
	if err != nil {
		return err
	}

	if workerPort != 0 {
		c.Server.HTTP.WorkerPort = workerPort
	}

	// CONVOY_SSL_KEY_FILE
	sslKeyFile, err := cmd.Flags().GetString("ssl-key-file")
	if err != nil {
		return err
	}

	if !util.IsStringEmpty(sslKeyFile) {
		c.Server.HTTP.SSLKeyFile = sslKeyFile
	}

	// CONVOY_SSL_CERT_FILE
	sslCertFile, err := cmd.Flags().GetString("ssl-cert-file")
	if err != nil {
		return err
	}

	if !util.IsStringEmpty(sslCertFile) {
		c.Server.HTTP.SSLCertFile = sslCertFile
	}

	// CONVOY_SMTP_PROVIDER
	smtpProvider, err := cmd.Flags().GetString("smtp-provider")
	if err != nil {
		return err
	}

	if !util.IsStringEmpty(smtpProvider) {
		c.SMTP.Provider = smtpProvider
	}

	// CONVOY_SMTP_URL
	smtpUrl, err := cmd.Flags().GetString("smtp-url")
	if err != nil {
		return err
	}

	if !util.IsStringEmpty(smtpUrl) {
		c.SMTP.URL = smtpUrl
	}

	// CONVOY_SMTP_USERNAME
	smtpUsername, err := cmd.Flags().GetString("smtp-username")
	if err != nil {
		return err
	}

	if !util.IsStringEmpty(smtpUsername) {
		c.SMTP.Username = smtpUsername
	}

	// CONVOY_SMTP_PASSWORDvar configFile string
	smtpPassword, err := cmd.Flags().GetString("smtp-password")
	if err != nil {
		return err
	}

	if !util.IsStringEmpty(smtpPassword) {
		c.SMTP.Password = smtpPassword
	}

	// CONVOY_SMTP_FROM
	smtpFrom, err := cmd.Flags().GetString("smtp-from")
	if err != nil {
		return err
	}

	if !util.IsStringEmpty(smtpFrom) {
		c.SMTP.From = smtpFrom
	}

	// CONVOY_SMTP_REPLY_TO
	smtpReplyTo, err := cmd.Flags().GetString("smtp-reply-to")
	if err != nil {
		return err
	}

	if !util.IsStringEmpty(smtpReplyTo) {
		c.SMTP.ReplyTo = smtpReplyTo
	}

	// CONVOY_SMTP_PORT
	smtpPort, err := cmd.Flags().GetUint32("smtp-port")
	if err != nil {
		return err
	}

	if smtpPort != 0 {
		c.SMTP.Port = smtpPort
	}

	// CONVOY_MAX_RESPONSE_SIZE
	maxResponseSize, err := cmd.Flags().GetUint64("max-response-size")
	if err != nil {
		return err
	}

	if maxResponseSize != 0 {
		c.MaxResponseSize = maxResponseSize
	} else {
		c.MaxResponseSize = config.MaxResponseSizeKb
	}

	// CONVOY_NEWRELIC_APP_NAME
	newReplicApp, err := cmd.Flags().GetString("new-relic-app")
	if err != nil {
		return err
	}

	if !util.IsStringEmpty(newReplicApp) {
		c.Tracer.NewRelic.AppName = newReplicApp
	}

	// CONVOY_NEWRELIC_LICENSE_KEY
	newReplicKey, err := cmd.Flags().GetString("new-relic-key")
	if err != nil {
		return err
	}

	if !util.IsStringEmpty(newReplicKey) {
		c.Tracer.NewRelic.AppName = newReplicKey
	}

	// CONVOY_SEARCH_TYPE
	searcher, err := cmd.Flags().GetString("searcher")
	if err != nil {
		return err
	}

	if !util.IsStringEmpty(searcher) {
		c.Search.Type = config.SearchProvider(searcher)
	}

	// CONVOY_TYPESENSE_HOST
	typesenseHost, err := cmd.Flags().GetString("typesense-host")
	if err != nil {
		return err
	}

	if !util.IsStringEmpty(typesenseHost) {
		c.Search.Typesense.Host = typesenseHost
	}

	// CONVOY_TYPESENSE_API_KEY
	typesenseApiKey, err := cmd.Flags().GetString("typesense-api-key")
	if err != nil {
		return err
	}

	if !util.IsStringEmpty(typesenseApiKey) {
		c.Search.Typesense.ApiKey = typesenseApiKey
	}

	// CONVOY_NEWRELIC_CONFIG_ENABLED
	isNRCESet := cmd.Flags().Changed("new-relic-config-enabled")
	if isNRCESet {
		newReplicConfigEnabled, err := cmd.Flags().GetBool("new-relic-config-enabled")
		if err != nil {
			return err
		}

		c.Tracer.NewRelic.ConfigEnabled = newReplicConfigEnabled
	}

	// CONVOY_NEWRELIC_DISTRIBUTED_TRACER_ENABLED
	isNRTESet := cmd.Flags().Changed("new-relic-tracer-enabled")
	if isNRTESet {
		newReplicTracerEnabled, err := cmd.Flags().GetBool("new-relic-tracer-enabled")
		if err != nil {
			return err
		}

		c.Tracer.NewRelic.DistributedTracerEnabled = newReplicTracerEnabled
	}

	// CONVOY_REQUIRE_AUTH
	isReqAuthSet := cmd.Flags().Changed("auth")
	if isReqAuthSet {
		requireAuth, err := cmd.Flags().GetBool("auth")
		if err != nil {
			return err
		}

		c.Auth.RequireAuth = requireAuth
	}

	// CONVOY_NATIVE_REALM_ENABLED
	isNativeRealmSet := cmd.Flags().Changed("native")
	if isNativeRealmSet {
		nativeRealmEnabled, err := cmd.Flags().GetBool("native")
		if err != nil {
			return err
		}

		c.Auth.Native.Enabled = nativeRealmEnabled
	}

	// CONVOY_API_KEY_CONFIG
	apiKeyAuthConfig, err := cmd.Flags().GetString("api-auth")
	if err != nil {
		return err
	}

	if !util.IsStringEmpty(apiKeyAuthConfig) {
		config := config.APIKeyAuthConfig{}
		err = config.Decode(apiKeyAuthConfig)
		if err != nil {
			return err
		}

		c.Auth.File.APIKey = config
	}

	// CONVOY_BASIC_AUTH_CONFIG
	basicAuthConfig, err := cmd.Flags().GetString("basic-auth")
	if err != nil {
		return err
	}

	if !util.IsStringEmpty(basicAuthConfig) {
		config := config.BasicAuthConfig{}
		err = config.Decode(basicAuthConfig)
		if err != nil {
			return err
		}

		c.Auth.File.Basic = config
	}

	return nil
}<|MERGE_RESOLUTION|>--- conflicted
+++ resolved
@@ -144,16 +144,7 @@
 	start := time.Now()
 	log.Info("Starting Convoy server...")
 
-<<<<<<< HEAD
-	if util.IsStringEmpty(string(cfg.GroupConfig.Signature.Header)) {
-		cfg.GroupConfig.Signature.Header = config.DefaultSignatureHeader
-		log.Warnf("signature header is blank. setting default %s", config.DefaultSignatureHeader)
-	}
-
 	err := realm_chain.Init(&cfg.Auth, a.apiKeyRepo, a.userRepo, a.cache)
-=======
-	err := realm_chain.Init(&cfg.Auth, a.apiKeyRepo)
->>>>>>> 881b4c4c
 	if err != nil {
 		log.WithError(err).Fatal("failed to initialize realm chain")
 	}
