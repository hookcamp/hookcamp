--- conflicted
+++ resolved
@@ -5,7 +5,6 @@
 	"time"
 
 	"github.com/frain-dev/convoy/auth/realm_chain"
-	convoyQueue "github.com/frain-dev/convoy/queue/redis"
 	"github.com/frain-dev/convoy/worker"
 	"github.com/frain-dev/convoy/worker/task"
 
@@ -50,7 +49,6 @@
 		log.Warnf("signature header is blank. setting default %s", config.DefaultSignatureHeader)
 	}
 
-<<<<<<< HEAD
 	err := realm_chain.Init(&cfg.Auth, a.apiKeyRepo)
 	if err != nil {
 		log.WithError(err).Fatal("failed to initialize realm chain")
@@ -59,17 +57,6 @@
 	if cfg.Server.HTTP.Port <= 0 {
 		return errors.New("please provide the HTTP port in the convoy.json file")
 	}
-=======
-			// register workers.
-			producer := worker.NewProducer(a.eventQueue)
-
-			cleaner := worker.NewCleaner(a.deadLetterQueue)
-
-			if cfg.Queue.Type != config.InMemoryQueueProvider {
-				producer.Start()
-				cleaner.Start()
-			}
->>>>>>> b5d2821e
 
 	srv := server.New(cfg, a.eventRepo, a.eventDeliveryRepo, a.applicationRepo, a.apiKeyRepo, a.groupRepo, a.eventQueue)
 
@@ -81,12 +68,13 @@
 	}
 	if withWorkers {
 		// register workers.
-		if queue, ok := a.eventQueue.(*convoyQueue.RedisQueue); ok {
-			worker.NewProducer(queue).Start()
-		}
+		producer := worker.NewProducer(a.eventQueue)
 
-		if queue, ok := a.deadLetterQueue.(*convoyQueue.RedisQueue); ok {
-			worker.NewCleaner(queue).Start()
+		cleaner := worker.NewCleaner(a.deadLetterQueue)
+
+		if cfg.Queue.Type != config.InMemoryQueueProvider {
+			producer.Start()
+			cleaner.Start()
 		}
 
 	}
