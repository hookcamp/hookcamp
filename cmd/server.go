--- conflicted
+++ resolved
@@ -30,10 +30,6 @@
 
 			err = StartConvoyServer(a, cfg, true)
 
-<<<<<<< HEAD
-=======
-			err = realm_chain.Init(&cfg.Auth, a.apiKeyRepo)
->>>>>>> dd2034e3
 			if err != nil {
 				log.Printf("Error starting convoy server: %v", err)
 				return err
@@ -42,22 +38,19 @@
 		},
 	}
 
-<<<<<<< HEAD
 	return cmd
 }
 
 func StartConvoyServer(a *app, cfg config.Configuration, withWorkers bool) error {
 	start := time.Now()
 	log.Info("Starting Convoy server...")
+
 	if util.IsStringEmpty(string(cfg.GroupConfig.Signature.Header)) {
 		cfg.GroupConfig.Signature.Header = config.DefaultSignatureHeader
 		log.Warnf("signature header is blank. setting default %s", config.DefaultSignatureHeader)
 	}
-=======
-			srv := server.New(cfg, a.eventRepo, a.eventDeliveryRepo, a.applicationRepo, a.apiKeyRepo, a.groupRepo, a.eventQueue)
->>>>>>> dd2034e3
 
-	err := realm_chain.Init(&cfg.Auth)
+	err := realm_chain.Init(&cfg.Auth, a.apiKeyRepo)
 	if err != nil {
 		log.WithError(err).Fatal("failed to initialize realm chain")
 	}
@@ -65,7 +58,8 @@
 	if cfg.Server.HTTP.Port <= 0 {
 		return errors.New("please provide the HTTP port in the convoy.json file")
 	}
-	srv := server.New(cfg, a.eventRepo, a.eventDeliveryRepo, a.applicationRepo, a.groupRepo, a.eventQueue)
+
+	srv := server.New(cfg, a.eventRepo, a.eventDeliveryRepo, a.applicationRepo, a.apiKeyRepo, a.groupRepo, a.eventQueue)
 
 	// register tasks.
 	handler := task.ProcessEventDelivery(a.applicationRepo, a.eventDeliveryRepo, a.groupRepo)
@@ -73,7 +67,6 @@
 		log.WithError(err).Error("failed to register tasks")
 		return err
 	}
-
 	if withWorkers {
 		// register workers.
 		if queue, ok := a.eventQueue.(*convoyQueue.RedisQueue); ok {
@@ -83,6 +76,7 @@
 		if queue, ok := a.deadLetterQueue.(*convoyQueue.RedisQueue); ok {
 			worker.NewCleaner(queue).Start()
 		}
+
 	}
 
 	log.Infof("Started convoy server in %s", time.Since(start))
