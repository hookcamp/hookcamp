--- conflicted
+++ resolved
@@ -170,12 +170,8 @@
 		a.tracer,
 		a.cache,
 		a.limiter,
-<<<<<<< HEAD
-		a.searcher)
-=======
 		a.searcher,
 	)
->>>>>>> baeff25f
 
 	if withWorkers {
 		// register worker.
