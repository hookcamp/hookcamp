--- conflicted
+++ resolved
@@ -47,9 +47,11 @@
 			}
 
 			appRepo := cm.NewApplicationRepo(a.store)
+			eventRepo := cm.NewEventRepository(a.store)
 			eventDeliveryRepo := cm.NewEventDeliveryRepository(a.store)
 			groupRepo := cm.NewGroupRepo(a.store)
 			subRepo := cm.NewSubscriptionRepo(a.store)
+			deviceRepo := cm.NewDeviceRepository(a.store)
 
 			consumer.RegisterHandlers(convoy.EventProcessor, task.ProcessEventDelivery(
 				appRepo,
@@ -60,16 +62,15 @@
 				a.queue))
 
 			consumer.RegisterHandlers(convoy.CreateEventProcessor, task.ProcessEventCreation(
-				a.store,
+				appRepo,
+				eventRepo,
+				groupRepo,
+				eventDeliveryRepo,
 				a.cache,
 				a.queue,
-<<<<<<< HEAD
-				a.searcher))
-=======
-				a.subRepo,
+				subRepo,
 				a.searcher,
-				a.deviceRepo))
->>>>>>> f1e7a5b6
+				deviceRepo))
 
 			consumer.RegisterHandlers(convoy.RetentionPolicies, task.RententionPolicies(
 				a.store,
