--- conflicted
+++ resolved
@@ -8,10 +8,7 @@
 	"github.com/frain-dev/convoy"
 	"github.com/frain-dev/convoy/analytics"
 	"github.com/frain-dev/convoy/config"
-<<<<<<< HEAD
-=======
 	cm "github.com/frain-dev/convoy/datastore/mongo"
->>>>>>> 2456fdfc
 	"github.com/frain-dev/convoy/internal/pkg/metrics"
 	"github.com/frain-dev/convoy/internal/pkg/smtp"
 	"github.com/frain-dev/convoy/worker"
@@ -49,49 +46,6 @@
 				log.WithError(err).Error("failed to create worker")
 			}
 
-<<<<<<< HEAD
-			consumer.RegisterHandlers(convoy.EventProcessor, task.ProcessEventDelivery(
-				a.applicationRepo,
-				a.eventDeliveryRepo,
-				a.groupRepo,
-				a.limiter,
-				a.subRepo,
-				a.queue))
-
-			consumer.RegisterHandlers(convoy.CreateEventProcessor, task.ProcessEventCreation(
-				a.applicationRepo,
-				a.eventRepo,
-				a.groupRepo,
-				a.eventDeliveryRepo,
-				a.cache,
-				a.queue,
-				a.subRepo,
-				a.searcher))
-
-			consumer.RegisterHandlers(convoy.RetentionPolicies, task.RententionPolicies(
-				cfg,
-				a.configRepo,
-				a.groupRepo,
-				a.eventRepo,
-				a.eventDeliveryRepo,
-				a.searcher))
-
-			consumer.RegisterHandlers(convoy.MonitorTwitterSources, task.MonitorTwitterSources(
-				a.sourceRepo,
-				a.subRepo,
-				a.applicationRepo,
-				a.queue))
-
-			consumer.RegisterHandlers(convoy.DailyAnalytics, analytics.TrackDailyAnalytics(&analytics.Repo{
-				ConfigRepo: a.configRepo,
-				EventRepo:  a.eventRepo,
-				GroupRepo:  a.groupRepo,
-				OrgRepo:    a.orgRepo,
-				UserRepo:   a.userRepo,
-			}, cfg))
-
-			consumer.RegisterHandlers(convoy.EmailProcessor, task.ProcessEmails(sc))
-=======
 			appRepo := cm.NewApplicationRepo(a.store)
 			eventRepo := cm.NewEventRepository(a.store)
 			eventDeliveryRepo := cm.NewEventDeliveryRepository(a.store)
@@ -134,7 +88,6 @@
 			consumer.RegisterHandlers(convoy.DailyAnalytics, analytics.TrackDailyAnalytics(a.store, cfg))
 			consumer.RegisterHandlers(convoy.EmailProcessor, task.ProcessEmails(sc))
 			consumer.RegisterHandlers(convoy.IndexDocument, task.SearchIndex(a.searcher))
->>>>>>> 2456fdfc
 			consumer.RegisterHandlers(convoy.NotificationProcessor, task.ProcessNotifications(sc))
 
 			//start worker
