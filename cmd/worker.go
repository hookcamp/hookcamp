package main

import (
	"context"
	"fmt"
	"net/http"

	"github.com/frain-dev/convoy"
	"github.com/frain-dev/convoy/analytics"
	"github.com/frain-dev/convoy/config"
	cm "github.com/frain-dev/convoy/datastore/mongo"
	"github.com/frain-dev/convoy/internal/pkg/metrics"
	"github.com/frain-dev/convoy/internal/pkg/smtp"
	"github.com/frain-dev/convoy/pkg/log"
	"github.com/frain-dev/convoy/worker"
	"github.com/frain-dev/convoy/worker/task"
	"github.com/go-chi/chi/v5"
	"github.com/go-chi/render"
	"github.com/prometheus/client_golang/prometheus/promhttp"
	"github.com/spf13/cobra"
)

func addWorkerCommand(a *app) *cobra.Command {
	var workerPort uint32
	var logLevel string

	cmd := &cobra.Command{
		Use:   "worker",
		Short: "Start worker instance",
		RunE: func(cmd *cobra.Command, args []string) error {
			cfg, err := config.Get()
			if err != nil {
				a.logger.Errorf("Failed to retrieve config: %v", err)
				return err
			}

			lo := a.logger.(*log.Logger)
			lo.SetPrefix("worker")

			lvl, err := log.ParseLevel(cfg.Logger.Level)
			if err != nil {
				return err
			}
			lo.SetLevel(lvl)

			sc, err := smtp.NewClient(&cfg.SMTP)
			if err != nil {
				a.logger.WithError(err).Error("Failed to create smtp client")
				return err
			}

			ctx := context.Background()

			// register worker.
			consumer, err := worker.NewConsumer(a.queue, lo)
			if err != nil {
				a.logger.WithError(err).Error("failed to create worker")
			}

			appRepo := cm.NewApplicationRepo(a.store)
			eventRepo := cm.NewEventRepository(a.store)
			eventDeliveryRepo := cm.NewEventDeliveryRepository(a.store)
			groupRepo := cm.NewGroupRepo(a.store)
			subRepo := cm.NewSubscriptionRepo(a.store)
			deviceRepo := cm.NewDeviceRepository(a.store)
			configRepo := cm.NewConfigRepo(a.store)

			consumer.RegisterHandlers(convoy.EventProcessor, task.ProcessEventDelivery(
				appRepo,
				eventDeliveryRepo,
				groupRepo,
				a.limiter,
				subRepo,
				a.queue))

			consumer.RegisterHandlers(convoy.CreateEventProcessor, task.ProcessEventCreation(
				appRepo,
				eventRepo,
				groupRepo,
				eventDeliveryRepo,
				a.cache,
				a.queue,
				subRepo,
				a.searcher,
				deviceRepo))

			consumer.RegisterHandlers(convoy.RetentionPolicies, task.RententionPolicies(
				cfg,
				configRepo,
				groupRepo,
				eventRepo,
				eventDeliveryRepo,
				a.searcher))

			consumer.RegisterHandlers(convoy.MonitorTwitterSources, task.MonitorTwitterSources(
				a.store,
				a.queue))

			consumer.RegisterHandlers(convoy.ExpireSecretsProcessor, task.ExpireSecret(
				appRepo))

			consumer.RegisterHandlers(convoy.DailyAnalytics, analytics.TrackDailyAnalytics(a.store, cfg))
			consumer.RegisterHandlers(convoy.EmailProcessor, task.ProcessEmails(sc))
			consumer.RegisterHandlers(convoy.IndexDocument, task.SearchIndex(a.searcher))
			consumer.RegisterHandlers(convoy.NotificationProcessor, task.ProcessNotifications(sc))

<<<<<<< HEAD
			// start worker
			log.Infof("Starting Convoy workers...")
=======
			//start worker
			lo.Infof("Starting Convoy workers...")
>>>>>>> fbe292a0
			consumer.Start()

			metrics.RegisterQueueMetrics(a.queue)

			router := chi.NewRouter()
			router.Handle("/metrics", promhttp.HandlerFor(metrics.Reg(), promhttp.HandlerOpts{}))
			router.HandleFunc("/health", func(w http.ResponseWriter, r *http.Request) {
				render.JSON(w, r, "Convoy")
			})

			srv := &http.Server{
				Handler: router,
				Addr:    fmt.Sprintf(":%d", workerPort),
			}

			a.logger.Infof("Worker running on port %v", workerPort)

			e := srv.ListenAndServe()
			if e != nil {
				return e
			}

			<-ctx.Done()
			return ctx.Err()
		},
	}

	cmd.Flags().Uint32Var(&workerPort, "worker-port", 5006, "Worker port")
	cmd.Flags().StringVar(&logLevel, "log-level", "error", "scheduler log level")

	return cmd
}<|MERGE_RESOLUTION|>--- conflicted
+++ resolved
@@ -104,13 +104,8 @@
 			consumer.RegisterHandlers(convoy.IndexDocument, task.SearchIndex(a.searcher))
 			consumer.RegisterHandlers(convoy.NotificationProcessor, task.ProcessNotifications(sc))
 
-<<<<<<< HEAD
-			// start worker
-			log.Infof("Starting Convoy workers...")
-=======
 			//start worker
 			lo.Infof("Starting Convoy workers...")
->>>>>>> fbe292a0
 			consumer.Start()
 
 			metrics.RegisterQueueMetrics(a.queue)
