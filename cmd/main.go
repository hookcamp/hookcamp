package main

import (
	"context"
	"fmt"
	"os"
	"time"
	_ "time/tzdata"

	convoyRedis "github.com/frain-dev/convoy/queue/redis"
	"github.com/frain-dev/convoy/worker/task"
	"github.com/getsentry/sentry-go"
	"github.com/google/uuid"
	prefixed "github.com/x-cray/logrus-prefixed-formatter"
	"go.mongodb.org/mongo-driver/bson/primitive"

	"github.com/frain-dev/convoy/util"
	"github.com/go-redis/redis/v8"
	log "github.com/sirupsen/logrus"
	"github.com/vmihailenco/taskq/v3"

	"github.com/frain-dev/convoy"
	"github.com/frain-dev/convoy/config"
	"github.com/frain-dev/convoy/datastore"
	"github.com/frain-dev/convoy/queue"
	"github.com/spf13/cobra"

<<<<<<< HEAD
	"github.com/frain-dev/convoy/datastore/bolt"
=======
>>>>>>> c785428c
	"github.com/frain-dev/convoy/datastore/mongo"
)

func main() {
	log.SetLevel(log.InfoLevel)

	log.SetFormatter(&prefixed.TextFormatter{
		DisableColors:   false,
		TimestampFormat: "2006-01-02 15:04:05",
		FullTimestamp:   true,
		ForceFormatting: true,
	})
	log.SetReportCaller(true)

	err := os.Setenv("TZ", "") // Use UTC by default :)
	if err != nil {
		log.Fatal("failed to set env - ", err)
	}

	app := &app{}

	var db datastore.DatabaseClient

	cmd := &cobra.Command{
		Use:   "Convoy",
		Short: "Fast & reliable webhooks service",
		PersistentPreRunE: func(cmd *cobra.Command, args []string) error {
			cfgPath, err := cmd.Flags().GetString("config")
			if err != nil {
				return err
			}

			override := new(config.Configuration)

			// override config with cli flags
			redisCliDsn, err := cmd.Flags().GetString("queue")
			if err != nil {
				return err
			}
			override.Queue.Redis.DSN = redisCliDsn

			mongoCliDsn, err := cmd.Flags().GetString("db")
			if err != nil {
				return err
			}
			override.Database.Dsn = mongoCliDsn

			err = config.LoadConfig(cfgPath, override)
			if err != nil {
				return err
			}

			cfg, err := config.Get()
			if err != nil {
				return err
			}

			db, err = mongo.New(cfg)
<<<<<<< HEAD
			if err != nil {
				return err
			}

			bolt, err := bolt.New(cfg)
=======
>>>>>>> c785428c
			if err != nil {
				return err
			}

			err = sentry.Init(sentry.ClientOptions{
				Debug:       true,
				Dsn:         cfg.Sentry.Dsn,
				Environment: cfg.Environment,
			})
			if err != nil {
				return err
			}

			defer sentry.Recover()              // recover any panic and report to sentry
			defer sentry.Flush(2 * time.Second) // send any events in sentry before exiting

			sentryHook := convoy.NewSentryHook(convoy.DefaultLevels)
			log.AddHook(sentryHook)

			var qFn taskq.Factory
			var rC *redis.Client

			if cfg.Queue.Type == config.RedisQueueProvider {
				rC, qFn, err = convoyRedis.NewClient(cfg)
				if err != nil {
					return err
				}
			}

			if util.IsStringEmpty(string(cfg.GroupConfig.Signature.Header)) {
				cfg.GroupConfig.Signature.Header = config.DefaultSignatureHeader
				log.Warnf("signature header is blank. setting default %s", config.DefaultSignatureHeader)
			}

<<<<<<< HEAD
			app.groupRepo = bolt.GroupRepo()
=======
			app.groupRepo = db.GroupRepo()
>>>>>>> c785428c
			app.eventRepo = db.EventRepo()
			app.applicationRepo = db.AppRepo()
			app.eventDeliveryRepo = db.EventDeliveryRepo()

			app.eventQueue = convoyRedis.NewQueue(rC, qFn, "EventQueue")
			app.deadLetterQueue = convoyRedis.NewQueue(rC, qFn, "DeadLetterQueue")

			err = ensureDefaultGroup(context.Background(), cfg, app)
			if err != nil {
				return err
			}

			return nil
		},
		PersistentPostRunE: func(cmd *cobra.Command, args []string) error {
			defer func() {
				err := app.eventQueue.Close()
				if err != nil {
					log.Errorln("failed to close app queue - ", err)
				}

				err = app.deadLetterQueue.Close()
				if err != nil {
					log.Errorln("failed to close app queue - ", err)
				}
			}()
			err := db.Disconnect(context.Background())
			if err == nil {
				os.Exit(0)
			}
			return err
		},
	}

	var configFile string
	var redisDsn string
	var mongoDsn string

	cmd.PersistentFlags().StringVar(&configFile, "config", "./convoy.json", "Configuration file for convoy")
	cmd.PersistentFlags().StringVar(&redisDsn, "queue", "", "Redis DSN")
	cmd.PersistentFlags().StringVar(&mongoDsn, "db", "", "MongoDB DSN")

	cmd.AddCommand(addVersionCommand())
	cmd.AddCommand(addCreateCommand(app))
	cmd.AddCommand(addGetComamnd(app))
	cmd.AddCommand(addServerCommand(app))

	if err := cmd.Execute(); err != nil {
		log.Fatal(err)
	}
}

func ensureDefaultGroup(ctx context.Context, cfg config.Configuration, a *app) error {
	var filter *convoy.GroupFilter
	var groups []*convoy.Group
	var group *convoy.Group
	var err error

	filter = &convoy.GroupFilter{}
	groups, err = a.groupRepo.LoadGroups(ctx, filter)
	if err != nil {
		return fmt.Errorf("failed to load groups - %w", err)
	}

	// return if a group already exists or it's a multi tenant app
	if cfg.MultipleTenants {
		return nil
	}

	if len(groups) > 1 {
		filter = &convoy.GroupFilter{Names: []string{"default-group"}}
		groups, err = a.groupRepo.LoadGroups(ctx, filter)
		if err != nil {
			return fmt.Errorf("failed to load groups - %w", err)
		}
	}

	if len(groups) == 0 {
		defaultGroup := &convoy.Group{
			UID:            uuid.New().String(),
			Name:           "default-group",
			Config:         &cfg.GroupConfig,
			CreatedAt:      primitive.NewDateTimeFromTime(time.Now()),
			UpdatedAt:      primitive.NewDateTimeFromTime(time.Now()),
			DocumentStatus: convoy.ActiveDocumentStatus,
		}

		err = a.groupRepo.CreateGroup(ctx, defaultGroup)
		if err != nil {
			return fmt.Errorf("failed to create default group - %w", err)
		}

		groups = append(groups, defaultGroup)
	}

	group = groups[0]

	group.Config = &cfg.GroupConfig
	err = a.groupRepo.UpdateGroup(ctx, group)
	if err != nil {
		log.WithError(err).Error("Default group update failed.")
		return err
	}

	taskName := convoy.EventProcessor.SetPrefix(group.Name)
	task.CreateTask(taskName, *group, task.ProcessEventDelivery(a.applicationRepo, a.eventDeliveryRepo, a.groupRepo))

	return nil
}

type app struct {
	groupRepo         convoy.GroupRepository
	applicationRepo   convoy.ApplicationRepository
	eventRepo         convoy.EventRepository
	eventDeliveryRepo convoy.EventDeliveryRepository
	eventQueue        queue.Queuer
	deadLetterQueue   queue.Queuer
}

func getCtx() (context.Context, context.CancelFunc) {
	return context.WithTimeout(context.Background(), time.Second*1)
}<|MERGE_RESOLUTION|>--- conflicted
+++ resolved
@@ -25,10 +25,6 @@
 	"github.com/frain-dev/convoy/queue"
 	"github.com/spf13/cobra"
 
-<<<<<<< HEAD
-	"github.com/frain-dev/convoy/datastore/bolt"
-=======
->>>>>>> c785428c
 	"github.com/frain-dev/convoy/datastore/mongo"
 )
 
@@ -87,14 +83,6 @@
 			}
 
 			db, err = mongo.New(cfg)
-<<<<<<< HEAD
-			if err != nil {
-				return err
-			}
-
-			bolt, err := bolt.New(cfg)
-=======
->>>>>>> c785428c
 			if err != nil {
 				return err
 			}
@@ -129,11 +117,7 @@
 				log.Warnf("signature header is blank. setting default %s", config.DefaultSignatureHeader)
 			}
 
-<<<<<<< HEAD
-			app.groupRepo = bolt.GroupRepo()
-=======
 			app.groupRepo = db.GroupRepo()
->>>>>>> c785428c
 			app.eventRepo = db.EventRepo()
 			app.applicationRepo = db.AppRepo()
 			app.eventDeliveryRepo = db.EventDeliveryRepo()
