package main

import (
	"context"
	"errors"
	"os"
	"time"
	_ "time/tzdata"

	"github.com/frain-dev/convoy/cache"
	"github.com/frain-dev/convoy/datastore/badger"
	"github.com/frain-dev/convoy/searcher"
	"github.com/go-redis/redis/v8"

	"github.com/frain-dev/convoy/logger"
	memqueue "github.com/frain-dev/convoy/queue/memqueue"
	redisqueue "github.com/frain-dev/convoy/queue/redis"
	"github.com/frain-dev/convoy/tracer"
	"github.com/getsentry/sentry-go"
	prefixed "github.com/x-cray/logrus-prefixed-formatter"

	log "github.com/sirupsen/logrus"

	"github.com/frain-dev/convoy"
	"github.com/frain-dev/convoy/config"
	"github.com/frain-dev/convoy/datastore"
	"github.com/frain-dev/convoy/limiter"
	"github.com/frain-dev/convoy/queue"
	"github.com/spf13/cobra"

	"github.com/frain-dev/convoy/datastore/mongo"
)

func main() {
	log.SetLevel(log.InfoLevel)

	log.SetFormatter(&prefixed.TextFormatter{
		DisableColors:   false,
		TimestampFormat: "2006-01-02 15:04:05",
		FullTimestamp:   true,
		ForceFormatting: true,
	})
	log.SetReportCaller(true)

	err := os.Setenv("TZ", "") // Use UTC by default :)
	if err != nil {
		log.Fatal("failed to set env - ", err)
	}

	app := &app{}
	var db datastore.DatabaseClient

	cli := NewCli(app, db)
	if err := cli.Execute(); err != nil {
		log.Fatal(err)
	}
}

func NewQueue(opts queue.QueueOptions, name string) queue.Queuer {
	optsType := opts.Type
	var convoyQueue queue.Queuer
	switch optsType {
	case "in-memory":
		opts.Name = name
		convoyQueue = memqueue.NewQueue(opts)

	case "redis":
		opts.Name = name
		convoyQueue = redisqueue.NewQueue(opts)
	default:
		log.Errorf("Invalid queue type: %v", optsType)
	}
	return convoyQueue
}

type app struct {
	apiKeyRepo        datastore.APIKeyRepository
	groupRepo         datastore.GroupRepository
	applicationRepo   datastore.ApplicationRepository
	eventRepo         datastore.EventRepository
	eventDeliveryRepo datastore.EventDeliveryRepository
<<<<<<< HEAD
=======
	subRepo           datastore.SubscriptionRepository
>>>>>>> e3d62dcd
	sourceRepo        datastore.SourceRepository
	eventQueue        queue.Queuer
	createEventQueue  queue.Queuer
	logger            logger.Logger
	tracer            tracer.Tracer
	cache             cache.Cache
	limiter           limiter.RateLimiter
	searcher          searcher.Searcher
}

func getCtx() (context.Context, context.CancelFunc) {
	return context.WithTimeout(context.Background(), time.Second*1)
}

func NewDB(cfg config.Configuration) (datastore.DatabaseClient, error) {
	switch cfg.Database.Type {
	case config.MongodbDatabaseProvider:
		db, err := mongo.New(cfg)
		if err != nil {
			return nil, err
		}
		return db, nil
	case config.InMemoryDatabaseProvider:
		bolt, err := badger.New(cfg)
		if err != nil {
			return nil, err
		}
		return bolt, nil
	default:
		return nil, errors.New("invalid database type")
	}
}

func preRun(app *app, db datastore.DatabaseClient) func(cmd *cobra.Command, args []string) error {
	return func(cmd *cobra.Command, args []string) error {
		cfgPath, err := cmd.Flags().GetString("config")
		if err != nil {
			return err
		}

		err = config.LoadConfig(cfgPath)
		if err != nil {
			return err
		}

		cfg, err := config.Get()
		if err != nil {
			return err
		}

		err = config.OverrideConfigWithCliFlags(cmd, &cfg)
		if err != nil {
			return err
		}

		db, err := NewDB(cfg)
		if err != nil {
			return err
		}

		err = sentry.Init(sentry.ClientOptions{
			Debug:       true,
			Dsn:         cfg.Sentry.Dsn,
			Environment: cfg.Environment,
		})
		if err != nil {
			return err
		}

		defer sentry.Recover()              // recover any panic and report to sentry
		defer sentry.Flush(2 * time.Second) // send any events in sentry before exiting

		sentryHook := convoy.NewSentryHook(convoy.DefaultLevels)
		log.AddHook(sentryHook)

		var rC *redis.Client
		var tr tracer.Tracer
		var opts queue.QueueOptions
		var ca cache.Cache
		var li limiter.RateLimiter

		if cfg.Queue.Type == config.RedisQueueProvider {
			rC, err = redisqueue.NewClient(cfg)
			if err != nil {
				return err
			}
			opts = queue.QueueOptions{
				Type:  "redis",
				Redis: rC,
			}
		}

		if cfg.Queue.Type == config.InMemoryQueueProvider {
			opts = queue.QueueOptions{
				Type: "in-memory",
			}
		}

		lo, err := logger.NewLogger(cfg.Logger)
		if err != nil {
			return err
		}

		if cfg.Tracer.Type == config.NewRelicTracerProvider {
			tr, err = tracer.NewTracer(cfg, lo.WithLogger())
			if err != nil {
				return err
			}
		}

		ca, err = cache.NewCache(cfg.Cache)
		if err != nil {
			return err
		}

		li, err = limiter.NewLimiter(cfg.Limiter)
		if err != nil {
			return err
		}

		se, err := searcher.NewSearchClient(cfg)
		if err != nil {
			return err
		}

		app.subRepo = db.SubRepo()
		app.apiKeyRepo = db.APIRepo()
		app.groupRepo = db.GroupRepo()
		app.eventRepo = db.EventRepo()
		app.applicationRepo = db.AppRepo()
		app.eventDeliveryRepo = db.EventDeliveryRepo()
		app.sourceRepo = db.SourceRepo()

		app.eventQueue = NewQueue(opts, "EventQueue")
		app.createEventQueue = NewQueue(opts, "CreateEventQueue")

		app.logger = lo
		app.tracer = tr
		app.cache = ca
		app.limiter = li
		app.searcher = se

		return nil
	}
}

func postRun(app *app, db datastore.DatabaseClient) func(cmd *cobra.Command, args []string) error {
	return func(cmd *cobra.Command, args []string) error {
		defer func() {
			err := app.eventQueue.Stop()
			if err != nil {
				log.Errorln("failed to close app queue - ", err)
			}
		}()
		err := db.Disconnect(context.Background())
		if err == nil {
			os.Exit(0)
		}
		return err
	}
}

func parsePersistentArgs(app *app, cmd *cobra.Command) {
	var redisDsn string
	var dbDsn string
	var queue string
	var configFile string

	cmd.PersistentFlags().StringVar(&configFile, "config", "./convoy.json", "Configuration file for convoy")
	cmd.PersistentFlags().StringVar(&queue, "queue", "", "Queue provider (\"redis\" or \"in-memory\")")
	cmd.PersistentFlags().StringVar(&dbDsn, "db", "", "Database dsn or path to in-memory file")
	cmd.PersistentFlags().StringVar(&redisDsn, "redis", "", "Redis dsn")

	cmd.AddCommand(addVersionCommand())
	cmd.AddCommand(addCreateCommand(app))
	cmd.AddCommand(addGetComamnd(app))
	cmd.AddCommand(addServerCommand(app))
	cmd.AddCommand(addWorkerCommand(app))
	cmd.AddCommand(addQueueCommand(app))
	cmd.AddCommand(addRetryCommand(app))
	cmd.AddCommand(addSchedulerCommand(app))
	cmd.AddCommand(addUpgradeCommand(app))
	cmd.AddCommand(addIndexCommand(app))
}

type ConvoyCli struct {
	cmd *cobra.Command
}

func NewCli(app *app, db datastore.DatabaseClient) ConvoyCli {
	cmd := &cobra.Command{
		Use:     "Convoy",
		Version: convoy.GetVersion(),
		Short:   "Fast & reliable webhooks service",
	}

	cmd.PersistentPreRunE = preRun(app, db)
	cmd.PersistentPostRunE = postRun(app, db)
	parsePersistentArgs(app, cmd)

	return ConvoyCli{cmd: cmd}
}

func (c *ConvoyCli) SetArgs(args []string) {
	c.cmd.SetArgs(args)
}

func (c *ConvoyCli) Execute() error {
	return c.cmd.Execute()
}<|MERGE_RESOLUTION|>--- conflicted
+++ resolved
@@ -79,10 +79,7 @@
 	applicationRepo   datastore.ApplicationRepository
 	eventRepo         datastore.EventRepository
 	eventDeliveryRepo datastore.EventDeliveryRepository
-<<<<<<< HEAD
-=======
 	subRepo           datastore.SubscriptionRepository
->>>>>>> e3d62dcd
 	sourceRepo        datastore.SourceRepository
 	eventQueue        queue.Queuer
 	createEventQueue  queue.Queuer
