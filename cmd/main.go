package main

import (
	"context"
	"fmt"
	"os"
	"time"
	_ "time/tzdata"

	convoyRedis "github.com/frain-dev/convoy/queue/redis"
	"github.com/frain-dev/convoy/worker/task"
	"github.com/getsentry/sentry-go"
	"github.com/google/uuid"
	prefixed "github.com/x-cray/logrus-prefixed-formatter"
	"go.mongodb.org/mongo-driver/bson/primitive"

	"github.com/frain-dev/convoy/util"
	"github.com/go-redis/redis/v8"
	log "github.com/sirupsen/logrus"
	"github.com/vmihailenco/taskq/v3"

	"github.com/frain-dev/convoy"
	"github.com/frain-dev/convoy/config"
	"github.com/frain-dev/convoy/datastore"
	"github.com/frain-dev/convoy/queue"
	"github.com/spf13/cobra"

	"github.com/frain-dev/convoy/datastore/mongo"
)

func main() {
	log.SetLevel(log.InfoLevel)

	log.SetFormatter(&prefixed.TextFormatter{
		DisableColors:   false,
		TimestampFormat: "2006-01-02 15:04:05",
		FullTimestamp:   true,
		ForceFormatting: true,
	})
	log.SetReportCaller(true)

	err := os.Setenv("TZ", "") // Use UTC by default :)
	if err != nil {
		log.Fatal("failed to set env - ", err)
	}

	app := &app{}

	var db datastore.DatabaseClient

	cmd := &cobra.Command{
		Use:   "Convoy",
		Short: "Fast & reliable webhooks service",
		PersistentPreRunE: func(cmd *cobra.Command, args []string) error {
			cfgPath, err := cmd.Flags().GetString("config")
			if err != nil {
				return err
			}

			override := new(config.Configuration)

			// override config with cli flags
			redisCliDsn, err := cmd.Flags().GetString("queue")
			if err != nil {
				return err
			}
			override.Queue.Redis.DSN = redisCliDsn

			mongoCliDsn, err := cmd.Flags().GetString("db")
			if err != nil {
				return err
			}
			override.Database.Dsn = mongoCliDsn

			err = config.LoadConfig(cfgPath, override)
			if err != nil {
				return err
			}

			cfg, err := config.Get()
			if err != nil {
				return err
			}

			db, err = mongo.New(cfg)
			if err != nil {
				return err
			}

			err = sentry.Init(sentry.ClientOptions{
				Debug:       true,
				Dsn:         cfg.Sentry.Dsn,
				Environment: cfg.Environment,
			})
			if err != nil {
				return err
			}

			defer sentry.Recover()              // recover any panic and report to sentry
			defer sentry.Flush(2 * time.Second) // send any events in sentry before exiting

			sentryHook := convoy.NewSentryHook(convoy.DefaultLevels)
			log.AddHook(sentryHook)

			var qFn taskq.Factory
			var rC *redis.Client

			if cfg.Queue.Type == config.RedisQueueProvider {
				rC, qFn, err = convoyRedis.NewClient(cfg)
				if err != nil {
					return err
				}
			}

			if util.IsStringEmpty(string(cfg.GroupConfig.Signature.Header)) {
				cfg.GroupConfig.Signature.Header = config.DefaultSignatureHeader
				log.Warnf("signature header is blank. setting default %s", config.DefaultSignatureHeader)
			}

			app.groupRepo = db.GroupRepo()
			app.eventRepo = db.EventRepo()
			app.applicationRepo = db.AppRepo()
			app.eventDeliveryRepo = db.EventDeliveryRepo()

<<<<<<< HEAD
=======
			dbName := strings.TrimPrefix(u.Path, "/")
			conn := db.Database(dbName, nil)

			app.groupRepo = datastore.NewGroupRepo(conn)
			app.applicationRepo = datastore.NewApplicationRepo(conn)
			app.eventRepo = datastore.NewEventRepository(conn)
			app.eventDeliveryRepo = datastore.NewEventDeliveryRepository(conn)
			app.apiKeyRepo = datastore.NewApiKeyRepo(conn)
>>>>>>> dc4b6aee
			app.eventQueue = convoyRedis.NewQueue(rC, qFn, "EventQueue")
			app.deadLetterQueue = convoyRedis.NewQueue(rC, qFn, "DeadLetterQueue")

			err = ensureDefaultGroup(context.Background(), cfg, app)
			if err != nil {
				return err
			}

			return nil
		},
		PersistentPostRunE: func(cmd *cobra.Command, args []string) error {
			defer func() {
				err := app.eventQueue.Close()
				if err != nil {
					log.Errorln("failed to close app queue - ", err)
				}

				err = app.deadLetterQueue.Close()
				if err != nil {
					log.Errorln("failed to close app queue - ", err)
				}
			}()
			err := db.Disconnect(context.Background())
			if err == nil {
				os.Exit(0)
			}
			return err
		},
	}

	var configFile string
	var redisDsn string
	var mongoDsn string

	cmd.PersistentFlags().StringVar(&configFile, "config", "./convoy.json", "Configuration file for convoy")
	cmd.PersistentFlags().StringVar(&redisDsn, "queue", "", "Redis DSN")
	cmd.PersistentFlags().StringVar(&mongoDsn, "db", "", "MongoDB DSN")

	cmd.AddCommand(addVersionCommand())
	cmd.AddCommand(addCreateCommand(app))
	cmd.AddCommand(addGetComamnd(app))
	cmd.AddCommand(addServerCommand(app))

	if err := cmd.Execute(); err != nil {
		log.Fatal(err)
	}
}

<<<<<<< HEAD
=======
func ensureMongoIndices(conn *mongo.Database) {
	datastore.EnsureIndex(conn, datastore.GroupCollection, "uid", true)
	datastore.EnsureIndex(conn, datastore.GroupCollection, "name", true)
	datastore.EnsureIndex(conn, datastore.AppCollections, "uid", true)
	datastore.EnsureIndex(conn, datastore.EventCollection, "uid", true)
	datastore.EnsureIndex(conn, datastore.APIKeyCollection, "mask_id", true)
	datastore.EnsureIndex(conn, datastore.EventCollection, "event_type", false)
}

>>>>>>> dc4b6aee
func ensureDefaultGroup(ctx context.Context, cfg config.Configuration, a *app) error {
	var filter *datastore.GroupFilter
	var groups []*datastore.Group
	var group *datastore.Group
	var err error

	filter = &datastore.GroupFilter{}
	groups, err = a.groupRepo.LoadGroups(ctx, filter)
	if err != nil {
		return fmt.Errorf("failed to load groups - %w", err)
	}

	// return if a group already exists or it's a multi tenant app
	if cfg.MultipleTenants {
		return nil
	}

	if len(groups) > 1 {
		filter = &datastore.GroupFilter{Names: []string{"default-group"}}
		groups, err = a.groupRepo.LoadGroups(ctx, filter)
		if err != nil {
			return fmt.Errorf("failed to load groups - %w", err)
		}
	}

	groupCfg := &convoy.GroupConfig{
		Strategy: convoy.StrategyConfiguration{
			Type: convoy.StrategyProvider(cfg.GroupConfig.Strategy.Type),
			Default: struct {
				IntervalSeconds uint64 `json:"intervalSeconds"`
				RetryLimit      uint64 `json:"retryLimit"`
			}{
				IntervalSeconds: cfg.GroupConfig.Strategy.Default.IntervalSeconds,
				RetryLimit:      cfg.GroupConfig.Strategy.Default.RetryLimit,
			},
		},
		Signature: convoy.SignatureConfiguration{
			Header: convoy.SignatureHeaderProvider(cfg.GroupConfig.Signature.Header),
			Hash:   cfg.GroupConfig.Signature.Hash,
		},
		DisableEndpoint: cfg.GroupConfig.DisableEndpoint,
	}

	if len(groups) == 0 {
		defaultGroup := &datastore.Group{
			UID:            uuid.New().String(),
			Name:           "default-group",
			Config:         groupCfg,
			CreatedAt:      primitive.NewDateTimeFromTime(time.Now()),
			UpdatedAt:      primitive.NewDateTimeFromTime(time.Now()),
			DocumentStatus: datastore.ActiveDocumentStatus,
		}

		err = a.groupRepo.CreateGroup(ctx, defaultGroup)
		if err != nil {
			return fmt.Errorf("failed to create default group - %w", err)
		}

		groups = append(groups, defaultGroup)
	}

	group = groups[0]

	group.Config = groupCfg
	err = a.groupRepo.UpdateGroup(ctx, group)
	if err != nil {
		log.WithError(err).Error("Default group update failed.")
		return err
	}

	taskName := convoy.EventProcessor.SetPrefix(group.Name)
	task.CreateTask(taskName, *group, task.ProcessEventDelivery(a.applicationRepo, a.eventDeliveryRepo, a.groupRepo))

	return nil
}

type app struct {
<<<<<<< HEAD
	groupRepo         datastore.GroupRepository
	applicationRepo   datastore.ApplicationRepository
	eventRepo         datastore.EventRepository
	eventDeliveryRepo datastore.EventDeliveryRepository
=======
	groupRepo         convoy.GroupRepository
	applicationRepo   convoy.ApplicationRepository
	eventRepo         convoy.EventRepository
	eventDeliveryRepo convoy.EventDeliveryRepository
	apiKeyRepo        convoy.APIKeyRepository
>>>>>>> dc4b6aee
	eventQueue        queue.Queuer
	deadLetterQueue   queue.Queuer
}

func getCtx() (context.Context, context.CancelFunc) {
	return context.WithTimeout(context.Background(), time.Second*1)
}<|MERGE_RESOLUTION|>--- conflicted
+++ resolved
@@ -117,22 +117,12 @@
 				log.Warnf("signature header is blank. setting default %s", config.DefaultSignatureHeader)
 			}
 
+			app.apiKeyRepo = db.APIRepo()
 			app.groupRepo = db.GroupRepo()
 			app.eventRepo = db.EventRepo()
 			app.applicationRepo = db.AppRepo()
 			app.eventDeliveryRepo = db.EventDeliveryRepo()
 
-<<<<<<< HEAD
-=======
-			dbName := strings.TrimPrefix(u.Path, "/")
-			conn := db.Database(dbName, nil)
-
-			app.groupRepo = datastore.NewGroupRepo(conn)
-			app.applicationRepo = datastore.NewApplicationRepo(conn)
-			app.eventRepo = datastore.NewEventRepository(conn)
-			app.eventDeliveryRepo = datastore.NewEventDeliveryRepository(conn)
-			app.apiKeyRepo = datastore.NewApiKeyRepo(conn)
->>>>>>> dc4b6aee
 			app.eventQueue = convoyRedis.NewQueue(rC, qFn, "EventQueue")
 			app.deadLetterQueue = convoyRedis.NewQueue(rC, qFn, "DeadLetterQueue")
 
@@ -181,18 +171,6 @@
 	}
 }
 
-<<<<<<< HEAD
-=======
-func ensureMongoIndices(conn *mongo.Database) {
-	datastore.EnsureIndex(conn, datastore.GroupCollection, "uid", true)
-	datastore.EnsureIndex(conn, datastore.GroupCollection, "name", true)
-	datastore.EnsureIndex(conn, datastore.AppCollections, "uid", true)
-	datastore.EnsureIndex(conn, datastore.EventCollection, "uid", true)
-	datastore.EnsureIndex(conn, datastore.APIKeyCollection, "mask_id", true)
-	datastore.EnsureIndex(conn, datastore.EventCollection, "event_type", false)
-}
-
->>>>>>> dc4b6aee
 func ensureDefaultGroup(ctx context.Context, cfg config.Configuration, a *app) error {
 	var filter *datastore.GroupFilter
 	var groups []*datastore.Group
@@ -218,19 +196,20 @@
 		}
 	}
 
-	groupCfg := &convoy.GroupConfig{
-		Strategy: convoy.StrategyConfiguration{
-			Type: convoy.StrategyProvider(cfg.GroupConfig.Strategy.Type),
+	groupCfg := &config.GroupConfig{
+		Strategy: config.StrategyConfiguration{
+			Type: cfg.GroupConfig.Strategy.Type,
 			Default: struct {
-				IntervalSeconds uint64 `json:"intervalSeconds"`
-				RetryLimit      uint64 `json:"retryLimit"`
+				IntervalSeconds uint64 `json:"intervalSeconds" envconfig:"CONVOY_INTERVAL_SECONDS"`
+				RetryLimit      uint64 `json:"retryLimit" envconfig:"CONVOY_RETRY_LIMIT"`
 			}{
 				IntervalSeconds: cfg.GroupConfig.Strategy.Default.IntervalSeconds,
 				RetryLimit:      cfg.GroupConfig.Strategy.Default.RetryLimit,
 			},
-		},
-		Signature: convoy.SignatureConfiguration{
-			Header: convoy.SignatureHeaderProvider(cfg.GroupConfig.Signature.Header),
+			
+		},
+		Signature: config.SignatureConfiguration{
+			Header: config.SignatureHeaderProvider(cfg.GroupConfig.Signature.Header),
 			Hash:   cfg.GroupConfig.Signature.Hash,
 		},
 		DisableEndpoint: cfg.GroupConfig.DisableEndpoint,
@@ -270,18 +249,11 @@
 }
 
 type app struct {
-<<<<<<< HEAD
+	apiKeyRepo        datastore.APIKeyRepository
 	groupRepo         datastore.GroupRepository
 	applicationRepo   datastore.ApplicationRepository
 	eventRepo         datastore.EventRepository
 	eventDeliveryRepo datastore.EventDeliveryRepository
-=======
-	groupRepo         convoy.GroupRepository
-	applicationRepo   convoy.ApplicationRepository
-	eventRepo         convoy.EventRepository
-	eventDeliveryRepo convoy.EventDeliveryRepository
-	apiKeyRepo        convoy.APIKeyRepository
->>>>>>> dc4b6aee
 	eventQueue        queue.Queuer
 	deadLetterQueue   queue.Queuer
 }
