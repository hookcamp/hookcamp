--- conflicted
+++ resolved
@@ -123,11 +123,8 @@
 	applicationRepo   datastore.ApplicationRepository
 	eventRepo         datastore.EventRepository
 	eventDeliveryRepo datastore.EventDeliveryRepository
-<<<<<<< HEAD
 	subRepo           datastore.SubscriptionRepository
-=======
 	orgRepo           datastore.OrganisationRepository
->>>>>>> 43d3a045
 	sourceRepo        datastore.SourceRepository
 	userRepo          datastore.UserRepository
 	eventQueue        queue.Queuer
