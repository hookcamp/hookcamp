package main

import (
	"context"
	"fmt"
	"os"
	"time"
	_ "time/tzdata"

	convoyRedis "github.com/frain-dev/convoy/queue/redis"
	"github.com/frain-dev/convoy/worker/task"
	"github.com/getsentry/sentry-go"
	"github.com/google/uuid"
	prefixed "github.com/x-cray/logrus-prefixed-formatter"
	"go.mongodb.org/mongo-driver/bson/primitive"

	"github.com/frain-dev/convoy/util"
	"github.com/go-redis/redis/v8"
	log "github.com/sirupsen/logrus"
	"github.com/vmihailenco/taskq/v3"

	"github.com/frain-dev/convoy"
	"github.com/frain-dev/convoy/config"
	"github.com/frain-dev/convoy/datastore"
	"github.com/frain-dev/convoy/queue"
	"github.com/spf13/cobra"

	"github.com/frain-dev/convoy/datastore/bolt"
	"github.com/frain-dev/convoy/datastore/mongo"
)

func main() {
	log.SetLevel(log.InfoLevel)

	log.SetFormatter(&prefixed.TextFormatter{
		DisableColors:   false,
		TimestampFormat: "2006-01-02 15:04:05",
		FullTimestamp:   true,
		ForceFormatting: true,
	})
	log.SetReportCaller(true)

	err := os.Setenv("TZ", "") // Use UTC by default :)
	if err != nil {
		log.Fatal("failed to set env - ", err)
	}

	app := &app{}

	var db datastore.DatabaseClient

	cmd := &cobra.Command{
		Use:   "Convoy",
		Short: "Fast & reliable webhooks service",
		PersistentPreRunE: func(cmd *cobra.Command, args []string) error {
			cfgPath, err := cmd.Flags().GetString("config")
			if err != nil {
				return err
			}

			override := new(config.Configuration)

			// override config with cli flags
			redisCliDsn, err := cmd.Flags().GetString("queue")
			if err != nil {
				return err
			}
			override.Queue.Redis.DSN = redisCliDsn

			mongoCliDsn, err := cmd.Flags().GetString("db")
			if err != nil {
				return err
			}
			override.Database.Dsn = mongoCliDsn

			err = config.LoadConfig(cfgPath, override)
			if err != nil {
				return err
			}

			cfg, err := config.Get()
			if err != nil {
				return err
			}

			db, err = mongo.New(cfg)
			if err != nil {
				return err
			}

			bolt, err := bolt.New(cfg)
			if err != nil {
				return err
			}

			err = sentry.Init(sentry.ClientOptions{
				Debug:       true,
				Dsn:         cfg.Sentry.Dsn,
				Environment: cfg.Environment,
			})
			if err != nil {
				return err
			}

			defer sentry.Recover()              // recover any panic and report to sentry
			defer sentry.Flush(2 * time.Second) // send any events in sentry before exiting

			sentryHook := convoy.NewSentryHook(convoy.DefaultLevels)
			log.AddHook(sentryHook)

			var qFn taskq.Factory
			var rC *redis.Client

			if cfg.Queue.Type == config.RedisQueueProvider {
				rC, qFn, err = convoyRedis.NewClient(cfg)
				if err != nil {
					return err
				}
			}

			if util.IsStringEmpty(string(cfg.GroupConfig.Signature.Header)) {
				cfg.GroupConfig.Signature.Header = config.DefaultSignatureHeader
				log.Warnf("signature header is blank. setting default %s", config.DefaultSignatureHeader)
			}

<<<<<<< HEAD
			app.groupRepo = bolt.GroupRepo()
=======
			app.apiKeyRepo = db.APIRepo()
			app.groupRepo = db.GroupRepo()
>>>>>>> dd2034e3
			app.eventRepo = db.EventRepo()
			app.applicationRepo = bolt.AppRepo()
			app.eventDeliveryRepo = db.EventDeliveryRepo()

			app.eventQueue = convoyRedis.NewQueue(rC, qFn, "EventQueue")
			app.deadLetterQueue = convoyRedis.NewQueue(rC, qFn, "DeadLetterQueue")

			err = ensureDefaultGroup(context.Background(), cfg, app)
			if err != nil {
				return err
			}

			return nil
		},
		PersistentPostRunE: func(cmd *cobra.Command, args []string) error {
			defer func() {
				err := app.eventQueue.Close()
				if err != nil {
					log.Errorln("failed to close app queue - ", err)
				}

				err = app.deadLetterQueue.Close()
				if err != nil {
					log.Errorln("failed to close app queue - ", err)
				}
			}()
			err := db.Disconnect(context.Background())
			if err == nil {
				os.Exit(0)
			}
			return err
		},
	}

	var configFile string
	var redisDsn string
	var mongoDsn string

	cmd.PersistentFlags().StringVar(&configFile, "config", "./convoy.json", "Configuration file for convoy")
	cmd.PersistentFlags().StringVar(&redisDsn, "queue", "", "Redis DSN")
	cmd.PersistentFlags().StringVar(&mongoDsn, "db", "", "MongoDB DSN")

	cmd.AddCommand(addVersionCommand())
	cmd.AddCommand(addCreateCommand(app))
	cmd.AddCommand(addGetComamnd(app))
	cmd.AddCommand(addServerCommand(app))

	if err := cmd.Execute(); err != nil {
		log.Fatal(err)
	}
}

func ensureDefaultGroup(ctx context.Context, cfg config.Configuration, a *app) error {
	var filter *datastore.GroupFilter
	var groups []*datastore.Group
	var group *datastore.Group
	var err error

	filter = &datastore.GroupFilter{}
	groups, err = a.groupRepo.LoadGroups(ctx, filter)
	if err != nil {
		return fmt.Errorf("failed to load groups - %w", err)
	}

	// return if a group already exists or it's a multi tenant app
	if cfg.MultipleTenants {
		return nil
	}

	if len(groups) > 1 {
		filter = &datastore.GroupFilter{Names: []string{"default-group"}}
		groups, err = a.groupRepo.LoadGroups(ctx, filter)
		if err != nil {
			return fmt.Errorf("failed to load groups - %w", err)
		}
	}

	groupCfg := &config.GroupConfig{
		Strategy: config.StrategyConfiguration{
			Type: cfg.GroupConfig.Strategy.Type,
			Default: struct {
				IntervalSeconds uint64 `json:"intervalSeconds" envconfig:"CONVOY_INTERVAL_SECONDS"`
				RetryLimit      uint64 `json:"retryLimit" envconfig:"CONVOY_RETRY_LIMIT"`
			}{
				IntervalSeconds: cfg.GroupConfig.Strategy.Default.IntervalSeconds,
				RetryLimit:      cfg.GroupConfig.Strategy.Default.RetryLimit,
			},
			
		},
		Signature: config.SignatureConfiguration{
			Header: config.SignatureHeaderProvider(cfg.GroupConfig.Signature.Header),
			Hash:   cfg.GroupConfig.Signature.Hash,
		},
		DisableEndpoint: cfg.GroupConfig.DisableEndpoint,
	}

	if len(groups) == 0 {
		defaultGroup := &datastore.Group{
			UID:            uuid.New().String(),
			Name:           "default-group",
			Config:         groupCfg,
			CreatedAt:      primitive.NewDateTimeFromTime(time.Now()),
			UpdatedAt:      primitive.NewDateTimeFromTime(time.Now()),
			DocumentStatus: datastore.ActiveDocumentStatus,
		}

		err = a.groupRepo.CreateGroup(ctx, defaultGroup)
		if err != nil {
			return fmt.Errorf("failed to create default group - %w", err)
		}

		groups = append(groups, defaultGroup)
	}

	group = groups[0]

	group.Config = groupCfg
	err = a.groupRepo.UpdateGroup(ctx, group)
	if err != nil {
		log.WithError(err).Error("Default group update failed.")
		return err
	}

	taskName := convoy.EventProcessor.SetPrefix(group.Name)
	task.CreateTask(taskName, *group, task.ProcessEventDelivery(a.applicationRepo, a.eventDeliveryRepo, a.groupRepo))

	return nil
}

type app struct {
	apiKeyRepo        datastore.APIKeyRepository
	groupRepo         datastore.GroupRepository
	applicationRepo   datastore.ApplicationRepository
	eventRepo         datastore.EventRepository
	eventDeliveryRepo datastore.EventDeliveryRepository
	eventQueue        queue.Queuer
	deadLetterQueue   queue.Queuer
}

func getCtx() (context.Context, context.CancelFunc) {
	return context.WithTimeout(context.Background(), time.Second*1)
}<|MERGE_RESOLUTION|>--- conflicted
+++ resolved
@@ -123,12 +123,9 @@
 				log.Warnf("signature header is blank. setting default %s", config.DefaultSignatureHeader)
 			}
 
-<<<<<<< HEAD
 			app.groupRepo = bolt.GroupRepo()
-=======
 			app.apiKeyRepo = db.APIRepo()
 			app.groupRepo = db.GroupRepo()
->>>>>>> dd2034e3
 			app.eventRepo = db.EventRepo()
 			app.applicationRepo = bolt.AppRepo()
 			app.eventDeliveryRepo = db.EventDeliveryRepo()
@@ -216,7 +213,6 @@
 				IntervalSeconds: cfg.GroupConfig.Strategy.Default.IntervalSeconds,
 				RetryLimit:      cfg.GroupConfig.Strategy.Default.RetryLimit,
 			},
-			
 		},
 		Signature: config.SignatureConfiguration{
 			Header: config.SignatureHeaderProvider(cfg.GroupConfig.Signature.Header),
