package server

import (
	"errors"
	_ "net/http/pprof"
	"time"

	"github.com/frain-dev/convoy/internal/pkg/fflag"

	"github.com/frain-dev/convoy"
	"github.com/frain-dev/convoy/worker"

	"github.com/frain-dev/convoy/api"
	"github.com/frain-dev/convoy/api/types"
	"github.com/frain-dev/convoy/auth/realm_chain"
	"github.com/frain-dev/convoy/config"
	"github.com/frain-dev/convoy/database/postgres"
	"github.com/frain-dev/convoy/internal/pkg/cli"
	"github.com/frain-dev/convoy/internal/pkg/server"
	"github.com/frain-dev/convoy/pkg/log"
	"github.com/frain-dev/convoy/util"
	"github.com/spf13/cobra"
)

func AddServerCommand(a *cli.App) *cobra.Command {
	var env string
	var host string
	var proxy string
	var sentry string
	var limiter string
	var cache string
	var logger string
	var logLevel string
	var sslKeyFile string
	var sslCertFile string
	var retryStrategy string
	var signatureHash string
	var signatureHeader string
	var newRelicApp string
	var newRelicKey string
	var promaddr string

	var apiKeyAuthConfig string
	var basicAuthConfig string

	var ssl bool
	var disableEndpoint bool
	var replayAttacks bool
	var nativeRealmEnabled bool
	var newRelicTracerEnabled bool
	var newRelicConfigEnabled bool

	var port uint32
	var retryLimit uint64
	var workerPort uint32
	var retryInterval uint64
	var maxResponseSize uint64

	cmd := &cobra.Command{
		Use:     "server",
		Aliases: []string{"serve", "s"},
		Short:   "Start the HTTP server",
		RunE: func(cmd *cobra.Command, args []string) error {
			// override config with cli flags
			cliConfig, err := buildServerCliConfiguration(cmd)
			if err != nil {
				return err
			}

			if err = config.Override(cliConfig); err != nil {
				return err
			}

			err = StartConvoyServer(a)

			if err != nil {
				a.Logger.Errorf("Error starting convoy server: %v", err)
				return err
			}
			return nil
		},
	}

	cmd.Flags().StringVar(&apiKeyAuthConfig, "api-auth", "", "API-Key authentication credentials")
	cmd.Flags().StringVar(&basicAuthConfig, "basic-auth", "", "Basic authentication credentials")
	cmd.Flags().StringVar(&logLevel, "log-level", "", "Log level")
	cmd.Flags().StringVar(&logger, "logger", "info", "Logger")
	cmd.Flags().StringVar(&proxy, "proxy", "", "HTTP Proxy")
	cmd.Flags().StringVar(&env, "env", "development", "Convoy environment")
	cmd.Flags().StringVar(&host, "host", "", "Host - The application host name")
	cmd.Flags().StringVar(&cache, "cache", "redis", `Cache Provider ("redis" or "in-memory")`)
	cmd.Flags().StringVar(&limiter, "limiter", "redis", `Rate limiter provider ("redis" or "in-memory")`)
	cmd.Flags().StringVar(&sentry, "sentry", "", "Sentry DSN")
	cmd.Flags().StringVar(&sslCertFile, "ssl-cert-file", "", "SSL certificate file")
	cmd.Flags().StringVar(&sslKeyFile, "ssl-key-file", "", "SSL key file")
	cmd.Flags().StringVar(&retryStrategy, "retry-strategy", "", "Endpoint retry strategy")
	cmd.Flags().StringVar(&signatureHash, "signature-hash", "", "Application signature hash")
	cmd.Flags().StringVar(&signatureHeader, "signature-header", "", "Application signature header")
	cmd.Flags().StringVar(&newRelicApp, "new-relic-app", "", "NewRelic application name")
	cmd.Flags().StringVar(&newRelicKey, "new-relic-key", "", "NewRelic application license key")
	cmd.Flags().StringVar(&promaddr, "promaddr", "", `Prometheus dsn`)

	cmd.Flags().BoolVar(&ssl, "ssl", false, "Configure SSL")
	cmd.Flags().BoolVar(&nativeRealmEnabled, "native", false, "Enable native-realm authentication")
	cmd.Flags().BoolVar(&disableEndpoint, "disable-endpoint", false, "Disable all application endpoints")
	cmd.Flags().BoolVar(&replayAttacks, "replay-attacks", false, "Enable feature to prevent replay attacks")
	cmd.Flags().BoolVar(&newRelicConfigEnabled, "new-relic-config-enabled", false, "Enable new-relic config")
	cmd.Flags().BoolVar(&newRelicTracerEnabled, "new-relic-tracer-enabled", false, "Enable new-relic distributed tracer")

	cmd.Flags().Uint32Var(&port, "port", 0, "Server port")
	cmd.Flags().Uint32Var(&workerPort, "worker-port", 0, "Worker port")
	cmd.Flags().Uint64Var(&retryLimit, "retry-limit", 0, "Endpoint retry limit")
	cmd.Flags().Uint64Var(&maxResponseSize, "max-response-size", 0, "Max response size")
	cmd.Flags().Uint64Var(&retryInterval, "retry-interval", 0, "Endpoint retry interval")

	return cmd
}

func StartConvoyServer(a *cli.App) error {
	cfg, err := config.Get()
	if err != nil {
		a.Logger.WithError(err).Fatal("Failed to load configuration")
	}

	start := time.Now()
	a.Logger.Info("Starting Convoy server...")

	apiKeyRepo := postgres.NewAPIKeyRepo(a.DB, a.Cache)
	userRepo := postgres.NewUserRepo(a.DB, a.Cache)
	err = realm_chain.Init(&cfg.Auth, apiKeyRepo, userRepo, a.Cache)
	if err != nil {
		a.Logger.WithError(err).Fatal("failed to initialize realm chain")
	}

<<<<<<< HEAD
	flag := fflag.NewFFlag()
=======
	fFlag := fflag.NewFFlag()
>>>>>>> 8ad79f34
	if err != nil {
		a.Logger.WithError(err).Fatal("failed to create fflag controller")
	}

	if cfg.Server.HTTP.Port <= 0 {
		return errors.New("please provide the HTTP port in the convoy.json file")
	}

	lo := a.Logger.(*log.Logger)
	lo.SetPrefix("api server")

	lvl, err := log.ParseLevel(cfg.Logger.Level)
	if err != nil {
		return err
	}
	lo.SetLevel(lvl)

	srv := server.NewServer(cfg.Server.HTTP.Port, func() {})

	handler, err := api.NewApplicationHandler(
		&types.APIOptions{
<<<<<<< HEAD
			FFlag:  flag,
=======
			FFlag:  fFlag,
>>>>>>> 8ad79f34
			DB:     a.DB,
			Queue:  a.Queue,
			Logger: lo,
			Tracer: a.Tracer,
			Cache:  a.Cache,
		})
	if err != nil {
		return err
	}

	err = handler.RegisterPolicy()
	if err != nil {
		return err
	}

	srv.SetHandler(handler.BuildRoutes())

	// initialize scheduler
	s := worker.NewScheduler(a.Queue, lo)

<<<<<<< HEAD
	// register the daily analytic task
	s.RegisterTask("55 23 * * *", convoy.ScheduleQueue, convoy.DailyAnalytics)
=======
	// register daily analytic task
>>>>>>> 8ad79f34
	s.RegisterTask("58 23 * * *", convoy.ScheduleQueue, convoy.DeleteArchivedTasksProcessor)
	s.RegisterTask("30 * * * *", convoy.ScheduleQueue, convoy.MonitorTwitterSources)
	s.RegisterTask("0 0 * * *", convoy.ScheduleQueue, convoy.RetentionPolicies)
	s.RegisterTask("55 23 * * *", convoy.ScheduleQueue, convoy.DailyAnalytics)
	s.RegisterTask("0 * * * *", convoy.ScheduleQueue, convoy.TokenizeSearch)

	// Start scheduler
	s.Start()

	a.Logger.Infof("Started convoy server in %s", time.Since(start))

	httpConfig := cfg.Server.HTTP
	if httpConfig.SSL {
		a.Logger.Infof("Started server with SSL: cert_file: %s, key_file: %s", httpConfig.SSLCertFile, httpConfig.SSLKeyFile)
		srv.ListenAndServeTLS(httpConfig.SSLCertFile, httpConfig.SSLKeyFile)
		return nil
	}

	a.Logger.Infof("Server running on port %v", cfg.Server.HTTP.Port)
	srv.Listen()
	return nil
}

func buildServerCliConfiguration(cmd *cobra.Command) (*config.Configuration, error) {
	c := &config.Configuration{}

	// CONVOY_ENV
	env, err := cmd.Flags().GetString("env")
	if err != nil {
		return nil, err
	}

	if !util.IsStringEmpty(env) {
		c.Environment = env
	}

	// CONVOY_HOST
	host, err := cmd.Flags().GetString("host")
	if err != nil {
		return nil, err
	}

	if !util.IsStringEmpty(host) {
		c.Host = host
	}

	// CONVOY_DB_TYPE
	dbType, err := cmd.Flags().GetString("db-type")
	if err != nil {
		return nil, err
	}

	// CONVOY_DB_SCHEME
	dbScheme, err := cmd.Flags().GetString("db-scheme")
	if err != nil {
		return nil, err
	}

	// CONVOY_DB_HOST
	dbHost, err := cmd.Flags().GetString("db-host")
	if err != nil {
		return nil, err
	}

	// CONVOY_DB_USERNAME
	dbUsername, err := cmd.Flags().GetString("db-username")
	if err != nil {
		return nil, err
	}

	// CONVOY_DB_PASSWORD
	dbPassword, err := cmd.Flags().GetString("db-password")
	if err != nil {
		return nil, err
	}

	// CONVOY_DB_DATABASE
	dbDatabase, err := cmd.Flags().GetString("db-database")
	if err != nil {
		return nil, err
	}

	// CONVOY_DB_PORT
	dbPort, err := cmd.Flags().GetInt("db-port")
	if err != nil {
		return nil, err
	}

	c.Database = config.DatabaseConfiguration{
		Type:     config.DatabaseProvider(dbType),
		Scheme:   dbScheme,
		Host:     dbHost,
		Username: dbUsername,
		Password: dbPassword,
		Database: dbDatabase,
		Port:     dbPort,
	}

	// CONVOY_REDIS_SCHEME
	redisScheme, err := cmd.Flags().GetString("redis-scheme")
	if err != nil {
		return nil, err
	}

	// CONVOY_REDIS_HOST
	redisHost, err := cmd.Flags().GetString("redis-host")
	if err != nil {
		return nil, err
	}

	// CONVOY_REDIS_USERNAME
	redisUsername, err := cmd.Flags().GetString("redis-username")
	if err != nil {
		return nil, err
	}

	// CONVOY_REDIS_PASSWORD
	redisPassword, err := cmd.Flags().GetString("redis-password")
	if err != nil {
		return nil, err
	}

	// CONVOY_REDIS_DATABASE
	redisDatabase, err := cmd.Flags().GetString("redis-database")
	if err != nil {
		return nil, err
	}

	// CONVOY_REDIS_PORT
	redisPort, err := cmd.Flags().GetInt("redis-port")
	if err != nil {
		return nil, err
	}

	c.Redis = config.RedisConfiguration{
		Scheme:   redisScheme,
		Host:     redisHost,
		Username: redisUsername,
		Password: redisPassword,
		Database: redisDatabase,
		Port:     redisPort,
	}

	// CONVOY_LOGGER_LEVEL
	logLevel, err := cmd.Flags().GetString("log-level")
	if err != nil {
		return nil, err
	}

	if !util.IsStringEmpty(logLevel) {
		c.Logger.Level = logLevel
	}

	// SSL
	isSslSet := cmd.Flags().Changed("ssl")
	if isSslSet {
		ssl, err := cmd.Flags().GetBool("ssl")
		if err != nil {
			return nil, err
		}

		c.Server.HTTP.SSL = ssl
	}

	// PORT
	port, err := cmd.Flags().GetUint32("port")
	if err != nil {
		return nil, err
	}

	if port != 0 {
		c.Server.HTTP.Port = port
	}

	// WORKER_PORT
	workerPort, err := cmd.Flags().GetUint32("worker-port")
	if err != nil {
		return nil, err
	}

	if workerPort != 0 {
		c.Server.HTTP.WorkerPort = workerPort
	}

	// CONVOY_SSL_KEY_FILE
	sslKeyFile, err := cmd.Flags().GetString("ssl-key-file")
	if err != nil {
		return nil, err
	}

	if !util.IsStringEmpty(sslKeyFile) {
		c.Server.HTTP.SSLKeyFile = sslKeyFile
	}

	// CONVOY_SSL_CERT_FILE
	sslCertFile, err := cmd.Flags().GetString("ssl-cert-file")
	if err != nil {
		return nil, err
	}

	if !util.IsStringEmpty(sslCertFile) {
		c.Server.HTTP.SSLCertFile = sslCertFile
	}

	// HTTP_PROXY
	proxy, err := cmd.Flags().GetString("proxy")
	if err != nil {
		return nil, err
	}

	if !util.IsStringEmpty(proxy) {
		c.Server.HTTP.HttpProxy = proxy
	}

	// CONVOY_MAX_RESPONSE_SIZE
	maxResponseSize, err := cmd.Flags().GetUint64("max-response-size")
	if err != nil {
		return nil, err
	}

	if maxResponseSize != 0 {
		c.MaxResponseSize = maxResponseSize
	}

	// CONVOY_NEWRELIC_APP_NAME
	newReplicApp, err := cmd.Flags().GetString("new-relic-app")
	if err != nil {
		return nil, err
	}

	if !util.IsStringEmpty(newReplicApp) {
		c.Tracer.NewRelic.AppName = newReplicApp
	}

	// CONVOY_NEWRELIC_LICENSE_KEY
	newReplicKey, err := cmd.Flags().GetString("new-relic-key")
	if err != nil {
		return nil, err
	}

	if !util.IsStringEmpty(newReplicKey) {
		c.Tracer.NewRelic.LicenseKey = newReplicKey
	}

	// CONVOY_NEWRELIC_CONFIG_ENABLED
	isNRCESet := cmd.Flags().Changed("new-relic-config-enabled")
	if isNRCESet {
		newReplicConfigEnabled, err := cmd.Flags().GetBool("new-relic-config-enabled")
		if err != nil {
			return nil, err
		}

		c.Tracer.NewRelic.ConfigEnabled = newReplicConfigEnabled
	}

	// CONVOY_NEWRELIC_DISTRIBUTED_TRACER_ENABLED
	isNRTESet := cmd.Flags().Changed("new-relic-tracer-enabled")
	if isNRTESet {
		newReplicTracerEnabled, err := cmd.Flags().GetBool("new-relic-tracer-enabled")
		if err != nil {
			return nil, err
		}

		c.Tracer.NewRelic.DistributedTracerEnabled = newReplicTracerEnabled
	}

	// CONVOY_NATIVE_REALM_ENABLED
	isNativeRealmSet := cmd.Flags().Changed("native")
	if isNativeRealmSet {
		nativeRealmEnabled, err := cmd.Flags().GetBool("native")
		if err != nil {
			return nil, err
		}

		c.Auth.Native.Enabled = nativeRealmEnabled
	}

	// CONVOY_API_KEY_CONFIG
	apiKeyAuthConfig, err := cmd.Flags().GetString("api-auth")
	if err != nil {
		return nil, err
	}

	if !util.IsStringEmpty(apiKeyAuthConfig) {
		authConfig := config.APIKeyAuthConfig{}
		err = authConfig.Decode(apiKeyAuthConfig)
		if err != nil {
			return nil, err
		}

		c.Auth.File.APIKey = authConfig
	}

	// CONVOY_BASIC_AUTH_CONFIG
	basicAuthConfig, err := cmd.Flags().GetString("basic-auth")
	if err != nil {
		return nil, err
	}

	if !util.IsStringEmpty(basicAuthConfig) {
		authConfig := config.BasicAuthConfig{}
		err = authConfig.Decode(basicAuthConfig)
		if err != nil {
			return nil, err
		}

		c.Auth.File.Basic = authConfig
	}

	return c, nil
}<|MERGE_RESOLUTION|>--- conflicted
+++ resolved
@@ -132,11 +132,7 @@
 		a.Logger.WithError(err).Fatal("failed to initialize realm chain")
 	}
 
-<<<<<<< HEAD
 	flag := fflag.NewFFlag()
-=======
-	fFlag := fflag.NewFFlag()
->>>>>>> 8ad79f34
 	if err != nil {
 		a.Logger.WithError(err).Fatal("failed to create fflag controller")
 	}
@@ -158,11 +154,7 @@
 
 	handler, err := api.NewApplicationHandler(
 		&types.APIOptions{
-<<<<<<< HEAD
 			FFlag:  flag,
-=======
-			FFlag:  fFlag,
->>>>>>> 8ad79f34
 			DB:     a.DB,
 			Queue:  a.Queue,
 			Logger: lo,
@@ -183,12 +175,7 @@
 	// initialize scheduler
 	s := worker.NewScheduler(a.Queue, lo)
 
-<<<<<<< HEAD
-	// register the daily analytic task
-	s.RegisterTask("55 23 * * *", convoy.ScheduleQueue, convoy.DailyAnalytics)
-=======
-	// register daily analytic task
->>>>>>> 8ad79f34
+	// register tasks
 	s.RegisterTask("58 23 * * *", convoy.ScheduleQueue, convoy.DeleteArchivedTasksProcessor)
 	s.RegisterTask("30 * * * *", convoy.ScheduleQueue, convoy.MonitorTwitterSources)
 	s.RegisterTask("0 0 * * *", convoy.ScheduleQueue, convoy.RetentionPolicies)
