--- conflicted
+++ resolved
@@ -5,11 +5,8 @@
 	"fmt"
 	"net/http"
 
-<<<<<<< HEAD
 	"github.com/frain-dev/convoy"
 	"github.com/frain-dev/convoy/analytics"
-=======
->>>>>>> c308b7d2
 	"github.com/frain-dev/convoy/config"
 	redisqueue "github.com/frain-dev/convoy/queue/redis"
 	"github.com/frain-dev/convoy/server"
@@ -38,12 +35,6 @@
 			//initialize scheduler
 			s := worker.NewScheduler(a.queue)
 
-<<<<<<< HEAD
-			//inititalize task handler
-			handler := task.TestScheduleTask()
-
-			//register task
-			s.RegisterTask(cronspec, taskName, handler)
 			s.RegisterTask("55 23 * * *", convoy.TaskName("daily analytics"), analytics.TrackDailyAnalytics(&analytics.Repo{
 				ConfigRepo: a.configRepo,
 				EventRepo:  a.eventRepo,
@@ -52,8 +43,6 @@
 				UserRepo:   a.userRepo,
 			}, cfg))
 
-=======
->>>>>>> c308b7d2
 			// Start scheduler
 			s.Start()
 
