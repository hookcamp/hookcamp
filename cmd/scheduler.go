package main

import (
	"context"
	"fmt"
	"net/http"

	"github.com/frain-dev/convoy"
	"github.com/frain-dev/convoy/config"
	redisqueue "github.com/frain-dev/convoy/queue/redis"

	"github.com/frain-dev/convoy/server"
	"github.com/frain-dev/convoy/worker"
	"github.com/go-chi/chi/v5"
	"github.com/prometheus/client_golang/prometheus/promhttp"
	log "github.com/sirupsen/logrus"
	"github.com/spf13/cobra"
)

func addSchedulerCommand(a *app) *cobra.Command {
	var cronspec string
	var port uint32
	cmd := &cobra.Command{
		Use:   "scheduler",
		Short: "schedule a periodic task.",
		Run: func(cmd *cobra.Command, args []string) {
			cfg, err := config.Get()
			if err != nil {
				log.Fatalf("Error getting config: %v", err)
			}
			if cfg.Queue.Type != config.RedisQueueProvider {
				log.WithError(err).Fatalf("Queue type error: Command is available for redis queue only.")
			}
			ctx := context.Background()

			//initialize scheduler
			s := worker.NewScheduler(a.queue)

			//register tasks
<<<<<<< HEAD
			s.RegisterTask("55 23 * * *", convoy.ScheduleQueue, convoy.DailyAnalytics)
=======
			s.RegisterTask("30 * * * *", convoy.ScheduleQueue, convoy.MonitorTwitterSources)
			s.RegisterTask("55 23 * * *", convoy.ScheduleQueue, convoy.DailyAnalytics)
			s.RegisterTask("@every 24h", convoy.ScheduleQueue, convoy.RetentionPolicies)
>>>>>>> 735516bf

			// Start scheduler
			s.Start()

			router := chi.NewRouter()
			router.Handle("/queue/monitoring/*", a.queue.(*redisqueue.RedisQueue).Monitor())
			router.Handle("/metrics", promhttp.HandlerFor(server.Reg, promhttp.HandlerOpts{}))

			srv := &http.Server{
				Handler: router,
				Addr:    fmt.Sprintf(":%d", port),
			}

			e := srv.ListenAndServe()
			if e != nil {
				log.Fatal(e)
			}
			<-ctx.Done()
		},
	}

	cmd.Flags().StringVar(&cronspec, "cronspec", "", "scheduler time interval '@every <duration>'")
	cmd.Flags().Uint32Var(&port, "port", 5007, "port to serve Metrics")
	return cmd
}<|MERGE_RESOLUTION|>--- conflicted
+++ resolved
@@ -37,13 +37,9 @@
 			s := worker.NewScheduler(a.queue)
 
 			//register tasks
-<<<<<<< HEAD
-			s.RegisterTask("55 23 * * *", convoy.ScheduleQueue, convoy.DailyAnalytics)
-=======
 			s.RegisterTask("30 * * * *", convoy.ScheduleQueue, convoy.MonitorTwitterSources)
 			s.RegisterTask("55 23 * * *", convoy.ScheduleQueue, convoy.DailyAnalytics)
 			s.RegisterTask("@every 24h", convoy.ScheduleQueue, convoy.RetentionPolicies)
->>>>>>> 735516bf
 
 			// Start scheduler
 			s.Start()
