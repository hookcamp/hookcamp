package worker

import (
	"context"
<<<<<<< HEAD
	"github.com/frain-dev/convoy/queue"
	redisQueue "github.com/frain-dev/convoy/queue/redis"
	"github.com/go-chi/chi/v5"
	"net/http"
	"time"

=======
>>>>>>> 933a8381
	"github.com/frain-dev/convoy/net"
	"net/http"

	"github.com/frain-dev/convoy/internal/pkg/limiter"
	"github.com/frain-dev/convoy/internal/pkg/loader"
	"github.com/frain-dev/convoy/internal/pkg/memorystore"
	"github.com/frain-dev/convoy/internal/pkg/rdb"
	"github.com/frain-dev/convoy/internal/pkg/server"
	"github.com/frain-dev/convoy/internal/telemetry"

	"github.com/frain-dev/convoy"
	"github.com/frain-dev/convoy/config"
	"github.com/frain-dev/convoy/database/postgres"
	"github.com/frain-dev/convoy/internal/pkg/cli"
	"github.com/frain-dev/convoy/internal/pkg/metrics"
	"github.com/frain-dev/convoy/internal/pkg/smtp"
	"github.com/frain-dev/convoy/pkg/log"
	"github.com/frain-dev/convoy/util"
	"github.com/frain-dev/convoy/worker"
	"github.com/frain-dev/convoy/worker/task"
	"github.com/go-chi/render"
	"github.com/prometheus/client_golang/prometheus/promhttp"
	"github.com/spf13/cobra"
)

func AddWorkerCommand(a *cli.App) *cobra.Command {
	var workerPort uint32
	var logLevel string
	var consumerPoolSize int
	var interval int

	var smtpSSL bool
	var smtpUsername string
	var smtpPassword string
	var smtpReplyTo string
	var smtpFrom string
	var smtpProvider string
	var executionMode string
	var smtpUrl string
	var smtpPort uint32

	cmd := &cobra.Command{
		Use:   "worker",
		Short: "Start worker instance",
		Annotations: map[string]string{
			"ShouldBootstrap": "false",
		},
		RunE: func(cmd *cobra.Command, args []string) error {
			ctx, cancel := context.WithCancel(cmd.Context())
			defer cancel()

			// override config with cli Flags
			cliConfig, err := buildWorkerCliConfiguration(cmd)
			if err != nil {
				return err
			}

			if err = config.Override(cliConfig); err != nil {
				return err
			}

			cfg, err := config.Get()
			if err != nil {
				a.Logger.Errorf("Failed to retrieve config: %v", err)
				return err
			}

			lo := a.Logger.(*log.Logger)
			lo.SetPrefix("worker")

			lvl, err := log.ParseLevel(cfg.Logger.Level)
			if err != nil {
				return err
			}
			lo.SetLevel(lvl)

			sc, err := smtp.NewClient(&cfg.SMTP)
			if err != nil {
				a.Logger.WithError(err).Error("Failed to create smtp client")
				return err
			}

			redis, err := rdb.NewClient(cfg.Redis.BuildDsn())
			if err != nil {
				return err
			}

			events := map[string]int{
				string(convoy.EventQueue):       6,
				string(convoy.CreateEventQueue): 4,
			}

			retry := map[string]int{
				string(convoy.RetryEventQueue): 7,
				string(convoy.ScheduleQueue):   1,
				string(convoy.DefaultQueue):    1,
				string(convoy.MetaEventQueue):  1,
			}

			both := map[string]int{
				string(convoy.EventQueue):       4,
				string(convoy.CreateEventQueue): 3,
				string(convoy.RetryEventQueue):  2,
				string(convoy.ScheduleQueue):    1,
				string(convoy.DefaultQueue):     1,
				string(convoy.MetaEventQueue):   1,
			}

			var queueNames map[string]int
			switch executionMode {
			case "retry":
				queueNames = retry
			case "events":
				queueNames = events
			default:
				queueNames = both
			}

			opts := queue.QueueOptions{
				Names:             queueNames,
				RedisClient:       redis,
				RedisAddress:      cfg.Redis.BuildDsn(),
				Type:              string(config.RedisQueueProvider),
				PrometheusAddress: cfg.Prometheus.Dsn,
			}

			q := redisQueue.NewQueue(opts)

			// register worker.
			consumer := worker.NewConsumer(ctx, cfg.ConsumerPoolSize, q, lo)
			projectRepo := postgres.NewProjectRepo(a.DB, a.Cache)
			metaEventRepo := postgres.NewMetaEventRepo(a.DB, a.Cache)
			endpointRepo := postgres.NewEndpointRepo(a.DB, a.Cache)
			eventRepo := postgres.NewEventRepo(a.DB, a.Cache)
			jobRepo := postgres.NewJobRepo(a.DB, a.Cache)
			eventDeliveryRepo := postgres.NewEventDeliveryRepo(a.DB, a.Cache)
			subRepo := postgres.NewSubscriptionRepo(a.DB, a.Cache)
			deviceRepo := postgres.NewDeviceRepo(a.DB, a.Cache)
			configRepo := postgres.NewConfigRepo(a.DB)

			rd, err := rdb.NewClient(cfg.Redis.BuildDsn())
			if err != nil {
				return err
			}

			rateLimiter, err := limiter.NewLimiter([]string{}, cfg, false)
			if err != nil {
				return err
			}

			counter := &telemetry.EventsCounter{}

			pb := telemetry.NewposthogBackend()
			mb := telemetry.NewmixpanelBackend()

			configuration, err := configRepo.LoadConfiguration(context.Background())
			if err != nil {
				a.Logger.WithError(err).Fatal("Failed to instance configuration")
				return err
			}

			subscriptionsLoader := loader.NewSubscriptionLoader(subRepo, projectRepo, a.Logger, 0)
			subscriptionsTable := memorystore.NewTable(memorystore.OptionSyncer(subscriptionsLoader))

			err = memorystore.DefaultStore.Register("subscriptions", subscriptionsTable)
			if err != nil {
				return err
			}

			// initial sync.
			err = subscriptionsLoader.SyncChanges(ctx, subscriptionsTable)
			if err != nil {
				return err
			}

			go memorystore.DefaultStore.Sync(ctx, interval)

			newTelemetry := telemetry.NewTelemetry(a.Logger.(*log.Logger), configuration,
				telemetry.OptionTracker(counter),
				telemetry.OptionBackend(pb),
				telemetry.OptionBackend(mb))

			dispatcher, err := net.NewDispatcher(cfg.Server.HTTP.HttpProxy, false)
			if err != nil {
				a.Logger.WithError(err).Fatal("Failed to create new net dispatcher")
				return err
			}

			if executionMode == "events" {
				consumer.RegisterHandlers(convoy.EventProcessor, task.ProcessEventDelivery(
					endpointRepo,
					eventDeliveryRepo,
					projectRepo,
					a.Queue, rateLimiter, dispatcher,
				), newTelemetry)
			} else if executionMode == "retry" {
				consumer.RegisterHandlers(convoy.RetryEventProcessor, task.ProcessRetryEventDelivery(
					endpointRepo,
					eventDeliveryRepo,
					projectRepo,
					a.Queue, rateLimiter, dispatcher,
				), newTelemetry)
			}

			consumer.RegisterHandlers(convoy.CreateEventProcessor, task.ProcessEventCreation(
				endpointRepo,
				eventRepo,
				projectRepo,
				eventDeliveryRepo,
				a.Queue,
				subRepo,
				deviceRepo), newTelemetry)

			consumer.RegisterHandlers(convoy.CreateBroadcastEventProcessor, task.ProcessBroadcastEventCreation(
				endpointRepo,
				eventRepo,
				projectRepo,
				eventDeliveryRepo,
				a.Queue,
				subRepo,
				deviceRepo,
				subscriptionsTable), newTelemetry)

			consumer.RegisterHandlers(convoy.CreateDynamicEventProcessor, task.ProcessDynamicEventCreation(
				endpointRepo,
				eventRepo,
				projectRepo,
				eventDeliveryRepo,
				a.Queue,
				subRepo,
				deviceRepo), newTelemetry)

			consumer.RegisterHandlers(convoy.RetentionPolicies, task.RetentionPolicies(
				configRepo,
				projectRepo,
				eventRepo,
				eventDeliveryRepo,
				rd,
			), nil)

			consumer.RegisterHandlers(convoy.MonitorTwitterSources, task.MonitorTwitterSources(a.DB, a.Cache, a.Queue, rd), nil)

			consumer.RegisterHandlers(convoy.ExpireSecretsProcessor, task.ExpireSecret(endpointRepo), nil)

			consumer.RegisterHandlers(convoy.DailyAnalytics, task.PushDailyTelemetry(lo, a.DB, a.Cache, rd), nil)
			consumer.RegisterHandlers(convoy.EmailProcessor, task.ProcessEmails(sc), nil)

			consumer.RegisterHandlers(convoy.TokenizeSearch, task.GeneralTokenizerHandler(projectRepo, eventRepo, jobRepo, rd), nil)
			consumer.RegisterHandlers(convoy.TokenizeSearchForProject, task.TokenizerHandler(eventRepo, jobRepo), nil)

			consumer.RegisterHandlers(convoy.NotificationProcessor, task.ProcessNotifications(sc), nil)
			consumer.RegisterHandlers(convoy.MetaEventProcessor, task.ProcessMetaEvent(projectRepo, metaEventRepo), nil)
			consumer.RegisterHandlers(convoy.DeleteArchivedTasksProcessor, task.DeleteArchivedTasks(a.Queue, rd), nil)

			// start worker
			lo.Infof("Starting Convoy workers...")
			consumer.Start()

			metrics.RegisterQueueMetrics(a.Queue, a.DB)

			router := chi.NewRouter()
			router.Handle("/metrics", promhttp.HandlerFor(metrics.Reg(), promhttp.HandlerOpts{}))
			router.HandleFunc("/health", func(w http.ResponseWriter, r *http.Request) {
				render.JSON(w, r, "Convoy")
			})

			srv := server.NewServer(workerPort, func() {})
			srv.SetHandler(router)

			httpConfig := cfg.Server.HTTP
			if httpConfig.SSL {
				a.Logger.Infof("Worker started with SSL: cert_file: %s, key_file: %s", httpConfig.SSLCertFile, httpConfig.SSLKeyFile)

				srv.ListenAndServeTLS(httpConfig.SSLCertFile, httpConfig.SSLKeyFile)
				return nil
			}

			a.Logger.Infof("Worker running on port %v", workerPort)
			srv.Listen()

			return ctx.Err()
		},
	}

	cmd.Flags().BoolVar(&smtpSSL, "smtp-ssl", false, "Enable SMTP SSL")
	cmd.Flags().StringVar(&smtpUsername, "smtp-username", "", "SMTP authentication username")
	cmd.Flags().StringVar(&smtpPassword, "smtp-password", "", "SMTP authentication password")
	cmd.Flags().StringVar(&smtpFrom, "smtp-from", "", "Sender email address")
	cmd.Flags().StringVar(&smtpReplyTo, "smtp-reply-to", "", "Email address to reply to")
	cmd.Flags().StringVar(&smtpProvider, "smtp-provider", "", "SMTP provider")
	cmd.Flags().StringVar(&smtpUrl, "smtp-url", "", "SMTP provider URL")
	cmd.Flags().Uint32Var(&smtpPort, "smtp-port", 0, "SMTP Port")

	cmd.Flags().Uint32Var(&workerPort, "worker-port", 5006, "Worker port")
	cmd.Flags().StringVar(&logLevel, "log-level", "", "scheduler log level")
	cmd.Flags().IntVar(&consumerPoolSize, "consumers", -1, "Size of the consumers pool.")
	cmd.Flags().IntVar(&interval, "interval", 10, "the time interval, measured in seconds to update the in-memory store from the database")
	cmd.Flags().StringVar(&executionMode, "mode", "default", "Execution Mode")

	return cmd
}

func buildWorkerCliConfiguration(cmd *cobra.Command) (*config.Configuration, error) {
	c := &config.Configuration{}

	logLevel, err := cmd.Flags().GetString("log-level")
	if err != nil {
		return nil, err
	}

	if !util.IsStringEmpty(logLevel) {
		c.Logger.Level = logLevel
	}

	// CONVOY_WORKER_POOL_SIZE
	consumerPoolSize, err := cmd.Flags().GetInt("consumers")
	if err != nil {
		return nil, err
	}

	workerPort, err := cmd.Flags().GetUint32("worker-port")
	if err != nil {
		return nil, err
	}

	if workerPort != 0 {
		c.Server.HTTP.WorkerPort = workerPort
	}

	c.Server.HTTP.WorkerPort = workerPort

	if consumerPoolSize >= 0 {
		c.ConsumerPoolSize = consumerPoolSize
	}

	// CONVOY_SMTP_PROVIDER
	smtpProvider, err := cmd.Flags().GetString("smtp-provider")
	if err != nil {
		return nil, err
	}

	if !util.IsStringEmpty(smtpProvider) {
		c.SMTP.Provider = smtpProvider
	}

	// CONVOY_SMTP_URL
	smtpUrl, err := cmd.Flags().GetString("smtp-url")
	if err != nil {
		return nil, err
	}

	if !util.IsStringEmpty(smtpUrl) {
		c.SMTP.URL = smtpUrl
	}

	// CONVOY_SMTP_USERNAME
	smtpUsername, err := cmd.Flags().GetString("smtp-username")
	if err != nil {
		return nil, err
	}

	if !util.IsStringEmpty(smtpUsername) {
		c.SMTP.Username = smtpUsername
	}

	// CONVOY_SMTP_PASSWORD
	smtpPassword, err := cmd.Flags().GetString("smtp-password")
	if err != nil {
		return nil, err
	}

	if !util.IsStringEmpty(smtpPassword) {
		c.SMTP.Password = smtpPassword
	}

	// CONVOY_SMTP_FROM
	smtpFrom, err := cmd.Flags().GetString("smtp-from")
	if err != nil {
		return nil, err
	}

	if !util.IsStringEmpty(smtpFrom) {
		c.SMTP.From = smtpFrom
	}

	// CONVOY_SMTP_REPLY_TO
	smtpReplyTo, err := cmd.Flags().GetString("smtp-reply-to")
	if err != nil {
		return nil, err
	}

	if !util.IsStringEmpty(smtpReplyTo) {
		c.SMTP.ReplyTo = smtpReplyTo
	}

	// CONVOY_SMTP_PORT
	smtpPort, err := cmd.Flags().GetUint32("smtp-port")
	if err != nil {
		return nil, err
	}

	if smtpPort != 0 {
		c.SMTP.Port = smtpPort
	}

	return c, nil
}<|MERGE_RESOLUTION|>--- conflicted
+++ resolved
@@ -2,15 +2,11 @@
 
 import (
 	"context"
-<<<<<<< HEAD
 	"github.com/frain-dev/convoy/queue"
 	redisQueue "github.com/frain-dev/convoy/queue/redis"
 	"github.com/go-chi/chi/v5"
 	"net/http"
 	"time"
-
-=======
->>>>>>> 933a8381
 	"github.com/frain-dev/convoy/net"
 	"net/http"
 
