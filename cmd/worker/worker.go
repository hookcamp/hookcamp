--- conflicted
+++ resolved
@@ -258,7 +258,6 @@
 		return err
 	}
 
-<<<<<<< HEAD
 	featureFlag := fflag.NewFFlag(&cfg)
 	var circuitBreakerManager *cb.CircuitBreakerManager
 
@@ -280,13 +279,12 @@
 	} else {
 		a.Logger.Warn(fflag.ErrCircuitBreakerNotEnabled)
 	}
-=======
-	channels := make(map[string]task.EventChannel)
+
+  channels := make(map[string]task.EventChannel)
 	defaultCh, broadcastCh, dynamicCh := task.NewDefaultEventChannel(), task.NewBroadcastEventChannel(subscriptionsTable), task.NewDynamicEventChannel()
 	channels["default"] = defaultCh
 	channels["broadcast"] = broadcastCh
 	channels["dynamic"] = dynamicCh
->>>>>>> 66f970e7
 
 	consumer.RegisterHandlers(convoy.EventProcessor, task.ProcessEventDelivery(
 		endpointRepo,
