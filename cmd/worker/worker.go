--- conflicted
+++ resolved
@@ -292,13 +292,8 @@
 		eventDeliveryRepo,
 		a.Queue,
 		subRepo,
-<<<<<<< HEAD
-		deviceRepo), newTelemetry)
-=======
 		deviceRepo,
-		a.Licenser,
-		subscriptionsTable), newTelemetry)
->>>>>>> 6380f177
+		a.Licenser), newTelemetry)
 
 	consumer.RegisterHandlers(convoy.CreateDynamicEventProcessor, task.ProcessDynamicEventCreation(
 		dynamicCh,
@@ -327,7 +322,7 @@
 		eventDeliveryRepo,
 		a.Queue,
 		subRepo,
-		deviceRepo), newTelemetry)
+		deviceRepo, a.Licenser), newTelemetry)
 
 	consumer.RegisterHandlers(convoy.MonitorTwitterSources, task.MonitorTwitterSources(a.DB, a.Cache, a.Queue, rd), nil)
 
