--- conflicted
+++ resolved
@@ -1,12 +1,9 @@
 package main
 
 import (
-<<<<<<< HEAD
 	"context"
 	"crypto/sha256"
 	"encoding/base64"
-=======
->>>>>>> bef3c306
 	"fmt"
 
 	"github.com/frain-dev/convoy/auth"
@@ -190,7 +187,6 @@
 			dk := pbkdf2.Key([]byte(key), []byte(salt), 4096, 32, sha256.New)
 			encodedKey := base64.URLEncoding.EncodeToString(dk)
 
-<<<<<<< HEAD
 			apiKey := &datastore.APIKey{
 				UID:    "1",
 				MaskID: maskID,
@@ -233,15 +229,6 @@
 			fmt.Printf("%+v\n======\n", dbkey)
 
 			fmt.Println((*apiKey) == (*dbkey))
-=======
-			// dbUser, err := u.FindUserByID(ctx, "1")
-			// if err != nil {
-			// 	log.Fatal("find user", err)
-			// }
-
-			// fmt.Printf("%+v\n=====\n", user)
-			// fmt.Printf("%+v\n======\n", dbUser)
->>>>>>> bef3c306
 		},
 	}
 
