package agent

import (
	"context"
	"fmt"
	workerSrv "github.com/frain-dev/convoy/cmd/worker"
	"github.com/frain-dev/convoy/util"
	"os"
	"os/signal"
	"time"

	"github.com/frain-dev/convoy/api"
	"github.com/frain-dev/convoy/api/types"
	"github.com/frain-dev/convoy/auth/realm_chain"
	ingestSrv "github.com/frain-dev/convoy/cmd/ingest"
	"github.com/frain-dev/convoy/config"
	"github.com/frain-dev/convoy/database/postgres"
	"github.com/frain-dev/convoy/internal/pkg/cli"
	"github.com/frain-dev/convoy/internal/pkg/fflag"
	"github.com/frain-dev/convoy/internal/pkg/memorystore"
	"github.com/frain-dev/convoy/internal/pkg/server"
	"github.com/frain-dev/convoy/pkg/log"
	"github.com/spf13/cobra"
)

func AddAgentCommand(a *cli.App) *cobra.Command {
	var agentPort uint32
	var ingestPort uint32
	var workerPort uint32
	var logLevel string
	var consumerPoolSize int
	var interval int

	var smtpSSL bool
	var smtpUsername string
	var smtpPassword string
	var smtpReplyTo string
	var smtpFrom string
	var smtpProvider string
	var executionMode string
	var smtpUrl string
	var smtpPort uint32

	cmd := &cobra.Command{
		Use:   "agent",
		Short: "Start agent instance",
		Annotations: map[string]string{
			"ShouldBootstrap": "false",
		},
		RunE: func(cmd *cobra.Command, args []string) error {
			ctx, cancel := context.WithCancel(cmd.Context())
			quit := make(chan os.Signal, 1)
			signal.Notify(quit, os.Interrupt)

			defer func() {
				signal.Stop(quit)
				cancel()
			}()

			// override config with cli flags
			cliConfig, err := buildAgentCliConfiguration(cmd)
			if err != nil {
				return err
			}

			if err = config.Override(cliConfig); err != nil {
				return err
			}

<<<<<<< HEAD
			//cfg, err := config.Get()
			//if err != nil {
			//	a.Logger.Errorf("failed to retrieve config: %v", err)
			//	return err
			//}

			//db := a.DB.GetDB()
			//			asyncBreaker, err := asyncbreaker.NewAsyncBreaker(db, &cfg.CircuitBreaker)
			//			if err != nil {
			//				return err
			//			}
			//
			//			// run breaker loop
			//			go asyncBreaker.Run(cmd.Context())
			//
=======
			cfg, err := config.Get()
			if err != nil {
				a.Logger.WithError(err).Fatal("Failed to load configuration")
			}

>>>>>>> 683aaeda
			// start sync configuration from the database.
			go memorystore.DefaultStore.Sync(ctx, interval)

			err = workerSrv.StartWorker(ctx, a, cfg, interval)
			if err != nil {
				a.Logger.Errorf("Error starting data plane worker component, err: %v", err)
				return err
			}

			err = ingestSrv.StartIngest(cmd.Context(), a, cfg, interval)
			if err != nil {
				a.Logger.Errorf("Error starting data plane ingest component: %v", err)
				return err
			}

			err = startServerComponent(ctx, a)
			if err != nil {
				a.Logger.Errorf("Error starting data plane server component: %v", err)
				return err
			}

			select {
			case <-quit:
				return nil
			case <-ctx.Done():
			}

			return ctx.Err()
		},
	}

	cmd.Flags().BoolVar(&smtpSSL, "smtp-ssl", false, "Enable SMTP SSL")
	cmd.Flags().StringVar(&smtpUsername, "smtp-username", "", "SMTP authentication username")
	cmd.Flags().StringVar(&smtpPassword, "smtp-password", "", "SMTP authentication password")
	cmd.Flags().StringVar(&smtpFrom, "smtp-from", "", "Sender email address")
	cmd.Flags().StringVar(&smtpReplyTo, "smtp-reply-to", "", "Email address to reply to")
	cmd.Flags().StringVar(&smtpProvider, "smtp-provider", "", "SMTP provider")
	cmd.Flags().StringVar(&smtpUrl, "smtp-url", "", "SMTP provider URL")
	cmd.Flags().Uint32Var(&smtpPort, "smtp-port", 0, "SMTP Port")

	cmd.Flags().Uint32Var(&agentPort, "agent-port", 0, "Agent port")
	cmd.Flags().Uint32Var(&workerPort, "worker-port", 0, "Worker port")
	cmd.Flags().Uint32Var(&ingestPort, "ingest-port", 0, "Ingest port")

	cmd.Flags().StringVar(&logLevel, "log-level", "", "scheduler log level")
	cmd.Flags().IntVar(&consumerPoolSize, "consumers", -1, "Size of the consumers pool.")
	cmd.Flags().IntVar(&interval, "interval", 10, "the time interval, measured in seconds to update the in-memory store from the database")
	cmd.Flags().StringVar(&executionMode, "mode", "", "Execution Mode (one of events, retry and default)")

	return cmd
}

func startServerComponent(ctx context.Context, a *cli.App) error {
	cfg, err := config.Get()
	if err != nil {
		a.Logger.WithError(err).Fatal("Failed to load configuration")
	}

	start := time.Now()
	a.Logger.Info("Starting Convoy data plane ...")

	apiKeyRepo := postgres.NewAPIKeyRepo(a.DB, a.Cache)
	userRepo := postgres.NewUserRepo(a.DB, a.Cache)
	portalLinkRepo := postgres.NewPortalLinkRepo(a.DB, a.Cache)
	err = realm_chain.Init(&cfg.Auth, apiKeyRepo, userRepo, portalLinkRepo, a.Cache)
	if err != nil {
		a.Logger.WithError(err).Fatal("failed to initialize realm chain")
	}

	flag, err := fflag.NewFFlag()
	if err != nil {
		a.Logger.WithError(err).Fatal("failed to create fflag controller")
	}

	lo := a.Logger.(*log.Logger)
	lo.SetPrefix("api server")

	lvl, err := log.ParseLevel(cfg.Logger.Level)
	if err != nil {
		return err
	}
	lo.SetLevel(lvl)

	// start events handler
	srv := server.NewServer(cfg.Server.HTTP.AgentPort, func() {})

	evHandler, err := api.NewApplicationHandler(
		&types.APIOptions{
			FFlag:  flag,
			DB:     a.DB,
			Queue:  a.Queue,
			Logger: lo,
			Cache:  a.Cache,
			Rate:   a.Rate,
		})
	if err != nil {
		return err
	}

	srv.SetHandler(evHandler.BuildDataPlaneRoutes())

	fmt.Printf("Started convoy server in %s\n", time.Since(start))

	httpConfig := cfg.Server.HTTP
	if httpConfig.SSL {
		a.Logger.Infof("Started server with SSL: cert_file: %s, key_file: %s", httpConfig.SSLCertFile, httpConfig.SSLKeyFile)
		srv.ListenAndServeTLS(httpConfig.SSLCertFile, httpConfig.SSLKeyFile)
		return nil
	}

	fmt.Printf("Starting Convoy Agent on port %v\n", cfg.Server.HTTP.AgentPort)

	go func() {
		srv.Listen()
	}()

	return nil
}

func buildAgentCliConfiguration(cmd *cobra.Command) (*config.Configuration, error) {
	c := &config.Configuration{}

	// PORT
	port, err := cmd.Flags().GetUint32("agent-port")
	if err != nil {
		return nil, err
	}

	if port != 0 {
		c.Server.HTTP.AgentPort = port
	}

	ingestPort, err := cmd.Flags().GetUint32("ingest-port")
	if err != nil {
		return nil, err
	}

	if ingestPort != 0 {
		c.Server.HTTP.IngestPort = ingestPort
	}

	// CONVOY_WORKER_PORT
	workerPort, err := cmd.Flags().GetUint32("worker-port")
	if err != nil {
		return nil, err
	}

	if workerPort != 0 {
		c.Server.HTTP.WorkerPort = workerPort
	}

	logLevel, err := cmd.Flags().GetString("log-level")
	if err != nil {
		return nil, err
	}

	if !util.IsStringEmpty(logLevel) {
		c.Logger.Level = logLevel
	}

	// CONVOY_WORKER_POOL_SIZE
	consumerPoolSize, err := cmd.Flags().GetInt("consumers")
	if err != nil {
		return nil, err
	}

	if consumerPoolSize >= 0 {
		c.ConsumerPoolSize = consumerPoolSize
	}

	// CONVOY_SMTP_PROVIDER
	smtpProvider, err := cmd.Flags().GetString("smtp-provider")
	if err != nil {
		return nil, err
	}

	if !util.IsStringEmpty(smtpProvider) {
		c.SMTP.Provider = smtpProvider
	}

	// CONVOY_SMTP_URL
	smtpUrl, err := cmd.Flags().GetString("smtp-url")
	if err != nil {
		return nil, err
	}

	if !util.IsStringEmpty(smtpUrl) {
		c.SMTP.URL = smtpUrl
	}

	// CONVOY_SMTP_USERNAME
	smtpUsername, err := cmd.Flags().GetString("smtp-username")
	if err != nil {
		return nil, err
	}

	if !util.IsStringEmpty(smtpUsername) {
		c.SMTP.Username = smtpUsername
	}

	// CONVOY_SMTP_PASSWORD
	smtpPassword, err := cmd.Flags().GetString("smtp-password")
	if err != nil {
		return nil, err
	}

	if !util.IsStringEmpty(smtpPassword) {
		c.SMTP.Password = smtpPassword
	}

	// CONVOY_SMTP_FROM
	smtpFrom, err := cmd.Flags().GetString("smtp-from")
	if err != nil {
		return nil, err
	}

	if !util.IsStringEmpty(smtpFrom) {
		c.SMTP.From = smtpFrom
	}

	// CONVOY_SMTP_REPLY_TO
	smtpReplyTo, err := cmd.Flags().GetString("smtp-reply-to")
	if err != nil {
		return nil, err
	}

	if !util.IsStringEmpty(smtpReplyTo) {
		c.SMTP.ReplyTo = smtpReplyTo
	}

	// CONVOY_SMTP_PORT
	smtpPort, err := cmd.Flags().GetUint32("smtp-port")
	if err != nil {
		return nil, err
	}

	if smtpPort != 0 {
		c.SMTP.Port = smtpPort
	}

	// CONVOY_WORKER_EXECUTION_MODE
	executionMode, err := cmd.Flags().GetString("mode")
	if err != nil {
		return nil, err
	}

	if !util.IsStringEmpty(executionMode) {
		c.WorkerExecutionMode = config.ExecutionMode(executionMode)
	}

	return c, nil
}<|MERGE_RESOLUTION|>--- conflicted
+++ resolved
@@ -67,13 +67,11 @@
 				return err
 			}
 
-<<<<<<< HEAD
-			//cfg, err := config.Get()
-			//if err != nil {
-			//	a.Logger.Errorf("failed to retrieve config: %v", err)
-			//	return err
-			//}
-
+      cfg, err := config.Get()
+			if err != nil {
+				a.Logger.WithError(err).Fatal("Failed to load configuration")
+			}
+      
 			//db := a.DB.GetDB()
 			//			asyncBreaker, err := asyncbreaker.NewAsyncBreaker(db, &cfg.CircuitBreaker)
 			//			if err != nil {
@@ -83,13 +81,7 @@
 			//			// run breaker loop
 			//			go asyncBreaker.Run(cmd.Context())
 			//
-=======
-			cfg, err := config.Get()
-			if err != nil {
-				a.Logger.WithError(err).Fatal("Failed to load configuration")
-			}
-
->>>>>>> 683aaeda
+
 			// start sync configuration from the database.
 			go memorystore.DefaultStore.Sync(ctx, interval)
 
