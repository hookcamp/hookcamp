package agent

import (
	"context"
	"github.com/frain-dev/convoy/internal/telemetry"
	"os"
	"os/signal"
	"time"

	"github.com/frain-dev/convoy"
	"github.com/frain-dev/convoy/api"
	"github.com/frain-dev/convoy/api/types"
	"github.com/frain-dev/convoy/auth/realm_chain"
	"github.com/frain-dev/convoy/config"
	"github.com/frain-dev/convoy/database/postgres"
	"github.com/frain-dev/convoy/internal/pkg/cli"
	"github.com/frain-dev/convoy/internal/pkg/fflag"
	"github.com/frain-dev/convoy/internal/pkg/limiter"
	"github.com/frain-dev/convoy/internal/pkg/memorystore"
	"github.com/frain-dev/convoy/internal/pkg/pubsub"
	"github.com/frain-dev/convoy/internal/pkg/server"
	"github.com/frain-dev/convoy/pkg/log"
	"github.com/frain-dev/convoy/worker"
	"github.com/frain-dev/convoy/worker/task"
	"github.com/spf13/cobra"
)

func AddAgentCommand(a *cli.App) *cobra.Command {
	var port uint32
	var interval int
	var consumerPoolSize int

	cmd := &cobra.Command{
		Use:   "agent",
		Short: "Start agent instance",
		Annotations: map[string]string{
			"ShouldBootstrap": "false",
		},
		RunE: func(cmd *cobra.Command, args []string) error {
			ctx, cancel := context.WithCancel(cmd.Context())
			quit := make(chan os.Signal, 1)
			signal.Notify(quit, os.Interrupt)

			defer func() {
				signal.Stop(quit)
				cancel()
			}()

			// override config with cli flags
			cliConfig, err := buildAgentCliConfiguration(cmd)
			if err != nil {
				return err
			}

			if err = config.Override(cliConfig); err != nil {
				return err
			}

			err = startServerComponent(ctx, a)
			if err != nil {
				a.Logger.Errorf("Error starting data plane server component: %v", err)
				return err
			}

			err = startIngestComponent(ctx, a, interval)
			if err != nil {
				a.Logger.Errorf("Error starting data plane ingest component: %v", err)
				return err
			}

			err = startWorkerComponent(ctx, a)
			if err != nil {
				a.Logger.Errorf("Error starting data plane worker component, err: %v", err)
				return err
			}

			select {
			case <-quit:
				return nil
			case <-ctx.Done():
			}

			return ctx.Err()
		},
	}

	cmd.Flags().Uint32Var(&port, "port", 0, "Agent port")
	cmd.Flags().IntVar(&interval, "interval", 300, "the time interval, measured in seconds, at which the database should be polled for new pub sub sources")
	cmd.Flags().IntVar(&consumerPoolSize, "consumers", -1, "Size of the consumers pool.")

	return cmd
}

func startServerComponent(ctx context.Context, a *cli.App) error {
	cfg, err := config.Get()
	if err != nil {
		a.Logger.WithError(err).Fatal("Failed to load configuration")
	}

	start := time.Now()
	a.Logger.Info("Starting Convoy data plane ...")

	apiKeyRepo := postgres.NewAPIKeyRepo(a.DB, a.Cache)
	userRepo := postgres.NewUserRepo(a.DB, a.Cache)
	portalLinkRepo := postgres.NewPortalLinkRepo(a.DB, a.Cache)
	err = realm_chain.Init(&cfg.Auth, apiKeyRepo, userRepo, portalLinkRepo, a.Cache)
	if err != nil {
		a.Logger.WithError(err).Fatal("failed to initialize realm chain")
	}

	flag := fflag.NewFFlag()
	if err != nil {
		a.Logger.WithError(err).Fatal("failed to create fflag controller")
	}

	lo := a.Logger.(*log.Logger)
	lo.SetPrefix("api server")

	lvl, err := log.ParseLevel(cfg.Logger.Level)
	if err != nil {
		return err
	}
	lo.SetLevel(lvl)

	// start events handler
	srv := server.NewServer(cfg.Server.HTTP.AgentPort, func() {})

	evHandler, err := api.NewApplicationHandler(
		&types.APIOptions{
			FFlag:  flag,
			DB:     a.DB,
			Queue:  a.Queue,
			Logger: lo,
			Cache:  a.Cache,
		})
	if err != nil {
		return err
	}

	srv.SetHandler(evHandler.BuildDataPlaneRoutes())

	a.Logger.Infof("Started convoy server in %s", time.Since(start))

	httpConfig := cfg.Server.HTTP
	if httpConfig.SSL {
		a.Logger.Infof("Started server with SSL: cert_file: %s, key_file: %s", httpConfig.SSLCertFile, httpConfig.SSLKeyFile)
		srv.ListenAndServeTLS(httpConfig.SSLCertFile, httpConfig.SSLKeyFile)
		return nil
	}

	a.Logger.Infof("Server running on port %v", cfg.Server.HTTP.AgentPort)

	go func() {
		srv.Listen()
	}()

	return nil
}

func startIngestComponent(ctx context.Context, a *cli.App, interval int) error {
	// start message broker ingest.
	sourceRepo := postgres.NewSourceRepo(a.DB, a.Cache)
	projectRepo := postgres.NewProjectRepo(a.DB, a.Cache)
	endpointRepo := postgres.NewEndpointRepo(a.DB, a.Cache)

	sourceLoader := pubsub.NewSourceLoader(endpointRepo, sourceRepo, projectRepo, a.Logger)
	sourceTable := memorystore.NewTable(memorystore.OptionSyncer(sourceLoader))

	err := memorystore.DefaultStore.Register("sources", sourceTable)
	if err != nil {
		return err
	}

	go memorystore.DefaultStore.Sync(ctx, interval)

	ingest, err := pubsub.NewIngest(ctx, sourceTable, a.Queue, a.Logger)
	if err != nil {
		return err
	}

	go ingest.Run()

	return nil
}

func startWorkerComponent(ctx context.Context, a *cli.App) error {
	cfg, err := config.Get()
	if err != nil {
		a.Logger.WithError(err).Fatal("Failed to load configuration")
		return err
	}

	// register worker.
	consumer := worker.NewConsumer(ctx, cfg.ConsumerPoolSize, a.Queue, a.Logger)
	projectRepo := postgres.NewProjectRepo(a.DB, a.Cache)
	metaEventRepo := postgres.NewMetaEventRepo(a.DB, a.Cache)
	endpointRepo := postgres.NewEndpointRepo(a.DB, a.Cache)
	eventRepo := postgres.NewEventRepo(a.DB, a.Cache)
	eventDeliveryRepo := postgres.NewEventDeliveryRepo(a.DB, a.Cache)
	subRepo := postgres.NewSubscriptionRepo(a.DB, a.Cache)
	deviceRepo := postgres.NewDeviceRepo(a.DB, a.Cache)
	configRepo := postgres.NewConfigRepo(a.DB)

	rateLimiter := limiter.NewLimiter(a.DB)

	counter := &telemetry.EventsCounter{}

	pb := telemetry.NewposthogBackend()
	mb := telemetry.NewmixpanelBackend()

	configuration, err := configRepo.LoadConfiguration(context.Background())
	if err != nil {
		a.Logger.WithError(err).Fatal("Failed to instance configuration")
		return err
	}

	newTelemetry := telemetry.NewTelemetry(a.Logger.(*log.Logger), configuration,
		telemetry.OptionTracker(counter),
		telemetry.OptionBackend(pb),
		telemetry.OptionBackend(mb))

	consumer.RegisterHandlers(convoy.EventProcessor, task.ProcessEventDelivery(
		endpointRepo,
		eventDeliveryRepo,
		projectRepo,
		a.Queue,
		rateLimiter), newTelemetry)

	consumer.RegisterHandlers(convoy.CreateEventProcessor, task.ProcessEventCreation(
		endpointRepo,
		eventRepo,
		projectRepo,
		eventDeliveryRepo,
		a.Queue,
		subRepo,
		deviceRepo), newTelemetry)

	consumer.RegisterHandlers(convoy.CreateDynamicEventProcessor, task.ProcessDynamicEventCreation(
		endpointRepo,
		eventRepo,
		projectRepo,
		eventDeliveryRepo,
		a.Queue,
		subRepo,
		deviceRepo), newTelemetry)

<<<<<<< HEAD
	consumer.RegisterHandlers(convoy.MetaEventProcessor, task.ProcessMetaEvent(projectRepo, metaEventRepo), nil)
=======
	consumer.RegisterHandlers(convoy.CreateBroadcastEventProcessor, task.ProcessBroadcastEventCreation(
		endpointRepo,
		eventRepo,
		projectRepo,
		eventDeliveryRepo,
		a.Queue,
		subRepo,
		deviceRepo))

	consumer.RegisterHandlers(convoy.MetaEventProcessor, task.ProcessMetaEvent(projectRepo, metaEventRepo))
>>>>>>> 212f90a7

	go func() {
		consumer.Start()
		<-ctx.Done()
	}()

	return nil
}

func buildAgentCliConfiguration(cmd *cobra.Command) (*config.Configuration, error) {
	c := &config.Configuration{}

	// PORT
	port, err := cmd.Flags().GetUint32("port")
	if err != nil {
		return nil, err
	}

	if port != 0 {
		c.Server.HTTP.AgentPort = port
	}

	return c, nil
}<|MERGE_RESOLUTION|>--- conflicted
+++ resolved
@@ -244,9 +244,8 @@
 		subRepo,
 		deviceRepo), newTelemetry)
 
-<<<<<<< HEAD
 	consumer.RegisterHandlers(convoy.MetaEventProcessor, task.ProcessMetaEvent(projectRepo, metaEventRepo), nil)
-=======
+
 	consumer.RegisterHandlers(convoy.CreateBroadcastEventProcessor, task.ProcessBroadcastEventCreation(
 		endpointRepo,
 		eventRepo,
@@ -254,10 +253,8 @@
 		eventDeliveryRepo,
 		a.Queue,
 		subRepo,
-		deviceRepo))
-
-	consumer.RegisterHandlers(convoy.MetaEventProcessor, task.ProcessMetaEvent(projectRepo, metaEventRepo))
->>>>>>> 212f90a7
+		deviceRepo), newTelemetry)
+
 
 	go func() {
 		consumer.Start()
