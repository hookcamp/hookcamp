package postgres

import (
	"context"
	"database/sql"
	"errors"
	"fmt"
	"time"

	"github.com/frain-dev/convoy/database"
	"github.com/frain-dev/convoy/datastore"
	"github.com/frain-dev/convoy/util"
	"github.com/jmoiron/sqlx"
)

var ErrEventNotCreated = errors.New("event could not be created")

const (
	createEvent = `
	INSERT INTO convoy.events (id, event_type, endpoints, project_id, source_id, headers, raw, data,created_at,updated_at)
	VALUES ($1, $2, $3, $4, $5, $6, $7, $8, $9, $10)
	`

	createEventEndpoints = `
	INSERT INTO convoy.events_endpoints (endpoint_id, event_id) VALUES (:endpoint_id, :event_id)
	`

	fetchEventById = `
	SELECT id, event_type, endpoints, project_id,
	COALESCE(source_id, '') AS source_id, headers, raw, data
	FROM convoy.events WHERE id = $1 AND project_id = $2 AND deleted_at is NULL;
	`

	fetchEventsByIds = `
	SELECT id, event_type, endpoints, project_id,
	COALESCE(source_id, '') AS source_id, headers, raw, data
	FROM convoy.events WHERE id IN (?) AND project_id = ? AND deleted_at IS NULL;
	`

	countProjectMessages = `
	SELECT count(*) from convoy.events WHERE project_id = $1 AND deleted_at IS NULL;
	`
	countEvents = `
	SELECT count(distinct(ev.id)) from convoy.events ev
	LEFT JOIN convoy.events_endpoints ee on ee.event_id = ev.id
	LEFT JOIN convoy.endpoints e on ee.endpoint_id = e.id
	WHERE ev.project_id = $1 AND (e.id = $2 OR $2 = '' )
	AND (ev.source_id = $3 OR $3 = '') AND ev.created_at >= $4 AND ev.created_at <= $5 AND ev.deleted_at IS NULL;
	`

	baseEventsPaged = `
	SELECT ev.id, ev.project_id, ev.id as event_type,
	COALESCE(ev.source_id, '') AS source_id,
	ev.headers, ev.raw, ev.data, ev.created_at, 
	ev.updated_at, ev.deleted_at,
	array_to_json(ARRAY_AGG(json_build_object('uid', e.id, 'title', e.title, 'project_id', e.project_id, 'target_url', e.target_url))) AS endpoint_metadata,
	COALESCE(s.id, '') AS "source_metadata.id",
	COALESCE(s.name, '') AS "source_metadata.name"
    FROM convoy.events ev
	LEFT JOIN convoy.events_endpoints ee ON ee.event_id = ev.id
	LEFT JOIN convoy.endpoints e ON e.id = ee.endpoint_id
	LEFT JOIN convoy.sources s ON s.id = ev.source_id
    WHERE ev.deleted_at IS NULL`

	baseEventsPagedForward = `%s %s AND ev.id <= :cursor
	GROUP BY ev.id, s.id 
	ORDER BY ev.id DESC 
	LIMIT :limit
	`

	baseEventsPagedBackward = `
	WITH events AS (  
		%s %s AND ev.id >= :cursor GROUP BY ev.id, s.id ORDER BY ev.id ASC LIMIT :limit
	)

	SELECT * FROM events ORDER BY id DESC
	`

	baseEventFilter = ` AND ev.project_id = :project_id 
	AND (ev.source_id = :source_id OR :source_id = '') 
	AND ev.created_at >= :start_date 
	AND ev.created_at <= :end_date`
	
	endpointFilter = ` AND ee.endpoint_id IN (:endpoint_ids) `

	baseCountPrevEvents = `
	SELECT count(distinct(ev.id)) as count
	FROM convoy.events ev
	LEFT JOIN convoy.events_endpoints ee ON ev.id = ee.event_id
	WHERE ev.deleted_at IS NULL
	`
	countPrevEvents = ` AND ev.id > :cursor GROUP BY ev.id ORDER BY ev.id DESC LIMIT 1`

	softDeleteProjectEvents = `
	UPDATE convoy.events SET deleted_at = now()
	WHERE project_id = $1 AND created_at >= $2 AND created_at <= $3
	AND deleted_at IS NULL
	`
	hardDeleteProjectEvents = `
	DELETE from convoy.events WHERE project_id = $1 AND created_at
	>= $2 AND created_at <= $3 AND deleted_at IS NULL
	`
)

type eventRepo struct {
	db *sqlx.DB
}

func NewEventRepo(db database.Database) datastore.EventRepository {
	return &eventRepo{db: db.GetDB()}
}

func (e *eventRepo) CreateEvent(ctx context.Context, event *datastore.Event) error {
	var sourceID *string

	if !util.IsStringEmpty(event.SourceID) {
		sourceID = &event.SourceID
	}

	tx, err := e.db.BeginTxx(ctx, &sql.TxOptions{})
	if err != nil {
		return err
	}

	_, err = tx.ExecContext(ctx, createEvent,
		event.UID,
		event.EventType,
		event.Endpoints,
		event.ProjectID,
		sourceID,
		event.Headers,
		event.Raw,
		event.Data,
		event.CreatedAt, event.UpdatedAt,
	)
	if err != nil {
		return err
	}

	var ids []interface{}
	if len(event.Endpoints) > 0 {
		for _, endpointID := range event.Endpoints {
			ids = append(ids, &EventEndpoint{EventID: event.UID, EndpointID: endpointID})
		}

		_, err = tx.NamedExecContext(ctx, createEventEndpoints, ids)
		if err != nil {
			return err
		}
	}

	return tx.Commit()
}

func (e *eventRepo) FindEventByID(ctx context.Context, projectID string, id string) (*datastore.Event, error) {
	event := &datastore.Event{}
	err := e.db.QueryRowxContext(ctx, fetchEventById, id, projectID).StructScan(event)
	if err != nil {
		if errors.Is(err, sql.ErrNoRows) {
			return nil, datastore.ErrEventNotFound
		}

		return nil, err
	}
	return event, nil
}

func (e *eventRepo) FindEventsByIDs(ctx context.Context, projectID string, ids []string) ([]datastore.Event, error) {
	query, args, err := sqlx.In(fetchEventsByIds, ids, projectID)
	if err != nil {
		return nil, err
	}

	query = e.db.Rebind(query)
	rows, err := e.db.QueryxContext(ctx, query, args...)
	if err != nil {
		return nil, err
	}

	events := make([]datastore.Event, 0)
	for rows.Next() {
		var event datastore.Event

		err := rows.StructScan(&event)
		if err != nil {
			return nil, err
		}

		events = append(events, event)
	}

	return events, nil
}

func (e *eventRepo) CountProjectMessages(ctx context.Context, projectID string) (int64, error) {
	var count int64

	err := e.db.QueryRowxContext(ctx, countProjectMessages, projectID).Scan(&count)
	if err != nil {
		return count, err
	}

	return count, nil
}

func (e *eventRepo) CountEvents(ctx context.Context, projectID string, filter *datastore.Filter) (int64, error) {
	var count int64
	startDate, endDate := getCreatedDateFilter(filter.SearchParams.CreatedAtStart, filter.SearchParams.CreatedAtEnd)

	err := e.db.QueryRowxContext(ctx, countEvents, projectID, filter.EndpointID, filter.SourceID, startDate, endDate).Scan(&count)
	if err != nil {
		return count, err
	}

	return count, nil
}

<<<<<<< HEAD
func (e *eventRepo) LoadEventsPaged(ctx context.Context, projectID string, filter *datastore.Filter) ([]datastore.Event, datastore.PaginationData, error) {
	var query, countQuery string
=======
func (e *eventRepo) LoadEventsPaged(ctx context.Context, filter *datastore.Filter) ([]datastore.Event, datastore.PaginationData, error) {
	var query, countQuery, projectID, filterQuery string
>>>>>>> ea7b0425
	var err error
	var args, qargs []interface{}

	startDate, endDate := getCreatedDateFilter(filter.SearchParams.CreatedAtStart, filter.SearchParams.CreatedAtEnd)
	if !util.IsStringEmpty(filter.EndpointID) {
		filter.EndpointIDs = append(filter.EndpointIDs, filter.EndpointID)
	}

	arg := map[string]interface{}{
		"endpoint_ids": filter.EndpointIDs,
		"project_id":   projectID,
		"source_id":    filter.SourceID,
		"limit":        filter.Pageable.Limit(),
		"start_date":   startDate,
		"end_date":     endDate,
		"cursor":       filter.Pageable.Cursor(),
	}

	var baseQueryPagination string
	if filter.Pageable.Direction == datastore.Next {
		baseQueryPagination = baseEventsPagedForward
	} else {
		baseQueryPagination = baseEventsPagedBackward
	}

	filterQuery = baseEventFilter
	if len(filter.EndpointIDs) > 0 {
		filterQuery += endpointFilter
	}

	query = fmt.Sprintf(baseQueryPagination, baseEventsPaged, filterQuery)
	if err != nil {
		return nil, datastore.PaginationData{}, err
	}

	query, args, err = sqlx.Named(query, arg)
	if err != nil {
		return nil, datastore.PaginationData{}, err
	}

	query, args, err = sqlx.In(query, args...)
	if err != nil {
		return nil, datastore.PaginationData{}, err
	}

	query = e.db.Rebind(query)
	rows, err := e.db.QueryxContext(ctx, query, args...)
	if err != nil {
		return nil, datastore.PaginationData{}, err
	}

	events := make([]datastore.Event, 0)
	for rows.Next() {
		var data datastore.Event

		err = rows.StructScan(&data)
		if err != nil {
			return nil, datastore.PaginationData{}, err
		}

		events = append(events, data)
	}

	var count datastore.PrevRowCount
	if len(events) > 0 {
		first := events[0]
		qarg := arg
		qarg["cursor"] = first.UID

		cq := baseCountPrevEvents + filterQuery + countPrevEvents
		countQuery, qargs, err = sqlx.Named(cq, qarg)
		if err != nil {
			return nil, datastore.PaginationData{}, err
		}
		if err != nil {
			return nil, datastore.PaginationData{}, err
		}
		countQuery, qargs, err = sqlx.In(countQuery, qargs...)
		if err != nil {
			return nil, datastore.PaginationData{}, err
		}

		countQuery = e.db.Rebind(countQuery)

		// count the row number before the first row
		rows, err := e.db.QueryxContext(ctx, countQuery, qargs...)
		if err != nil {
			return nil, datastore.PaginationData{}, err
		}
		if rows.Next() {
			err = rows.StructScan(&count)
			if err != nil {
				return nil, datastore.PaginationData{}, err
			}
		}
		rows.Close()
	}

	ids := make([]string, len(events))
	for i := range events {
		ids[i] = events[i].UID
	}

	if len(events) > filter.Pageable.PerPage {
		events = events[:len(events)-1]
	}

	pagination := &datastore.PaginationData{PrevRowCount: count}
	pagination = pagination.Build(filter.Pageable, ids)

	return events, *pagination, rows.Close()
}

func (e *eventRepo) DeleteProjectEvents(ctx context.Context, projectID string, filter *datastore.EventFilter, hardDelete bool) error {
	query := softDeleteProjectEvents
	startDate, endDate := getCreatedDateFilter(filter.CreatedAtStart, filter.CreatedAtEnd)

	if hardDelete {
		query = hardDeleteProjectEvents
	}

	_, err := e.db.ExecContext(ctx, query, projectID, startDate, endDate)
	if err != nil {
		return err
	}

	return nil
}

func getCreatedDateFilter(startDate, endDate int64) (time.Time, time.Time) {
	return time.Unix(startDate, 0), time.Unix(endDate, 0)
}

type EventEndpoint struct {
	EventID    string `db:"event_id"`
	EndpointID string `db:"endpoint_id"`
}<|MERGE_RESOLUTION|>--- conflicted
+++ resolved
@@ -80,7 +80,7 @@
 	AND (ev.source_id = :source_id OR :source_id = '') 
 	AND ev.created_at >= :start_date 
 	AND ev.created_at <= :end_date`
-	
+
 	endpointFilter = ` AND ee.endpoint_id IN (:endpoint_ids) `
 
 	baseCountPrevEvents = `
@@ -215,13 +215,8 @@
 	return count, nil
 }
 
-<<<<<<< HEAD
 func (e *eventRepo) LoadEventsPaged(ctx context.Context, projectID string, filter *datastore.Filter) ([]datastore.Event, datastore.PaginationData, error) {
-	var query, countQuery string
-=======
-func (e *eventRepo) LoadEventsPaged(ctx context.Context, filter *datastore.Filter) ([]datastore.Event, datastore.PaginationData, error) {
-	var query, countQuery, projectID, filterQuery string
->>>>>>> ea7b0425
+	var query, countQuery, filterQuery string
 	var err error
 	var args, qargs []interface{}
 
