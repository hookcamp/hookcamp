package postgres

import (
	"context"
	"database/sql"
	"errors"
<<<<<<< HEAD
	"sort"
=======
>>>>>>> f871ae76
	"time"

	"github.com/frain-dev/convoy/database"
	"github.com/frain-dev/convoy/datastore"
	"github.com/frain-dev/convoy/util"
	"github.com/jmoiron/sqlx"
)

var ErrEventNotCreated = errors.New("event could not be created")

const (
	createEvent = `
	INSERT INTO convoy.events (id, event_type, endpoints, project_id, source_id, headers, raw, data,created_at,updated_at)
	VALUES ($1, $2, $3, $4, $5, $6, $7, $8, $9, $10)
	`

	createEventEndpoints = `
	INSERT INTO convoy.events_endpoints (endpoint_id, event_id) VALUES (:endpoint_id, :event_id)
	`

	fetchEventById = `
	SELECT id, event_type, endpoints, project_id,
	COALESCE(source_id, '') AS source_id, headers, raw, data
	FROM convoy.events WHERE id = $1 AND deleted_at is NULL;
	`

	fetchEventsByIds = `
	SELECT id, event_type, endpoints, project_id,
	COALESCE(source_id, '') AS source_id, headers, raw, data
	FROM convoy.events WHERE id IN (?) AND deleted_at IS NULL;
	`

	countProjectMessages = `
	SELECT count(*) from convoy.events WHERE project_id = $1 AND deleted_at IS NULL;
	`
	countEvents = `
	SELECT count(distinct(ev.id)) from convoy.events ev
	LEFT JOIN convoy.events_endpoints ee on ee.event_id = ev.id
	LEFT JOIN convoy.endpoints e on ee.endpoint_id = e.id
	WHERE (ev.project_id = $1 OR $1 = '') AND (e.id = $2 OR $2 = '' )
	AND (ev.source_id = $3 OR $3 = '') AND ev.created_at >= $4 AND ev.created_at <= $5 AND ev.deleted_at IS NULL;
	`

	baseEventsPaged = `
	SELECT ev.id, ev.project_id, ev.event_type,
	COALESCE(ev.source_id, '') AS source_id,
	ev.headers, ev.raw, ev.data, ev.created_at, 
	ev.updated_at, ev.deleted_at,
	array_to_json(ARRAY_AGG(json_build_object('uid', e.id, 'title', e.title, 'project_id', e.project_id, 'target_url', e.target_url))) AS endpoint_metadata,
	COALESCE(s.id, '') AS "source_metadata.id",
	COALESCE(s.name, '') AS "source_metadata.name"
    FROM convoy.events ev
	LEFT JOIN convoy.events_endpoints ee ON ee.event_id = ev.id
	LEFT JOIN convoy.endpoints e ON e.id = ee.endpoint_id
	LEFT JOIN convoy.sources s ON s.id = ev.source_id
    WHERE ev.deleted_at IS NULL`
<<<<<<< HEAD

	baseEventFilter = ` AND ev.project_id = :project_id AND (ev.source_id = :source_id OR :source_id = '') AND ev.created_at >= :start_date AND ev.created_at <= :end_date group by ev.id, s.id order by ev.id desc`

	forwardPaginationQuery  = `AND ev.id < :cursor ORDER BY ev.id DESC LIMIT :limit`
	backwardPaginationQuery = `AND ev.id > :cursor ORDER BY ev.id DESC LIMIT :limit`
=======

	baseEventFilter = ` AND ev.project_id = :project_id AND (ev.source_id = :source_id OR :source_id = '') AND ev.created_at >= :start_date AND ev.created_at <= :end_date group by ev.id, s.id order by ev.id desc LIMIT :limit OFFSET :offset`
>>>>>>> f871ae76

	softDeleteProjectEvents = `
	UPDATE convoy.events SET deleted_at = now()
	WHERE project_id = $1 AND created_at >= $2 AND created_at <= $3
	AND deleted_at IS NULL
	`
	hardDeleteProjectEvents = `
	DELETE from convoy.events WHERE project_id = $1 AND created_at
	>= $2 AND created_at <= $3 AND deleted_at IS NULL
	`
)

type eventRepo struct {
	db *sqlx.DB
}

func NewEventRepo(db database.Database) datastore.EventRepository {
	return &eventRepo{db: db.GetDB()}
}

func (e *eventRepo) CreateEvent(ctx context.Context, event *datastore.Event) error {
	var sourceID *string

	if !util.IsStringEmpty(event.SourceID) {
		sourceID = &event.SourceID
	}

	tx, err := e.db.BeginTxx(ctx, &sql.TxOptions{})
	if err != nil {
		return err
	}

	_, err = tx.ExecContext(ctx, createEvent,
		event.UID,
		event.EventType,
		event.Endpoints,
		event.ProjectID,
		sourceID,
		event.Headers,
		event.Raw,
		event.Data,
		event.CreatedAt, event.UpdatedAt,
	)
	if err != nil {
		return err
	}

	var ids []interface{}
	if len(event.Endpoints) > 0 {
		for _, endpointID := range event.Endpoints {
			ids = append(ids, &EventEndpoint{EventID: event.UID, EndpointID: endpointID})
		}

		_, err = tx.NamedExecContext(ctx, createEventEndpoints, ids)
		if err != nil {
			return err
		}
	}

	return tx.Commit()
}

func (e *eventRepo) FindEventByID(ctx context.Context, id string) (*datastore.Event, error) {
	event := &datastore.Event{}
	err := e.db.QueryRowxContext(ctx, fetchEventById, id).StructScan(event)
	if err != nil {
		if errors.Is(err, sql.ErrNoRows) {
			return nil, datastore.ErrEventNotFound
		}

		return nil, err
	}
	return event, nil
}

func (e *eventRepo) FindEventsByIDs(ctx context.Context, ids []string) ([]datastore.Event, error) {
	query, args, err := sqlx.In(fetchEventsByIds, ids)
	if err != nil {
		return nil, err
	}

	query = e.db.Rebind(query)
	rows, err := e.db.QueryxContext(ctx, query, args...)
	if err != nil {
		return nil, err
	}

	events := make([]datastore.Event, 0)
	for rows.Next() {
		var event datastore.Event

		err := rows.StructScan(&event)
		if err != nil {
			return nil, err
		}

		events = append(events, event)
	}

	return events, nil
}

func (e *eventRepo) CountProjectMessages(ctx context.Context, projectID string) (int64, error) {
	var count int64

	err := e.db.QueryRowxContext(ctx, countProjectMessages, projectID).Scan(&count)
	if err != nil {
		return count, err
	}

	return count, nil
}

func (e *eventRepo) CountEvents(ctx context.Context, filter *datastore.Filter) (int64, error) {
	var count int64
	var projectID string
	startDate, endDate := getCreatedDateFilter(filter.SearchParams.CreatedAtStart, filter.SearchParams.CreatedAtEnd)

	if filter.Project != nil {
		projectID = filter.Project.UID
	}

	err := e.db.QueryRowxContext(ctx, countEvents, projectID, filter.EndpointID, filter.SourceID, startDate, endDate).Scan(&count)
	if err != nil {
		return count, err
	}

	return count, nil
}

func (e *eventRepo) LoadEventsPaged(ctx context.Context, filter *datastore.Filter) ([]datastore.Event, datastore.PaginationData, error) {
	var query, projectID string
	var err error
	var args []interface{}

	startDate, endDate := getCreatedDateFilter(filter.SearchParams.CreatedAtStart, filter.SearchParams.CreatedAtEnd)
	if filter.Project != nil {
		projectID = filter.Project.UID
	}

	if !util.IsStringEmpty(filter.EndpointID) {
		filter.EndpointIDs = append(filter.EndpointIDs, filter.EndpointID)
	}

	arg := map[string]interface{}{
		"endpoint_ids": filter.EndpointIDs,
		"project_id":   projectID,
		"source_id":    filter.SourceID,
		"limit":        filter.Pageable.Limit(),
<<<<<<< HEAD
		"start_date":   startDate,
		"end_date":     endDate,
		"cursor":       filter.Pageable.Cursor(),
	}

	var pagingationQuery string
	if filter.Pageable.Direction == datastore.Next {
		pagingationQuery = forwardPaginationQuery
	} else {
		pagingationQuery = backwardPaginationQuery
=======
		"offset":       filter.Pageable.Offset(),
		"start_date":   startDate,
		"end_date":     endDate,
>>>>>>> f871ae76
	}

	if len(filter.EndpointIDs) > 0 {
		filterQuery := ` AND ee.endpoint_id IN (:endpoint_ids) ` + baseEventFilter
<<<<<<< HEAD
		q := baseEventsPaged + filterQuery + pagingationQuery
=======
		q := baseEventsPaged + filterQuery
>>>>>>> f871ae76
		query, args, err = sqlx.Named(q, arg)
		if err != nil {
			return nil, datastore.PaginationData{}, err
		}
		query, args, err = sqlx.In(query, args...)
		if err != nil {
			return nil, datastore.PaginationData{}, err
		}

		query = e.db.Rebind(query)

	} else {
<<<<<<< HEAD
		q := baseEventsPaged + baseEventFilter + pagingationQuery
=======
		q := baseEventsPaged + baseEventFilter
>>>>>>> f871ae76
		query, args, err = sqlx.Named(q, arg)
		if err != nil {
			return nil, datastore.PaginationData{}, err
		}

		query = e.db.Rebind(query)
	}

	rows, err := e.db.QueryxContext(ctx, query, args...)
	if err != nil {
		return nil, datastore.PaginationData{}, err
	}

<<<<<<< HEAD
	eventMap := make(map[string]*datastore.Event)
=======
	count := 0
>>>>>>> f871ae76
	events := make([]datastore.Event, 0)
	for rows.Next() {
		var data datastore.Event

		err = rows.StructScan(&data)
		if err != nil {
			return nil, datastore.PaginationData{}, err
		}

<<<<<<< HEAD
		record, exists := eventMap[data.UID]
		if exists {
			endpoint := data.Endpoint
			if !util.IsStringEmpty(endpoint.UID.String) {
				record.EndpointMetadata = append(record.EndpointMetadata, getEventEndpoint(endpoint))
			}

		} else {
			event := getEvent(data)
			endpoint := data.Endpoint
			if !util.IsStringEmpty(endpoint.UID.String) {
				event.EndpointMetadata = append(event.EndpointMetadata, getEventEndpoint(endpoint))
			}

			source := data.Source
			if !util.IsStringEmpty(source.UID.String) {
				event.Source = &datastore.Source{
					UID:  source.UID.String,
					Name: source.Name.String,
				}
			}

			eventMap[event.UID] = event
		}
	}

	for _, event := range eventMap {
		events = append(events, *event)
	}

	sort.SliceStable(events, func(i, j int) bool {
		return events[i].UID > events[j].UID
	})

	var startCursor string
	if len(events) > 0 {
		startCursor = events[0].UID
	}

	var endCursor string
	if len(events) == filter.Pageable.PerPage {
		endCursor = events[filter.Pageable.PerPage-1].UID
	}

	return events, datastore.PaginationData{
		PerPage:         int64(filter.Pageable.PerPage),
		HasNextPage:     false,
		HasPreviousPage: false,
		StartCursor:     startCursor,
		EndCursor:       endCursor,
	}, nil
=======
		events = append(events, data)
	}

	pagination := calculatePaginationData(count, filter.Pageable.Page, filter.Pageable.PerPage)
	return events, pagination, nil
>>>>>>> f871ae76
}

func (e *eventRepo) DeleteProjectEvents(ctx context.Context, filter *datastore.EventFilter, hardDelete bool) error {
	query := softDeleteProjectEvents
	startDate, endDate := getCreatedDateFilter(filter.CreatedAtStart, filter.CreatedAtEnd)

	if hardDelete {
		query = hardDeleteProjectEvents
	}

	_, err := e.db.ExecContext(ctx, query, filter.ProjectID, startDate, endDate)
	if err != nil {
		return err
	}

	return nil
}

func getCreatedDateFilter(startDate, endDate int64) (time.Time, time.Time) {
	return time.Unix(startDate, 0), time.Unix(endDate, 0)
}

type EventEndpoint struct {
	EventID    string `db:"event_id"`
	EndpointID string `db:"endpoint_id"`
}<|MERGE_RESOLUTION|>--- conflicted
+++ resolved
@@ -4,10 +4,6 @@
 	"context"
 	"database/sql"
 	"errors"
-<<<<<<< HEAD
-	"sort"
-=======
->>>>>>> f871ae76
 	"time"
 
 	"github.com/frain-dev/convoy/database"
@@ -64,16 +60,11 @@
 	LEFT JOIN convoy.endpoints e ON e.id = ee.endpoint_id
 	LEFT JOIN convoy.sources s ON s.id = ev.source_id
     WHERE ev.deleted_at IS NULL`
-<<<<<<< HEAD
 
 	baseEventFilter = ` AND ev.project_id = :project_id AND (ev.source_id = :source_id OR :source_id = '') AND ev.created_at >= :start_date AND ev.created_at <= :end_date group by ev.id, s.id order by ev.id desc`
 
 	forwardPaginationQuery  = `AND ev.id < :cursor ORDER BY ev.id DESC LIMIT :limit`
 	backwardPaginationQuery = `AND ev.id > :cursor ORDER BY ev.id DESC LIMIT :limit`
-=======
-
-	baseEventFilter = ` AND ev.project_id = :project_id AND (ev.source_id = :source_id OR :source_id = '') AND ev.created_at >= :start_date AND ev.created_at <= :end_date group by ev.id, s.id order by ev.id desc LIMIT :limit OFFSET :offset`
->>>>>>> f871ae76
 
 	softDeleteProjectEvents = `
 	UPDATE convoy.events SET deleted_at = now()
@@ -223,7 +214,6 @@
 		"project_id":   projectID,
 		"source_id":    filter.SourceID,
 		"limit":        filter.Pageable.Limit(),
-<<<<<<< HEAD
 		"start_date":   startDate,
 		"end_date":     endDate,
 		"cursor":       filter.Pageable.Cursor(),
@@ -234,20 +224,11 @@
 		pagingationQuery = forwardPaginationQuery
 	} else {
 		pagingationQuery = backwardPaginationQuery
-=======
-		"offset":       filter.Pageable.Offset(),
-		"start_date":   startDate,
-		"end_date":     endDate,
->>>>>>> f871ae76
 	}
 
 	if len(filter.EndpointIDs) > 0 {
 		filterQuery := ` AND ee.endpoint_id IN (:endpoint_ids) ` + baseEventFilter
-<<<<<<< HEAD
 		q := baseEventsPaged + filterQuery + pagingationQuery
-=======
-		q := baseEventsPaged + filterQuery
->>>>>>> f871ae76
 		query, args, err = sqlx.Named(q, arg)
 		if err != nil {
 			return nil, datastore.PaginationData{}, err
@@ -260,11 +241,7 @@
 		query = e.db.Rebind(query)
 
 	} else {
-<<<<<<< HEAD
 		q := baseEventsPaged + baseEventFilter + pagingationQuery
-=======
-		q := baseEventsPaged + baseEventFilter
->>>>>>> f871ae76
 		query, args, err = sqlx.Named(q, arg)
 		if err != nil {
 			return nil, datastore.PaginationData{}, err
@@ -278,11 +255,8 @@
 		return nil, datastore.PaginationData{}, err
 	}
 
-<<<<<<< HEAD
-	eventMap := make(map[string]*datastore.Event)
-=======
+
 	count := 0
->>>>>>> f871ae76
 	events := make([]datastore.Event, 0)
 	for rows.Next() {
 		var data datastore.Event
@@ -292,65 +266,11 @@
 			return nil, datastore.PaginationData{}, err
 		}
 
-<<<<<<< HEAD
-		record, exists := eventMap[data.UID]
-		if exists {
-			endpoint := data.Endpoint
-			if !util.IsStringEmpty(endpoint.UID.String) {
-				record.EndpointMetadata = append(record.EndpointMetadata, getEventEndpoint(endpoint))
-			}
-
-		} else {
-			event := getEvent(data)
-			endpoint := data.Endpoint
-			if !util.IsStringEmpty(endpoint.UID.String) {
-				event.EndpointMetadata = append(event.EndpointMetadata, getEventEndpoint(endpoint))
-			}
-
-			source := data.Source
-			if !util.IsStringEmpty(source.UID.String) {
-				event.Source = &datastore.Source{
-					UID:  source.UID.String,
-					Name: source.Name.String,
-				}
-			}
-
-			eventMap[event.UID] = event
-		}
-	}
-
-	for _, event := range eventMap {
-		events = append(events, *event)
-	}
-
-	sort.SliceStable(events, func(i, j int) bool {
-		return events[i].UID > events[j].UID
-	})
-
-	var startCursor string
-	if len(events) > 0 {
-		startCursor = events[0].UID
-	}
-
-	var endCursor string
-	if len(events) == filter.Pageable.PerPage {
-		endCursor = events[filter.Pageable.PerPage-1].UID
-	}
-
-	return events, datastore.PaginationData{
-		PerPage:         int64(filter.Pageable.PerPage),
-		HasNextPage:     false,
-		HasPreviousPage: false,
-		StartCursor:     startCursor,
-		EndCursor:       endCursor,
-	}, nil
-=======
 		events = append(events, data)
 	}
 
 	pagination := calculatePaginationData(count, filter.Pageable.Page, filter.Pageable.PerPage)
 	return events, pagination, nil
->>>>>>> f871ae76
 }
 
 func (e *eventRepo) DeleteProjectEvents(ctx context.Context, filter *datastore.EventFilter, hardDelete bool) error {
