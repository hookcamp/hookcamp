--- conflicted
+++ resolved
@@ -123,7 +123,10 @@
 		RetryConfig: &datastore.DefaultRetryConfig,
 		FilterConfig: &datastore.FilterConfiguration{
 			EventTypes: []string{"*"},
-			Filter:     datastore.FilterSchema{},
+			Filter: datastore.FilterSchema{
+				Headers: datastore.M{},
+				Body:    datastore.M{},
+			},
 		},
 		RateLimitConfig: &datastore.DefaultRateLimitConfig,
 	}
@@ -266,8 +269,6 @@
 			BasicAuth: &datastore.BasicAuth{},
 		},
 	}
-<<<<<<< HEAD
-=======
 }
 
 func seedSource(t *testing.T, db *sqlx.DB) *datastore.Source {
@@ -275,5 +276,4 @@
 
 	require.NoError(t, NewSourceRepo(db).CreateSource(context.Background(), source))
 	return source
->>>>>>> c2b92ce6
 }