package postgres

import (
	"context"
	"database/sql"
	"errors"
	"fmt"
	"github.com/frain-dev/convoy/internal/pkg/keys"
	"github.com/frain-dev/convoy/pkg/log"
	"strings"
	"time"

	"github.com/frain-dev/convoy"
	"github.com/frain-dev/convoy/cache"
	ncache "github.com/frain-dev/convoy/cache/noop"
	"github.com/frain-dev/convoy/config"

	"github.com/frain-dev/convoy/database"
	"github.com/frain-dev/convoy/database/hooks"
	"github.com/frain-dev/convoy/datastore"
	"github.com/frain-dev/convoy/util"
	"github.com/jmoiron/sqlx"
	"gopkg.in/guregu/null.v4"
)

var (
	ErrEndpointNotCreated = errors.New("endpoint could not be created")
	ErrEndpointNotUpdated = errors.New("endpoint could not be updated")
	ErrEndpointExists     = errors.New("an endpoint with that name already exists")
)

const (
	createEndpoint = `
            INSERT INTO convoy.endpoints (
                id, name, status, secrets, owner_id, url, description, http_timeout,
                rate_limit, rate_limit_duration, advanced_signatures, slack_webhook_url,
                support_email, app_id, project_id, authentication_type, authentication_type_api_key_header_name,
                authentication_type_api_key_header_value,
                is_encrypted, secrets_cipher, authentication_type_api_key_header_value_cipher
            )
            VALUES
              (
                $1, $2, $3, CASE WHEN $19 THEN '[]'::jsonb ELSE $4::jsonb END,
                $5, $6, $7, $8, $9, $10, $11, $12, $13,
                $14, $15, $16, $17, CASE WHEN $19 THEN '' ELSE $18 END,
               $19,
               CASE WHEN $19 THEN pgp_sym_encrypt($4::text, $20)  END, -- Ciphered values if encrypted
               CASE WHEN $19 THEN pgp_sym_encrypt($18, $20) END
              );
            `

	baseEndpointFetch = `
	SELECT
	e.id, e.name, e.status, e.owner_id,
	e.url, e.description, e.http_timeout,
	e.rate_limit, e.rate_limit_duration, e.advanced_signatures,
	e.slack_webhook_url, e.support_email, e.app_id,
	e.project_id,
	CASE
        WHEN e.is_encrypted THEN pgp_sym_decrypt(e.secrets_cipher::bytea, $1)::jsonb
        ELSE e.secrets
    END AS secrets, e.created_at, e.updated_at,
	e.authentication_type AS "authentication.type",
	e.authentication_type_api_key_header_name AS "authentication.api_key.header_name",
	CASE
        WHEN e.is_encrypted THEN pgp_sym_decrypt(e.authentication_type_api_key_header_value_cipher::bytea, $1)::text
        ELSE e.authentication_type_api_key_header_value
    END AS "authentication.api_key.header_value"
	FROM convoy.endpoints AS e
	WHERE e.deleted_at IS NULL
	`

	fetchEndpointById = baseEndpointFetch + ` AND e.id = $2 AND e.project_id = $3;`

	fetchEndpointsById = baseEndpointFetch + ` AND e.id IN (?) AND e.project_id = ? GROUP BY e.id ORDER BY e.id;`

	fetchEndpointsByAppId = baseEndpointFetch + ` AND e.app_id = $2 AND e.project_id = $3 GROUP BY e.id ORDER BY e.id;`

	fetchEndpointsByOwnerId = baseEndpointFetch + ` AND e.project_id = $2 AND e.owner_id = $3 GROUP BY e.id ORDER BY e.id;`

	fetchEndpointByTargetURL = `
    SELECT e.id, e.name, e.status, e.owner_id, e.url,
    e.description, e.http_timeout, e.rate_limit, e.rate_limit_duration,
    e.advanced_signatures, e.slack_webhook_url, e.support_email,
    e.app_id, e.project_id,
    CASE
        WHEN e.is_encrypted THEN pgp_sym_decrypt(e.secrets_cipher::bytea, $3)::jsonb
        ELSE e.secrets
    END AS secrets, e.created_at, e.updated_at,
    e.authentication_type AS "authentication.type",
    e.authentication_type_api_key_header_name AS "authentication.api_key.header_name",
	CASE
        WHEN e.is_encrypted THEN pgp_sym_decrypt(e.authentication_type_api_key_header_value_cipher::bytea, $3)::text
        ELSE e.authentication_type_api_key_header_value
    END AS "authentication.api_key.header_value"
    FROM convoy.endpoints AS e WHERE e.deleted_at IS NULL AND e.url = $1 AND e.project_id = $2;
    `

	updateEndpoint = `
	UPDATE convoy.endpoints SET
	name = $3, status = $4, owner_id = $5,
	url = $6, description = $7, http_timeout = $8,
	rate_limit = $9, rate_limit_duration = $10, advanced_signatures = $11,
	slack_webhook_url = $12, support_email = $13,
	authentication_type = $14, authentication_type_api_key_header_name = $15,
	authentication_type_api_key_header_value_cipher = CASE
        WHEN is_encrypted THEN pgp_sym_encrypt($16, $18)
    END,
    authentication_type_api_key_header_value = CASE
        WHEN is_encrypted THEN ''
        ELSE $16
    END,
    secrets_cipher = CASE
        WHEN is_encrypted THEN pgp_sym_encrypt($17::jsonb::text, $18)
    END,
    secrets = CASE
        WHEN is_encrypted THEN '[]'
        ELSE $17
    END,
	updated_at = NOW()
	WHERE id = $1 AND project_id = $2 AND deleted_at IS NULL;
	`

	updateEndpointStatus = `
	UPDATE convoy.endpoints SET status = $3
	WHERE id = $1 AND project_id = $2 AND deleted_at IS NULL RETURNING
	id, name, status, owner_id, url,
    description, http_timeout, rate_limit, rate_limit_duration,
    advanced_signatures, slack_webhook_url, support_email,
    app_id, project_id,
    CASE
        WHEN is_encrypted THEN pgp_sym_decrypt(secrets_cipher::bytea, $4)::jsonb
        ELSE secrets
    END AS secrets, created_at, updated_at,
    authentication_type AS "authentication.type",
    authentication_type_api_key_header_name AS "authentication.api_key.header_name",
    CASE
        WHEN is_encrypted THEN pgp_sym_decrypt(authentication_type_api_key_header_value_cipher::bytea, $4)::text
        ELSE authentication_type_api_key_header_value
    END AS "authentication.api_key.header_value";
	`

	updateEndpointSecrets = `
	UPDATE convoy.endpoints SET
	    secrets_cipher = CASE
        WHEN is_encrypted THEN pgp_sym_encrypt($3::jsonb::text, $4)
        END,
        secrets = CASE
            WHEN is_encrypted THEN '[]'
            ELSE $3
        END,
	    updated_at = NOW()
	WHERE id = $1 AND project_id = $2 AND deleted_at IS NULL RETURNING
	id, name, status, owner_id, url,
    description, http_timeout, rate_limit, rate_limit_duration,
    advanced_signatures, slack_webhook_url, support_email,
    app_id, project_id,
	CASE
        WHEN is_encrypted THEN pgp_sym_decrypt(secrets_cipher::bytea, $4)::jsonb
        ELSE secrets
    END AS secrets,
	created_at, updated_at,
    authentication_type AS "authentication.type",
    authentication_type_api_key_header_name AS "authentication.api_key.header_name",
    CASE
        WHEN is_encrypted THEN pgp_sym_decrypt(authentication_type_api_key_header_value_cipher::bytea, $4)::text
        ELSE authentication_type_api_key_header_value
    END AS "authentication.api_key.header_value";
	`

	deleteEndpoint = `
	UPDATE convoy.endpoints SET deleted_at = NOW()
	WHERE id = $1 AND project_id = $2 AND deleted_at IS NULL;
	`

	deleteEndpointSubscriptions = `
	UPDATE convoy.subscriptions SET deleted_at = NOW()
	WHERE endpoint_id = $1 AND project_id = $2 AND deleted_at IS NULL;
	`

	countProjectEndpoints = `
	SELECT COUNT(*) AS count FROM convoy.endpoints
	WHERE project_id = $1 AND deleted_at IS NULL;
	`

	baseFetchEndpointsPaged = `
	SELECT
	e.id, e.name, e.status, e.owner_id,
	e.url, e.description, e.http_timeout,
	e.rate_limit, e.rate_limit_duration, e.advanced_signatures,
	e.slack_webhook_url, e.support_email, e.app_id,
	e.project_id,
    CASE
        WHEN e.is_encrypted THEN pgp_sym_decrypt(e.secrets_cipher::bytea, :encryption_key)::jsonb
        ELSE e.secrets
    END AS secrets, e.created_at, e.updated_at,
	e.authentication_type AS "authentication.type",
	e.authentication_type_api_key_header_name AS "authentication.api_key.header_name",
	CASE
        WHEN e.is_encrypted THEN pgp_sym_decrypt(e.authentication_type_api_key_header_value_cipher::bytea, :encryption_key)::text
        ELSE e.authentication_type_api_key_header_value
    END AS "authentication.api_key.header_value"
	FROM convoy.endpoints AS e
	WHERE e.deleted_at IS NULL
	AND e.project_id = :project_id
	AND (e.owner_id = :owner_id OR :owner_id = '')
	AND (e.name ILIKE :name OR :name = '')`

	fetchEndpointsPagedForward = `
	%s
	%s
	AND e.id <= :cursor
	GROUP BY e.id
	ORDER BY e.id DESC
	LIMIT :limit
	`

	fetchEndpointsPagedBackward = `
	WITH endpoints AS (
	    %s
		%s
		AND e.id >= :cursor
		GROUP BY e.id
		ORDER BY e.id ASC
		LIMIT :limit
	)

	SELECT * FROM endpoints ORDER BY id DESC
	`

	countPrevEndpoints = `
	SELECT COUNT(DISTINCT(s.id)) AS count
	FROM convoy.endpoints s
	WHERE s.deleted_at IS NULL
	AND s.project_id = :project_id
	AND (s.name ILIKE :name OR :name = '')
	AND s.id > :cursor
	GROUP BY s.id
	ORDER BY s.id DESC
	LIMIT 1`
)

type endpointRepo struct {
	db    database.Database
	hook  *hooks.Hook
	cache cache.Cache
	km    keys.KeyManager
}

func NewEndpointRepo(db database.Database, ca cache.Cache) datastore.EndpointRepository {
	if ca == nil {
		ca = ncache.NewNoopCache()
	}
<<<<<<< HEAD
	km, err := keys.Get()
	if err != nil {
		log.Fatal(err)
	}
	return &endpointRepo{db: db.GetDB(), hook: db.GetHook(), cache: ca, km: km}
}

// checkEncryptionStatus checks if any row is already encrypted.
func checkEncryptionStatus(db *sqlx.DB) (bool, error) {
	checkQuery := "SELECT is_encrypted FROM convoy.endpoints WHERE is_encrypted=TRUE LIMIT 1;"
	var isEncrypted bool
	err := db.Get(&isEncrypted, checkQuery)
	if err != nil && err.Error() != "sql: no rows in result set" {
		return false, fmt.Errorf("failed to check encryption status of endpoints: %w", err)
	}

	return isEncrypted, nil
=======
	return &endpointRepo{db: db, hook: db.GetHook(), cache: ca}
>>>>>>> 6a59c3a5
}

func (e *endpointRepo) CreateEndpoint(ctx context.Context, endpoint *datastore.Endpoint, projectID string) error {
	ac := endpoint.GetAuthConfig()
	key, err := e.km.GetCurrentKey()
	if err != nil {
		return err
	}

	isEncrypted, err := checkEncryptionStatus(e.db)
	if err != nil {
		isEncErr, err2 := e.isEncryptionError(err)
		if isEncErr && err2 != nil {
			return err2
		}
		return err
	}

	args := []interface{}{
		endpoint.UID, endpoint.Name, endpoint.Status, endpoint.Secrets, endpoint.OwnerID, endpoint.Url,
		endpoint.Description, endpoint.HttpTimeout, endpoint.RateLimit, endpoint.RateLimitDuration,
		endpoint.AdvancedSignatures, endpoint.SlackWebhookURL, endpoint.SupportEmail, endpoint.AppID,
		projectID, ac.Type, ac.ApiKey.HeaderName, ac.ApiKey.HeaderValue, isEncrypted, key,
	}

	result, err := e.db.GetDB().ExecContext(ctx, createEndpoint, args...)
	if err != nil {
		if strings.Contains(err.Error(), "duplicate key value violates unique constraint") {
			return ErrEndpointExists
		}
		isEncErr, err2 := e.isEncryptionError(err)
		if isEncErr && err2 != nil {
			return err2
		}
		return err
	}

	rowsAffected, err := result.RowsAffected()
	if err != nil {
		return err
	}

	if rowsAffected < 1 {
		return ErrEndpointNotCreated
	}

	go e.hook.Fire(datastore.EndpointCreated, endpoint, nil)

	endpointCacheKey := convoy.EndpointCacheKey.Get(endpoint.UID).String()
	err = e.cache.Set(ctx, endpointCacheKey, endpoint, config.DefaultCacheTTL)
	if err != nil {
		return err
	}

	return nil
}

func (e *endpointRepo) FindEndpointByID(ctx context.Context, id, projectID string) (*datastore.Endpoint, error) {
	end, err := e.readFromCache(ctx, id, func() (*datastore.Endpoint, error) {
		endpoint := &datastore.Endpoint{}
<<<<<<< HEAD
		key, err := e.km.GetCurrentKey()
		if err != nil {
			return nil, err
		}
		err = e.db.QueryRowxContext(ctx, fetchEndpointById, key, id, projectID).StructScan(endpoint)
=======
		err := e.db.GetReadDB().QueryRowxContext(ctx, fetchEndpointById, id, projectID).StructScan(endpoint)
>>>>>>> 6a59c3a5
		if err != nil {
			if errors.Is(err, sql.ErrNoRows) {
				return nil, datastore.ErrEndpointNotFound
			}
			isEncErr, err2 := e.isEncryptionError(err)
			if isEncErr && err2 != nil {
				return nil, err2
			}
			return nil, err
		}

		return endpoint, nil
	})
	if err != nil {
		return nil, err
	}

	return end, nil
}

func (e *endpointRepo) FindEndpointsByID(ctx context.Context, ids []string, projectID string) ([]datastore.Endpoint, error) {
	key, err := e.km.GetCurrentKey()
	if err != nil {
		return nil, err
	}
	query, args, err := sqlx.In(strings.Replace(fetchEndpointsById, "$1", "?", 1), key, ids, projectID)
	if err != nil {
		return nil, err
	}

	query = e.db.GetReadDB().Rebind(query)
	rows, err := e.db.GetReadDB().QueryxContext(ctx, query, args...)
	if err != nil {
		isEncErr, err2 := e.isEncryptionError(err)
		if isEncErr && err2 != nil {
			return nil, err2
		}
		return nil, err
	}

	return e.scanEndpoints(rows)
}

func (e *endpointRepo) FindEndpointsByAppID(ctx context.Context, appID, projectID string) ([]datastore.Endpoint, error) {
<<<<<<< HEAD
	key, err := e.km.GetCurrentKey()
=======
	rows, err := e.db.GetReadDB().QueryxContext(ctx, fetchEndpointsByAppId, appID, projectID)
>>>>>>> 6a59c3a5
	if err != nil {
		return nil, err
	}
	rows, err := e.db.QueryxContext(ctx, fetchEndpointsByAppId, key, appID, projectID)
	if err != nil {
		isEncErr, err2 := e.isEncryptionError(err)
		if isEncErr && err2 != nil {
			return nil, err2
		}
		return nil, err
	}

	return e.scanEndpoints(rows)
}

func (e *endpointRepo) FindEndpointsByOwnerID(ctx context.Context, projectID string, ownerID string) ([]datastore.Endpoint, error) {
<<<<<<< HEAD
	key, err := e.km.GetCurrentKey()
	if err != nil {
		return nil, err
	}
	rows, err := e.db.QueryxContext(ctx, fetchEndpointsByOwnerId, key, projectID, ownerID)
=======
	rows, err := e.db.GetReadDB().QueryxContext(ctx, fetchEndpointsByOwnerId, projectID, ownerID)
>>>>>>> 6a59c3a5
	if err != nil {
		isEncErr, err2 := e.isEncryptionError(err)
		if isEncErr && err2 != nil {
			return nil, err2
		}
		return nil, err
	}

	return e.scanEndpoints(rows)
}

func (e *endpointRepo) UpdateEndpoint(ctx context.Context, endpoint *datastore.Endpoint, projectID string) error {
	ac := endpoint.GetAuthConfig()

<<<<<<< HEAD
	key, err := e.km.GetCurrentKey()
	if err != nil {
		return err
	}

	r, err := e.db.ExecContext(ctx, updateEndpoint, endpoint.UID, projectID, endpoint.Name, endpoint.Status, endpoint.OwnerID, endpoint.Url,
=======
	r, err := e.db.GetReadDB().ExecContext(ctx, updateEndpoint, endpoint.UID, projectID, endpoint.Name, endpoint.Status, endpoint.OwnerID, endpoint.Url,
>>>>>>> 6a59c3a5
		endpoint.Description, endpoint.HttpTimeout, endpoint.RateLimit, endpoint.RateLimitDuration,
		endpoint.AdvancedSignatures, endpoint.SlackWebhookURL, endpoint.SupportEmail,
		ac.Type, ac.ApiKey.HeaderName, ac.ApiKey.HeaderValue, endpoint.Secrets, key,
	)
	if err != nil {
		isEncErr, err2 := e.isEncryptionError(err)
		if isEncErr && err2 != nil {
			return err2
		}
		return err
	}

	rowsAffected, err := r.RowsAffected()
	if err != nil {
		return err
	}

	if rowsAffected < 1 {
		return ErrEndpointNotUpdated
	}

	endpointCacheKey := convoy.EndpointCacheKey.Get(endpoint.UID).String()
	err = e.cache.Set(ctx, endpointCacheKey, endpoint, config.DefaultCacheTTL)
	if err != nil {
		return err
	}

	go e.hook.Fire(datastore.EndpointUpdated, endpoint, nil)
	return nil
}

func (e *endpointRepo) UpdateEndpointStatus(ctx context.Context, projectID string, endpointID string, status datastore.EndpointStatus) error {
	endpoint := datastore.Endpoint{}
<<<<<<< HEAD
	key, err := e.km.GetCurrentKey()
	if err != nil {
		return err
	}
	err = e.db.QueryRowxContext(ctx, updateEndpointStatus, endpointID, projectID, status, key).StructScan(&endpoint)
=======
	err := e.db.GetReadDB().QueryRowxContext(ctx, updateEndpointStatus, endpointID, projectID, status).StructScan(&endpoint)
>>>>>>> 6a59c3a5
	if err != nil {
		isEncErr, err2 := e.isEncryptionError(err)
		if isEncErr && err2 != nil {
			return err2
		}
		return err
	}

	endpointCacheKey := convoy.EndpointCacheKey.Get(endpointID).String()
	err = e.cache.Set(ctx, endpointCacheKey, endpoint, config.DefaultCacheTTL)
	if err != nil {
		return err
	}

	return nil
}

func (e *endpointRepo) DeleteEndpoint(ctx context.Context, endpoint *datastore.Endpoint, projectID string) error {
	tx, err := e.db.GetDB().BeginTxx(ctx, &sql.TxOptions{})
	if err != nil {
		return err
	}
	defer rollbackTx(tx)

	_, err = tx.ExecContext(ctx, deleteEndpoint, endpoint.UID, projectID)
	if err != nil {
		return err
	}

	_, err = tx.ExecContext(ctx, deleteEndpointSubscriptions, endpoint.UID, projectID)
	if err != nil {
		return err
	}

	_, err = tx.ExecContext(ctx, deletePortalLinkEndpoints, nil, endpoint.UID)
	if err != nil {
		return err
	}

	err = tx.Commit()
	if err != nil {
		return err
	}

	endpointCacheKey := convoy.EndpointCacheKey.Get(endpoint.UID).String()
	err = e.cache.Delete(ctx, endpointCacheKey)
	if err != nil {
		return err
	}

	go e.hook.Fire(datastore.EndpointDeleted, endpoint, nil)
	return nil
}

func (e *endpointRepo) CountProjectEndpoints(ctx context.Context, projectID string) (int64, error) {
	var count int64

	err := e.db.GetReadDB().QueryRowxContext(ctx, countProjectEndpoints, projectID).Scan(&count)
	if err != nil {
		return count, err
	}

	return count, nil
}

func (e *endpointRepo) FindEndpointByTargetURL(ctx context.Context, projectID string, targetURL string) (*datastore.Endpoint, error) {
	endpoint, err := e.readFromCache(ctx, targetURL, func() (*datastore.Endpoint, error) {
		endpoint := &datastore.Endpoint{}
<<<<<<< HEAD
		key, err := e.km.GetCurrentKey()
		if err != nil {
			return nil, err
		}
		err = e.db.QueryRowxContext(ctx, fetchEndpointByTargetURL, targetURL, projectID, key).StructScan(endpoint)
=======
		err := e.db.GetReadDB().QueryRowxContext(ctx, fetchEndpointByTargetURL, targetURL, projectID).StructScan(endpoint)
>>>>>>> 6a59c3a5
		if err != nil {
			if errors.Is(err, sql.ErrNoRows) {
				return nil, datastore.ErrEndpointNotFound
			}
			isEncErr, err2 := e.isEncryptionError(err)
			if isEncErr && err2 != nil {
				return nil, err2
			}
			return nil, err
		}

		return endpoint, nil
	})
	if err != nil {
		return nil, err
	}

	return endpoint, nil
}

func (e *endpointRepo) LoadEndpointsPaged(ctx context.Context, projectId string, filter *datastore.Filter, pageable datastore.Pageable) ([]datastore.Endpoint, datastore.PaginationData, error) {
	q := filter.Query
	if !util.IsStringEmpty(q) {
		q = fmt.Sprintf("%%%s%%", q)
	}

	key, err := e.km.GetCurrentKey()
	if err != nil {
		return nil, datastore.PaginationData{}, err
	}

	arg := map[string]interface{}{
		"encryption_key": key,
		"project_id":     projectId,
		"owner_id":       filter.OwnerID,
		"limit":          pageable.Limit(),
		"cursor":         pageable.Cursor(),
		"endpoint_ids":   filter.EndpointIDs,
		"name":           q,
	}

	var query, filterQuery string
	if pageable.Direction == datastore.Next {
		query = fetchEndpointsPagedForward
	} else {
		query = fetchEndpointsPagedBackward
	}

	if len(filter.EndpointIDs) > 0 {
		filterQuery = ` AND e.id IN (:endpoint_ids)`
	}

	query = fmt.Sprintf(query, baseFetchEndpointsPaged, filterQuery)
	query, args, err := sqlx.Named(query, arg)
	if err != nil {
		return nil, datastore.PaginationData{}, err
	}

	query, args, err = sqlx.In(query, args...)
	if err != nil {
		return nil, datastore.PaginationData{}, err
	}

	query = e.db.GetReadDB().Rebind(query)

<<<<<<< HEAD
	query = strings.ReplaceAll(query, ":", "::")

	rows, err := e.db.QueryxContext(ctx, query, args...)
=======
	rows, err := e.db.GetReadDB().QueryxContext(ctx, query, args...)
>>>>>>> 6a59c3a5
	if err != nil {
		isEncErr, err2 := e.isEncryptionError(err)
		if isEncErr && err2 != nil {
			return nil, datastore.PaginationData{}, err2
		}
		return nil, datastore.PaginationData{}, err
	}

	endpoints, err := e.scanEndpoints(rows)
	if err != nil {
		return nil, datastore.PaginationData{}, err
	}

	ids := make([]string, len(endpoints))
	for i := range endpoints {
		ids[i] = endpoints[i].UID
	}

	if len(endpoints) > pageable.PerPage {
		endpoints = endpoints[:len(endpoints)-1]
	}

	var count datastore.PrevRowCount
	if len(endpoints) > 0 {
		var countQuery string
		var qargs []interface{}
		first := endpoints[0]
		qarg := arg
		qarg["cursor"] = first.UID

		countQuery, qargs, err = sqlx.Named(countPrevEndpoints, qarg)
		if err != nil {
			return nil, datastore.PaginationData{}, err
		}

		countQuery = e.db.GetReadDB().Rebind(countQuery)

		// count the row number before the first row
		rows, err := e.db.GetReadDB().QueryxContext(ctx, countQuery, qargs...)
		if err != nil {
			return nil, datastore.PaginationData{}, err
		}
		defer closeWithError(rows)

		if rows.Next() {
			err = rows.StructScan(&count)
			if err != nil {
				return nil, datastore.PaginationData{}, err
			}
		}
	}

	pagination := &datastore.PaginationData{PrevRowCount: count}
	pagination = pagination.Build(pageable, ids)

	return endpoints, *pagination, nil
}

func (e *endpointRepo) isEncryptionError(err error) (bool, error) {
	if strings.Contains(err.Error(), "Illegal argument") {
		isEncrypted, err2 := checkEncryptionStatus(e.db)
		if err2 == nil && isEncrypted {
			return true, keys.ErrCredentialEncryptionFeatureUnavailableUpgradeOrRevert
		}
	}
	return false, nil
}

func (e *endpointRepo) UpdateSecrets(ctx context.Context, endpointID string, projectID string, secrets datastore.Secrets) error {
	endpoint := datastore.Endpoint{}
<<<<<<< HEAD
	key, err := e.km.GetCurrentKey()
	if err != nil {
		return err
	}
	err = e.db.QueryRowxContext(ctx, updateEndpointSecrets, endpointID, projectID, secrets, key).StructScan(&endpoint)
=======
	err := e.db.GetReadDB().QueryRowxContext(ctx, updateEndpointSecrets, endpointID, projectID, secrets).StructScan(&endpoint)
>>>>>>> 6a59c3a5
	if err != nil {
		return err
	}

	endpointCacheKey := convoy.EndpointCacheKey.Get(endpointID).String()
	err = e.cache.Set(ctx, endpointCacheKey, endpoint, config.DefaultCacheTTL)
	if err != nil {
		return err
	}

	return nil
}

func (e *endpointRepo) DeleteSecret(ctx context.Context, endpoint *datastore.Endpoint, secretID, projectID string) error {
	sc := endpoint.FindSecret(secretID)
	if sc == nil {
		return datastore.ErrSecretNotFound
	}

	sc.DeletedAt = null.NewTime(time.Now(), true)

	updatedEndpoint := datastore.Endpoint{}
<<<<<<< HEAD
	key, err := e.km.GetCurrentKey()
	if err != nil {
		return err
	}
	err = e.db.QueryRowxContext(ctx, updateEndpointSecrets, endpoint.UID, projectID, endpoint.Secrets, key).StructScan(&updatedEndpoint)
=======
	err := e.db.GetDB().QueryRowxContext(ctx, updateEndpointSecrets, endpoint.UID, projectID, endpoint.Secrets).StructScan(&updatedEndpoint)
>>>>>>> 6a59c3a5
	if err != nil {
		return err
	}

	endpointCacheKey := convoy.EndpointCacheKey.Get(updatedEndpoint.UID).String()
	err = e.cache.Set(ctx, endpointCacheKey, updatedEndpoint, config.DefaultCacheTTL)
	if err != nil {
		return err
	}

	return nil
}

func (e *endpointRepo) scanEndpoints(rows *sqlx.Rows) ([]datastore.Endpoint, error) {
	endpoints := make([]datastore.Endpoint, 0)
	defer closeWithError(rows)

	for rows.Next() {
		var endpoint datastore.Endpoint
		err := rows.StructScan(&endpoint)
		if err != nil {
			return nil, err
		}

		endpoints = append(endpoints, endpoint)
	}

	return endpoints, nil
}

func (e *endpointRepo) readFromCache(ctx context.Context, id string, readFromDB func() (*datastore.Endpoint, error)) (*datastore.Endpoint, error) {
	var endpoint *datastore.Endpoint
	endpointCacheKey := convoy.EndpointCacheKey.Get(id).String()
	err := e.cache.Get(ctx, endpointCacheKey, &endpoint)
	if err != nil {
		return nil, err
	}

	if endpoint != nil {
		return endpoint, err
	}

	end, err := readFromDB()
	if err != nil {
		return nil, err
	}

	err = e.cache.Set(ctx, endpointCacheKey, end, config.DefaultCacheTTL)
	if err != nil {
		return nil, err
	}

	return end, err
}

type EndpointPaginated struct {
	EndpointSecret
}

type EndpointSecret struct {
	Endpoint datastore.Endpoint `json:"endpoint"`
	Secret   datastore.Secret   `db:"secret"`
}<|MERGE_RESOLUTION|>--- conflicted
+++ resolved
@@ -251,27 +251,23 @@
 	if ca == nil {
 		ca = ncache.NewNoopCache()
 	}
-<<<<<<< HEAD
 	km, err := keys.Get()
 	if err != nil {
 		log.Fatal(err)
 	}
-	return &endpointRepo{db: db.GetDB(), hook: db.GetHook(), cache: ca, km: km}
+	return &endpointRepo{db: db, hook: db.GetHook(), cache: ca, km: km}
 }
 
 // checkEncryptionStatus checks if any row is already encrypted.
-func checkEncryptionStatus(db *sqlx.DB) (bool, error) {
+func checkEncryptionStatus(db database.Database) (bool, error) {
 	checkQuery := "SELECT is_encrypted FROM convoy.endpoints WHERE is_encrypted=TRUE LIMIT 1;"
 	var isEncrypted bool
-	err := db.Get(&isEncrypted, checkQuery)
+	err := db.GetReadDB().Get(&isEncrypted, checkQuery)
 	if err != nil && err.Error() != "sql: no rows in result set" {
 		return false, fmt.Errorf("failed to check encryption status of endpoints: %w", err)
 	}
 
 	return isEncrypted, nil
-=======
-	return &endpointRepo{db: db, hook: db.GetHook(), cache: ca}
->>>>>>> 6a59c3a5
 }
 
 func (e *endpointRepo) CreateEndpoint(ctx context.Context, endpoint *datastore.Endpoint, projectID string) error {
@@ -332,15 +328,11 @@
 func (e *endpointRepo) FindEndpointByID(ctx context.Context, id, projectID string) (*datastore.Endpoint, error) {
 	end, err := e.readFromCache(ctx, id, func() (*datastore.Endpoint, error) {
 		endpoint := &datastore.Endpoint{}
-<<<<<<< HEAD
 		key, err := e.km.GetCurrentKey()
 		if err != nil {
 			return nil, err
 		}
-		err = e.db.QueryRowxContext(ctx, fetchEndpointById, key, id, projectID).StructScan(endpoint)
-=======
-		err := e.db.GetReadDB().QueryRowxContext(ctx, fetchEndpointById, id, projectID).StructScan(endpoint)
->>>>>>> 6a59c3a5
+		err = e.db.GetReadDB().QueryRowxContext(ctx, fetchEndpointById, key, id, projectID).StructScan(endpoint)
 		if err != nil {
 			if errors.Is(err, sql.ErrNoRows) {
 				return nil, datastore.ErrEndpointNotFound
@@ -385,15 +377,11 @@
 }
 
 func (e *endpointRepo) FindEndpointsByAppID(ctx context.Context, appID, projectID string) ([]datastore.Endpoint, error) {
-<<<<<<< HEAD
-	key, err := e.km.GetCurrentKey()
-=======
-	rows, err := e.db.GetReadDB().QueryxContext(ctx, fetchEndpointsByAppId, appID, projectID)
->>>>>>> 6a59c3a5
-	if err != nil {
-		return nil, err
-	}
-	rows, err := e.db.QueryxContext(ctx, fetchEndpointsByAppId, key, appID, projectID)
+	key, err := e.km.GetCurrentKey()
+	if err != nil {
+		return nil, err
+	}
+	rows, err := e.db.GetReadDB().QueryxContext(ctx, fetchEndpointsByAppId, key, appID, projectID)
 	if err != nil {
 		isEncErr, err2 := e.isEncryptionError(err)
 		if isEncErr && err2 != nil {
@@ -406,15 +394,11 @@
 }
 
 func (e *endpointRepo) FindEndpointsByOwnerID(ctx context.Context, projectID string, ownerID string) ([]datastore.Endpoint, error) {
-<<<<<<< HEAD
-	key, err := e.km.GetCurrentKey()
-	if err != nil {
-		return nil, err
-	}
-	rows, err := e.db.QueryxContext(ctx, fetchEndpointsByOwnerId, key, projectID, ownerID)
-=======
-	rows, err := e.db.GetReadDB().QueryxContext(ctx, fetchEndpointsByOwnerId, projectID, ownerID)
->>>>>>> 6a59c3a5
+	key, err := e.km.GetCurrentKey()
+	if err != nil {
+		return nil, err
+	}
+	rows, err := e.db.GetReadDB().QueryxContext(ctx, fetchEndpointsByOwnerId, key, projectID, ownerID)
 	if err != nil {
 		isEncErr, err2 := e.isEncryptionError(err)
 		if isEncErr && err2 != nil {
@@ -429,16 +413,12 @@
 func (e *endpointRepo) UpdateEndpoint(ctx context.Context, endpoint *datastore.Endpoint, projectID string) error {
 	ac := endpoint.GetAuthConfig()
 
-<<<<<<< HEAD
-	key, err := e.km.GetCurrentKey()
-	if err != nil {
-		return err
-	}
-
-	r, err := e.db.ExecContext(ctx, updateEndpoint, endpoint.UID, projectID, endpoint.Name, endpoint.Status, endpoint.OwnerID, endpoint.Url,
-=======
+	key, err := e.km.GetCurrentKey()
+	if err != nil {
+		return err
+	}
+
 	r, err := e.db.GetReadDB().ExecContext(ctx, updateEndpoint, endpoint.UID, projectID, endpoint.Name, endpoint.Status, endpoint.OwnerID, endpoint.Url,
->>>>>>> 6a59c3a5
 		endpoint.Description, endpoint.HttpTimeout, endpoint.RateLimit, endpoint.RateLimitDuration,
 		endpoint.AdvancedSignatures, endpoint.SlackWebhookURL, endpoint.SupportEmail,
 		ac.Type, ac.ApiKey.HeaderName, ac.ApiKey.HeaderValue, endpoint.Secrets, key,
@@ -472,15 +452,11 @@
 
 func (e *endpointRepo) UpdateEndpointStatus(ctx context.Context, projectID string, endpointID string, status datastore.EndpointStatus) error {
 	endpoint := datastore.Endpoint{}
-<<<<<<< HEAD
-	key, err := e.km.GetCurrentKey()
-	if err != nil {
-		return err
-	}
-	err = e.db.QueryRowxContext(ctx, updateEndpointStatus, endpointID, projectID, status, key).StructScan(&endpoint)
-=======
-	err := e.db.GetReadDB().QueryRowxContext(ctx, updateEndpointStatus, endpointID, projectID, status).StructScan(&endpoint)
->>>>>>> 6a59c3a5
+	key, err := e.km.GetCurrentKey()
+	if err != nil {
+		return err
+	}
+	err = e.db.GetReadDB().QueryRowxContext(ctx, updateEndpointStatus, endpointID, projectID, status, key).StructScan(&endpoint)
 	if err != nil {
 		isEncErr, err2 := e.isEncryptionError(err)
 		if isEncErr && err2 != nil {
@@ -549,15 +525,11 @@
 func (e *endpointRepo) FindEndpointByTargetURL(ctx context.Context, projectID string, targetURL string) (*datastore.Endpoint, error) {
 	endpoint, err := e.readFromCache(ctx, targetURL, func() (*datastore.Endpoint, error) {
 		endpoint := &datastore.Endpoint{}
-<<<<<<< HEAD
 		key, err := e.km.GetCurrentKey()
 		if err != nil {
 			return nil, err
 		}
-		err = e.db.QueryRowxContext(ctx, fetchEndpointByTargetURL, targetURL, projectID, key).StructScan(endpoint)
-=======
-		err := e.db.GetReadDB().QueryRowxContext(ctx, fetchEndpointByTargetURL, targetURL, projectID).StructScan(endpoint)
->>>>>>> 6a59c3a5
+		err = e.db.GetReadDB().QueryRowxContext(ctx, fetchEndpointByTargetURL, targetURL, projectID, key).StructScan(endpoint)
 		if err != nil {
 			if errors.Is(err, sql.ErrNoRows) {
 				return nil, datastore.ErrEndpointNotFound
@@ -623,13 +595,9 @@
 
 	query = e.db.GetReadDB().Rebind(query)
 
-<<<<<<< HEAD
 	query = strings.ReplaceAll(query, ":", "::")
 
-	rows, err := e.db.QueryxContext(ctx, query, args...)
-=======
 	rows, err := e.db.GetReadDB().QueryxContext(ctx, query, args...)
->>>>>>> 6a59c3a5
 	if err != nil {
 		isEncErr, err2 := e.isEncryptionError(err)
 		if isEncErr && err2 != nil {
@@ -700,15 +668,11 @@
 
 func (e *endpointRepo) UpdateSecrets(ctx context.Context, endpointID string, projectID string, secrets datastore.Secrets) error {
 	endpoint := datastore.Endpoint{}
-<<<<<<< HEAD
-	key, err := e.km.GetCurrentKey()
-	if err != nil {
-		return err
-	}
-	err = e.db.QueryRowxContext(ctx, updateEndpointSecrets, endpointID, projectID, secrets, key).StructScan(&endpoint)
-=======
-	err := e.db.GetReadDB().QueryRowxContext(ctx, updateEndpointSecrets, endpointID, projectID, secrets).StructScan(&endpoint)
->>>>>>> 6a59c3a5
+	key, err := e.km.GetCurrentKey()
+	if err != nil {
+		return err
+	}
+	err = e.db.GetReadDB().QueryRowxContext(ctx, updateEndpointSecrets, endpointID, projectID, secrets, key).StructScan(&endpoint)
 	if err != nil {
 		return err
 	}
@@ -731,15 +695,11 @@
 	sc.DeletedAt = null.NewTime(time.Now(), true)
 
 	updatedEndpoint := datastore.Endpoint{}
-<<<<<<< HEAD
-	key, err := e.km.GetCurrentKey()
-	if err != nil {
-		return err
-	}
-	err = e.db.QueryRowxContext(ctx, updateEndpointSecrets, endpoint.UID, projectID, endpoint.Secrets, key).StructScan(&updatedEndpoint)
-=======
-	err := e.db.GetDB().QueryRowxContext(ctx, updateEndpointSecrets, endpoint.UID, projectID, endpoint.Secrets).StructScan(&updatedEndpoint)
->>>>>>> 6a59c3a5
+	key, err := e.km.GetCurrentKey()
+	if err != nil {
+		return err
+	}
+	err = e.db.GetReadDB().QueryRowxContext(ctx, updateEndpointSecrets, endpoint.UID, projectID, endpoint.Secrets, key).StructScan(&updatedEndpoint)
 	if err != nil {
 		return err
 	}
