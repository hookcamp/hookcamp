package postgres

import (
	"context"
	"database/sql"
	"errors"
	"strings"

	"github.com/frain-dev/convoy"
	"github.com/frain-dev/convoy/cache"
	ncache "github.com/frain-dev/convoy/cache/noop"
	"github.com/frain-dev/convoy/config"
	"github.com/frain-dev/convoy/database/hooks"
	"github.com/r3labs/diff/v3"

	"github.com/jmoiron/sqlx"
	"github.com/oklog/ulid/v2"

	"github.com/frain-dev/convoy/database"
	"github.com/frain-dev/convoy/datastore"
)

var (
	ErrProjectConfigNotCreated = errors.New("project config could not be created")
	ErrProjectConfigNotUpdated = errors.New("project config could not be updated")
	ErrProjectNotCreated       = errors.New("project could not be created")
	ErrProjectNotUpdated       = errors.New("project could not be updated")
)

const (
	createProject = `
	INSERT INTO convoy.projects (id, name, type, logo_url, organisation_id, project_configuration_id)
	VALUES ($1, $2, $3, $4, $5, $6) RETURNING id;
	`

	createProjectConfiguration = `
	INSERT INTO convoy.project_configurations (
		id, search_policy,
        max_payload_read_size, replay_attacks_prevention_enabled,
		ratelimit_count,
		ratelimit_duration, strategy_type,
		strategy_duration, strategy_retry_count,
		signature_header, signature_versions, disable_endpoint,
		meta_events_enabled, meta_events_type, meta_events_event_type,
		meta_events_url, meta_events_secret, meta_events_pub_sub,ssl_enforce_secure_endpoints, multiple_endpoint_subscriptions
	  )
	  VALUES
		(
		  $1, $2, $3, $4, $5, $6, $7, $8, $9, $10, $11, $12, $13,
		  $14, $15, $16, $17, $18, $19, $20
		);
	`

	updateProjectConfiguration = `
	UPDATE convoy.project_configurations SET
		max_payload_read_size = $2,
		replay_attacks_prevention_enabled = $3,
		ratelimit_count = $4,
		ratelimit_duration = $5,
		strategy_type = $6,
		strategy_duration = $7,
		strategy_retry_count = $8,
		signature_header = $9,
		signature_versions = $10,
		disable_endpoint = $11,
		meta_events_enabled = $12,
		meta_events_type = $13,
		meta_events_event_type = $14,
		meta_events_url = $15,
		meta_events_secret = $16,
		meta_events_pub_sub = $17,
		search_policy = $18,
		ssl_enforce_secure_endpoints = $19,
		multiple_endpoint_subscriptions = $20,
		updated_at = NOW()
	WHERE id = $1 AND deleted_at IS NULL;
	`
	fetchProjectById = `
	SELECT
		p.id,
		p.name,
		p.type,
		p.retained_events,
		p.logo_url,
		p.organisation_id,
		p.project_configuration_id,
		c.search_policy AS "config.search_policy",
		c.max_payload_read_size AS "config.max_payload_read_size",
		c.multiple_endpoint_subscriptions AS "config.multiple_endpoint_subscriptions",
		c.replay_attacks_prevention_enabled AS "config.replay_attacks_prevention_enabled",
		c.ratelimit_count AS "config.ratelimit.count",
		c.ratelimit_duration AS "config.ratelimit.duration",
		c.strategy_type AS "config.strategy.type",
		c.strategy_duration AS "config.strategy.duration",
		c.strategy_retry_count AS "config.strategy.retry_count",
		c.signature_header AS "config.signature.header",
		c.signature_versions AS "config.signature.versions",
		c.disable_endpoint AS "config.disable_endpoint",
		c.ssl_enforce_secure_endpoints as "config.ssl.enforce_secure_endpoints",
		c.meta_events_enabled AS "config.meta_event.is_enabled",
		COALESCE(c.meta_events_type, '') AS "config.meta_event.type",
		c.meta_events_event_type AS "config.meta_event.event_type",
		COALESCE(c.meta_events_url, '') AS "config.meta_event.url",
		COALESCE(c.meta_events_secret, '') AS "config.meta_event.secret",
		c.meta_events_pub_sub AS "config.meta_event.pub_sub",
		p.created_at,
		p.updated_at,
		p.deleted_at
	FROM convoy.projects p
	LEFT JOIN convoy.project_configurations c
	ON p.project_configuration_id = c.id
	WHERE p.id = $1 AND p.deleted_at IS NULL;
	`

	fetchProjects = `
  SELECT
	p.id,
	p.name,
	p.type,
	p.retained_events,
	p.logo_url,
	p.organisation_id,
	p.project_configuration_id,
    c.search_policy AS "config.search_policy",
	c.max_payload_read_size AS "config.max_payload_read_size",
	c.multiple_endpoint_subscriptions AS "config.multiple_endpoint_subscriptions",
	c.replay_attacks_prevention_enabled AS "config.replay_attacks_prevention_enabled",
	c.ratelimit_count AS "config.ratelimit.count",
	c.ratelimit_duration AS "config.ratelimit.duration",
	c.strategy_type AS "config.strategy.type",
	c.strategy_duration AS "config.strategy.duration",
	c.ssl_enforce_secure_endpoints as "config.ssl.enforce_secure_endpoints",
	c.strategy_retry_count AS "config.strategy.retry_count",
	c.signature_header AS "config.signature.header",
	c.signature_versions AS "config.signature.versions",
	c.meta_events_enabled AS "config.meta_event.is_enabled",
	COALESCE(c.meta_events_type, '') AS "config.meta_event.type",
	c.meta_events_event_type AS "config.meta_event.event_type",
	COALESCE(c.meta_events_url, '') AS "config.meta_event.url",
	COALESCE(c.meta_events_secret, '') AS "config.meta_event.secret",
	c.meta_events_pub_sub AS "config.meta_event.pub_sub",
	p.created_at,
	p.updated_at,
	p.deleted_at
  FROM convoy.projects p
  LEFT JOIN convoy.project_configurations c
  ON p.project_configuration_id = c.id
  WHERE (p.organisation_id = $1 OR $1 = '') AND p.deleted_at IS NULL ORDER BY p.id;
 `

	updateProjectById = `
	UPDATE convoy.projects SET
	name = $2,
	logo_url = $3,
	retained_events = $4,
	updated_at = NOW()
	WHERE id = $1 AND deleted_at IS NULL;
	`

	deleteProject = `
	UPDATE convoy.projects SET
	deleted_at = NOW()
	WHERE id = $1 AND deleted_at IS NULL;
	`

	deleteProjectEndpoints = `
	UPDATE convoy.endpoints SET
	deleted_at = NOW()
	WHERE project_id = $1 AND deleted_at IS NULL;
	`

	deleteProjectEvents = `
	UPDATE convoy.events
	SET deleted_at = NOW()
	WHERE project_id = $1 AND deleted_at IS NULL;
	`
	deleteProjectEndpointSubscriptions = `
	UPDATE convoy.subscriptions SET
	deleted_at = NOW()
	WHERE project_id = $1 AND deleted_at IS NULL;
	`

	projectStatistics = `
	SELECT
	(SELECT COUNT(*) FROM convoy.subscriptions WHERE project_id = $1 AND deleted_at IS NULL) AS total_subscriptions,
	(SELECT COUNT(*) FROM convoy.endpoints WHERE project_id = $1 AND deleted_at IS NULL) AS total_endpoints,
	(SELECT COUNT(*) FROM convoy.sources WHERE project_id = $1 AND deleted_at IS NULL) AS total_sources,
	(SELECT COUNT(*) FROM convoy.events WHERE project_id = $1 AND deleted_at IS NULL) AS messages_sent;
	`

	updateProjectEndpointStatus = `
	UPDATE convoy.endpoints SET status = ?, updated_at = NOW()
	WHERE project_id = ? AND status IN (?) AND deleted_at IS NULL RETURNING
	id, name, status, owner_id, url,
    description, http_timeout, rate_limit, rate_limit_duration,
    advanced_signatures, slack_webhook_url, support_email,
    app_id, project_id, secrets, created_at, updated_at,
    authentication_type AS "authentication.type",
    authentication_type_api_key_header_name AS "authentication.api_key.header_name",
    authentication_type_api_key_header_value AS "authentication.api_key.header_value";
	`

	getProjectsWithEventsInTheInterval = `
    SELECT p.id AS id, COUNT(e.id) AS events_count
    FROM convoy.projects p
    LEFT JOIN convoy.events e ON p.id = e.project_id
    WHERE e.created_at >= NOW() - MAKE_INTERVAL(hours := $1)
    AND p.deleted_at IS NULL
    GROUP BY p.id
    ORDER BY events_count DESC;
    `
)

type projectRepo struct {
	db    *sqlx.DB
	hook  *hooks.Hook
	cache cache.Cache
}

func NewProjectRepo(db database.Database, ca cache.Cache) datastore.ProjectRepository {
	if ca == nil {
		ca = ncache.NewNoopCache()
	}
	return &projectRepo{db: db.GetDB(), hook: db.GetHook(), cache: ca}
}

func (p *projectRepo) CreateProject(ctx context.Context, project *datastore.Project) error {
	tx, err := p.db.BeginTxx(ctx, &sql.TxOptions{})
	if err != nil {
		return err
	}
	defer rollbackTx(tx)

	rlc := project.Config.GetRateLimitConfig()
	sc := project.Config.GetStrategyConfig()
	sgc := project.Config.GetSignatureConfig()
	me := project.Config.GetMetaEventConfig()

	configID := ulid.Make().String()
	result, err := tx.ExecContext(ctx, createProjectConfiguration,
		configID,
		project.Config.SearchPolicy,
		project.Config.MaxIngestSize,
		project.Config.ReplayAttacks,
		rlc.Count,
		rlc.Duration,
		sc.Type,
		sc.Duration,
		sc.RetryCount,
		sgc.Header,
		sgc.Versions,
		project.Config.DisableEndpoint,
		me.IsEnabled,
		me.Type,
		me.EventType,
		me.URL,
		me.Secret,
		me.PubSub,
		project.Config.SSL.EnforceSecureEndpoints,
		project.Config.MultipleEndpointSubscriptions,
	)
	if err != nil {
		return err
	}

	rowsAffected, err := result.RowsAffected()
	if err != nil {
		return err
	}

	if rowsAffected < 1 {
		return ErrProjectConfigNotCreated
	}

	project.ProjectConfigID = configID
	proResult, err := tx.ExecContext(ctx, createProject, project.UID, project.Name, project.Type, project.LogoURL, project.OrganisationID, project.ProjectConfigID)
	if err != nil {
		if strings.Contains(err.Error(), "duplicate") {
			return datastore.ErrDuplicateProjectName
		}
		return err
	}

	rowsAffected, err = proResult.RowsAffected()
	if err != nil {
		return err
	}

	if rowsAffected < 1 {
		return ErrProjectNotCreated
	}

	projectCacheKey := convoy.ProjectsCacheKey.Get(project.UID).String()
	err = p.cache.Set(ctx, projectCacheKey, &project, config.DefaultCacheTTL)
	if err != nil {
		return err
	}

	return tx.Commit()
}

func (p *projectRepo) LoadProjects(ctx context.Context, f *datastore.ProjectFilter) ([]*datastore.Project, error) {
	rows, err := p.db.QueryxContext(ctx, fetchProjects, f.OrgID)
	if err != nil {
		return nil, err
	}
	defer closeWithError(rows)

	projects := make([]*datastore.Project, 0)
	for rows.Next() {
		var proj datastore.Project

		err = rows.StructScan(&proj)
		if err != nil {
			return nil, err
		}

		projects = append(projects, &proj)
	}

	return projects, nil
}

func (p *projectRepo) UpdateProject(ctx context.Context, project *datastore.Project) error {
	pro, err := p.FetchProjectByID(ctx, project.UID)
	if err != nil {
		return err
	}

	changelog, err := diff.Diff(pro, project)
	if err != nil {
		return err
	}

	tx, err := p.db.BeginTxx(ctx, &sql.TxOptions{})
	if err != nil {
		return err
	}
	defer rollbackTx(tx)

	pRes, err := tx.ExecContext(ctx, updateProjectById, project.UID, project.Name, project.LogoURL, project.RetainedEvents)
	if err != nil {
		return err
	}

	rowsAffected, err := pRes.RowsAffected()
	if err != nil {
		return err
	}

	if rowsAffected < 1 {
		return ErrProjectNotUpdated
	}

	rc := project.Config.GetRetentionPolicyConfig()
	rlc := project.Config.GetRateLimitConfig()
	sc := project.Config.GetStrategyConfig()
	sgc := project.Config.GetSignatureConfig()
	ssl := project.Config.GetSSLConfig()
	me := project.Config.GetMetaEventConfig()

	cRes, err := tx.ExecContext(ctx, updateProjectConfiguration,
		project.ProjectConfigID,
<<<<<<< HEAD
		project.Config.MaxIngestSize,
		project.Config.ReplayAttacks,
		project.Config.RateLimit.Count,
		project.Config.RateLimit.Duration,
		project.Config.Strategy.Type,
		project.Config.Strategy.Duration,
		project.Config.Strategy.RetryCount,
		project.Config.Signature.Header,
		project.Config.Signature.Versions,
=======
		rc.Policy,
		project.Config.MaxIngestSize,
		project.Config.ReplayAttacks,
		project.Config.IsRetentionPolicyEnabled,
		rlc.Count,
		rlc.Duration,
		sc.Type,
		sc.Duration,
		sc.RetryCount,
		sgc.Header,
		sgc.Versions,
>>>>>>> d17f7a1f
		project.Config.DisableEndpoint,
		me.IsEnabled,
		me.Type,
		me.EventType,
		me.URL,
		me.Secret,
		me.PubSub,
<<<<<<< HEAD
		project.Config.SearchPolicy,
		project.Config.SSL.EnforceSecureEndpoints,
=======
		rc.SearchPolicy,
		ssl.EnforceSecureEndpoints,
>>>>>>> d17f7a1f
		project.Config.MultipleEndpointSubscriptions,
	)
	if err != nil {
		return err
	}

	rowsAffected, err = cRes.RowsAffected()
	if err != nil {
		return err
	}

	if rowsAffected < 1 {
		return ErrProjectConfigNotUpdated
	}

	if !project.Config.DisableEndpoint {
		status := []datastore.EndpointStatus{datastore.InactiveEndpointStatus, datastore.PendingEndpointStatus}
		query, args, err := sqlx.In(updateProjectEndpointStatus, datastore.ActiveEndpointStatus, project.UID, status)
		if err != nil {
			return err
		}

		query = p.db.Rebind(query)
		rows, err := p.db.QueryxContext(ctx, query, args...)
		if err != nil {
			return err
		}
		defer closeWithError(rows)

		for rows.Next() {
			var endpoint datastore.Endpoint
			err := rows.StructScan(&endpoint)
			if err != nil {
				return err
			}

			endpointCacheKey := convoy.EndpointCacheKey.Get(endpoint.UID).String()
			err = p.cache.Set(ctx, endpointCacheKey, endpoint, config.DefaultCacheTTL)
			if err != nil {
				return err
			}
		}
	}

	err = tx.Commit()
	if err != nil {
		return err
	}

	projectCacheKey := convoy.ProjectsCacheKey.Get(project.UID).String()
	err = p.cache.Set(ctx, projectCacheKey, &project, config.DefaultCacheTTL)
	if err != nil {
		return err
	}

	go p.hook.Fire(datastore.ProjectUpdated, project, changelog)
	return nil
}

func (p *projectRepo) FetchProjectByID(ctx context.Context, id string) (*datastore.Project, error) {
	var project *datastore.Project
	projectCacheKey := convoy.ProjectsCacheKey.Get(id).String()
	err := p.cache.Get(ctx, projectCacheKey, &project)
	if err != nil {
		return nil, err
	}

	if project != nil {
		return project, nil
	}

	project = &datastore.Project{}
	err = p.db.GetContext(ctx, project, fetchProjectById, id)
	if err != nil {
		if errors.Is(err, sql.ErrNoRows) {
			return nil, datastore.ErrProjectNotFound
		}
		return nil, err
	}

	err = p.cache.Set(ctx, projectCacheKey, &project, config.DefaultCacheTTL)
	if err != nil {
		return nil, err
	}

	return project, nil
}

func (p *projectRepo) FillProjectsStatistics(ctx context.Context, project *datastore.Project) error {
	var stats datastore.ProjectStatistics
	err := p.db.GetContext(ctx, &stats, projectStatistics, project.UID)
	if err != nil {
		return err
	}

	project.Statistics = &stats
	return nil
}

func (p *projectRepo) DeleteProject(ctx context.Context, id string) error {
	tx, err := p.db.BeginTxx(ctx, &sql.TxOptions{})
	if err != nil {
		return err
	}
	defer rollbackTx(tx)

	_, err = tx.ExecContext(ctx, deleteProject, id)
	if err != nil {
		return err
	}

	_, err = tx.ExecContext(ctx, deleteProjectEndpoints, id)
	if err != nil {
		return err
	}

	_, err = tx.ExecContext(ctx, deleteProjectEvents, id)
	if err != nil {
		return err
	}

	_, err = tx.ExecContext(ctx, deleteProjectEndpointSubscriptions, id)
	if err != nil {
		return err
	}

	err = tx.Commit()
	if err != nil {
		return err
	}

	projectCacheKey := convoy.ProjectsCacheKey.Get(id).String()
	err = p.cache.Delete(ctx, projectCacheKey)
	if err != nil {
		return err
	}

	return nil
}

func (p *projectRepo) GetProjectsWithEventsInTheInterval(ctx context.Context, interval int) ([]datastore.ProjectEvents, error) {
	var projects []datastore.ProjectEvents
	rows, err := p.db.QueryxContext(ctx, getProjectsWithEventsInTheInterval, interval)
	if err != nil {
		return nil, err
	}
	defer closeWithError(rows)

	for rows.Next() {
		var proj datastore.ProjectEvents

		err = rows.StructScan(&proj)
		if err != nil {
			return nil, err
		}

		projects = append(projects, proj)
	}

	return projects, nil
}<|MERGE_RESOLUTION|>--- conflicted
+++ resolved
@@ -361,17 +361,6 @@
 
 	cRes, err := tx.ExecContext(ctx, updateProjectConfiguration,
 		project.ProjectConfigID,
-<<<<<<< HEAD
-		project.Config.MaxIngestSize,
-		project.Config.ReplayAttacks,
-		project.Config.RateLimit.Count,
-		project.Config.RateLimit.Duration,
-		project.Config.Strategy.Type,
-		project.Config.Strategy.Duration,
-		project.Config.Strategy.RetryCount,
-		project.Config.Signature.Header,
-		project.Config.Signature.Versions,
-=======
 		rc.Policy,
 		project.Config.MaxIngestSize,
 		project.Config.ReplayAttacks,
@@ -383,7 +372,6 @@
 		sc.RetryCount,
 		sgc.Header,
 		sgc.Versions,
->>>>>>> d17f7a1f
 		project.Config.DisableEndpoint,
 		me.IsEnabled,
 		me.Type,
@@ -391,13 +379,7 @@
 		me.URL,
 		me.Secret,
 		me.PubSub,
-<<<<<<< HEAD
-		project.Config.SearchPolicy,
-		project.Config.SSL.EnforceSecureEndpoints,
-=======
-		rc.SearchPolicy,
 		ssl.EnforceSecureEndpoints,
->>>>>>> d17f7a1f
 		project.Config.MultipleEndpointSubscriptions,
 	)
 	if err != nil {
