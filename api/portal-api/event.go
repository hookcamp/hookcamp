package portalapi

import (
	"encoding/json"
	"errors"
	"fmt"
<<<<<<< HEAD
	"net/http"
	"time"

	"github.com/frain-dev/convoy/internal/pkg/searcher"

=======
>>>>>>> dad53508
	"github.com/frain-dev/convoy/pkg/log"
	"net/http"

	"github.com/frain-dev/convoy/api/models"
	"github.com/frain-dev/convoy/config"
	"github.com/frain-dev/convoy/database/postgres"
	"github.com/frain-dev/convoy/datastore"
	"github.com/frain-dev/convoy/services"
	"github.com/frain-dev/convoy/util"
	"github.com/go-chi/chi/v5"
	"github.com/go-chi/render"
)

func (a *PortalLinkHandler) ReplayEndpointEvent(w http.ResponseWriter, r *http.Request) {
	event, err := a.retrieveEvent(r)
	if err != nil {
		_ = render.Render(w, r, util.NewServiceErrResponse(err))
		return
	}

	rs := services.ReplayEventService{
		EndpointRepo: postgres.NewEndpointRepo(a.A.DB),
		Queue:        a.A.Queue,
		Event:        event,
	}

	err = rs.Run(r.Context())
	if err != nil {
		_ = render.Render(w, r, util.NewServiceErrResponse(err))
		return
	}

	resp := &models.EventResponse{Event: event}
	_ = render.Render(w, r, util.NewServerResponse("Endpoint event replayed successfully", resp, http.StatusOK))
}

func (a *PortalLinkHandler) BatchReplayEvents(w http.ResponseWriter, r *http.Request) {
	var q *models.QueryBatchReplayEvent
	project, err := a.retrieveProject(r)
	if err != nil {
		_ = render.Render(w, r, util.NewServiceErrResponse(err))
		return
	}

<<<<<<< HEAD
	searchParams, err := getSearchParams(r)
=======
	eventService, err := createEventService(a)
	if err != nil {
		_ = render.Render(w, r, util.NewServiceErrResponse(err))
		return
	}

	data, err := q.Transform(r)
>>>>>>> dad53508
	if err != nil {
		_ = render.Render(w, r, util.NewErrorResponse(err.Error(), http.StatusBadRequest))
		return
	}

<<<<<<< HEAD
	f := &datastore.Filter{
		Project: project,
		Pageable: datastore.Pageable{
			Direction:  datastore.Next,
			PerPage:    1000000000000, // large number so we get everything in most cases
			NextCursor: datastore.DefaultCursor,
		},
		SourceID:     r.URL.Query().Get("sourceId"),
		EndpointID:   r.URL.Query().Get("endpointId"),
		SearchParams: searchParams,
	}

	bs := services.BatchReplayEventService{
		EndpointRepo: postgres.NewEndpointRepo(a.A.DB),
		Queue:        a.A.Queue,
		EventRepo:    postgres.NewEventRepo(a.A.DB),
		Filter:       f,
	}

	successes, failures, err := bs.Run(r.Context())
=======
	successes, failures, err := eventService.BatchReplayEvents(r.Context(), project, data.Filter)
>>>>>>> dad53508
	if err != nil {
		_ = render.Render(w, r, util.NewServiceErrResponse(err))
		return
	}

	_ = render.Render(w, r, util.NewServerResponse(fmt.Sprintf("%d successful, %d failed", successes, failures), nil, http.StatusOK))
}

func (a *PortalLinkHandler) CountAffectedEvents(w http.ResponseWriter, r *http.Request) {
	var q *models.QueryCountAffectedEvents
	project, err := a.retrieveProject(r)
	if err != nil {
		_ = render.Render(w, r, util.NewServiceErrResponse(err))
		return
	}

	data, err := q.Transform(r)
	if err != nil {
		_ = render.Render(w, r, util.NewErrorResponse(err.Error(), http.StatusBadRequest))
		return
	}

	count, err := postgres.NewEventRepo(a.A.DB).CountEvents(r.Context(), project.UID, data.Filter)
	if err != nil {
		log.FromContext(r.Context()).WithError(err).Error("an error occurred while fetching event")
		_ = render.Render(w, r, util.NewErrorResponse("an error occurred while fetching event", http.StatusBadRequest))
		return
	}

	_ = render.Render(w, r, util.NewServerResponse("events count successful", map[string]interface{}{"num": count}, http.StatusOK))
}

func (a *PortalLinkHandler) GetEndpointEvent(w http.ResponseWriter, r *http.Request) {
	event, err := a.retrieveEvent(r)
	if err != nil {
		_ = render.Render(w, r, util.NewErrorResponse(err.Error(), http.StatusNotFound))
		return
	}

	resp := &models.EventResponse{Event: event}
	_ = render.Render(w, r, util.NewServerResponse("Endpoint event fetched successfully", resp, http.StatusOK))
}

func (a *PortalLinkHandler) GetEventDelivery(w http.ResponseWriter, r *http.Request) {
	eventDelivery, err := a.retrieveEventDelivery(r)
	if err != nil {
		_ = render.Render(w, r, util.NewErrorResponse(err.Error(), http.StatusNotFound))
		return
	}

	resp := &models.EventDeliveryResponse{EventDelivery: eventDelivery}
	_ = render.Render(w, r, util.NewServerResponse("Event Delivery fetched successfully", resp, http.StatusOK))
}

func (a *PortalLinkHandler) ResendEventDelivery(w http.ResponseWriter, r *http.Request) {
	eventDelivery, err := a.retrieveEventDelivery(r)
	if err != nil {
		_ = render.Render(w, r, util.NewServiceErrResponse(err))
		return
	}

	project, err := a.retrieveProject(r)
	if err != nil {
		_ = render.Render(w, r, util.NewServiceErrResponse(err))
		return
	}

	fr := services.RetryEventDeliveryService{
		EventDeliveryRepo: postgres.NewEventDeliveryRepo(a.A.DB),
		EndpointRepo:      postgres.NewEndpointRepo(a.A.DB),
		Queue:             a.A.Queue,
		EventDelivery:     eventDelivery,
		Project:           project,
	}

	err = fr.Run(r.Context())
	if err != nil {
		_ = render.Render(w, r, util.NewServiceErrResponse(err))
		return
	}

	_ = render.Render(w, r, util.NewServerResponse("App event processed for retry successfully",
		eventDelivery, http.StatusOK))
}

func (a *PortalLinkHandler) BatchRetryEventDelivery(w http.ResponseWriter, r *http.Request) {
	var q *models.QueryBatchRetryEventDelivery

	data, err := q.Transform(r)
	if err != nil {
		_ = render.Render(w, r, util.NewErrorResponse(err.Error(), http.StatusBadRequest))
		return
	}

	project, err := a.retrieveProject(r)
	if err != nil {
		_ = render.Render(w, r, util.NewServiceErrResponse(err))
		return
	}

	portalLink, err := a.retrievePortalLink(r)
	if err != nil {
		_ = render.Render(w, r, util.NewServiceErrResponse(err))
		return
	}

	valid := fetchPortalLinkEndpoints(data.Filter.EndpointIDs, portalLink.Endpoints)
	if !valid {
		_ = render.Render(w, r, util.NewServiceErrResponse(errors.New("unauthorized")))
		return
	}

<<<<<<< HEAD
	f := &datastore.Filter{
		Project:     project,
		EndpointIDs: endpointIDs,
		EventID:     r.URL.Query().Get("eventId"),
		Status:      status,
		Pageable: datastore.Pageable{
			Direction:  datastore.Next,
			PerPage:    1000000000000, // large number so we get everything in most cases
			NextCursor: datastore.DefaultCursor,
		},
		SearchParams: searchParams,
	}

	br := services.BatchRetryEventDeliveryService{
		EventDeliveryRepo: postgres.NewEventDeliveryRepo(a.A.DB),
		EndpointRepo:      postgres.NewEndpointRepo(a.A.DB),
		Queue:             a.A.Queue,
		EventRepo:         postgres.NewEventRepo(a.A.DB),
		Filter:            f,
	}

	successes, failures, err := br.Run(r.Context())
=======
	eventService, err := createEventService(a)
	if err != nil {
		_ = render.Render(w, r, util.NewServiceErrResponse(err))
		return
	}

	successes, failures, err := eventService.BatchRetryEventDelivery(r.Context(), project, data.Filter)
>>>>>>> dad53508
	if err != nil {
		_ = render.Render(w, r, util.NewServiceErrResponse(err))
		return
	}

	_ = render.Render(w, r, util.NewServerResponse(fmt.Sprintf("%d successful, %d failed", successes, failures), nil, http.StatusOK))
}

func fetchPortalLinkEndpoints(endpointIDs []string, pLinkEndpoints []string) bool {
	for _, id := range endpointIDs {
		for _, plinkId := range pLinkEndpoints {
			if id == plinkId {
				continue
			}

			return false
		}
	}

	return true
}

func (a *PortalLinkHandler) CountAffectedEventDeliveries(w http.ResponseWriter, r *http.Request) {
	var q *models.QueryCountAffectedEventDeliveries

	data, err := q.Transform(r)
	if err != nil {
		_ = render.Render(w, r, util.NewErrorResponse(err.Error(), http.StatusBadRequest))
		return
	}

	project, err := a.retrieveProject(r)
	if err != nil {
		_ = render.Render(w, r, util.NewServiceErrResponse(err))
		return
	}

	portalLink, err := a.retrievePortalLink(r)
	if err != nil {
		_ = render.Render(w, r, util.NewServiceErrResponse(err))
		return
	}

	valid := fetchPortalLinkEndpoints(data.Filter.EndpointIDs, portalLink.Endpoints)
	if !valid {
		_ = render.Render(w, r, util.NewServiceErrResponse(errors.New("unauthorized")))
		return
	}

	f := data.Filter
	count, err := postgres.NewEventDeliveryRepo(a.A.DB).CountEventDeliveries(r.Context(), project.UID, f.EndpointIDs, f.EventID, f.Status, f.SearchParams)
	if err != nil {
		log.FromContext(r.Context()).WithError(err).Error("an error occurred while fetching event deliveries")
		_ = render.Render(w, r, util.NewErrorResponse("an error occurred while fetching event deliveries", http.StatusBadRequest))
		return
	}

	_ = render.Render(w, r, util.NewServerResponse("event deliveries count successful", map[string]interface{}{"num": count}, http.StatusOK))
}

func (a *PortalLinkHandler) ForceResendEventDeliveries(w http.ResponseWriter, r *http.Request) {
	eventDeliveryIDs := models.IDs{}

	err := json.NewDecoder(r.Body).Decode(&eventDeliveryIDs)
	if err != nil {
		_ = render.Render(w, r, util.NewErrorResponse("Request is invalid", http.StatusBadRequest))
		return
	}

	project, err := a.retrieveProject(r)
	if err != nil {
		_ = render.Render(w, r, util.NewServiceErrResponse(err))
		return
	}

	fr := services.ForceResendEventDeliveriesService{
		EventDeliveryRepo: postgres.NewEventDeliveryRepo(a.A.DB),
		EndpointRepo:      postgres.NewEndpointRepo(a.A.DB),
		Queue:             a.A.Queue,
		IDs:               eventDeliveryIDs.IDs,
		Project:           project,
	}

	successes, failures, err := fr.Run(r.Context())
	if err != nil {
		_ = render.Render(w, r, util.NewServiceErrResponse(err))
		return
	}

	_ = render.Render(w, r, util.NewServerResponse(fmt.Sprintf("%d successful, %d failed", successes, failures), nil, http.StatusOK))
}

func (a *PortalLinkHandler) GetEventsPaged(w http.ResponseWriter, r *http.Request) {
	var q *models.QueryListEvent
	cfg, err := config.Get()
	if err != nil {
		_ = render.Render(w, r, util.NewErrorResponse(err.Error(), http.StatusBadRequest))
		return
	}

	data, err := q.Transform(r)
	if err != nil {
		_ = render.Render(w, r, util.NewErrorResponse(err.Error(), http.StatusBadRequest))
		return
	}

	project, err := a.retrieveProject(r)
	if err != nil {
		_ = render.Render(w, r, util.NewServiceErrResponse(err))
		return
	}

	portalLink, err := a.retrievePortalLink(r)
	if err != nil {
		_ = render.Render(w, r, util.NewServiceErrResponse(err))
		return
	}

<<<<<<< HEAD
	query := r.URL.Query().Get("query")
	endpointIDs := portalLink.Endpoints
	sourceID := getSourceIDs(r)[0]

	f := &datastore.Filter{
		Query:        query,
		Project:      project,
		EndpointIDs:  endpointIDs,
		SourceID:     sourceID,
		Pageable:     pageable,
		SearchParams: searchParams,
	}

	if cfg.Search.Type == config.TypesenseSearchProvider && !util.IsStringEmpty(query) {
		searchBackend, err := searcher.NewSearchClient(cfg)
		if err != nil {
			log.FromContext(r.Context()).WithError(err).Error("failed to initialise search backend")
			_ = render.Render(w, r, util.NewErrorResponse(err.Error(), http.StatusBadRequest))
			return
		}

		se := services.SearchEventService{
			EventRepo: postgres.NewEventRepo(a.A.DB),
			Searcher:  searchBackend,
			Filter:    f,
		}

		m, paginationData, err := se.Run(r.Context())
=======
	data.Filter.EndpointIDs = portalLink.Endpoints
	eventService, err := createEventService(a)
	if err != nil {
		_ = render.Render(w, r, util.NewServiceErrResponse(err))
		return
	}

	if cfg.Search.Type == config.TypesenseSearchProvider && !util.IsStringEmpty(data.Filter.Query) {
		m, paginationData, err := eventService.Search(r.Context(), project, data.Filter)
>>>>>>> dad53508
		if err != nil {
			_ = render.Render(w, r, util.NewErrorResponse(err.Error(), http.StatusBadRequest))
			return
		}

		resp := models.NewListResponse(m, func(event datastore.Event) models.EventResponse {
			return models.EventResponse{Event: &event}
		})
		_ = render.Render(w, r, util.NewServerResponse("Endpoint events fetched successfully",
			pagedResponse{Content: resp, Pagination: &paginationData}, http.StatusOK))

		return
	}

	m, paginationData, err := postgres.NewEventRepo(a.A.DB).LoadEventsPaged(r.Context(), project.UID, data.Filter)
	if err != nil {
		log.FromContext(r.Context()).WithError(err).Error("failed to fetch events")
		_ = render.Render(w, r, util.NewErrorResponse("an error occurred while fetching app events", http.StatusInternalServerError))
		return
	}

	resp := models.NewListResponse(m, func(event datastore.Event) models.EventResponse {
		return models.EventResponse{Event: &event}
	})
	_ = render.Render(w, r, util.NewServerResponse("App events fetched successfully",
		pagedResponse{Content: resp, Pagination: &paginationData}, http.StatusOK))
}

func (a *PortalLinkHandler) GetEventDeliveriesPaged(w http.ResponseWriter, r *http.Request) {
	var q *models.QueryListEventDelivery

	project, err := a.retrieveProject(r)
	if err != nil {
		_ = render.Render(w, r, util.NewServiceErrResponse(err))
		return
	}

	data, err := q.Transform(r)
	if err != nil {
		_ = render.Render(w, r, util.NewErrorResponse(err.Error(), http.StatusBadRequest))
		return
	}

	portalLink, err := a.retrievePortalLink(r)
	if err != nil {
		_ = render.Render(w, r, util.NewServiceErrResponse(err))
		return
	}

	data.Filter.EndpointIDs = portalLink.Endpoints

	f := data.Filter
	ed, paginationData, err := postgres.NewEventDeliveryRepo(a.A.DB).LoadEventDeliveriesPaged(r.Context(), project.UID, f.EndpointIDs, f.EventID, f.Status, f.SearchParams, f.Pageable)
	if err != nil {
		log.FromContext(r.Context()).WithError(err).Error("failed to fetch event deliveries")
		_ = render.Render(w, r, util.NewErrorResponse("an error occurred while fetching event deliveries", http.StatusInternalServerError))
		return
	}

	resp := models.NewListResponse(ed, func(ed datastore.EventDelivery) models.EventDeliveryResponse {
		return models.EventDeliveryResponse{EventDelivery: &ed}
	})
	_ = render.Render(w, r, util.NewServerResponse("Event deliveries fetched successfully",
		pagedResponse{Content: resp, Pagination: &paginationData}, http.StatusOK))
}

func (a *PortalLinkHandler) retrieveEvent(r *http.Request) (*datastore.Event, error) {
	project, err := a.retrieveProject(r)
	if err != nil {
		return &datastore.Event{}, err
	}

	eventID := chi.URLParam(r, "eventID")
	eventRepo := postgres.NewEventRepo(a.A.DB)
	return eventRepo.FindEventByID(r.Context(), project.UID, eventID)
}

func (a *PortalLinkHandler) retrieveEventDelivery(r *http.Request) (*datastore.EventDelivery, error) {
	project, err := a.retrieveProject(r)
	if err != nil {
		return &datastore.EventDelivery{}, err
	}

	eventDeliveryID := chi.URLParam(r, "eventDeliveryID")
	eventDeliveryRepo := postgres.NewEventDeliveryRepo(a.A.DB)
	return eventDeliveryRepo.FindEventDeliveryByID(r.Context(), project.UID, eventDeliveryID)
}<|MERGE_RESOLUTION|>--- conflicted
+++ resolved
@@ -4,16 +4,11 @@
 	"encoding/json"
 	"errors"
 	"fmt"
-<<<<<<< HEAD
 	"net/http"
-	"time"
 
 	"github.com/frain-dev/convoy/internal/pkg/searcher"
 
-=======
->>>>>>> dad53508
 	"github.com/frain-dev/convoy/pkg/log"
-	"net/http"
 
 	"github.com/frain-dev/convoy/api/models"
 	"github.com/frain-dev/convoy/config"
@@ -56,46 +51,22 @@
 		return
 	}
 
-<<<<<<< HEAD
-	searchParams, err := getSearchParams(r)
-=======
-	eventService, err := createEventService(a)
-	if err != nil {
-		_ = render.Render(w, r, util.NewServiceErrResponse(err))
-		return
-	}
-
-	data, err := q.Transform(r)
->>>>>>> dad53508
-	if err != nil {
-		_ = render.Render(w, r, util.NewErrorResponse(err.Error(), http.StatusBadRequest))
-		return
-	}
-
-<<<<<<< HEAD
-	f := &datastore.Filter{
-		Project: project,
-		Pageable: datastore.Pageable{
-			Direction:  datastore.Next,
-			PerPage:    1000000000000, // large number so we get everything in most cases
-			NextCursor: datastore.DefaultCursor,
-		},
-		SourceID:     r.URL.Query().Get("sourceId"),
-		EndpointID:   r.URL.Query().Get("endpointId"),
-		SearchParams: searchParams,
-	}
+	data, err := q.Transform(r)
+	if err != nil {
+		_ = render.Render(w, r, util.NewErrorResponse(err.Error(), http.StatusBadRequest))
+		return
+	}
+
+	data.Filter.Project = project
 
 	bs := services.BatchReplayEventService{
 		EndpointRepo: postgres.NewEndpointRepo(a.A.DB),
 		Queue:        a.A.Queue,
 		EventRepo:    postgres.NewEventRepo(a.A.DB),
-		Filter:       f,
+		Filter:       data.Filter,
 	}
 
 	successes, failures, err := bs.Run(r.Context())
-=======
-	successes, failures, err := eventService.BatchReplayEvents(r.Context(), project, data.Filter)
->>>>>>> dad53508
 	if err != nil {
 		_ = render.Render(w, r, util.NewServiceErrResponse(err))
 		return
@@ -208,38 +179,17 @@
 		return
 	}
 
-<<<<<<< HEAD
-	f := &datastore.Filter{
-		Project:     project,
-		EndpointIDs: endpointIDs,
-		EventID:     r.URL.Query().Get("eventId"),
-		Status:      status,
-		Pageable: datastore.Pageable{
-			Direction:  datastore.Next,
-			PerPage:    1000000000000, // large number so we get everything in most cases
-			NextCursor: datastore.DefaultCursor,
-		},
-		SearchParams: searchParams,
-	}
+	data.Filter.Project = project
 
 	br := services.BatchRetryEventDeliveryService{
 		EventDeliveryRepo: postgres.NewEventDeliveryRepo(a.A.DB),
 		EndpointRepo:      postgres.NewEndpointRepo(a.A.DB),
 		Queue:             a.A.Queue,
 		EventRepo:         postgres.NewEventRepo(a.A.DB),
-		Filter:            f,
+		Filter:            data.Filter,
 	}
 
 	successes, failures, err := br.Run(r.Context())
-=======
-	eventService, err := createEventService(a)
-	if err != nil {
-		_ = render.Render(w, r, util.NewServiceErrResponse(err))
-		return
-	}
-
-	successes, failures, err := eventService.BatchRetryEventDelivery(r.Context(), project, data.Filter)
->>>>>>> dad53508
 	if err != nil {
 		_ = render.Render(w, r, util.NewServiceErrResponse(err))
 		return
@@ -358,21 +308,9 @@
 		return
 	}
 
-<<<<<<< HEAD
-	query := r.URL.Query().Get("query")
-	endpointIDs := portalLink.Endpoints
-	sourceID := getSourceIDs(r)[0]
-
-	f := &datastore.Filter{
-		Query:        query,
-		Project:      project,
-		EndpointIDs:  endpointIDs,
-		SourceID:     sourceID,
-		Pageable:     pageable,
-		SearchParams: searchParams,
-	}
-
-	if cfg.Search.Type == config.TypesenseSearchProvider && !util.IsStringEmpty(query) {
+	data.Filter.EndpointIDs = portalLink.Endpoints
+
+	if cfg.Search.Type == config.TypesenseSearchProvider && !util.IsStringEmpty(data.Filter.Query) {
 		searchBackend, err := searcher.NewSearchClient(cfg)
 		if err != nil {
 			log.FromContext(r.Context()).WithError(err).Error("failed to initialise search backend")
@@ -383,21 +321,10 @@
 		se := services.SearchEventService{
 			EventRepo: postgres.NewEventRepo(a.A.DB),
 			Searcher:  searchBackend,
-			Filter:    f,
+			Filter:    data.Filter,
 		}
 
 		m, paginationData, err := se.Run(r.Context())
-=======
-	data.Filter.EndpointIDs = portalLink.Endpoints
-	eventService, err := createEventService(a)
-	if err != nil {
-		_ = render.Render(w, r, util.NewServiceErrResponse(err))
-		return
-	}
-
-	if cfg.Search.Type == config.TypesenseSearchProvider && !util.IsStringEmpty(data.Filter.Query) {
-		m, paginationData, err := eventService.Search(r.Context(), project, data.Filter)
->>>>>>> dad53508
 		if err != nil {
 			_ = render.Render(w, r, util.NewErrorResponse(err.Error(), http.StatusBadRequest))
 			return
