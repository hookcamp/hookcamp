--- conflicted
+++ resolved
@@ -39,67 +39,6 @@
 	return eventService, nil
 }
 
-<<<<<<< HEAD
-func (a *PortalLinkHandler) CreateEndpointEvent(w http.ResponseWriter, r *http.Request) {
-	var newMessage models.Event
-	err := util.ReadJSON(r, &newMessage)
-	if err != nil {
-		_ = render.Render(w, r, util.NewErrorResponse(err.Error(), http.StatusBadRequest))
-		return
-	}
-
-	project, err := a.retrieveProject(r)
-	if err != nil {
-		_ = render.Render(w, r, util.NewServiceErrResponse(err))
-		return
-	}
-
-	eventService, err := createEventService(a)
-	if err != nil {
-		_ = render.Render(w, r, util.NewServiceErrResponse(err))
-		return
-	}
-
-	event, err := eventService.CreateEvent(r.Context(), &newMessage, project)
-	if err != nil {
-		_ = render.Render(w, r, util.NewServiceErrResponse(err))
-		return
-	}
-
-	_ = render.Render(w, r, util.NewServerResponse("Endpoint event created successfully", event, http.StatusCreated))
-}
-
-func (a *PortalLinkHandler) CreateEndpointFanoutEvent(w http.ResponseWriter, r *http.Request) {
-	var newMessage models.FanoutEvent
-	err := util.ReadJSON(r, &newMessage)
-	if err != nil {
-		_ = render.Render(w, r, util.NewErrorResponse(err.Error(), http.StatusBadRequest))
-		return
-	}
-
-	project, err := a.retrieveProject(r)
-	if err != nil {
-		_ = render.Render(w, r, util.NewServiceErrResponse(err))
-		return
-	}
-
-	eventService, err := createEventService(a)
-	if err != nil {
-		_ = render.Render(w, r, util.NewServiceErrResponse(err))
-		return
-	}
-
-	event, err := eventService.CreateFanoutEvent(r.Context(), &newMessage, project)
-	if err != nil {
-		_ = render.Render(w, r, util.NewServiceErrResponse(err))
-		return
-	}
-
-	_ = render.Render(w, r, util.NewServerResponse("Endpoint event created successfully", event, http.StatusCreated))
-}
-
-=======
->>>>>>> 7a93a1c9
 func (a *PortalLinkHandler) ReplayEndpointEvent(w http.ResponseWriter, r *http.Request) {
 	project, err := a.retrieveProject(r)
 	if err != nil {
