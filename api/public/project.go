--- conflicted
+++ resolved
@@ -70,17 +70,7 @@
 		return
 	}
 
-<<<<<<< HEAD
 	err = postgres.NewProjectRepo(a.A.DB).DeleteProject(r.Context(), project.UID)
-=======
-	projectService, err := createProjectService(a)
-	if err != nil {
-		_ = render.Render(w, r, util.NewServiceErrResponse(err))
-		return
-	}
-
-	err = projectService.DeleteProject(r.Context(), project.UID)
->>>>>>> c690d090
 	if err != nil {
 		log.FromContext(r.Context()).WithError(err).Error("failed to delete project")
 		_ = render.Render(w, r, util.NewErrorResponse("failed to delete project", http.StatusBadRequest))
@@ -209,14 +199,6 @@
 	}
 
 	filter := &datastore.ProjectFilter{OrgID: org.UID}
-<<<<<<< HEAD
-=======
-	projectService, err := createProjectService(a)
-	if err != nil {
-		_ = render.Render(w, r, util.NewServiceErrResponse(err))
-		return
-	}
->>>>>>> c690d090
 
 	projects, err := postgres.NewProjectRepo(a.A.DB).LoadProjects(r.Context(), filter)
 	if err != nil {
