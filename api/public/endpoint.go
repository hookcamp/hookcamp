--- conflicted
+++ resolved
@@ -35,7 +35,6 @@
 // @Security ApiKeyAuth
 // @Router /v1/projects/{projectID}/endpoints [post]
 func (a *PublicHandler) CreateEndpoint(w http.ResponseWriter, r *http.Request) {
-<<<<<<< HEAD
     var e models.CreateEndpoint
     err := util.ReadJSON(r, &e)
     if err != nil {
@@ -54,42 +53,6 @@
         _ = render.Render(w, r, util.NewServiceErrResponse(err))
         return
     }
-
-    ce := services.CreateEndpointService{
-        Cache:        a.A.Cache,
-        EndpointRepo: postgres.NewEndpointRepo(a.A.DB),
-        ProjectRepo:  postgres.NewProjectRepo(a.A.DB),
-        E:            e,
-        ProjectID:    project.UID,
-    }
-
-    endpoint, err := ce.Run(r.Context())
-    if err != nil {
-        _ = render.Render(w, r, util.NewServiceErrResponse(err))
-        return
-    }
-
-    resp := &models.EndpointResponse{Endpoint: endpoint}
-    _ = render.Render(w, r, util.NewServerResponse("Endpoint created successfully", resp, http.StatusCreated))
-=======
-	var e models.Endpoint
-	err := util.ReadJSON(r, &e)
-	if err != nil {
-		_ = render.Render(w, r, util.NewErrorResponse(err.Error(), http.StatusBadRequest))
-		return
-	}
-
-	err = util.Validate(e)
-	if err != nil {
-		_ = render.Render(w, r, util.NewErrorResponse(err.Error(), http.StatusBadRequest))
-		return
-	}
-
-	project, err := a.retrieveProject(r)
-	if err != nil {
-		_ = render.Render(w, r, util.NewServiceErrResponse(err))
-		return
-	}
 
 	ce := services.CreateEndpointService{
 		Cache:          a.A.Cache,
@@ -100,14 +63,14 @@
 		ProjectID:      project.UID,
 	}
 
-	endpoint, err := ce.Run(r.Context())
-	if err != nil {
-		_ = render.Render(w, r, util.NewServiceErrResponse(err))
-		return
-	}
-
-	_ = render.Render(w, r, util.NewServerResponse("Endpoint created successfully", endpoint, http.StatusCreated))
->>>>>>> 8ab9e97d
+    endpoint, err := ce.Run(r.Context())
+    if err != nil {
+        _ = render.Render(w, r, util.NewServiceErrResponse(err))
+        return
+    }
+
+    resp := &models.EndpointResponse{Endpoint: endpoint}
+    _ = render.Render(w, r, util.NewServerResponse("Endpoint created successfully", resp, http.StatusCreated))
 }
 
 // GetEndpoint
