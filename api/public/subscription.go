package public

import (
	"errors"
	"net/http"

	"github.com/frain-dev/convoy/pkg/log"

	"github.com/frain-dev/convoy/api/models"
	"github.com/frain-dev/convoy/database/postgres"
	"github.com/frain-dev/convoy/datastore"
	"github.com/frain-dev/convoy/services"

	"github.com/frain-dev/convoy/util"
	"github.com/go-chi/chi/v5"
	"github.com/go-chi/render"
)

// GetSubscriptions
// @Summary List all subscriptions
// @Description This endpoint fetches all the subscriptions
// @Tags Subscriptions
// @Accept json
// @Produce json
// @Param projectID path string true "Project ID"
// @Param request query models.QueryListSubscription false "Query Params"
// @Success 200 {object} util.ServerResponse{data=pagedResponse{content=[]models.SubscriptionResponse}}
// @Failure 400,401,404 {object} util.ServerResponse{data=Stub}
// @Security ApiKeyAuth
// @Router /v1/projects/{projectID}/subscriptions [get]
func (a *PublicHandler) GetSubscriptions(w http.ResponseWriter, r *http.Request) {
	var q *models.QueryListSubscription
	project, err := a.retrieveProject(r)
	if err != nil {
		_ = render.Render(w, r, util.NewServiceErrResponse(err))
		return
	}

	data := q.Transform(r)
<<<<<<< HEAD
	subscriptions, paginationData, err := postgres.NewSubscriptionRepo(a.A.DB, a.A.Cache).LoadSubscriptionsPaged(r.Context(), project.UID, data.FilterBy, data.Pageable)
=======
	subscriptions, paginationData, err := postgres.NewSubscriptionRepo(a.A.DB).LoadSubscriptionsPaged(r.Context(), project.UID, data.FilterBy, data.Pageable)
>>>>>>> fd2396b1
	if err != nil {
		log.FromContext(r.Context()).WithError(err).Error("an error occurred while fetching subscriptions")
		_ = render.Render(w, r, util.NewErrorResponse("an error occurred while fetching subscriptions", http.StatusInternalServerError))
		return
	}

	if subscriptions == nil {
		subscriptions = make([]datastore.Subscription, 0)
	}

	org, err := a.retrieveOrganisation(r)
	if err != nil {
		_ = render.Render(w, r, util.NewServiceErrResponse(err))
		return
	}

	var customDomain string
	if org == nil {
		customDomain = ""
	} else {
		customDomain = org.CustomDomain.ValueOrZero()
	}

	baseUrl, err := a.retrieveHost()
	if err != nil {
		_ = render.Render(w, r, util.NewServiceErrResponse(err))
		return
	}

	for i := range subscriptions {
		fillSourceURL(subscriptions[i].Source, baseUrl, customDomain)
	}

	resp := models.NewListResponse(subscriptions, func(subscription datastore.Subscription) models.SubscriptionResponse {
		return models.SubscriptionResponse{Subscription: &subscription}
	})
	_ = render.Render(w, r, util.NewServerResponse("Subscriptions fetched successfully",
		pagedResponse{Content: &resp, Pagination: &paginationData}, http.StatusOK))
}

// GetSubscription
// @Summary Retrieve a subscription
// @Description This endpoint retrieves a single subscription
// @Tags Subscriptions
// @Accept json
// @Produce  json
// @Param projectID path string true "Project ID"
// @Param subscriptionID path string true "subscription id"
// @Success 200 {object} util.ServerResponse{data=models.SubscriptionResponse}
// @Failure 400,401,404 {object} util.ServerResponse{data=Stub}
// @Security ApiKeyAuth
// @Router /v1/projects/{projectID}/subscriptions/{subscriptionID} [get]
func (a *PublicHandler) GetSubscription(w http.ResponseWriter, r *http.Request) {
	project, err := a.retrieveProject(r)
	if err != nil {
		_ = render.Render(w, r, util.NewServiceErrResponse(err))
		return
	}

<<<<<<< HEAD
	subscription, err := postgres.NewSubscriptionRepo(a.A.DB, a.A.Cache).FindSubscriptionByID(r.Context(), project.UID, chi.URLParam(r, "subscriptionID"))
=======
	subscription, err := postgres.NewSubscriptionRepo(a.A.DB).FindSubscriptionByID(r.Context(), project.UID, chi.URLParam(r, "subscriptionID"))
>>>>>>> fd2396b1
	if err != nil {
		log.FromContext(r.Context()).WithError(err).Error("failed to find subscription")
		if errors.Is(err, datastore.ErrSubscriptionNotFound) {
			_ = render.Render(w, r, util.NewErrorResponse("failed to find subscription", http.StatusNotFound))
			return
		}
		_ = render.Render(w, r, util.NewServiceErrResponse(err))
		return
	}

	resp := &models.SubscriptionResponse{Subscription: subscription}
	_ = render.Render(w, r, util.NewServerResponse("Subscription fetched successfully", resp, http.StatusOK))
}

// CreateSubscription
// @Summary Create a subscription
// @Description This endpoint creates a subscriptions
// @Tags Subscriptions
// @Accept json
// @Produce json
// @Param projectID path string true "Project ID"
// @Param subscription body models.CreateSubscription true "Subscription details"
// @Success 200 {object} util.ServerResponse{data=models.SubscriptionResponse}
// @Failure 400,401,404 {object} util.ServerResponse{data=Stub}
// @Security ApiKeyAuth
// @Router /v1/projects/{projectID}/subscriptions [post]
func (a *PublicHandler) CreateSubscription(w http.ResponseWriter, r *http.Request) {
	project, err := a.retrieveProject(r)
	if err != nil {
		_ = render.Render(w, r, util.NewServiceErrResponse(err))
		return
	}

	var sub models.CreateSubscription
	err = util.ReadJSON(r, &sub)
	if err != nil {
		_ = render.Render(w, r, util.NewErrorResponse(err.Error(), http.StatusBadRequest))
		return
	}

	err = sub.Validate()
	if err != nil {
		_ = render.Render(w, r, util.NewErrorResponse(err.Error(), http.StatusBadRequest))
		return
	}

<<<<<<< HEAD
	cs := services.CreateSubcriptionService{
		SubRepo:         postgres.NewSubscriptionRepo(a.A.DB, a.A.Cache),
		EndpointRepo:    postgres.NewEndpointRepo(a.A.DB, a.A.Cache),
		SourceRepo:      postgres.NewSourceRepo(a.A.DB, a.A.Cache),
=======
	cs := services.CreateSubscriptionService{
		SubRepo:         postgres.NewSubscriptionRepo(a.A.DB),
		EndpointRepo:    postgres.NewEndpointRepo(a.A.DB),
		SourceRepo:      postgres.NewSourceRepo(a.A.DB),
>>>>>>> fd2396b1
		Project:         project,
		NewSubscription: &sub,
	}

	subscription, err := cs.Run(r.Context())
	if err != nil {
		a.A.Logger.WithError(err).Error("failed to create subscription")
		_ = render.Render(w, r, util.NewServiceErrResponse(err))
		return
	}

	resp := models.SubscriptionResponse{Subscription: subscription}
	_ = render.Render(w, r, util.NewServerResponse("Subscription created successfully", resp, http.StatusCreated))
}

// DeleteSubscription
// @Summary Delete subscription
// @Description This endpoint deletes a subscription
// @Tags Subscriptions
// @Accept json
// @Produce json
// @Param projectID path string true "Project ID"
// @Param subscriptionID path string true "subscription id"
// @Success 200 {object} util.ServerResponse{data=Stub}
// @Failure 400,401,404 {object} util.ServerResponse{data=Stub}
// @Security ApiKeyAuth
// @Router /v1/projects/{projectID}/subscriptions/{subscriptionID} [delete]
func (a *PublicHandler) DeleteSubscription(w http.ResponseWriter, r *http.Request) {
	project, err := a.retrieveProject(r)
	if err != nil {
		_ = render.Render(w, r, util.NewServiceErrResponse(err))
		return
	}

	sub, err := postgres.NewSubscriptionRepo(a.A.DB, a.A.Cache).FindSubscriptionByID(r.Context(), project.UID, chi.URLParam(r, "subscriptionID"))
	if err != nil {
		log.FromContext(r.Context()).WithError(err).Error("failed to find subscription")
		if errors.Is(err, datastore.ErrSubscriptionNotFound) {
			_ = render.Render(w, r, util.NewErrorResponse("failed to find subscription", http.StatusNotFound))
			return
		}
		_ = render.Render(w, r, util.NewServiceErrResponse(err))
		return
	}

	err = postgres.NewSubscriptionRepo(a.A.DB, a.A.Cache).DeleteSubscription(r.Context(), project.UID, sub)
	if err != nil {
		log.FromContext(r.Context()).WithError(err).Error("failed to delete subscription")
		_ = render.Render(w, r, util.NewErrorResponse("failed to delete subscription", http.StatusBadRequest))
		return
	}

	_ = render.Render(w, r, util.NewServerResponse("Subscription deleted successfully", nil, http.StatusOK))
}

// UpdateSubscription
// @Summary Update a subscription
// @Description This endpoint updates a subscription
// @Tags Subscriptions
// @Accept json
// @Produce json
// @Param projectID path string true "Project ID"
// @Param subscriptionID path string true "subscription id"
// @Param subscription body models.UpdateSubscription true "Subscription Details"
// @Success 200 {object} util.ServerResponse{data=models.SubscriptionResponse}
// @Failure 400,401,404 {object} util.ServerResponse{data=Stub}
// @Security ApiKeyAuth
// @Router /v1/projects/{projectID}/subscriptions/{subscriptionID} [put]
func (a *PublicHandler) UpdateSubscription(w http.ResponseWriter, r *http.Request) {
	var update models.UpdateSubscription
	err := util.ReadJSON(r, &update)
	if err != nil {
		a.A.Logger.WithError(err).Error(err.Error())
		_ = render.Render(w, r, util.NewErrorResponse(err.Error(), http.StatusBadRequest))
		return
	}

	err = update.Validate()
	if err != nil {
		_ = render.Render(w, r, util.NewErrorResponse(err.Error(), http.StatusBadRequest))
		return
	}

	project, err := a.retrieveProject(r)
	if err != nil {
		_ = render.Render(w, r, util.NewServiceErrResponse(err))
		return
	}

	us := services.UpdateSubscriptionService{
<<<<<<< HEAD
		SubRepo:        postgres.NewSubscriptionRepo(a.A.DB, a.A.Cache),
		EndpointRepo:   postgres.NewEndpointRepo(a.A.DB, a.A.Cache),
		SourceRepo:     postgres.NewSourceRepo(a.A.DB, a.A.Cache),
=======
		SubRepo:        postgres.NewSubscriptionRepo(a.A.DB),
		EndpointRepo:   postgres.NewEndpointRepo(a.A.DB),
		SourceRepo:     postgres.NewSourceRepo(a.A.DB),
>>>>>>> fd2396b1
		ProjectId:      project.UID,
		SubscriptionId: chi.URLParam(r, "subscriptionID"),
		Update:         &update,
	}

	sub, err := us.Run(r.Context())
	if err != nil {
		_ = render.Render(w, r, util.NewServiceErrResponse(err))
		return
	}

	resp := models.SubscriptionResponse{Subscription: sub}
	_ = render.Render(w, r, util.NewServerResponse("Subscription updated successfully", resp, http.StatusAccepted))
}

func (a *PublicHandler) ToggleSubscriptionStatus(w http.ResponseWriter, r *http.Request) {
	// For backward compatibility
	_ = render.Render(w, r, util.NewServerResponse("Subscription status updated successfully", nil, http.StatusAccepted))
}

// TestSubscriptionFilter
// @Summary Validate subscription filter
// @Description This endpoint validates that a filter will match a certain payload structure.
// @Tags Subscriptions
// @Accept json
// @Produce json
// @Param projectID path string true "Project ID"
// @Param filter body models.TestFilter true "Filter Details"
// @Success 200 {object} util.ServerResponse{data=boolean}
// @Failure 400,401,404 {object} util.ServerResponse{data=Stub}
// @Security ApiKeyAuth
// @Router /v1/projects/{projectID}/subscriptions/test_filter [post]
func (a *PublicHandler) TestSubscriptionFilter(w http.ResponseWriter, r *http.Request) {
	var test models.TestFilter
	err := util.ReadJSON(r, &test)
	if err != nil {
		_ = render.Render(w, r, util.NewErrorResponse(err.Error(), http.StatusBadRequest))
		return
	}

	subRepo := postgres.NewSubscriptionRepo(a.A.DB, a.A.Cache)
	isBodyValid, err := subRepo.TestSubscriptionFilter(r.Context(), test.Request.Body, test.Schema.Body)
	if err != nil {
		log.FromContext(r.Context()).WithError(err).Error("failed to validate subscription filter")
		_ = render.Render(w, r, util.NewErrorResponse("failed to validate subscription filter", http.StatusBadRequest))
		return
	}

	isHeaderValid, err := subRepo.TestSubscriptionFilter(r.Context(), test.Request.Headers, test.Schema.Headers)
	if err != nil {
		log.FromContext(r.Context()).WithError(err).Error("failed to validate subscription filter")
		_ = render.Render(w, r, util.NewErrorResponse("failed to validate subscription filter", http.StatusBadRequest))
		return
	}

	isValid := isBodyValid && isHeaderValid

	_ = render.Render(w, r, util.NewServerResponse("Subscriptions filter validated successfully", isValid, http.StatusOK))
}

// TestSubscriptionFunction
// @Summary Validate subscription filter
// @Description This endpoint validates that a filter will match a certain payload structure.
// @Tags Subscriptions
// @Accept json
// @Produce json
// @Param projectID path string true "Project ID"
// @Param filter body models.TestWebhookFunction true "Function Details"
// @Success 200 {object} util.ServerResponse{data=models.SubscriptionFunctionResponse}
// @Failure 400,401,404 {object} util.ServerResponse{data=Stub}
// @Security ApiKeyAuth
// @Router /v1/projects/{projectID}/subscriptions/test_function [post]
func (a *PublicHandler) TestSubscriptionFunction(w http.ResponseWriter, r *http.Request) {
	var test models.TestWebhookFunction
	err := util.ReadJSON(r, &test)
	if err != nil {
		_ = render.Render(w, r, util.NewErrorResponse(err.Error(), http.StatusBadRequest))
		return
	}

	subRepo := postgres.NewSubscriptionRepo(a.A.DB)
	mutatedPayload, consoleLog, err := subRepo.TransformPayload(r.Context(), test.Function, test.Payload)
	if err != nil {
		log.FromContext(r.Context()).WithError(err).Error("failed to transform payload")
		_ = render.Render(w, r, util.NewErrorResponse(err.Error(), http.StatusBadRequest))
		return
	}

	functionResponse := models.SubscriptionFunctionResponse{
		Payload: mutatedPayload,
		Log:     consoleLog,
	}

	_ = render.Render(w, r, util.NewServerResponse("Subscription transformer function run successfully", functionResponse, http.StatusOK))
}<|MERGE_RESOLUTION|>--- conflicted
+++ resolved
@@ -37,11 +37,7 @@
 	}
 
 	data := q.Transform(r)
-<<<<<<< HEAD
 	subscriptions, paginationData, err := postgres.NewSubscriptionRepo(a.A.DB, a.A.Cache).LoadSubscriptionsPaged(r.Context(), project.UID, data.FilterBy, data.Pageable)
-=======
-	subscriptions, paginationData, err := postgres.NewSubscriptionRepo(a.A.DB).LoadSubscriptionsPaged(r.Context(), project.UID, data.FilterBy, data.Pageable)
->>>>>>> fd2396b1
 	if err != nil {
 		log.FromContext(r.Context()).WithError(err).Error("an error occurred while fetching subscriptions")
 		_ = render.Render(w, r, util.NewErrorResponse("an error occurred while fetching subscriptions", http.StatusInternalServerError))
@@ -101,11 +97,7 @@
 		return
 	}
 
-<<<<<<< HEAD
 	subscription, err := postgres.NewSubscriptionRepo(a.A.DB, a.A.Cache).FindSubscriptionByID(r.Context(), project.UID, chi.URLParam(r, "subscriptionID"))
-=======
-	subscription, err := postgres.NewSubscriptionRepo(a.A.DB).FindSubscriptionByID(r.Context(), project.UID, chi.URLParam(r, "subscriptionID"))
->>>>>>> fd2396b1
 	if err != nil {
 		log.FromContext(r.Context()).WithError(err).Error("failed to find subscription")
 		if errors.Is(err, datastore.ErrSubscriptionNotFound) {
@@ -152,17 +144,10 @@
 		return
 	}
 
-<<<<<<< HEAD
 	cs := services.CreateSubcriptionService{
 		SubRepo:         postgres.NewSubscriptionRepo(a.A.DB, a.A.Cache),
 		EndpointRepo:    postgres.NewEndpointRepo(a.A.DB, a.A.Cache),
 		SourceRepo:      postgres.NewSourceRepo(a.A.DB, a.A.Cache),
-=======
-	cs := services.CreateSubscriptionService{
-		SubRepo:         postgres.NewSubscriptionRepo(a.A.DB),
-		EndpointRepo:    postgres.NewEndpointRepo(a.A.DB),
-		SourceRepo:      postgres.NewSourceRepo(a.A.DB),
->>>>>>> fd2396b1
 		Project:         project,
 		NewSubscription: &sub,
 	}
@@ -253,15 +238,9 @@
 	}
 
 	us := services.UpdateSubscriptionService{
-<<<<<<< HEAD
 		SubRepo:        postgres.NewSubscriptionRepo(a.A.DB, a.A.Cache),
 		EndpointRepo:   postgres.NewEndpointRepo(a.A.DB, a.A.Cache),
 		SourceRepo:     postgres.NewSourceRepo(a.A.DB, a.A.Cache),
-=======
-		SubRepo:        postgres.NewSubscriptionRepo(a.A.DB),
-		EndpointRepo:   postgres.NewEndpointRepo(a.A.DB),
-		SourceRepo:     postgres.NewSourceRepo(a.A.DB),
->>>>>>> fd2396b1
 		ProjectId:      project.UID,
 		SubscriptionId: chi.URLParam(r, "subscriptionID"),
 		Update:         &update,
