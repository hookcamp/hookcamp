--- conflicted
+++ resolved
@@ -40,19 +40,7 @@
 }
 
 type ProjectConfig struct {
-<<<<<<< HEAD
-	MaxIngestSize            uint64                        `json:"max_payload_read_size"`
-	ReplayAttacks            bool                          `json:"replay_attacks_prevention_enabled"`
-	IsRetentionPolicyEnabled bool                          `json:"retention_policy_enabled"`
-	AddEventIDTraceHeaders   bool                          `json:"add_event_id_trace_headers"`
-	DisableEndpoint          bool                          `json:"disable_endpoint"`
-	SSL                      *SSLConfiguration             `json:"ssl"`
-	RetentionPolicy          *RetentionPolicyConfiguration `json:"retention_policy"`
-	RateLimit                *RateLimitConfiguration       `json:"ratelimit"`
-	Strategy                 *StrategyConfiguration        `json:"strategy"`
-	Signature                *SignatureConfiguration       `json:"signature"`
-	MetaEvent                *MetaEventConfiguration       `json:"meta_event"`
-=======
+
 	// Specifies how many bytes and incoming project should read from the ingest request, and how many bytes an outgoing project should from the response of your endpoints
 	// Defaults to 50KB.
 	MaxIngestSize uint64 `json:"max_payload_read_size"`
@@ -83,7 +71,6 @@
 
 	// MetaEvent is used to configure the project's meta events
 	MetaEvent *MetaEventConfiguration `json:"meta_event"`
->>>>>>> aa5b52a2
 }
 
 func (pc *ProjectConfig) Transform() *datastore.ProjectConfig {
