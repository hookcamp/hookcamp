--- conflicted
+++ resolved
@@ -21,11 +21,8 @@
 	OrgID string             `json:"org_id" bson:"org_id"`
 	Title string             `json:"name" bson:"title"`
 
-<<<<<<< HEAD
-=======
 	Secret string `json:"secret" bson:"secret"`
 
->>>>>>> 2c0de810
 	Endpoints []Endpoint         `json:"endpoints" bson:"endpoints"`
 	CreatedAt primitive.DateTime `json:"created_at,omitempty" bson:"created_at,omitempty"`
 	UpdatedAt primitive.DateTime `json:"updated_at,omitempty" bson:"updated_at,omitempty"`
